--- conflicted
+++ resolved
@@ -1241,7 +1241,6 @@
   <LocaleResource Name="Admin.System.Warnings.Errors">
     <Value>The store has some error(s) or warning(s). Please find more information on the Warnings page.</Value>
   </LocaleResource>
-<<<<<<< HEAD
   <LocaleResource Name="Admin.Settings.ReviewType">
     <Value>Review types</Value>
   </LocaleResource>
@@ -1322,7 +1321,7 @@
   </LocaleResource>
   <LocaleResource Name="Admin.Catalog.AdditionalProductReviews.Fields.VisibleToAllCustomers">
     <Value>Visible to all customers</Value>
-=======
+  </LocaleResource>
   <LocaleResource Name="Admin.Configuration.ExternalAuthenticationMethods.BackToList">
     <Value>back to external authentication method list</Value>
   </LocaleResource>
@@ -1352,7 +1351,6 @@
   </LocaleResource>
   <LocaleResource Name="Admin.Configuration.Stores.Fields.SslEnabled.Hint">
     <Value>Check if your store will be SSL secured. SSL (Secure Socket Layer) is the standard security technology for establishing an encrypted connection between a web server and the browser. This ensures that all data exchanged between web server and browser arrives unchanged.</Value>
->>>>>>> 7d572b33
   </LocaleResource>
 </Language>
 '
