﻿--upgrade scripts from nopCommerce 4.00 to 4.10

--new locale resources
declare @resources xml
--a resource will be deleted if its value is empty
set @resources='
<Language>
  <LocaleResource Name="Admin.Configuration.Currencies.Fields.CurrencyCode.Hint">
    <Value>The currency code. For a list of currency codes, go to: https://en.wikipedia.org/wiki/ISO_4217</Value>
  </LocaleResource>
  <LocaleResource Name="Admin.Customers.Customers.Fields.Avatar">
    <Value>Avatar</Value>
  </LocaleResource>
  <LocaleResource Name="Admin.Configuration.Settings.Catalog.ExportImportAllowDownloadImages">
    <Value>Export/Import products. Allow download images</Value>
  </LocaleResource>
  <LocaleResource Name="Admin.Configuration.Settings.Catalog.ExportImportAllowDownloadImages.Hint">
    <Value>Check if images can be downloaded from remote server when exporting products</Value>
  </LocaleResource> 
  <LocaleResource Name="Admin.ContentManagement.Topics.List.SearchKeywords">
    <Value>Search keywords</Value>
  </LocaleResource>
  <LocaleResource Name="Admin.ContentManagement.Topics.List.SearchKeywords.Hint">
    <Value>Search topic(s) by specific keywords.</Value>
  </LocaleResource>  
  <LocaleResource Name="Admin.Configuration.Settings.Catalog.ShowProductReviewsPerStore.Hint">
    <Value>Check to display reviews written in the current store only (on a product details page and on the account product reviews page).</Value>
  </LocaleResource>
  <LocaleResource Name="Admin.Catalog.ViewMode.Grid">
    <Value>Grid</Value>
  </LocaleResource>
  <LocaleResource Name="Admin.Catalog.ViewMode.List">
    <Value>List</Value>
  </LocaleResource>
  <LocaleResource Name="Admin.Configuration.Settings.Catalog.DefaultViewMode">
    <Value>Default view mode</Value>
  </LocaleResource>    
  <LocaleResource Name="Admin.Configuration.Settings.Catalog.DefaultViewMode.Hint">
    <Value>Choose the default view mode for catalog pages.</Value>
  </LocaleResource>     
  <LocaleResource Name="Admin.Promotions.Discounts.List.SearchEndDate">
    <Value>End date</Value>
  </LocaleResource>
  <LocaleResource Name="Admin.Promotions.Discounts.List.SearchEndDate.Hint">
    <Value>The end date for the search.</Value>
  </LocaleResource>
  <LocaleResource Name="Admin.Promotions.Discounts.List.SearchStartDate">
    <Value>Start date</Value>
  </LocaleResource>
  <LocaleResource Name="Admin.Promotions.Discounts.List.SearchStartDate.Hint">
    <Value>The start date for the search.</Value>
  </LocaleResource>
  <LocaleResource Name="Enums.Nop.Core.Domain.Security.UserRegistrationType.AdminApproval">
    <Value></Value>
  </LocaleResource>
  <LocaleResource Name="Enums.Nop.Core.Domain.Security.UserRegistrationType.Disabled">
    <Value></Value>
  </LocaleResource>
  <LocaleResource Name="Enums.Nop.Core.Domain.Security.UserRegistrationType.EmailValidation">
    <Value></Value>
  </LocaleResource>
  <LocaleResource Name="Enums.Nop.Core.Domain.Security.UserRegistrationType.Standard">
    <Value></Value>
  </LocaleResource>
  <LocaleResource Name="Enums.Nop.Core.Domain.Customers.UserRegistrationType.AdminApproval">
    <Value>A customer should be approved by administrator</Value>
  </LocaleResource>
  <LocaleResource Name="Enums.Nop.Core.Domain.Customers.UserRegistrationType.Disabled">
    <Value>Registration is disabled</Value>
  </LocaleResource>
  <LocaleResource Name="Enums.Nop.Core.Domain.Customers.UserRegistrationType.EmailValidation">
    <Value>Email validation is required after registration</Value>
  </LocaleResource>
  <LocaleResource Name="Enums.Nop.Core.Domain.Customers.UserRegistrationType.Standard">
    <Value>Standard account creation</Value>
  </LocaleResource>
  <LocaleResource Name="Admin.Catalog.Products.Fields.Sku.Reserved">
    <Value>The entered SKU is already reserved for the product ''{0}''</Value>
  </LocaleResource>
  <LocaleResource Name="Admin.Catalog.Products.ProductAttributes.AttributeCombinations.Fields.Sku.Reserved">
    <Value>The entered SKU is already reserved for one of combinations of the product ''{0}''</Value>
  </LocaleResource> 
  <LocaleResource Name="Admin.Catalog.LowStockReport.SearchPublished">
    <Value>Published</Value>
  </LocaleResource>
  <LocaleResource Name="Admin.Catalog.LowStockReport.SearchPublished.Hint">
    <Value>Search by a "Published" property.</Value>
  </LocaleResource>
  <LocaleResource Name="Admin.Catalog.LowStockReport.SearchPublished.All">
    <Value>All</Value>
  </LocaleResource>
  <LocaleResource Name="Admin.Catalog.LowStockReport.SearchPublished.PublishedOnly">
    <Value>Published only</Value>
  </LocaleResource>
  <LocaleResource Name="Admin.Catalog.LowStockReport.SearchPublished.UnpublishedOnly">
    <Value>Unpublished only</Value>
  </LocaleResource>
  <LocaleResource Name="Products.Availability.SelectRequiredAttributes">
    <Value>Please select required attribute(s)</Value>
  </LocaleResource>
  <LocaleResource Name="PDFInvoice.VendorName">
    <Value>Vendor name</Value>
  </LocaleResource>
  <LocaleResource Name="Order.Product(s).VendorName">
    <Value>Vendor name</Value>
  </LocaleResource> 
<<<<<<< HEAD
  <LocaleResource Name="ShoppingCart.VendorName">
    <Value>Vendor name</Value>
  </LocaleResource>
  <LocaleResource Name="Admin.Configuration.Settings.Vendor.ShowVendorOnOrderDetailsPage">
    <Value>Show vendor name on order details page</Value>
  </LocaleResource>
  <LocaleResource Name="Admin.Configuration.Settings.Vendor.ShowVendorOnOrderDetailsPage.Hint">
    <Value>Check to show vendor name of product on the order details page.</Value>
  </LocaleResource>
  <LocaleResource Name="Admin.Catalog.Products.ProductAttributes.AttributeCombinations.Edit">
    <Value>Edit combination</Value>
  </LocaleResource>
  <LocaleResource Name="Admin.Catalog.Products.ProductAttributes.AttributeCombinations.Fields.Picture">
    <Value>Picture</Value>
  </LocaleResource>
  <LocaleResource Name="Admin.Catalog.Products.ProductAttributes.AttributeCombinations.Fields.Picture.Hint">
    <Value>Choose a picture associated to this attribute combination. This picture will replace the main product image when this product attribute combination is selected.</Value>
  </LocaleResource>
  <LocaleResource Name="Admin.Catalog.Products.ProductAttributes.AttributeCombinations.Fields.Picture.NoPicture">
    <Value>No picture</Value>
  </LocaleResource>
  <LocaleResource Name="Admin.Promotions.Discounts.Fields.DiscountUrl">
    <Value>URL with coupon code</Value>
  </LocaleResource>
  <LocaleResource Name="Admin.Promotions.Discounts.Fields.DiscountUrl.Hint">
    <Value>The sample link that includes a discount coupon code, so that customers do not have to input the coupon code at checkout. You can also use this query parameter with any other link to your store, for example link to certain product or category.</Value>
  </LocaleResource>
  <LocaleResource Name="Admin.Configuration.Settings.Catalog.NotifyCustomerAboutProductReviewReply">
    <Value>Notify customer about product review reply</Value>
  </LocaleResource>
  <LocaleResource Name="Admin.Configuration.Settings.Catalog.NotifyCustomerAboutProductReviewReply.Hint">
    <Value>Check to notify customer about product review reply.</Value>
  </LocaleResource>
  <LocaleResource Name="Admin.ContentManagement.MessageTemplates.Description.ProductReview.Reply.CustomerNotification">
    <Value><![CDATA[This message template is used to notify customers when a store owner (or vendor) replies to their product reviews. You can set up this option by ticking the checkbox <strong>Notify customer about product review reply</strong> in Configuration - Settings - Catalog settings.]]></Value>
  </LocaleResource>
  <LocaleResource Name="Admin.ContentManagement.MessageTemplates.Description.OrderPaid.AffiliateNotification">
	  <Value>This message template is used to notify an affiliate that the certain order was paid. The order gets the status Paid when the amount was charged.</Value>
  </LocaleResource>  
  <LocaleResource Name="Admin.ContentManagement.MessageTemplates.Description.OrderPlaced.AffiliateNotification">
	  <Value>This message template is used to notify an affiliate that the certain order was placed.</Value>
  </LocaleResource>  
  <LocaleResource Name="Admin.Common.SaveChanges">
	  <Value>Save changes</Value>
  </LocaleResource>  
  <LocaleResource Name="Admin.Common.CancelChanges">
	  <Value>Cancel changes</Value>
  </LocaleResource>      
=======
  <LocaleResource Name="Admin.Catalog.Attributes.SpecificationAttributes.UsedByProducts">
    <Value>Used by products</Value>
  </LocaleResource>
  <LocaleResource Name="Admin.Catalog.Attributes.SpecificationAttributes.UsedByProducts.Product">
    <Value>Product</Value>
  </LocaleResource>    
  <LocaleResource Name="Admin.Catalog.Attributes.SpecificationAttributes.UsedByProducts.Published">
    <Value>Published</Value>
  </LocaleResource>    
>>>>>>> b092cace
</Language>
'

CREATE TABLE #LocaleStringResourceTmp
	(
		[ResourceName] [nvarchar](200) NOT NULL,
		[ResourceValue] [nvarchar](max) NOT NULL
	)

INSERT INTO #LocaleStringResourceTmp (ResourceName, ResourceValue)
SELECT	nref.value('@Name', 'nvarchar(200)'), nref.value('Value[1]', 'nvarchar(MAX)')
FROM	@resources.nodes('//Language/LocaleResource') AS R(nref)

--do it for each existing language
DECLARE @ExistingLanguageID int
DECLARE cur_existinglanguage CURSOR FOR
SELECT [ID]
FROM [Language]
OPEN cur_existinglanguage
FETCH NEXT FROM cur_existinglanguage INTO @ExistingLanguageID
WHILE @@FETCH_STATUS = 0
BEGIN
	DECLARE @ResourceName nvarchar(200)
	DECLARE @ResourceValue nvarchar(MAX)
	DECLARE cur_localeresource CURSOR FOR
	SELECT ResourceName, ResourceValue
	FROM #LocaleStringResourceTmp
	OPEN cur_localeresource
	FETCH NEXT FROM cur_localeresource INTO @ResourceName, @ResourceValue
	WHILE @@FETCH_STATUS = 0
	BEGIN
		IF (EXISTS (SELECT 1 FROM [LocaleStringResource] WHERE LanguageID=@ExistingLanguageID AND ResourceName=@ResourceName))
		BEGIN
			UPDATE [LocaleStringResource]
			SET [ResourceValue]=@ResourceValue
			WHERE LanguageID=@ExistingLanguageID AND ResourceName=@ResourceName
		END
		ELSE 
		BEGIN
			INSERT INTO [LocaleStringResource]
			(
				[LanguageId],
				[ResourceName],
				[ResourceValue]
			)
			VALUES
			(
				@ExistingLanguageID,
				@ResourceName,
				@ResourceValue
			)
		END
		
		IF (@ResourceValue is null or @ResourceValue = '')
		BEGIN
			DELETE [LocaleStringResource]
			WHERE LanguageID=@ExistingLanguageID AND ResourceName=@ResourceName
		END
		
		FETCH NEXT FROM cur_localeresource INTO @ResourceName, @ResourceValue
	END
	CLOSE cur_localeresource
	DEALLOCATE cur_localeresource


	--fetch next language identifier
	FETCH NEXT FROM cur_existinglanguage INTO @ExistingLanguageID
END
CLOSE cur_existinglanguage
DEALLOCATE cur_existinglanguage

DROP TABLE #LocaleStringResourceTmp
GO

--new index
IF NOT EXISTS (SELECT 1 from sys.indexes WHERE [NAME]=N'IX_GetLowStockProducts' and object_id=object_id(N'[dbo].[Product]'))
BEGIN
    CREATE NONCLUSTERED INDEX [IX_GetLowStockProducts] ON [Product] (Deleted ASC, VendorId ASC, ProductTypeId ASC, ManageInventoryMethodId ASC, MinStockQuantity ASC, UseMultipleWarehouses ASC)
END
GO

--new setting
IF NOT EXISTS (SELECT 1 FROM [Setting] WHERE [name] = N'catalogsettings.exportimportallowdownloadimages')
BEGIN
	INSERT [Setting] ([Name], [Value], [StoreId])
	VALUES (N'catalogsettings.exportimportallowdownloadimages', N'false', 0)
END
GO

--new column
IF NOT EXISTS (SELECT 1 FROM sys.columns WHERE object_id = object_id('[ActivityLog]') AND NAME = 'EntityId')
BEGIN
	ALTER TABLE [ActivityLog]
	ADD [EntityId] INT NULL
END
GO

--new column
IF NOT EXISTS (SELECT 1 FROM sys.columns WHERE object_id = object_id('[ActivityLog]') AND NAME = 'EntityName')
BEGIN
	ALTER TABLE [ActivityLog]
	ADD [EntityName] NVARCHAR(400) NULL
END
GO

--new setting
IF NOT EXISTS (SELECT 1 FROM [Setting] WHERE [name] = N'vendorsettings.showvendoronorderdetailspage')
BEGIN
	INSERT [Setting] ([Name], [Value], [StoreId])
	VALUES (N'vendorsettings.showvendoronorderdetailspage', N'false', 0)
END
GO

--new setting
IF NOT EXISTS (SELECT 1 FROM [Setting] WHERE [name] = N'addresssettings.preselectcountryifonlyone')
BEGIN
	INSERT [Setting] ([Name], [Value], [StoreId])
	VALUES (N'addresssettings.preselectcountryifonlyone', N'false', 0)
END
GO

--new column
IF NOT EXISTS (SELECT 1 FROM sys.columns WHERE object_id = object_id('[ProductAttributeCombination]') AND NAME = 'PictureId')
BEGIN
	ALTER TABLE [ProductAttributeCombination]
	ADD [PictureId] INT NULL
END
GO

UPDATE [ProductAttributeCombination]
SET [PictureId] = 0
WHERE [PictureId] IS NULL

ALTER TABLE [ProductAttributeCombination] ALTER COLUMN [PictureId] INT NOT NULL
GO

-- new message template
 IF NOT EXISTS (SELECT 1 FROM [dbo].[MessageTemplate] WHERE [Name] = N'ProductReview.Reply.CustomerNotification')
 BEGIN
    DECLARE @NewLine AS CHAR(2) = CHAR(13) + CHAR(10)
	INSERT [dbo].[MessageTemplate] ([Name], [BccEmailAddresses], [Subject], [Body], [IsActive], [AttachedDownloadId], [EmailAccountId], [LimitedToStores], [DelayPeriodId]) 
	VALUES (N'ProductReview.Reply.CustomerNotification', NULL, N'%Store.Name%. Product review reply.', N'<p>' + @NewLine + '<a href="%Store.URL%">%Store.Name%</a>' + @NewLine + '<br />' + @NewLine + '<br />' + @NewLine + 'Hello %Customer.FullName%,' + @NewLine + '<br />' + @NewLine + 'You received a reply from the store administration to your review for product "%ProductReview.ProductName%".' + @NewLine + '</p>' + @NewLine, 0, 0, 0, 0, 0)
 END
 GO
 
--new column
IF NOT EXISTS (SELECT 1 FROM sys.columns WHERE object_id = object_id('[ProductReview]') AND NAME = 'CustomerNotifiedOfReply')
BEGIN
	ALTER TABLE [ProductReview]
	ADD [CustomerNotifiedOfReply] BIT NULL
END
GO

UPDATE [ProductReview]
SET [CustomerNotifiedOfReply] = 0
WHERE [CustomerNotifiedOfReply] IS NULL

ALTER TABLE [ProductReview] ALTER COLUMN [CustomerNotifiedOfReply] BIT NOT NULL
GO

--new setting
IF NOT EXISTS (SELECT 1 FROM [Setting] WHERE [name] = N'catalogsettings.notifycustomeraboutproductreviewreply')
BEGIN
	INSERT [Setting] ([Name], [Value], [StoreId])
	VALUES (N'catalogsettings.notifycustomeraboutproductreviewreply', N'false', 0)
END
GO

--new setting
IF NOT EXISTS (SELECT 1 FROM [Setting] WHERE [name] = N'catalogsettings.uselinksinrequiredproductwarnings')
BEGIN
	INSERT [Setting] ([Name], [Value], [StoreId])
	VALUES (N'catalogsettings.uselinksinrequiredproductwarnings', N'true', 0)
END
GO

-- new message template
IF NOT EXISTS (SELECT 1 FROM [dbo].[MessageTemplate] WHERE [Name] = N'OrderPlaced.AffiliateNotification')
BEGIN
    DECLARE @NewLine AS CHAR(2) = CHAR(13) + CHAR(10)
    INSERT [dbo].[MessageTemplate] ([Name], [BccEmailAddresses], [Subject], [Body], [IsActive], [AttachedDownloadId], [EmailAccountId], [LimitedToStores], [DelayPeriodId]) 
    VALUES (N'OrderPlaced.AffiliateNotification', NULL, N'%Store.Name%. Order placed', N'<p>' + @NewLine + '<a href=\"%Store.URL%\">%Store.Name%</a>' + @NewLine + '<br />' + @NewLine + '<br />' + @NewLine + '%Customer.FullName% (%Customer.Email%) has just placed an order.' + @NewLine + '<br />' + @NewLine + '<br />' + @NewLine + 'Order Number: %Order.OrderNumber%' + @NewLine + '<br />' + @NewLine + 'Date Ordered: %Order.CreatedOn%' + @NewLine + '<br />' + @NewLine + '<br />' + @NewLine + '%Order.Product(s)%' + @NewLine + '</p>' + @NewLine, 0, 0, 0, 0, 0)
END
GO

-- new message template
IF NOT EXISTS (SELECT 1 FROM [dbo].[MessageTemplate] WHERE [Name] = N'OrderPaid.AffiliateNotification')
BEGIN
    DECLARE @NewLine AS CHAR(2) = CHAR(13) + CHAR(10)
    INSERT [dbo].[MessageTemplate] ([Name], [BccEmailAddresses], [Subject], [Body], [IsActive], [AttachedDownloadId], [EmailAccountId], [LimitedToStores], [DelayPeriodId]) 
    VALUES (N'OrderPaid.AffiliateNotification', NULL, N'%Store.Name%. Order #%Order.OrderNumber% paid', N'<p>' + @NewLine + '<a href=\"%Store.URL%\">%Store.Name%</a>' + @NewLine + '<br />' + @NewLine + '<br />' + @NewLine + 'Order #%Order.OrderNumber% has been just paid.' + @NewLine + '<br />' + @NewLine + '<br />' + @NewLine + 'Order Number: %Order.OrderNumber%' + @NewLine + '<br />' + @NewLine + 'Date Ordered: %Order.CreatedOn%' + @NewLine + '<br />' + @NewLine + '<br />' + @NewLine + '%Order.Product(s)%' + @NewLine + '</p>' + @NewLine, 0, 0, 0, 0, 0)
END
GO

--new setting
IF NOT EXISTS (SELECT 1 FROM [Setting] WHERE [name] = N'securitysettings.allownonasciicharactersinheaders')
BEGIN
	INSERT [Setting] ([Name], [Value], [StoreId])
	VALUES (N'securitysettings.allownonasciicharactersinheaders', N'true', 0)
END
GO<|MERGE_RESOLUTION|>--- conflicted
+++ resolved
@@ -104,7 +104,6 @@
   <LocaleResource Name="Order.Product(s).VendorName">
     <Value>Vendor name</Value>
   </LocaleResource> 
-<<<<<<< HEAD
   <LocaleResource Name="ShoppingCart.VendorName">
     <Value>Vendor name</Value>
   </LocaleResource>
@@ -153,7 +152,6 @@
   <LocaleResource Name="Admin.Common.CancelChanges">
 	  <Value>Cancel changes</Value>
   </LocaleResource>      
-=======
   <LocaleResource Name="Admin.Catalog.Attributes.SpecificationAttributes.UsedByProducts">
     <Value>Used by products</Value>
   </LocaleResource>
@@ -162,8 +160,7 @@
   </LocaleResource>    
   <LocaleResource Name="Admin.Catalog.Attributes.SpecificationAttributes.UsedByProducts.Published">
     <Value>Published</Value>
-  </LocaleResource>    
->>>>>>> b092cace
+  </LocaleResource>   
 </Language>
 '
 
