--- conflicted
+++ resolved
@@ -1169,7 +1169,6 @@
   <LocaleResource Name="Admin.Configuration.Settings.Catalog.ShowLinkToAllResultInSearchAutoComplete.Hint">
     <Value>Determines whether the link to all results should be displayed in the autocomplete search box. Displayed if the number of items found is greater than the displayed quantity in the autocomplete box.</Value>
   </LocaleResource>
-<<<<<<< HEAD
   <LocaleResource Name="Admin.System.Maintenance.ReIndexTables">
     <Value>Re-index database tables</Value>
   </LocaleResource>
@@ -1185,7 +1184,6 @@
   <LocaleResource Name="Admin.System.Maintenance.ReIndexTables.ReIndexNow">
     <Value>Re-index</Value>
   </LocaleResource>
-=======
   <LocaleResource Name="ShoppingCart.PreOrderAvailability">
     <Value>pre-order availability</Value>
   </LocaleResource>
@@ -1195,7 +1193,6 @@
   <LocaleResource Name="Admin.Configuration.Settings.Catalog.DisplayDatePreOrderAvailability.Hint">
     <Value>Check to display the date for pre-order availability.</Value>
   </LocaleResource>   
->>>>>>> 773c85ef
 </Language>
 '
 
