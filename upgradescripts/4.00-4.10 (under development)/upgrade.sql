﻿--upgrade scripts from nopCommerce 4.00 to 4.10

--new locale resources
declare @resources xml
--a resource will be deleted if its value is empty
set @resources='
<Language>  
  <LocaleResource Name="Admin.Configuration.Currencies.Fields.CurrencyCode.Hint">
    <Value>The currency code. For a list of currency codes, go to: https://en.wikipedia.org/wiki/ISO_4217</Value>
  </LocaleResource>  
  <LocaleResource Name="Admin.Customers.Customers.Fields.Avatar">
    <Value>Avatar</Value>
  </LocaleResource>
  <LocaleResource Name="Admin.Configuration.Settings.Catalog.ExportImportAllowDownloadImages">
    <Value>Export/Import products. Allow download images</Value>
  </LocaleResource>
  <LocaleResource Name="Admin.Configuration.Settings.Catalog.ExportImportAllowDownloadImages.Hint">
    <Value>Check if images can be downloaded from remote server when exporting products</Value>
  </LocaleResource> 
  <LocaleResource Name="Admin.ContentManagement.Topics.List.SearchKeywords">
    <Value>Search keywords</Value>
  </LocaleResource>
  <LocaleResource Name="Admin.ContentManagement.Topics.List.SearchKeywords.Hint">
    <Value>Search topic(s) by specific keywords.</Value>
  </LocaleResource>  
  <LocaleResource Name="Admin.Configuration.Settings.Catalog.ShowProductReviewsPerStore.Hint">
    <Value>Check to display reviews written in the current store only (on a product details page and on the account product reviews page).</Value>
  </LocaleResource>
  <LocaleResource Name="Admin.Catalog.ViewMode.Grid">
    <Value>Grid</Value>
  </LocaleResource>
  <LocaleResource Name="Admin.Catalog.ViewMode.List">
    <Value>List</Value>
  </LocaleResource>
  <LocaleResource Name="Admin.Configuration.Settings.Catalog.DefaultViewMode">
    <Value>Default view mode</Value>
  </LocaleResource>    
  <LocaleResource Name="Admin.Configuration.Settings.Catalog.DefaultViewMode.Hint">
    <Value>Choose the default view mode for catalog pages.</Value>
  </LocaleResource>     
  <LocaleResource Name="Admin.Promotions.Discounts.List.SearchEndDate">
    <Value>End date</Value>
  </LocaleResource>
  <LocaleResource Name="Admin.Promotions.Discounts.List.SearchEndDate.Hint">
    <Value>The end date for the search.</Value>
  </LocaleResource>
  <LocaleResource Name="Admin.Promotions.Discounts.List.SearchStartDate">
    <Value>Start date</Value>
  </LocaleResource>
  <LocaleResource Name="Admin.Promotions.Discounts.List.SearchStartDate.Hint">
    <Value>The start date for the search.</Value>
  </LocaleResource>
  <LocaleResource Name="Enums.Nop.Core.Domain.Security.UserRegistrationType.AdminApproval">
    <Value></Value>
  </LocaleResource>
  <LocaleResource Name="Enums.Nop.Core.Domain.Security.UserRegistrationType.Disabled">
    <Value></Value>
  </LocaleResource>
  <LocaleResource Name="Enums.Nop.Core.Domain.Security.UserRegistrationType.EmailValidation">
    <Value></Value>
  </LocaleResource>
  <LocaleResource Name="Enums.Nop.Core.Domain.Security.UserRegistrationType.Standard">
    <Value></Value>
  </LocaleResource>
  <LocaleResource Name="Enums.Nop.Core.Domain.Customers.UserRegistrationType.AdminApproval">
    <Value>A customer should be approved by administrator</Value>
  </LocaleResource>
  <LocaleResource Name="Enums.Nop.Core.Domain.Customers.UserRegistrationType.Disabled">
    <Value>Registration is disabled</Value>
  </LocaleResource>
  <LocaleResource Name="Enums.Nop.Core.Domain.Customers.UserRegistrationType.EmailValidation">
    <Value>Email validation is required after registration</Value>
  </LocaleResource>
  <LocaleResource Name="Enums.Nop.Core.Domain.Customers.UserRegistrationType.Standard">
    <Value>Standard account creation</Value>
  </LocaleResource>
  <LocaleResource Name="Admin.Catalog.Products.Fields.Sku.Reserved">
    <Value>The entered SKU is already reserved for the product ''{0}''</Value>
  </LocaleResource>
  <LocaleResource Name="Admin.Catalog.Products.ProductAttributes.AttributeCombinations.Fields.Sku.Reserved">
    <Value>The entered SKU is already reserved for one of combinations of the product ''{0}''</Value>
  </LocaleResource>  
  <LocaleResource Name="Products.Availability.SelectRequiredAttributes">
    <Value>Please select required attribute(s)</Value>
  </LocaleResource>
  <LocaleResource Name="PDFInvoice.VendorName">
    <Value>Vendor name</Value>
  </LocaleResource>
  <LocaleResource Name="Order.Product(s).VendorName">
    <Value>Vendor name</Value>
  </LocaleResource> 
  <LocaleResource Name="ShoppingCart.VendorName">
    <Value>Vendor name</Value>
  </LocaleResource>
  <LocaleResource Name="Admin.Configuration.Settings.Vendor.ShowVendorOnOrderDetailsPage">
    <Value>Show vendor name on order details page</Value>
  </LocaleResource>
  <LocaleResource Name="Admin.Configuration.Settings.Vendor.ShowVendorOnOrderDetailsPage.Hint">
    <Value>Check to show vendor name of product on the order details page.</Value>
  </LocaleResource>
  <LocaleResource Name="Admin.Catalog.Products.ProductAttributes.AttributeCombinations.Edit">
    <Value>Edit combination</Value>
  </LocaleResource>
  <LocaleResource Name="Admin.Catalog.Products.ProductAttributes.AttributeCombinations.Fields.Picture">
    <Value>Picture</Value>
  </LocaleResource>
  <LocaleResource Name="Admin.Catalog.Products.ProductAttributes.AttributeCombinations.Fields.Picture.Hint">
    <Value>Choose a picture associated to this attribute combination. This picture will replace the main product image when this product attribute combination is selected.</Value>
  </LocaleResource>
  <LocaleResource Name="Admin.Catalog.Products.ProductAttributes.AttributeCombinations.Fields.Picture.NoPicture">
    <Value>No picture</Value>
  </LocaleResource>
  <LocaleResource Name="Admin.Promotions.Discounts.Fields.DiscountUrl">
    <Value>URL with coupon code</Value>
  </LocaleResource>
  <LocaleResource Name="Admin.Promotions.Discounts.Fields.DiscountUrl.Hint">
    <Value>The sample link that includes a discount coupon code, so that customers do not have to input the coupon code at checkout. You can also use this query parameter with any other link to your store, for example link to certain product or category.</Value>
  </LocaleResource>
  <LocaleResource Name="Admin.Configuration.Settings.Catalog.NotifyCustomerAboutProductReviewReply">
    <Value>Notify customer about product review reply</Value>
  </LocaleResource>
  <LocaleResource Name="Admin.Configuration.Settings.Catalog.NotifyCustomerAboutProductReviewReply.Hint">
    <Value>Check to notify customer about product review reply.</Value>
  </LocaleResource>
  <LocaleResource Name="Admin.ContentManagement.MessageTemplates.Description.ProductReview.Reply.CustomerNotification">
    <Value><![CDATA[This message template is used to notify customers when a store owner (or vendor) replies to their product reviews. You can set up this option by ticking the checkbox <strong>Notify customer about product review reply</strong> in Configuration - Settings - Catalog settings.]]></Value>
  </LocaleResource>
  <LocaleResource Name="Admin.ContentManagement.MessageTemplates.Description.OrderPaid.AffiliateNotification">
	  <Value>This message template is used to notify an affiliate that the certain order was paid. The order gets the status Paid when the amount was charged.</Value>
  </LocaleResource>  
  <LocaleResource Name="Admin.ContentManagement.MessageTemplates.Description.OrderPlaced.AffiliateNotification">
	  <Value>This message template is used to notify an affiliate that the certain order was placed.</Value>
  </LocaleResource>  
  <LocaleResource Name="Admin.Common.SaveChanges">
	  <Value>Save changes</Value>
  </LocaleResource>  
  <LocaleResource Name="Admin.Common.CancelChanges">
	  <Value>Cancel changes</Value>
  </LocaleResource>      
  <LocaleResource Name="Admin.Catalog.Attributes.SpecificationAttributes.UsedByProducts">
    <Value>Used by products</Value>
  </LocaleResource>
  <LocaleResource Name="Admin.Catalog.Attributes.SpecificationAttributes.UsedByProducts.Product">
    <Value>Product</Value>
  </LocaleResource>    
  <LocaleResource Name="Admin.Catalog.Attributes.SpecificationAttributes.UsedByProducts.Published">
    <Value>Published</Value>
  </LocaleResource>   
  <LocaleResource Name="Admin.Configuration.Stores.Fields.SecureUrl">
    <Value></Value>
  </LocaleResource>
  <LocaleResource Name="Admin.Configuration.Stores.Fields.SecureUrl.Hint">
    <Value></Value>
  </LocaleResource>
  <LocaleResource Name="Admin.Configuration.Stores.Fields.Url.Hint">
    <Value>The URL of your store e.g. http://www.yourstore.com/ or https://www.yourstore.com/mystore/.</Value>
  </LocaleResource>
  <LocaleResource Name="Admin.Configuration.Settings.Catalog.ProductReviewsSortByCreatedDateAscending">
	  <Value>Sort by ascending</Value>
  </LocaleResource>  
  <LocaleResource Name="Admin.Configuration.Settings.Catalog.ProductReviewsSortByCreatedDateAscending.Hint">
	  <Value>Check if the product reviews should be sorted by creation date as ascending</Value>
  </LocaleResource> 
  <LocaleResource Name="Admin.Configuration.Settings.Catalog.ExportImportSplitProductsFile">
    <Value>Export/Import products. Allow splitting file</Value>
  </LocaleResource>
  <LocaleResource Name="Admin.Configuration.Settings.Catalog.ExportImportSplitProductsFile.Hint">
    <Value>Check if you want to import products from individual files of the optimal size, which were automatically created from the main file. This function will help you import a large amount of data with a smaller delay.</Value>
  </LocaleResource>  
  <LocaleResource Name="Admin.CurrentCarts.CartsAndWishlists">
    <Value>Shopping carts and wishlists</Value>
  </LocaleResource>  
  <LocaleResource Name="Admin.CurrentCarts">
    <Value></Value>
  </LocaleResource>
  <LocaleResource Name="Admin.CurrentWishlists">
    <Value></Value>
  </LocaleResource>  
  <LocaleResource Name="Admin.ShoppingCartType.ShoppingCartType">
    <Value>Shopping cart type</Value>
  </LocaleResource>
  <LocaleResource Name="Admin.ShoppingCartType.ShoppingCartType.Hint">
    <Value>Choose a shopping cart type.</Value>
  </LocaleResource> 
  <LocaleResource Name="Admin.Customers.Customers.CurrentShoppingCart">
    <Value></Value>
  </LocaleResource>  
  <LocaleResource Name="Admin.Customers.Customers.ShoppingCartAndWishlist">
    <Value>Shopping cart and wishlist</Value>
  </LocaleResource>
  <LocaleResource Name="Admin.Customers.Customers.CurrentWishlist">
    <Value></Value>
  </LocaleResource> 
  <LocaleResource Name="Admin.Catalog.Products.ProductAttributes.Attributes.Values.Fields.PriceAdjustmentUsePercentage">
    <Value>Price adjustment. Use percentage</Value>
  </LocaleResource>
  <LocaleResource Name="Admin.Catalog.Products.ProductAttributes.Attributes.Values.Fields.PriceAdjustmentUsePercentage.Hint">
    <Value>Determines whether to apply a percentage to the product. If not enabled, a fixed value is used.</Value>
  </LocaleResource>  
  <LocaleResource Name="Admin.Catalog.Attributes.ProductAttributes.PredefinedValues.Fields.PriceAdjustmentUsePercentage">
    <Value>Price adjustment. Use percentage</Value>
  </LocaleResource>
  <LocaleResource Name="Admin.Catalog.Attributes.ProductAttributes.PredefinedValues.Fields.PriceAdjustmentUsePercentage.Hint">
    <Value>Determines whether to apply a percentage to the product. If not enabled, a fixed value is used.</Value>
  </LocaleResource>  
  <LocaleResource Name="Admin.Catalog.Attributes.ProductAttributes.PredefinedValues.Fields.PriceAdjustment.Hint">
    <Value>The price adjustment applied when choosing this attribute value. For example ''10'' to add 10 dollars. Or 10% if ''Use percentage'' is ticked.</Value>
  </LocaleResource>
  <LocaleResource Name="Admin.Catalog.Products.ProductAttributes.Attributes.Values.Fields.PriceAdjustment.Hint">
    <Value>The price adjustment applied when choosing this attribute value. For example ''10'' to add 10 dollars. Or 10% if ''Use percentage'' is ticked.</Value>
  </LocaleResource> 
  <LocaleResource Name="Admin.Vendors.VendorAttributes">
    <Value>Vendor attributes</Value>
  </LocaleResource>
  <LocaleResource Name="Admin.Vendors.VendorAttributes.Added">
    <Value>The new attribute has been added successfully.</Value>
  </LocaleResource>
  <LocaleResource Name="Admin.Vendors.VendorAttributes.AddNew">
    <Value>Add new vendor attribute</Value>
  </LocaleResource>
  <LocaleResource Name="Admin.Vendors.VendorAttributes.BackToList">
    <Value>back to vendor settings</Value>
  </LocaleResource>
  <LocaleResource Name="Admin.Vendors.VendorAttributes.Deleted">
    <Value>The attribute has been deleted successfully.</Value>
  </LocaleResource>
  <LocaleResource Name="Admin.Vendors.VendorAttributes.Description">
    <Value>You can manage additional vendor attributes below.</Value>
  </LocaleResource>
  <LocaleResource Name="Admin.Vendors.VendorAttributes.EditAttributeDetails">
    <Value>Edit vendor attribute details</Value>
  </LocaleResource>
  <LocaleResource Name="Admin.Vendors.VendorAttributes.Fields.AttributeControlType">
    <Value>Control type</Value>
  </LocaleResource>
  <LocaleResource Name="Admin.Vendors.VendorAttributes.Fields.AttributeControlType.Hint">
    <Value>Choose how to display your attribute values.</Value>
  </LocaleResource>
  <LocaleResource Name="Admin.Vendors.VendorAttributes.Fields.DisplayOrder">
    <Value>Display order</Value>
  </LocaleResource>
  <LocaleResource Name="Admin.Vendors.VendorAttributes.Fields.DisplayOrder.Hint">
    <Value>The vendor attribute display order. 1 represents the first item in the list.</Value>
  </LocaleResource>
  <LocaleResource Name="Admin.Vendors.VendorAttributes.Fields.IsRequired">
    <Value>Required</Value>
  </LocaleResource>
  <LocaleResource Name="Admin.Vendors.VendorAttributes.Fields.IsRequired.Hint">
    <Value>When an attribute is required, vendors must choose an appropriate attribute value before they can continue.</Value>
  </LocaleResource>
  <LocaleResource Name="Admin.Vendors.VendorAttributes.Fields.Name">
    <Value>Name</Value>
  </LocaleResource>
  <LocaleResource Name="Admin.Vendors.VendorAttributes.Fields.Name.Hint">
    <Value>The name of the vendor attribute.</Value>
  </LocaleResource>
  <LocaleResource Name="Admin.Vendors.VendorAttributes.Fields.Name.Required">
    <Value>Please provide a name.</Value>
  </LocaleResource>
  <LocaleResource Name="Admin.Vendors.VendorAttributes.Info">
    <Value>Attribute info</Value>
  </LocaleResource>
  <LocaleResource Name="Admin.Vendors.VendorAttributes.Updated">
    <Value>The attribute has been updated successfully.</Value>
  </LocaleResource>
  <LocaleResource Name="Admin.Vendors.VendorAttributes.Values">
    <Value>Attribute values</Value>
  </LocaleResource>
  <LocaleResource Name="Admin.Vendors.VendorAttributes.Values.AddNew">
    <Value>Add a new attribute value</Value>
  </LocaleResource>
  <LocaleResource Name="Admin.Vendors.VendorAttributes.Values.EditValueDetails">
    <Value>Edit attribute value details</Value>
  </LocaleResource>
  <LocaleResource Name="Admin.Vendors.VendorAttributes.Values.Fields.DisplayOrder">
    <Value>Display order</Value>
  </LocaleResource>
  <LocaleResource Name="Admin.Vendors.VendorAttributes.Values.Fields.DisplayOrder.Hint">
    <Value>The display order of the attribute value. 1 represents the first item in attribute value list.</Value>
  </LocaleResource>
  <LocaleResource Name="Admin.Vendors.VendorAttributes.Values.Fields.IsPreSelected">
    <Value>Pre-selected</Value>
  </LocaleResource>
  <LocaleResource Name="Admin.Vendors.VendorAttributes.Values.Fields.IsPreSelected.Hint">
    <Value>Determines whether this attribute value is pre-selected.</Value>
  </LocaleResource>
  <LocaleResource Name="Admin.Vendors.VendorAttributes.Values.Fields.Name">
    <Value>Name</Value>
  </LocaleResource>
  <LocaleResource Name="Admin.Vendors.VendorAttributes.Values.Fields.Name.Hint">
    <Value>The name of the vendor attribute value.</Value>
  </LocaleResource>
  <LocaleResource Name="Admin.Vendors.VendorAttributes.Values.Fields.Name.Required">
    <Value>Please provide a name.</Value>
  </LocaleResource>
  <LocaleResource Name="Admin.Vendors.VendorAttributes.Values.SaveBeforeEdit">
    <Value>You need to save the vendor attribute before you can add values for it.</Value>
  </LocaleResource>
  <LocaleResource Name="ActivityLog.AddNewVendorAttribute">
    <Value>Added a new vendor attribute (ID = {0})</Value>
  </LocaleResource>
  <LocaleResource Name="ActivityLog.AddNewVendorAttributeValue">
    <Value>Added a new vendor attribute value (ID = {0})</Value>
  </LocaleResource>
  <LocaleResource Name="ActivityLog.DeleteVendorAttribute">
    <Value>Deleted a vendor attribute (ID = {0})</Value>
  </LocaleResource>
  <LocaleResource Name="ActivityLog.DeleteVendorAttributeValue">
    <Value>Deleted a vendor attribute value (ID = {0})</Value>
  </LocaleResource>
  <LocaleResource Name="ActivityLog.EditVendorAttribute">
    <Value>Edited a vendor attribute (ID = {0})</Value>
  </LocaleResource>
  <LocaleResource Name="ActivityLog.EditVendorAttributeValue">
    <Value>Edited a vendor attribute value (ID = {0})</Value>
  </LocaleResource> 
  <LocaleResource Name="Account.Fields.County">
    <Value>County</Value>
  </LocaleResource>
  <LocaleResource Name="Account.Fields.County.Required">
    <Value>County is required.</Value>
  </LocaleResource>
  <LocaleResource Name="Address.Fields.County">
    <Value>County</Value>
  </LocaleResource>
  <LocaleResource Name="Address.Fields.County.Required">
    <Value>County is required.</Value>
  </LocaleResource>
  <LocaleResource Name="Admin.Address.Fields.County">
    <Value>County</Value>
  </LocaleResource>
  <LocaleResource Name="Admin.Address.Fields.County.Hint">
    <Value>Enter county.</Value>
  </LocaleResource>
  <LocaleResource Name="Admin.Address.Fields.County.Required">
    <Value>County is required.</Value>
  </LocaleResource>
  <LocaleResource Name="Admin.Configuration.Settings.CustomerUser.AddressFormFields.CountyEnabled">
    <Value>''County'' enabled</Value>
  </LocaleResource>
  <LocaleResource Name="Admin.Configuration.Settings.CustomerUser.AddressFormFields.CountyEnabled.Hint">
    <Value>Set if ''County'' is enabled.</Value>
  </LocaleResource>
  <LocaleResource Name="Admin.Configuration.Settings.CustomerUser.AddressFormFields.CountyRequired">
    <Value>''County'' required</Value>
  </LocaleResource>
  <LocaleResource Name="Admin.Configuration.Settings.CustomerUser.AddressFormFields.CountyRequired.Hint">
    <Value>Check if ''County'' is required.</Value>
  </LocaleResource>
  <LocaleResource Name="Admin.Configuration.Settings.CustomerUser.CountyEnabled">
    <Value>''County'' enabled</Value>
  </LocaleResource>
  <LocaleResource Name="Admin.Configuration.Settings.CustomerUser.CountyEnabled.Hint">
    <Value>Set if ''County'' is enabled.</Value>
  </LocaleResource>
  <LocaleResource Name="Admin.Configuration.Settings.CustomerUser.CountyRequired">
    <Value>''County'' required</Value>
  </LocaleResource>
  <LocaleResource Name="Admin.Configuration.Settings.CustomerUser.CountyRequired.Hint">
    <Value>Check if ''County'' is required.</Value>
  </LocaleResource>
  <LocaleResource Name="Admin.Customers.Customers.Fields.County">
    <Value>County</Value>
  </LocaleResource>
  <LocaleResource Name="Admin.Customers.Customers.Fields.County.Hint">
    <Value>The county.</Value>
  </LocaleResource>
  <LocaleResource Name="Admin.Customers.Customers.Fields.County.Required">
    <Value>County is required.</Value>
  </LocaleResource>
  <LocaleResource Name="Admin.Orders.Address.County">
    <Value>County</Value>
  </LocaleResource>
  <LocaleResource Name="Admin.Orders.Shipments.List.County">
    <Value>County</Value>
  </LocaleResource>
  <LocaleResource Name="Admin.Orders.Shipments.List.County.Hint">
    <Value>Search by a specific county.</Value>
  </LocaleResource>
  <LocaleResource Name="Admin.Catalog.Products.Import.CategoriesWithSameNameNotSupported">
    <Value>Categories with the same name are not supported in the same category level. Check your category list in "Catalog -> Categories" page</Value>
  </LocaleResource> 
  <LocaleResource Name="Admin.Configuration.Settings.GeneralCommon.DisplayDefaultFooterItemSettingsModel.DisplayApplyVendorAccountFooterItem">
    <Value>Display "Apply for vendor account"</Value>
  </LocaleResource>  
  <LocaleResource Name="Admin.Configuration.Settings.GeneralCommon.DisplayDefaultFooterItemSettingsModel.DisplayApplyVendorAccountFooterItem.Hint">
    <Value>Check if "Apply for vendor account" menu item should be displayed in the footer. Vendor functionality should be also enabled in this case.</Value>
  </LocaleResource>
  <LocaleResource Name="Admin.Configuration.Settings.GeneralCommon.DisplayDefaultFooterItemSettingsModel.DisplayBlogFooterItem">
    <Value>Display "Blog"</Value>
  </LocaleResource>  
  <LocaleResource Name="Admin.Configuration.Settings.GeneralCommon.DisplayDefaultFooterItemSettingsModel.DisplayBlogFooterItem.Hint">
    <Value>Check if "Blog" menu item should be displayed in the footer. Blog functionality should be also enabled in this case.</Value>
  </LocaleResource>
  <LocaleResource Name="Admin.Configuration.Settings.GeneralCommon.DisplayDefaultFooterItemSettingsModel.DisplayCompareProductsFooterItem">
    <Value>Display "Compare products list"</Value>
  </LocaleResource>  
  <LocaleResource Name="Admin.Configuration.Settings.GeneralCommon.DisplayDefaultFooterItemSettingsModel.DisplayCompareProductsFooterItem.Hint">
    <Value>Check if "Compare products list" menu item should be displayed in the footer. Compare products functionality should be also enabled in this case.</Value>
  </LocaleResource>
  <LocaleResource Name="Admin.Configuration.Settings.GeneralCommon.DisplayDefaultFooterItemSettingsModel.DisplayContactUsFooterItem">
    <Value>Display "Contact us"</Value>
  </LocaleResource>  
  <LocaleResource Name="Admin.Configuration.Settings.GeneralCommon.DisplayDefaultFooterItemSettingsModel.DisplayContactUsFooterItem.Hint">
    <Value>Check if "Contact us" menu item should be displayed in the footer.</Value>
  </LocaleResource>
  <LocaleResource Name="Admin.Configuration.Settings.GeneralCommon.DisplayDefaultFooterItemSettingsModel.DisplayCustomerAddressesFooterItem">
    <Value>Display "Addresses"</Value>
  </LocaleResource>  
  <LocaleResource Name="Admin.Configuration.Settings.GeneralCommon.DisplayDefaultFooterItemSettingsModel.DisplayCustomerAddressesFooterItem.Hint">
    <Value>Check if "Addresses" menu item should be displayed in the footer.</Value>
  </LocaleResource>
  <LocaleResource Name="Admin.Configuration.Settings.GeneralCommon.DisplayDefaultFooterItemSettingsModel.DisplayCustomerInfoFooterItem">
    <Value>Display "My account"</Value>
  </LocaleResource>  
  <LocaleResource Name="Admin.Configuration.Settings.GeneralCommon.DisplayDefaultFooterItemSettingsModel.DisplayCustomerInfoFooterItem.Hint">
    <Value>Check if "My account" menu item should be displayed in the footer.</Value>
  </LocaleResource>
  <LocaleResource Name="Admin.Configuration.Settings.GeneralCommon.DisplayDefaultFooterItemSettingsModel.DisplayCustomerOrdersFooterItem">
    <Value>Display "Orders"</Value>
  </LocaleResource>  
  <LocaleResource Name="Admin.Configuration.Settings.GeneralCommon.DisplayDefaultFooterItemSettingsModel.DisplayCustomerOrdersFooterItem.Hint">
    <Value>Check if "Orders" menu item should be displayed in the footer.</Value>
  </LocaleResource>
  <LocaleResource Name="Admin.Configuration.Settings.GeneralCommon.DisplayDefaultFooterItemSettingsModel.DisplayForumsFooterItem">
    <Value>Display "Forums"</Value>
  </LocaleResource>  
  <LocaleResource Name="Admin.Configuration.Settings.GeneralCommon.DisplayDefaultFooterItemSettingsModel.DisplayForumsFooterItem.Hint">
    <Value>Check if "Forums" menu item should be displayed in the footer.</Value>
  </LocaleResource>
  <LocaleResource Name="Admin.Configuration.Settings.GeneralCommon.DisplayDefaultFooterItemSettingsModel.DisplayNewProductsFooterItem">
    <Value>Display "New products"</Value>
  </LocaleResource>  
  <LocaleResource Name="Admin.Configuration.Settings.GeneralCommon.DisplayDefaultFooterItemSettingsModel.DisplayNewProductsFooterItem.Hint">
    <Value>Check if "New products" menu item should be displayed in the footer.</Value>
  </LocaleResource>
  <LocaleResource Name="Admin.Configuration.Settings.GeneralCommon.DisplayDefaultFooterItemSettingsModel.DisplayNewsFooterItem">
    <Value>Display "News"</Value>
  </LocaleResource>  
  <LocaleResource Name="Admin.Configuration.Settings.GeneralCommon.DisplayDefaultFooterItemSettingsModel.DisplayNewsFooterItem.Hint">
    <Value>Check if "News" menu item should be displayed in the footer.</Value>
  </LocaleResource>
  <LocaleResource Name="Admin.Configuration.Settings.GeneralCommon.DisplayDefaultFooterItemSettingsModel.DisplayProductSearchFooterItem">
    <Value>Display "Search"</Value>
  </LocaleResource>  
  <LocaleResource Name="Admin.Configuration.Settings.GeneralCommon.DisplayDefaultFooterItemSettingsModel.DisplayProductSearchFooterItem.Hint">
    <Value>Check if "Search" menu item should be displayed in the footer.</Value>
  </LocaleResource>
  <LocaleResource Name="Admin.Configuration.Settings.GeneralCommon.DisplayDefaultFooterItemSettingsModel.DisplayRecentlyViewedProductsFooterItem">
    <Value>Display "Recently viewed products"</Value>
  </LocaleResource>  
  <LocaleResource Name="Admin.Configuration.Settings.GeneralCommon.DisplayDefaultFooterItemSettingsModel.DisplayRecentlyViewedProductsFooterItem.Hint">
    <Value>Check if "Recently viewed products" menu item should be displayed in the footer.</Value>
  </LocaleResource>
  <LocaleResource Name="Admin.Configuration.Settings.GeneralCommon.DisplayDefaultFooterItemSettingsModel.DisplayShoppingCartFooterItem">
    <Value>Display "Shopping cart"</Value>
  </LocaleResource>  
  <LocaleResource Name="Admin.Configuration.Settings.GeneralCommon.DisplayDefaultFooterItemSettingsModel.DisplayShoppingCartFooterItem.Hint">
    <Value>Check if "Shopping cart" menu item should be displayed in the footer.</Value>
  </LocaleResource>
  <LocaleResource Name="Admin.Configuration.Settings.GeneralCommon.DisplayDefaultFooterItemSettingsModel.DisplaySitemapFooterItem">
    <Value>Display "Sitemap"</Value>
  </LocaleResource>  
  <LocaleResource Name="Admin.Configuration.Settings.GeneralCommon.DisplayDefaultFooterItemSettingsModel.DisplaySitemapFooterItem.Hint">
    <Value>Check if "Sitemap" menu item should be displayed in the footer.</Value>
  </LocaleResource>
  <LocaleResource Name="Admin.Configuration.Settings.GeneralCommon.DisplayDefaultFooterItemSettingsModel.DisplayWishlistFooterItem">
    <Value>Display "Wishlist"</Value>
  </LocaleResource>  
  <LocaleResource Name="Admin.Configuration.Settings.GeneralCommon.DisplayDefaultFooterItemSettingsModel.DisplayWishlistFooterItem.Hint">
    <Value>Check if "Wishlist" menu item should be displayed in the footer.</Value>
  </LocaleResource> 
  <LocaleResource Name="Admin.Configuration.Settings.GeneralCommon.BlockTitle.FooterItems">
    <Value>Footer items</Value>
  </LocaleResource> 
  <LocaleResource Name="Admin.Orders.List.BillingPhone">
    <Value>Billing phone number</Value>
  </LocaleResource>
  <LocaleResource Name="Admin.Orders.List.BillingPhone.Hint">
    <Value>Filter by customer billing phone number.</Value>
  </LocaleResource>  
  <LocaleResource Name="Admin.Configuration.Settings.GeneralCommon.SitemapPageSize">
    <Value>Sitemap page size</Value>
  </LocaleResource>
  <LocaleResource Name="Admin.Configuration.Settings.GeneralCommon.SitemapPageSize.Hint">
    <Value>A number of items displayed on one sitemap page.</Value>
  </LocaleResource>
  <LocaleResource Name="Admin.Catalog.Products.ProductAttributes.AttributeCombinations.GenerateSeveral">
    <Value>Generate several combinations</Value>
  </LocaleResource>
  <LocaleResource Name="Admin.Catalog.Products.ProductAttributes.AttributeCombinations.GenerateSeveralTitle">
    <Value>Choose some attribute values to generate necessary combinations</Value>
  </LocaleResource>  
  <LocaleResource Name="Admin.Catalog.Products.ProductAttributes.AttributeCombinations.Generate">
    <Value>Generate</Value>
  </LocaleResource>  
  <LocaleResource Name="Admin.Catalog.Products.ProductAttributes.AttributeCombinations.RequiredAttribute">
    <Value>* - required attribute</Value>
  </LocaleResource>
  <LocaleResource Name="Admin.Catalog.Products.ProductAttributes.AttributeCombinations.SelectRequiredAttributes">
    <Value>There are required attributes: {0}</Value>
  </LocaleResource> 
  <LocaleResource Name="Admin.Customers.Customers.RewardPoints.Fields.AddRewardPointsMessage">
    <Value></Value>
  </LocaleResource>
  <LocaleResource Name="Admin.Customers.Customers.RewardPoints.Fields.AddRewardPointsMessage.Hint">
    <Value></Value>
  </LocaleResource>
  <LocaleResource Name="Admin.Customers.Customers.RewardPoints.Fields.AddRewardPointsStore">
    <Value></Value>
  </LocaleResource>
  <LocaleResource Name="Admin.Customers.Customers.RewardPoints.Fields.AddRewardPointsStore.Hint">
    <Value></Value>
  </LocaleResource>
  <LocaleResource Name="Admin.Customers.Customers.RewardPoints.Fields.AddRewardPointsValue">
    <Value></Value>
  </LocaleResource>
  <LocaleResource Name="Admin.Customers.Customers.RewardPoints.Fields.AddRewardPointsValue.Hint">
    <Value></Value>
  </LocaleResource>
  <LocaleResource Name="Admin.Customers.Customers.RewardPoints.Fields.ActivatePointsImmediately">
    <Value>Activate points immediately</Value>
  </LocaleResource>
  <LocaleResource Name="Admin.Customers.Customers.RewardPoints.Fields.ActivatePointsImmediately.Hint">
    <Value>Activate bonus points immediately after they are added.</Value>
  </LocaleResource>
  <LocaleResource Name="Admin.Customers.Customers.RewardPoints.Fields.ActivationDelay">
    <Value>Reward points activation</Value>
  </LocaleResource>
  <LocaleResource Name="Admin.Customers.Customers.RewardPoints.Fields.ActivationDelay.Hint">
    <Value>Specify how many days (hours) must elapse before earned points become active.</Value>
  </LocaleResource>
  <LocaleResource Name="Admin.Customers.Customers.RewardPoints.Fields.Message.Hint">
    <Value>Enter message (comment).</Value>
  </LocaleResource>
  <LocaleResource Name="Admin.Customers.Customers.RewardPoints.Fields.Points.Hint">
    <Value>Enter points to add. Negative values are also supported (reduce points).</Value>
  </LocaleResource>
  <LocaleResource Name="Admin.Customers.Customers.RewardPoints.Fields.Store.Hint">
    <Value>Choose a store. It''s useful only when you have "Points accumulated for all stores" setting disabled.</Value>
  </LocaleResource>
  <LocaleResource Name="Admin.Configuration.Settings.GeneralCommon.ForceSslForAllPages.Hint">
    <Value>By default not all site pages are SSL protected. Check to force SSL for the entire site. This setting is highly recommended when you have SSL enabled on your store.</Value>
  </LocaleResource>
  <LocaleResource Name="Admin.Customers.Customers.RewardPoints.Fields.Date">
    <Value></Value>
  </LocaleResource>
  <LocaleResource Name="Admin.Customers.Customers.RewardPoints.Fields.CreatedDate">
    <Value>Date</Value>
  </LocaleResource>
  <LocaleResource Name="Admin.Customers.Customers.RewardPoints.Fields.EndDate">
    <Value>End date</Value>
  </LocaleResource>
  <LocaleResource Name="RewardPoints.Fields.Date">
    <Value></Value>
  </LocaleResource>
  <LocaleResource Name="RewardPoints.Fields.CreatedDate">
    <Value>Date</Value>
  </LocaleResource>
  <LocaleResource Name="RewardPoints.Fields.EndDate">
    <Value>End date</Value>
  </LocaleResource>
  <LocaleResource Name="RewardPoints.Message.Expired">
    <Value>Unused reward points from {0} have expired</Value>
  </LocaleResource>
  <LocaleResource Name="Admin.Configuration.Settings.RewardPoints.RegistrationPointsValidity">
    <Value>Registration points validity</Value>
  </LocaleResource>
  <LocaleResource Name="Admin.Configuration.Settings.RewardPoints.RegistrationPointsValidity.Hint">
    <Value>Specify number of days when the points awarded for registration will be valid.</Value>
  </LocaleResource>
  <LocaleResource Name="Admin.Configuration.Settings.RewardPoints.RegistrationPointsValidity.Postfix">
    <Value>Days</Value>
  </LocaleResource>
  <LocaleResource Name="Admin.Configuration.Settings.RewardPoints.PurchasesPointsValidity">
    <Value>Purchases points validity</Value>
  </LocaleResource>
  <LocaleResource Name="Admin.Configuration.Settings.RewardPoints.PurchasesPointsValidity.Hint">
    <Value>Specify number of days when the points awarded for purchases will be valid.</Value>
  </LocaleResource>
  <LocaleResource Name="Admin.Configuration.Settings.RewardPoints.PurchasesPointsValidity.Postfix">
    <Value>Days</Value>
  </LocaleResource>
  <LocaleResource Name="Admin.Customers.Customers.RewardPoints.Fields.PointsValidity">
    <Value>Points validity</Value>
  </LocaleResource>
  <LocaleResource Name="Admin.Customers.Customers.RewardPoints.Fields.PointsValidity.Hint">
    <Value>Specify number of days when the awarded points will be valid (only for positive amount of points).</Value>
  </LocaleResource>
  <LocaleResource Name="Admin.Customers.Customers.RewardPoints.Fields.PointsValidity.Postfix">
    <Value>Days</Value>
  </LocaleResource>
  <LocaleResource Name="Admin.Configuration.Settings.RewardPoints.MinOrderTotalToAwardPoints">
    <Value>Minimum order total</Value>
  </LocaleResource>
  <LocaleResource Name="Admin.Configuration.Settings.RewardPoints.MinOrderTotalToAwardPoints.Hint">
    <Value>Specify the minimum order total (exclude shipping cost) to award points for purchases.</Value>
  </LocaleResource>
  <LocaleResource Name="Admin.Configuration.Settings.Order.CheckoutDisabled">
    <Value>Checkout disabled</Value>
  </LocaleResource>
  <LocaleResource Name="Admin.Configuration.Settings.Order.CheckoutDisabled.Hint">
    <Value>Check to disable the checkout process (a read-only mode where ordering is turned off temporarily).</Value>
  </LocaleResource>
  <LocaleResource Name="Checkout.Disabled">
    <Value>Sorry, checkout process is temporary disabled</Value>
  </LocaleResource>
  <LocaleResource Name="Admin.ContentManagement.Polls.Fields.LimitedToStores">
    <Value>Limited to stores</Value>
  </LocaleResource>
  <LocaleResource Name="Admin.ContentManagement.Polls.Fields.LimitedToStores.Hint">
    <Value>Option to limit this poll to a certain store. If you have multiple stores, choose one or several from the list. If you don''t use this option just leave this field empty.</Value>
  </LocaleResource>
  <LocaleResource Name="Admin.ContentManagement.Polls.List.SearchStore">
    <Value>Store</Value>
  </LocaleResource>
  <LocaleResource Name="Admin.ContentManagement.Polls.List.SearchStore.Hint">
    <Value>Search by a specific store.</Value>
  </LocaleResource>
  <LocaleResource Name="Admin.Configuration.Settings.Catalog.RemoveRequiredProducts">
    <Value>Remove required products</Value>
  </LocaleResource>
  <LocaleResource Name="Admin.Configuration.Settings.Catalog.RemoveRequiredProducts.Hint">
    <Value>Remove required products from the cart if the main one is removed.</Value>
  </LocaleResource>  
  <LocaleResource Name="ShoppingCart.RequiredProductWarning">
    <Value>This product requires the following product is added to the cart in the quantity of {1}: {0}</Value>
  </LocaleResource>  
  <LocaleResource Name="ShoppingCart.RequiredProductUpdateWarning">
    <Value>This product is required in the quantity of {0}</Value>
  </LocaleResource>
  <LocaleResource Name="Plugins.Shipping.FixedOrByWeight.Fields.From">
    <Value></Value>
  </LocaleResource> 
  <LocaleResource Name="Plugins.Shipping.FixedOrByWeight.Fields.From.Hint">
    <Value></Value>
  </LocaleResource> 
  <LocaleResource Name="Plugins.Shipping.FixedOrByWeight.Fields.To">
    <Value></Value>
  </LocaleResource> 
  <LocaleResource Name="Plugins.Shipping.FixedOrByWeight.Fields.To.Hint">
    <Value></Value>
  </LocaleResource> 
  <LocaleResource Name="Plugins.Shipping.FixedOrByWeight.Fields.WeightFrom">
    <Value>Order weight from</Value>
  </LocaleResource> 
  <LocaleResource Name="Plugins.Shipping.FixedOrByWeight.Fields.WeightFrom.Hint">
    <Value>Order weight from.</Value>
  </LocaleResource> 
  <LocaleResource Name="Plugins.Shipping.FixedOrByWeight.Fields.WeightTo">
    <Value>Order weight to</Value>
  </LocaleResource> 
  <LocaleResource Name="Plugins.Shipping.FixedOrByWeight.Fields.WeightTo.Hint">
    <Value>Order weight to.</Value>
  </LocaleResource>     
  <LocaleResource Name="Plugins.Shipping.FixedOrByWeight.Fields.OrderSubtotalFrom">
    <Value>Order subtotal from</Value>
  </LocaleResource> 
  <LocaleResource Name="Plugins.Shipping.FixedOrByWeight.Fields.OrderSubtotalFrom.Hint">
    <Value>Order subtotal from.</Value>
  </LocaleResource> 
  <LocaleResource Name="Plugins.Shipping.FixedOrByWeight.Fields.OrderSubtotalTo">
    <Value>Order subtotal to</Value>
  </LocaleResource> 
  <LocaleResource Name="Plugins.Shipping.FixedOrByWeight.Fields.OrderSubtotalTo.Hint">
    <Value>Order subtotal to.</Value>
  </LocaleResource>    
  <LocaleResource Name="Plugins.Shipping.FixedOrByWeight.ShippingByWeight">
    <Value></Value>
  </LocaleResource>
  <LocaleResource Name="Plugins.Shipping.FixedOrByWeight.Fixed">
    <Value></Value>
  </LocaleResource>
  <LocaleResource Name="Plugins.Shipping.FixedOrByWeight.Fields.Rate">
    <Value></Value>
  </LocaleResource>
  <LocaleResource Name="Plugins.Shipping.FixedOrByWeight.Fields.Store">
    <Value></Value>
  </LocaleResource>
  <LocaleResource Name="Plugins.Shipping.FixedOrByWeight.Fields.Store.Hint">
    <Value></Value>
  </LocaleResource>
  <LocaleResource Name="Plugins.Shipping.FixedOrByWeight.Fields.Warehouse">
    <Value></Value>
  </LocaleResource>
  <LocaleResource Name="Plugins.Shipping.FixedOrByWeight.Fields.Warehouse.Hint">
    <Value></Value>
  </LocaleResource>
  <LocaleResource Name="Plugins.Shipping.FixedOrByWeight.Fields.Country">
    <Value></Value>
  </LocaleResource>
  <LocaleResource Name="Plugins.Shipping.FixedOrByWeight.Fields.Country.Hint">
    <Value></Value>
  </LocaleResource>
  <LocaleResource Name="Plugins.Shipping.FixedOrByWeight.Fields.StateProvince">
    <Value></Value>
  </LocaleResource>
  <LocaleResource Name="Plugins.Shipping.FixedOrByWeight.Fields.StateProvince.Hint">
    <Value></Value>
  </LocaleResource>
  <LocaleResource Name="Plugins.Shipping.FixedOrByWeight.Fields.Zip">
    <Value></Value>
  </LocaleResource>
  <LocaleResource Name="Plugins.Shipping.FixedOrByWeight.Fields.Zip.Hint">
    <Value></Value>
  </LocaleResource>
  <LocaleResource Name="Plugins.Shipping.FixedOrByWeight.Fields.ShippingMethod">
    <Value></Value>
  </LocaleResource>
  <LocaleResource Name="Plugins.Shipping.FixedOrByWeight.Fields.ShippingMethod.Hint">
    <Value></Value>
  </LocaleResource>  
  <LocaleResource Name="Plugins.Shipping.FixedOrByWeight.Fields.From">
    <Value></Value>
  </LocaleResource>
  <LocaleResource Name="Plugins.Shipping.FixedOrByWeight.Fields.From.Hint">
    <Value></Value>
  </LocaleResource>
  <LocaleResource Name="Plugins.Shipping.FixedOrByWeight.Fields.To">
    <Value></Value>
  </LocaleResource>
  <LocaleResource Name="Plugins.Shipping.FixedOrByWeight.Fields.To.Hint">
    <Value></Value>
  </LocaleResource>
  <LocaleResource Name="Plugins.Shipping.FixedOrByWeight.Fields.AdditionalFixedCost">
    <Value></Value>
  </LocaleResource>
  <LocaleResource Name="Plugins.Shipping.FixedOrByWeight.Fields.AdditionalFixedCost.Hint">
    <Value></Value>
  </LocaleResource>
  <LocaleResource Name="Plugins.Shipping.FixedOrByWeight.Fields.LowerWeightLimit">
    <Value></Value>
  </LocaleResource>
  <LocaleResource Name="Plugins.Shipping.FixedOrByWeight.Fields.LowerWeightLimit.Hint">
    <Value></Value>
  </LocaleResource>
  <LocaleResource Name="Plugins.Shipping.FixedOrByWeight.Fields.PercentageRateOfSubtotal">
    <Value></Value>
  </LocaleResource>
  <LocaleResource Name="Plugins.Shipping.FixedOrByWeight.Fields.PercentageRateOfSubtotal.Hint">
    <Value></Value>
  </LocaleResource>
  <LocaleResource Name="Plugins.Shipping.FixedOrByWeight.Fields.RatePerWeightUnit">
    <Value></Value>
  </LocaleResource>
  <LocaleResource Name="Plugins.Shipping.FixedOrByWeight.Fields.RatePerWeightUnit.Hint">
    <Value></Value>
  </LocaleResource>
  <LocaleResource Name="Plugins.Shipping.FixedOrByWeight.Fields.LimitMethodsToCreated">
    <Value></Value>
  </LocaleResource>
  <LocaleResource Name="Plugins.Shipping.FixedOrByWeight.Fields.LimitMethodsToCreated.Hint">
    <Value></Value>
  </LocaleResource>
  <LocaleResource Name="Plugins.Shipping.FixedOrByWeight.Fields.DataHtml">
    <Value></Value>
  </LocaleResource>
  <LocaleResource Name="Plugins.Shipping.FixedOrByWeight.AddRecord">
    <Value></Value>
  </LocaleResource>
  <LocaleResource Name="Plugins.Shipping.FixedOrByWeight.Formula">
    <Value></Value>
  </LocaleResource>
  <LocaleResource Name="Plugins.Shipping.FixedOrByWeight.Formula.Value">
    <Value></Value>
  </LocaleResource>  
  <LocaleResource Name="Plugins.Shipping.FixedByWeightByTotal.ShippingByWeight">
    <Value>By Weight/Total</Value>
  </LocaleResource>
  <LocaleResource Name="Plugins.Shipping.FixedByWeightByTotal.Fixed">
    <Value>Fixed Rate</Value>
  </LocaleResource>
  <LocaleResource Name="Plugins.Shipping.FixedByWeightByTotal.Fields.Rate">
    <Value>Rate</Value>
  </LocaleResource>
  <LocaleResource Name="Plugins.Shipping.FixedByWeightByTotal.Fields.Store">
    <Value>Store</Value>
  </LocaleResource>
  <LocaleResource Name="Plugins.Shipping.FixedByWeightByTotal.Fields.Store.Hint">
    <Value>If an asterisk is selected, then this shipping rate will apply to all stores.</Value>
  </LocaleResource>
  <LocaleResource Name="Plugins.Shipping.FixedByWeightByTotal.Fields.Warehouse">
    <Value>Warehouse</Value>
  </LocaleResource>
  <LocaleResource Name="Plugins.Shipping.FixedByWeightByTotal.Fields.Warehouse.Hint">
    <Value>If an asterisk is selected, then this shipping rate will apply to all warehouses.</Value>
  </LocaleResource>
  <LocaleResource Name="Plugins.Shipping.FixedByWeightByTotal.Fields.Country">
    <Value>Country</Value>
  </LocaleResource>
  <LocaleResource Name="Plugins.Shipping.FixedByWeightByTotal.Fields.Country.Hint">
    <Value>If an asterisk is selected, then this shipping rate will apply to all customers, regardless of the country.</Value>
  </LocaleResource>
  <LocaleResource Name="Plugins.Shipping.FixedByWeightByTotal.Fields.StateProvince">
    <Value>State / province</Value>
  </LocaleResource>
  <LocaleResource Name="Plugins.Shipping.FixedByWeightByTotal.Fields.StateProvince.Hint">
    <Value>If an asterisk is selected, then this shipping rate will apply to all customers from the given country, regardless of the state.</Value>
  </LocaleResource>
  <LocaleResource Name="Plugins.Shipping.FixedByWeightByTotal.Fields.Zip">
    <Value>Zip</Value>
  </LocaleResource>
  <LocaleResource Name="Plugins.Shipping.FixedByWeightByTotal.Fields.Zip.Hint">
    <Value>Zip / postal code. If zip is empty, then this shipping rate will apply to all customers from the given country or state, regardless of the zip code.</Value>
  </LocaleResource>
  <LocaleResource Name="Plugins.Shipping.FixedByWeightByTotal.Fields.ShippingMethod">
    <Value>Shipping method</Value>
  </LocaleResource>
  <LocaleResource Name="Plugins.Shipping.FixedByWeightByTotal.Fields.ShippingMethod.Hint">
    <Value>Choose shipping method.</Value>
  </LocaleResource>  
  <LocaleResource Name="Plugins.Shipping.FixedByWeightByTotal.Fields.From">
    <Value>Order weight from</Value>
  </LocaleResource>
  <LocaleResource Name="Plugins.Shipping.FixedByWeightByTotal.Fields.From.Hint">
    <Value>Order weight from.</Value>
  </LocaleResource>
  <LocaleResource Name="Plugins.Shipping.FixedByWeightByTotal.Fields.To">
    <Value>Order weight to</Value>
  </LocaleResource>
  <LocaleResource Name="Plugins.Shipping.FixedByWeightByTotal.Fields.To.Hint">
    <Value>Order weight to.</Value>
  </LocaleResource>
  <LocaleResource Name="Plugins.Shipping.FixedByWeightByTotal.Fields.AdditionalFixedCost">
    <Value>Additional fixed cost</Value>
  </LocaleResource>
  <LocaleResource Name="Plugins.Shipping.FixedByWeightByTotal.Fields.AdditionalFixedCost.Hint">
    <Value>Specify an additional fixed cost per shopping cart for this option. Set to 0 if you don''t want an additional fixed cost to be applied.</Value>
  </LocaleResource>
  <LocaleResource Name="Plugins.Shipping.FixedByWeightByTotal.Fields.LowerWeightLimit">
    <Value>Lower weight limit</Value>
  </LocaleResource>
  <LocaleResource Name="Plugins.Shipping.FixedByWeightByTotal.Fields.LowerWeightLimit.Hint">
    <Value>Lower weight limit. This field can be used for \"per extra weight unit\" scenarios.</Value>
  </LocaleResource>
  <LocaleResource Name="Plugins.Shipping.FixedByWeightByTotal.Fields.PercentageRateOfSubtotal">
    <Value>Charge percentage (of subtotal)</Value>
  </LocaleResource>
  <LocaleResource Name="Plugins.Shipping.FixedByWeightByTotal.Fields.PercentageRateOfSubtotal.Hint">
    <Value>Charge percentage (of subtotal).</Value>
  </LocaleResource>
  <LocaleResource Name="Plugins.Shipping.FixedByWeightByTotal.Fields.RatePerWeightUnit">
    <Value>Rate per weight unit</Value>
  </LocaleResource>
  <LocaleResource Name="Plugins.Shipping.FixedByWeightByTotal.Fields.RatePerWeightUnit.Hint">
    <Value>Rate per weight unit.</Value>
  </LocaleResource>
  <LocaleResource Name="Plugins.Shipping.FixedByWeightByTotal.Fields.LimitMethodsToCreated">
    <Value>Limit shipping methods to configured ones</Value>
  </LocaleResource>
  <LocaleResource Name="Plugins.Shipping.FixedByWeightByTotal.Fields.LimitMethodsToCreated.Hint">
    <Value>If you check this option, then your customers will be limited to shipping options configured here. Otherwise, they''ll be able to choose any existing shipping options even they are not configured here (zero shipping fee in this case).</Value>
  </LocaleResource>
  <LocaleResource Name="Plugins.Shipping.FixedByWeightByTotal.Fields.DataHtml">
    <Value>Data</Value>
  </LocaleResource>
  <LocaleResource Name="Plugins.Shipping.FixedByWeightByTotal.AddRecord">
    <Value>Add record</Value>
  </LocaleResource>
  <LocaleResource Name="Plugins.Shipping.FixedByWeightByTotal.Formula">
    <Value>Formula to calculate rates</Value>
  </LocaleResource>
  <LocaleResource Name="Plugins.Shipping.FixedByWeightByTotal.Formula.Value">
    <Value>[additional fixed cost] + ([order total weight] - [lower weight limit]) * [rate per weight unit] + [order subtotal] * [charge percentage]</Value>
  </LocaleResource>    
  <LocaleResource Name="Admin.Customers.Customers.RewardPoints.AddingZeroValueNotAllowed">
    <Value>Adding a new row with zero value isn''t allowed</Value>
  </LocaleResource>  
  <LocaleResource Name="Account.Fields.Username.NotValid">
    <Value>Username is not valid</Value>
  </LocaleResource>
  <LocaleResource Name="Admin.Configuration.Settings.CustomerUser.UsernameValidationEnabled">
    <Value>Username validation is enabled</Value>
  </LocaleResource>
  <LocaleResource Name="Admin.Configuration.Settings.CustomerUser.UsernameValidationEnabled.Hint">
    <Value>Check to enable username validation (when registering or changing on the "My Account" page)</Value>
  </LocaleResource>  
  <LocaleResource Name="Admin.Configuration.Settings.CustomerUser.UsernameValidationUseRegex">
    <Value>Use regex for username validation</Value>
  </LocaleResource>
  <LocaleResource Name="Admin.Configuration.Settings.CustomerUser.UsernameValidationUseRegex.Hint">
    <Value>Check to use a regular expression for username validation (when registering or changing on the "My Account" page)</Value>
  </LocaleResource>  
  <LocaleResource Name="Admin.Configuration.Settings.CustomerUser.UsernameValidationRule">
    <Value>Username validation rule</Value>
  </LocaleResource>  
  <LocaleResource Name="Admin.Configuration.Settings.CustomerUser.UsernameValidationRule.Hint">
    <Value>Set the validation rule for username. You can specify a list of allowed characters or a regular expression. If you use a regular expression check the "Use regex for username validation" setting.</Value>
  </LocaleResource>
  <LocaleResource Name="Admin.Configuration.Settings.CustomerSettings.RegexValidationRule.Error">
    <Value>The regular expression for username validation is incorrect</Value>
  </LocaleResource> 
  <LocaleResource Name="Admin.Configuration.Settings.Order.DeleteGiftCardUsageHistory">
    <Value>Delete gift card usage history after order cancellation</Value>
  </LocaleResource> 
  <LocaleResource Name="Admin.Configuration.Settings.Order.DeleteGiftCardUsageHistory.Hint">
    <Value>Check to delete gift card usage history after order cancellation</Value>
  </LocaleResource>   
  <LocaleResource Name="Admin.Catalog.BulkEdit.Fields.ManageInventoryMethod.MultipleWarehouse">
    <Value>(multi-warehouse)</Value>
  </LocaleResource>    
  <LocaleResource Name="Admin.Configuration.Stores.Fields.DefaultLanguage.DefaultItemText">
    <Value>---</Value>
  </LocaleResource>
  <LocaleResource Name="Admin.Promotions.Discounts.Fields.DiscountLimitation.Hint">
    <Value>Choose the limitation of discount. This parameter will not be taken into account for recurring products/orders.</Value>
  </LocaleResource> 
  <LocaleResource Name="Enums.Nop.Web.Framework.Security.Captcha.ReCaptchaVersion.Version1">
    <Value></Value>
  </LocaleResource>
  <LocaleResource Name="Enums.Nop.Web.Framework.Security.Captcha.ReCaptchaVersion.Version2">
    <Value></Value>
  </LocaleResource>
  <LocaleResource Name="Admin.Configuration.Settings.GeneralCommon.reCaptchaVersion">
    <Value></Value>
  </LocaleResource>
  <LocaleResource Name="Admin.Configuration.Settings.GeneralCommon.reCaptchaVersion.Hint">
    <Value></Value>
  </LocaleResource>
  <LocaleResource Name="Common.WrongCaptchaV2">
    <Value></Value>
  </LocaleResource>
  <LocaleResource Name="Common.WrongCaptcha">
    <Value></Value>
  </LocaleResource>
  <LocaleResource Name="Common.WrongCaptchaMessage">
    <Value>The reCAPTCHA response is invalid or malformed. Please try again.</Value>
  </LocaleResource>
  <LocaleResource Name="Admin.Configuration.PaymentMethods">
    <Value>Payment methods</Value>
  </LocaleResource>
  <LocaleResource Name="Admin.Configuration.PaymentMethodsAndRestrictions">
    <Value>Payment methods and restrictions</Value>
  </LocaleResource>
  <LocaleResource Name="Admin.Configuration.Payment">
    <Value></Value>
  </LocaleResource>
  <LocaleResource Name="Admin.Configuration.Settings.RewardPoints.MaximumRewardPointsToUsePerOrder">
    <Value>Maximum reward points to use per order</Value>
  </LocaleResource>
  <LocaleResource Name="Admin.Configuration.Settings.RewardPoints.MaximumRewardPointsToUsePerOrder.Hint">
    <Value>Customers won''t be able to use more than X reward points per one order. Set to 0 if you do not want to use this setting.</Value>
  </LocaleResource>  
  <LocaleResource Name="Checkout.UseRewardPoints">
    <Value>Use my reward points, {0} reward points ({1}) available for this order</Value>
  </LocaleResource>
  <LocaleResource Name="Admin.Configuration.Settings.Catalog.ExportImportRelatedEntitiesByName">
    <Value>Export/Import related entities using name</Value>
  </LocaleResource>
  <LocaleResource Name="Admin.Configuration.Settings.Catalog.ExportImportRelatedEntitiesByName.Hint">
    <Value>Check if related entities should be exported/imported using name.</Value>
  </LocaleResource>    
  <LocaleResource Name="Admin.Catalog.Products.Import.ManufacturersDontExist">
    <Value>Manufacturers with the following names and/or IDs don''t exist: {0}</Value>
  </LocaleResource>
  <LocaleResource Name="Admin.Catalog.Products.Import.CategoriesDontExist">
    <Value>Categories with the following names and/or IDs don''t exist: {0}</Value>
  </LocaleResource>
  <LocaleResource Name="Plugins.Widgets.GoogleAnalytics.Note">
    <Value></Value>
  </LocaleResource>
  <LocaleResource Name="Admin.ContentManagement.Widgets.ChooseZone">
    <Value></Value>
  </LocaleResource>
  <LocaleResource Name="Admin.ContentManagement.Widgets.ChooseZone.Hint">
    <Value></Value>
  </LocaleResource>
  <LocaleResource Name="Plugins.Widgets.GoogleAnalytics.TrackingScript.Hint">
    <Value>Paste the tracking code generated by Google Analytics here. {GOOGLEID} and {CUSTOMER_TRACKING} will be dynamically replaced.</Value>
  </LocaleResource>
  <LocaleResource Name="Admin.Configuration.Settings.Gdpr">
    <Value>GDPR settings</Value>
  </LocaleResource>
  <LocaleResource Name="Admin.Configuration.Settings.Gdpr.BlockTitle.Common">
    <Value>Common</Value>
  </LocaleResource>
  <LocaleResource Name="Admin.Configuration.Settings.Gdpr.BlockTitle.Consents">
    <Value>Consents</Value>
  </LocaleResource>
  <LocaleResource Name="Admin.Configuration.Settings.Gdpr.Consent.Added">
    <Value>The new consent has been added successfully.</Value>
  </LocaleResource>
  <LocaleResource Name="Admin.Configuration.Settings.Gdpr.Consent.AddNew">
    <Value>Add consent</Value>
  </LocaleResource>
  <LocaleResource Name="Admin.Configuration.Settings.Gdpr.Consent.BackToList">
    <Value>back to consent list</Value>
  </LocaleResource>
  <LocaleResource Name="Admin.Configuration.Settings.Gdpr.Consent.Deleted">
    <Value>The consent has been deleted successfully.</Value>
  </LocaleResource>
  <LocaleResource Name="Admin.Configuration.Settings.Gdpr.Consent.DisplayDuringRegistration">
    <Value>Display during registration</Value>
  </LocaleResource>
  <LocaleResource Name="Admin.Configuration.Settings.Gdpr.Consent.DisplayDuringRegistration.Hint">
    <Value>Check to display this consent on the registration page.</Value>
  </LocaleResource>
  <LocaleResource Name="Admin.Configuration.Settings.Gdpr.Consent.DisplayOnCustomerInfoPage">
    <Value>Display on ''customer info'' page</Value>
  </LocaleResource>
  <LocaleResource Name="Admin.Configuration.Settings.Gdpr.Consent.DisplayOnCustomerInfoPage.Hint">
    <Value>Check to display this consent on the ''customer info'' page.</Value>
  </LocaleResource>
  <LocaleResource Name="Admin.Configuration.Settings.Gdpr.Consent.DisplayOrder">
    <Value>Display order</Value>
  </LocaleResource>
  <LocaleResource Name="Admin.Configuration.Settings.Gdpr.Consent.DisplayOrder.Hint">
    <Value>The consent display order. 1 represents the first item in the list.</Value>
  </LocaleResource>
  <LocaleResource Name="Admin.Configuration.Settings.Gdpr.Consent.Edit">
    <Value>Edit consent</Value>
  </LocaleResource>
  <LocaleResource Name="Admin.Configuration.Settings.Gdpr.Consent.IsRequired">
    <Value>Is required</Value>
  </LocaleResource>
  <LocaleResource Name="Admin.Configuration.Settings.Gdpr.Consent.IsRequired.Hint">
    <Value>Check if this consent is required to be ticked.</Value>
  </LocaleResource>
  <LocaleResource Name="Admin.Configuration.Settings.Gdpr.Consent.Message">
    <Value>Message</Value>
  </LocaleResource>
  <LocaleResource Name="Admin.Configuration.Settings.Gdpr.Consent.Message.Hint">
    <Value>Enter message (question) displayed to customers.</Value>
  </LocaleResource>
  <LocaleResource Name="Admin.Configuration.Settings.Gdpr.Consent.Message.Required">
    <Value>Please provide a message.</Value>
  </LocaleResource>
  <LocaleResource Name="Admin.Configuration.Settings.Gdpr.Consent.RequiredMessage">
    <Value>Required message</Value>
  </LocaleResource>
  <LocaleResource Name="Admin.Configuration.Settings.Gdpr.Consent.RequiredMessage.Hint">
    <Value>Enter message (error) displayed when this consent is not ticked by a customer.</Value>
  </LocaleResource>
  <LocaleResource Name="Admin.Configuration.Settings.Gdpr.Consent.RequiredMessage.Required">
    <Value>Please provide a required message.</Value>
  </LocaleResource>
  <LocaleResource Name="Admin.Configuration.Settings.Gdpr.Consent.Updated">
    <Value>The GDPR consent has been updated successfully.</Value>
  </LocaleResource>
  <LocaleResource Name="Admin.Configuration.Settings.Gdpr.GdprEnabled">
    <Value>GDPR enabled</Value>
  </LocaleResource>
  <LocaleResource Name="Admin.Configuration.Settings.Gdpr.GdprEnabled.Hint">
    <Value>Check to enable GDPR (General Data Protection Regulation).</Value>
  </LocaleResource>
  <LocaleResource Name="Admin.Configuration.Settings.Gdpr.LogNewsletterConsent">
    <Value>Log "newsletter" consent</Value>
  </LocaleResource>
  <LocaleResource Name="Admin.Configuration.Settings.Gdpr.LogNewsletterConsent.Hint">
    <Value>Check to log "newsletter" consent (if this feature is enabled in your store).</Value>
  </LocaleResource>
  <LocaleResource Name="Admin.Configuration.Settings.Gdpr.LogPrivacyPolicyConsent">
    <Value>Log "accept privacy policy" consent</Value>
  </LocaleResource>
  <LocaleResource Name="Admin.Configuration.Settings.Gdpr.LogPrivacyPolicyConsent.Hint">
    <Value>Check to log "accept privacy policy" consent (if this feature is enabled in your store).</Value>
  </LocaleResource>
  <LocaleResource Name="Enums.Nop.Core.Domain.Gdpr.GdprRequestType.ConsentAgree">
    <Value>Consent (agree)</Value>
  </LocaleResource>
  <LocaleResource Name="Enums.Nop.Core.Domain.Gdpr.GdprRequestType.ConsentDisagree">
    <Value>Consent (disagree)</Value>
  </LocaleResource>
  <LocaleResource Name="Enums.Nop.Core.Domain.Gdpr.GdprRequestType.ExportData">
    <Value>Export data</Value>
  </LocaleResource>
  <LocaleResource Name="Enums.Nop.Core.Domain.Gdpr.GdprRequestType.DeleteCustomer">
    <Value>Delete customer</Value>
  </LocaleResource>
  <LocaleResource Name="Admin.Customers.GdprLog">
    <Value>GDPR requests (log)</Value>
  </LocaleResource>
  <LocaleResource Name="Admin.Customers.GdprLog.Fields.CreatedOn">
    <Value>Date</Value>
  </LocaleResource>
  <LocaleResource Name="Admin.Customers.GdprLog.Fields.CustomerInfo">
    <Value>Customer info</Value>
  </LocaleResource>
  <LocaleResource Name="Admin.Customers.GdprLog.Fields.RequestDetails">
    <Value>Request details</Value>
  </LocaleResource>
  <LocaleResource Name="Admin.Customers.GdprLog.Fields.RequestType">
    <Value>Request type</Value>
  </LocaleResource>
  <LocaleResource Name="Admin.Customers.GdprLog.List.SearchEmail">
    <Value>Email</Value>
  </LocaleResource>
  <LocaleResource Name="Admin.Customers.GdprLog.List.SearchEmail.Hint">
    <Value>Search by a specific email (exact match).</Value>
  </LocaleResource>
  <LocaleResource Name="Admin.Customers.GdprLog.List.SearchRequestType">
    <Value>Request type</Value>
  </LocaleResource>
  <LocaleResource Name="Admin.Customers.GdprLog.List.SearchRequestType.Hint">
    <Value>Search by request type.</Value>
  </LocaleResource>
  <LocaleResource Name="Gdpr.DeleteRequested">
    <Value>Requested to delete account</Value>
  </LocaleResource>
  <LocaleResource Name="Gdpr.DeleteRequested.Success">
    <Value>We''ll process your request as soon as possible</Value>
  </LocaleResource>
  <LocaleResource Name="Gdpr.Exported">
    <Value>Exported personal data</Value>
  </LocaleResource>
  <LocaleResource Name="Gdpr.Consent.Newsletter">
    <Value>Newsletter</Value>
  </LocaleResource>
  <LocaleResource Name="Gdpr.Consent.PrivacyPolicy">
    <Value>Privacy policy</Value>
  </LocaleResource>
  <LocaleResource Name="Account.Gdpr">
    <Value>GDPR tools</Value>
  </LocaleResource>
  <LocaleResource Name="Account.Gdpr.Delete">
    <Value>Right to be Forgotten</Value>
  </LocaleResource>
  <LocaleResource Name="Account.Gdpr.Delete.Button">
    <Value>Delete account</Value>
  </LocaleResource>
  <LocaleResource Name="Account.Gdpr.Delete.Hint">
    <Value>You can use the button below to remove your personal and other data from our store. Keep in mind that this process will delete your account, so you will no longer be able to access or use it anymore.</Value>
  </LocaleResource>
  <LocaleResource Name="Account.Gdpr.Export">
    <Value>Export personal Data</Value>
  </LocaleResource>
  <LocaleResource Name="Account.Gdpr.Export.Button">
    <Value>Export</Value>
  </LocaleResource>
  <LocaleResource Name="Account.Gdpr.Export.Hint">
    <Value>You can use the button below to download all the data we store and use for a better experience in our store.</Value>
  </LocaleResource>
  <LocaleResource Name="Admin.Customers.Customers.Gdpr">
    <Value>GDPR</Value>
  </LocaleResource>
  <LocaleResource Name="Admin.Customers.Customers.Gdpr.Delete">
    <Value>Permanent delete</Value>
  </LocaleResource>
  <LocaleResource Name="Admin.Customers.Customers.Gdpr.Export">
    <Value>Export data</Value>
  </LocaleResource>
  <LocaleResource Name="Enums.Nop.Core.Domain.Catalog.AttributeControlType.ImageSquares">
    <Value>Image squares</Value>
  </LocaleResource>
  <LocaleResource Name="Admin.Common.DeleteConfirmation.Selected">
    <Value>Are you sure you want to delete selected items?</Value>
  </LocaleResource>
  <LocaleResource Name="Search.SearchBox.SearchPageLink">
    <Value>View all results...</Value>
  </LocaleResource>
  <LocaleResource Name="Admin.Configuration.Settings.Catalog.ShowLinkToAllResultInSearchAutoComplete">
    <Value>Show a link to all search results in the autocomplete box</Value>
  </LocaleResource>
  <LocaleResource Name="Admin.Configuration.Settings.Catalog.ShowLinkToAllResultInSearchAutoComplete.Hint">
    <Value>Determines whether the link to all results should be displayed in the autocomplete search box. Displayed if the number of items found is greater than the displayed quantity in the autocomplete box.</Value>
  </LocaleResource>
  <LocaleResource Name="Admin.System.Maintenance.ReIndexTables">
    <Value>Re-index database tables</Value>
  </LocaleResource>
  <LocaleResource Name="Admin.System.Maintenance.ReIndexTables.Complete">
    <Value>Re-indexing of database tables complete</Value>
  </LocaleResource>
  <LocaleResource Name="Admin.System.Maintenance.ReIndexTables.Lable">
    <Value>Modifies existing tables by rebuilding the index. When you execute re-indexing in a table, only the statistics associated with the indexes are updated. Automatic or manual statistics created in the table (instead of an index) are not updated.</Value>
  </LocaleResource>
  <LocaleResource Name="Admin.System.Maintenance.ReIndexTables.Progress">
    <Value>Re-indexing...</Value>
  </LocaleResource>  
  <LocaleResource Name="Admin.System.Maintenance.ReIndexTables.ReIndexNow">
    <Value>Re-index</Value>
  </LocaleResource>
  <LocaleResource Name="ShoppingCart.PreOrderAvailability">
    <Value>pre-order availability</Value>
  </LocaleResource>
  <LocaleResource Name="Admin.Configuration.Settings.Catalog.DisplayDatePreOrderAvailability">
    <Value>Display the date for a pre-order availability</Value>
  </LocaleResource>
  <LocaleResource Name="Admin.Configuration.Settings.Catalog.DisplayDatePreOrderAvailability.Hint">
    <Value>Check to display the date for pre-order availability.</Value>
  </LocaleResource>   
  <LocaleResource Name="Admin.Configuration.Settings.CustomerUser.AllowCustomersToCheckGiftCardBalance">
    <Value>Allow customers to check gift card balance</Value>
  </LocaleResource>
  <LocaleResource Name="Admin.Configuration.Settings.CustomerUser.AllowCustomersToCheckGiftCardBalance.Hint">
    <Value>Check to allow customers to check gift card balance. If checked, then CAPTCHA setting must be enabled in the admin area. This feature is potentially not safe and CAPTCHA is needed to prevent and complicate bruteforce.</Value>
  </LocaleResource>
  <LocaleResource Name="PageTitle.CheckGiftCardBalance">
    <Value>Check gift card balance</Value>
  </LocaleResource>
  <LocaleResource Name="CheckGiftCardBalance">
    <Value>Check gift card balance</Value>
  </LocaleResource>
  <LocaleResource Name="CheckGiftCard.GiftCardCouponCode.Button">
    <Value>Check gift card</Value>
  </LocaleResource>
  <LocaleResource Name="CheckGiftCardBalance.GiftCardCouponCode.Invalid">
    <Value>Coupon code is not valid.</Value>
  </LocaleResource>
  <LocaleResource Name="CheckGiftCardBalance.GiftCardCouponCode.Empty">
    <Value>Coupon code is empty.</Value>
  </LocaleResource>
  <LocaleResource Name="Admin.System.Maintenance.BackupDatabase.Description">
    <Value>Database backup functionality works only when your nopCommerce application is deployed on the same server as the database. Otherwise you will have to take care of the backup yourself (contact your system administrator).</Value>
  </LocaleResource>
  <LocaleResource Name="Catalog.OrderBy.Label">
    <Value>Select product sort order</Value>
  </LocaleResource>
  <LocaleResource Name="Catalog.PageSize.Label">
    <Value>Select number of products per page</Value>
  </LocaleResource>
  <LocaleResource Name="Currency.Selector.Label">
    <Value>Currency selector</Value>
  </LocaleResource>
  <LocaleResource Name="Search.SearchBox.Text.Label">
    <Value>Search store</Value>
  </LocaleResource>
  <LocaleResource Name="ShoppingCart.DiscountCouponCode.Label">
    <Value>Enter discount coupon code</Value>
  </LocaleResource>
  <LocaleResource Name="ShoppingCart.GiftCardCouponCode.Label">
    <Value>Enter gift card code</Value>
  </LocaleResource>	
  <LocaleResource Name="Admin.System.Warnings.PluginNotEnabled">
    <Value>You could uninstall and remove the plugin(s) which you don''t use, this might increase performance</Value>
  </LocaleResource>  
  <LocaleResource Name="Admin.System.Warnings.Errors">
    <Value>The store has some error(s) or warning(s). Please find more information on the Warnings page.</Value>
  </LocaleResource>
  <LocaleResource Name="Admin.Settings.ReviewType">
    <Value>Review types</Value>
  </LocaleResource>
  <LocaleResource Name="Admin.Settings.ReviewType.Added">
    <Value>The new review type has been added successfully.</Value>
  </LocaleResource>
  <LocaleResource Name="Admin.Settings.ReviewType.AddNew">
    <Value>Add a new review type</Value>
  </LocaleResource>
  <LocaleResource Name="Admin.Settings.ReviewType.BackToList">
    <Value>back to catalog settings</Value>
  </LocaleResource>
  <LocaleResource Name="Admin.Settings.ReviewType.Deleted">
    <Value>The review type has been deleted successfully.</Value>
  </LocaleResource>
  <LocaleResource Name="Admin.Settings.ReviewType.Description">
    <Value>You can configure a list of review types if you think that a basic review is not enough.</Value>
  </LocaleResource>
  <LocaleResource Name="Admin.Settings.ReviewType.EditDetails">
    <Value>Edit review type details</Value>
  </LocaleResource>
  <LocaleResource Name="Admin.Settings.ReviewType.Fields.Description">
    <Value>Description</Value>
  </LocaleResource>  
  <LocaleResource Name="Admin.Settings.ReviewType.Fields.Description.Hint">
    <Value>The description of the review type.</Value>
  </LocaleResource>
  <LocaleResource Name="Admin.Settings.ReviewType.Fields.Description.Required">
    <Value>Please provide a description.</Value>
  </LocaleResource>
  <LocaleResource Name="Admin.Settings.ReviewType.Fields.DisplayOrder">
    <Value>Display order</Value>
  </LocaleResource>
  <LocaleResource Name="Admin.Settings.ReviewType.Fields.DisplayOrder.Hint">
    <Value>The review type display order. 1 represents the first item on the list.</Value>
  </LocaleResource> 
  <LocaleResource Name="Admin.Settings.ReviewType.Fields.IsRequired">
    <Value>Required</Value>
  </LocaleResource>
  <LocaleResource Name="Admin.Settings.ReviewType.Fields.IsRequired.Hint">
    <Value>When required, customers have to choose an appropriate rating value before they can continue.</Value>
  </LocaleResource>
  <LocaleResource Name="Admin.Settings.ReviewType.Fields.Name">
    <Value>Name</Value>
  </LocaleResource>
  <LocaleResource Name="Admin.Settings.ReviewType.Fields.Name.Hint">
    <Value>The name of the review type.</Value>
  </LocaleResource>
  <LocaleResource Name="Admin.Settings.ReviewType.Fields.Name.Required">
    <Value>Please provide a name.</Value>
  </LocaleResource>
  <LocaleResource Name="Admin.Settings.ReviewType.Fields.VisibleToAllCustomers">
    <Value>Visible to all customers</Value>
  </LocaleResource>
  <LocaleResource Name="Admin.Settings.ReviewType.Fields.VisibleToAllCustomers.Hint">
    <Value>Sets visibility of the review type for all customers.</Value>
  </LocaleResource>
  <LocaleResource Name="Admin.Settings.ReviewType.Updated">
    <Value>The review type has been updated successfully.</Value>
  </LocaleResource>
  <LocaleResource Name="ActivityLog.AddNewReviewType">
    <Value>Added a new review type (ID = {0})</Value>
  </LocaleResource>
  <LocaleResource Name="ActivityLog.EditReviewType">
    <Value>Edited a review type (ID = {0})</Value>
  </LocaleResource>
  <LocaleResource Name="ActivityLog.DeleteReviewType">
   <Value>Deleted a review type (ID = {0})</Value>
  </LocaleResource>
  <LocaleResource Name="Admin.Catalog.AdditionalProductReviews.Fields.Description">
    <Value>Description</Value>
  </LocaleResource>
  <LocaleResource Name="Admin.Catalog.AdditionalProductReviews.Fields.Name">
    <Value>Name</Value>
  </LocaleResource>
  <LocaleResource Name="Admin.Catalog.AdditionalProductReviews.Fields.Rating">
    <Value>Rating</Value>
  </LocaleResource>
  <LocaleResource Name="Admin.Catalog.AdditionalProductReviews.Fields.VisibleToAllCustomers">
    <Value>Visible to all customers</Value>
  </LocaleResource>
  <LocaleResource Name="Admin.Configuration.ExternalAuthenticationMethods.BackToList">
    <Value>back to external authentication method list</Value>
  </LocaleResource>
  <LocaleResource Name="Admin.Configuration.Settings.CustomerUser.ShowCustomersJoinDate">
    <Value>Show customers join date</Value>
  </LocaleResource>
  <LocaleResource Name="Admin.Configuration.Settings.CustomerUser.ShowCustomersJoinDate.Hint">
    <Value>A value indicating whether to show customers join date.</Value>
  </LocaleResource>
  <LocaleResource Name="Admin.Configuration.Settings.GeneralCommon.Captcha.Instructions">
    <Value><![CDATA[<p>CAPTCHA is a program that can tell whether its user is a human or a computer. You''ve probably seen them — colorful images with distorted text at the bottom of Web registration forms. CAPTCHAs are used by many websites to prevent abuse from "bots" or automated programs usually written to generate spam. No computer programcan read distorted text as well as humans can, so bots cannot navigate sites protected by CAPTCHAs. nopCommerce uses <a href="http://www.google.com/recaptcha" target="_blank">reCAPTCHA</a>.</p>]]></Value>
  </LocaleResource>
  <LocaleResource Name="Admin.ContentManagement.MessageTemplates.Description.OrderCancelled.CustomerNotification">
	  <Value>This message template is used to notify a customer that the certain order was cancelled. The order can ba cancelled by a customer on the account page or by store owner in Customers - Customers in Orders tab or in Sales - Orders.</Value>
  </LocaleResource>
  <LocaleResource Name="Admin.ContentManagement.MessageTemplates.Description.RecurringPaymentCancelled.CustomerNotification">
	  <Value>This message template is used to notify a customer that the certain recurring payment is cancelled. Payment can be cancelled by a customer in the account page or by a store owner in Sales - Recurring payments in History tab by clicking "Cancel recurring payment" button.</Value>
  </LocaleResource>
  <LocaleResource Name="Admin.ContentManagement.MessageTemplates.Description.RecurringPaymentCancelled.StoreOwnerNotification">
	  <Value>This message template is used to notify a store owner that the certain recurring payment is cancelled. Payment can be cancelled by a customer in the account page or by a store owner in Sales - Recurring payments in History tab by clicking "Cancel recurring payment" button.</Value>
  </LocaleResource>  
  <LocaleResource Name="Admin.Configuration.Languages.Resources.SearchResourceName.Hint">
    <Value>Search for the name of a resource. These are system-internal names for a language entry. All resource names with ''admin.'' in their names, for example, are only displayed in the admin center, all others in the public area of the shop. Resource names with ''hint.'' in the name are helps like this.</Value>
  </LocaleResource>
  <LocaleResource Name="Admin.Configuration.Settings.Catalog.CategoryBreadcrumbEnabled.Hint">
    <Value>Select to enable  the category path (breadcrumb). This is the bar at the top of the screen that indicates which categories and subcategories the product was viewed in on the product pages. Each sub-element of the bar is a separate hyperlink.</Value>
  </LocaleResource>
  <LocaleResource Name="Admin.Configuration.Stores.Fields.SslEnabled.Hint">
    <Value>Check if your store will be SSL secured. SSL (Secure Socket Layer) is the standard security technology for establishing an encrypted connection between a web server and the browser. This ensures that all data exchanged between web server and browser arrives unchanged.</Value>
  </LocaleResource>
  <LocaleResource Name="Admin.Common.BulkEdit">
    <Value>Bulk edit</Value>
  </LocaleResource>
  <LocaleResource Name="Admin.Reports">
    <Value>Reports</Value>
  </LocaleResource>
  <LocaleResource Name="Admin.Catalog.LowStockReport">
    <Value></Value>
  </LocaleResource>
  <LocaleResource Name="Admin.Catalog.LowStockReport.SearchPublished">
    <Value></Value>
  </LocaleResource>
  <LocaleResource Name="Admin.Catalog.LowStockReport.SearchPublished.Hint">
    <Value></Value>
  </LocaleResource>
  <LocaleResource Name="Admin.Catalog.LowStockReport.SearchPublished.All">
    <Value></Value>
  </LocaleResource>
  <LocaleResource Name="Admin.Catalog.LowStockReport.SearchPublished.PublishedOnly">
    <Value></Value>
  </LocaleResource>
  <LocaleResource Name="Admin.Catalog.LowStockReport.SearchPublished.UnpublishedOnly">
    <Value></Value>
  </LocaleResource>
  <LocaleResource Name="Admin.Reports.LowStock">
  <Value>Low stock</Value>
  </LocaleResource>
  <LocaleResource Name="Admin.Reports.LowStock.SearchPublished">
    <Value>Published</Value>
  </LocaleResource>
  <LocaleResource Name="Admin.Reports.LowStock.SearchPublished.Hint">
    <Value>Search by a "Published" property.</Value>
  </LocaleResource>
  <LocaleResource Name="Admin.Reports.LowStock.SearchPublished.All">
    <Value>All</Value>
  </LocaleResource>
  <LocaleResource Name="Admin.Reports.LowStock.SearchPublished.PublishedOnly">
    <Value>Published only</Value>
  </LocaleResource>
  <LocaleResource Name="Admin.Reports.LowStock.SearchPublished.UnpublishedOnly">
    <Value>Unpublished only</Value>
  </LocaleResource>
  <LocaleResource Name="Admin.SalesReport.Bestsellers">
    <Value></Value>
  </LocaleResource>
  <LocaleResource Name="Admin.SalesReport.Bestsellers.BillingCountry">
    <Value></Value>
  </LocaleResource>
  <LocaleResource Name="Admin.SalesReport.Bestsellers.BillingCountry.Hint">
    <Value></Value>
  </LocaleResource>
  <LocaleResource Name="Admin.SalesReport.Bestsellers.ByAmount">
    <Value></Value>
  </LocaleResource>
  <LocaleResource Name="Admin.SalesReport.Bestsellers.ByQuantity">
    <Value></Value>
  </LocaleResource>
  <LocaleResource Name="Admin.SalesReport.Bestsellers.Category">
    <Value></Value>
  </LocaleResource>
  <LocaleResource Name="Admin.SalesReport.Bestsellers.Category.Hint">
    <Value></Value>
  </LocaleResource>
  <LocaleResource Name="Admin.SalesReport.Bestsellers.EndDate">
   <Value></Value>
  </LocaleResource>
  <LocaleResource Name="Admin.SalesReport.Bestsellers.EndDate.Hint">
    <Value></Value>
  </LocaleResource>
  <LocaleResource Name="Admin.SalesReport.Bestsellers.Fields.Name">
    <Value></Value>
  </LocaleResource>
  <LocaleResource Name="Admin.SalesReport.Bestsellers.Fields.TotalAmount">
    <Value></Value>
  </LocaleResource>
  <LocaleResource Name="Admin.SalesReport.Bestsellers.Fields.TotalQuantity">
    <Value></Value>
  </LocaleResource>
  <LocaleResource Name="Admin.SalesReport.Bestsellers.Manufacturer">
    <Value></Value>
  </LocaleResource>
  <LocaleResource Name="Admin.SalesReport.Bestsellers.Manufacturer.Hint">
    <Value></Value>
  </LocaleResource>
  <LocaleResource Name="Admin.SalesReport.Bestsellers.OrderStatus">
    <Value></Value>
  </LocaleResource>
  <LocaleResource Name="Admin.SalesReport.Bestsellers.OrderStatus.Hint">
    <Value></Value>
  </LocaleResource>
  <LocaleResource Name="Admin.SalesReport.Bestsellers.PaymentStatus">
    <Value></Value>
  </LocaleResource>
  <LocaleResource Name="Admin.SalesReport.Bestsellers.PaymentStatus.Hint">
    <Value></Value>
  </LocaleResource>
  <LocaleResource Name="Admin.SalesReport.Bestsellers.RunReport">
    <Value></Value>
  </LocaleResource>
  <LocaleResource Name="Admin.SalesReport.Bestsellers.StartDate">
    <Value></Value>
  </LocaleResource>
  <LocaleResource Name="Admin.SalesReport.Bestsellers.StartDate.Hint">
    <Value></Value>
  </LocaleResource>
  <LocaleResource Name="Admin.SalesReport.Bestsellers.Store">
    <Value></Value>
  </LocaleResource>
  <LocaleResource Name="Admin.SalesReport.Bestsellers.Store.Hint">
    <Value></Value>
  </LocaleResource>
  <LocaleResource Name="Admin.SalesReport.Bestsellers.Vendor">
    <Value></Value>
  </LocaleResource>
  <LocaleResource Name="Admin.SalesReport.Bestsellers.Vendor.Hint">
    <Value></Value>
  </LocaleResource>
  <LocaleResource Name="Admin.Reports.Sales.Bestsellers">
    <Value>Bestsellers</Value>
  </LocaleResource>
  <LocaleResource Name="Admin.Reports.Sales.Bestsellers.BillingCountry">
    <Value>Billing country</Value>
  </LocaleResource>
  <LocaleResource Name="Admin.Reports.Sales.Bestsellers.BillingCountry.Hint">
    <Value>Filter by order billing country.</Value>
  </LocaleResource>
  <LocaleResource Name="Admin.Reports.Sales.Bestsellers.ByAmount">
    <Value>Bestsellers by amount</Value>
  </LocaleResource>
  <LocaleResource Name="Admin.Reports.Sales.Bestsellers.ByQuantity">
    <Value>Bestsellers by quantity</Value>
  </LocaleResource>
  <LocaleResource Name="Admin.Reports.Sales.Bestsellers.Category">
    <Value>Category</Value>
  </LocaleResource>
  <LocaleResource Name="Admin.Reports.Sales.Bestsellers.Category.Hint">
    <Value>Search in a specific category.</Value>
  </LocaleResource>
  <LocaleResource Name="Admin.Reports.Sales.Bestsellers.EndDate">
    <Value>End date</Value>
  </LocaleResource>
  <LocaleResource Name="Admin.Reports.Sales.Bestsellers.EndDate.Hint">
    <Value>The end date for the search.</Value>
  </LocaleResource>
  <LocaleResource Name="Admin.Reports.Sales.Bestsellers.Fields.Name">
    <Value>Name</Value>
  </LocaleResource>
  <LocaleResource Name="Admin.Reports.Sales.Bestsellers.Fields.TotalAmount">
    <Value>Total amount (excl tax)</Value>
  </LocaleResource>
  <LocaleResource Name="Admin.Reports.Sales.Bestsellers.Fields.TotalQuantity">
    <Value>Total quantity</Value>
  </LocaleResource>
  <LocaleResource Name="Admin.Reports.Sales.Bestsellers.Manufacturer">
    <Value>Manufacturer</Value>
  </LocaleResource>
  <LocaleResource Name="Admin.Reports.Sales.Bestsellers.Manufacturer.Hint">
    <Value>Search in a specific manufacturer.</Value>
  </LocaleResource>
  <LocaleResource Name="Admin.Reports.Sales.Bestsellers.OrderStatus">
    <Value>Order status</Value>
  </LocaleResource>
  <LocaleResource Name="Admin.Reports.Sales.Bestsellers.OrderStatus.Hint">
    <Value>Search by a specific order status e.g. Complete.</Value>
  </LocaleResource>
  <LocaleResource Name="Admin.Reports.Sales.Bestsellers.PaymentStatus">
    <Value>Payment status</Value>
  </LocaleResource>
  <LocaleResource Name="Admin.Reports.Sales.Bestsellers.PaymentStatus.Hint">
    <Value>Search by a specific payment status e.g. Paid.</Value>
  </LocaleResource>
  <LocaleResource Name="Admin.Reports.Sales.Bestsellers.RunReport">
    <Value>Run report</Value>
  </LocaleResource>
  <LocaleResource Name="Admin.Reports.Sales.Bestsellers.StartDate">
    <Value>Start date</Value>
  </LocaleResource>
  <LocaleResource Name="Admin.Reports.Sales.Bestsellers.StartDate.Hint">
    <Value>The start date for the search.</Value>
  </LocaleResource>
  <LocaleResource Name="Admin.Reports.Sales.Bestsellers.Store">
    <Value>Store</Value>
  </LocaleResource>
  <LocaleResource Name="Admin.Reports.Sales.Bestsellers.Store.Hint">
    <Value>Filter report by orders placed in a specific store.</Value>
  </LocaleResource>
  <LocaleResource Name="Admin.Reports.Sales.Bestsellers.Vendor">
    <Value>Vendor</Value>
  </LocaleResource>
  <LocaleResource Name="Admin.Reports.Sales.Bestsellers.Vendor.Hint">
    <Value>Search by a specific vendor.</Value>
  </LocaleResource>
  <LocaleResource Name="Admin.SalesReport.NeverSold">
    <Value></Value>
  </LocaleResource>
  <LocaleResource Name="Admin.SalesReport.NeverSold.EndDate">
    <Value></Value>
  </LocaleResource>
  <LocaleResource Name="Admin.SalesReport.NeverSold.EndDate.Hint">
    <Value></Value>
  </LocaleResource>
  <LocaleResource Name="Admin.SalesReport.NeverSold.Fields.Name">
    <Value></Value>
  </LocaleResource>
  <LocaleResource Name="Admin.SalesReport.NeverSold.RunReport">
    <Value></Value>
  </LocaleResource>
  <LocaleResource Name="Admin.SalesReport.NeverSold.SearchCategory">
    <Value></Value>
  </LocaleResource>
  <LocaleResource Name="Admin.SalesReport.NeverSold.SearchCategory.Hint">
    <Value></Value>
  </LocaleResource>
  <LocaleResource Name="Admin.SalesReport.NeverSold.SearchManufacturer">
    <Value></Value>
  </LocaleResource>
  <LocaleResource Name="Admin.SalesReport.NeverSold.SearchManufacturer.Hint">
    <Value></Value>
  </LocaleResource>
  <LocaleResource Name="Admin.SalesReport.NeverSold.SearchStore">
    <Value></Value>
  </LocaleResource>
  <LocaleResource Name="Admin.SalesReport.NeverSold.SearchStore.Hint">
    <Value></Value>
  </LocaleResource>
  <LocaleResource Name="Admin.SalesReport.NeverSold.SearchVendor">
    <Value></Value>
  </LocaleResource>
  <LocaleResource Name="Admin.SalesReport.NeverSold.SearchVendor.Hint">
    <Value></Value>
  </LocaleResource>
  <LocaleResource Name="Admin.SalesReport.NeverSold.StartDate">
    <Value></Value>
  </LocaleResource>
  <LocaleResource Name="Admin.SalesReport.NeverSold.StartDate.Hint">
   <Value></Value>
  </LocaleResource>
  <LocaleResource Name="Admin.Reports.Sales.NeverSold">
    <Value>Products never purchased</Value>
  </LocaleResource>
  <LocaleResource Name="Admin.Reports.Sales.NeverSold.EndDate">
    <Value>End date</Value>
  </LocaleResource>
  <LocaleResource Name="Admin.Reports.Sales.NeverSold.EndDate.Hint">
    <Value>The end date for the search.</Value>
  </LocaleResource>
  <LocaleResource Name="Admin.Reports.Sales.NeverSold.Fields.Name">
    <Value>Name</Value>
  </LocaleResource>
  <LocaleResource Name="Admin.Reports.Sales.NeverSold.RunReport">
    <Value>Run report</Value>
  </LocaleResource>
  <LocaleResource Name="Admin.Reports.Sales.NeverSold.SearchCategory">
    <Value>Category</Value>
  </LocaleResource>
  <LocaleResource Name="Admin.Reports.Sales.NeverSold.SearchCategory.Hint">
    <Value>Load products only from a specific category.</Value>
  </LocaleResource>
  <LocaleResource Name="Admin.Reports.Sales.NeverSold.SearchManufacturer">
    <Value>Manufacturer</Value>
  </LocaleResource>
  <LocaleResource Name="Admin.Reports.Sales.NeverSold.SearchManufacturer.Hint">
    <Value>Load products only from a specific manufacturer.</Value>
  </LocaleResource>
  <LocaleResource Name="Admin.Reports.Sales.NeverSold.SearchStore">
    <Value>Store</Value>
  </LocaleResource>
  <LocaleResource Name="Admin.Reports.Sales.NeverSold.SearchStore.Hint">
    <Value>Load products only from a specific store (available in this store).</Value>
  </LocaleResource>
  <LocaleResource Name="Admin.Reports.Sales.NeverSold.SearchVendor">
    <Value>Vendor</Value>
  </LocaleResource>
  <LocaleResource Name="Admin.Reports.Sales.NeverSold.SearchVendor.Hint">
    <Value>Load products only by a specific vendor (owned by this vendor).</Value>
  </LocaleResource>
  <LocaleResource Name="Admin.Reports.Sales.NeverSold.StartDate">
    <Value>Start date</Value>
  </LocaleResource>
  <LocaleResource Name="Admin.Reports.Sales.NeverSold.StartDate.Hint">
    <Value>The start date for the search.</Value>
  </LocaleResource>
  <LocaleResource Name="Admin.SalesReport.Country">
    <Value></Value>
  </LocaleResource>
  <LocaleResource Name="Admin.SalesReport.Country.EndDate">
    <Value></Value>
  </LocaleResource>
  <LocaleResource Name="Admin.SalesReport.Country.EndDate.Hint">
    <Value></Value>
  </LocaleResource>
  <LocaleResource Name="Admin.SalesReport.Country.Fields.CountryName">
    <Value></Value>
  </LocaleResource>
  <LocaleResource Name="Admin.SalesReport.Country.Fields.SumOrders">
    <Value></Value>
  </LocaleResource>
  <LocaleResource Name="Admin.SalesReport.Country.Fields.TotalOrders">
    <Value></Value>
  </LocaleResource>
  <LocaleResource Name="Admin.SalesReport.Country.OrderStatus">
    <Value></Value>
  </LocaleResource>
  <LocaleResource Name="Admin.SalesReport.Country.OrderStatus.Hint">
    <Value></Value>
  </LocaleResource>
  <LocaleResource Name="Admin.SalesReport.Country.PaymentStatus">
    <Value></Value>
  </LocaleResource>
  <LocaleResource Name="Admin.SalesReport.Country.PaymentStatus.Hint">
    <Value></Value>
  </LocaleResource>
  <LocaleResource Name="Admin.SalesReport.Country.RunReport">
    <Value></Value>
  </LocaleResource>
  <LocaleResource Name="Admin.SalesReport.Country.StartDate">
    <Value></Value>
  </LocaleResource>
  <LocaleResource Name="Admin.SalesReport.Country.StartDate.Hint">
    <Value></Value>
  </LocaleResource>
  <LocaleResource Name="Admin.Reports.Sales.Country">
    <Value>Country sales</Value>
  </LocaleResource>
  <LocaleResource Name="Admin.Reports.Sales.Country.EndDate">
    <Value>End date</Value>
  </LocaleResource>
  <LocaleResource Name="Admin.Reports.Sales.Country.EndDate.Hint">
    <Value>The end date for the search.</Value>
  </LocaleResource>
  <LocaleResource Name="Admin.Reports.Sales.Country.Fields.CountryName">
    <Value>Country</Value>
  </LocaleResource>
  <LocaleResource Name="Admin.Reports.Sales.Country.Fields.SumOrders">
    <Value>Order total</Value>
  </LocaleResource>
  <LocaleResource Name="Admin.Reports.Sales.Country.Fields.TotalOrders">
    <Value>Number of orders</Value>
  </LocaleResource>
  <LocaleResource Name="Admin.Reports.Sales.Country.OrderStatus">
    <Value>Order status</Value>
  </LocaleResource>
  <LocaleResource Name="Admin.Reports.Sales.Country.OrderStatus.Hint">
    <Value>Search by a specific order status e.g. Complete.</Value>
  </LocaleResource>
  <LocaleResource Name="Admin.Reports.Sales.Country.PaymentStatus">
    <Value>Payment status</Value>
  </LocaleResource>
  <LocaleResource Name="Admin.Reports.Sales.Country.PaymentStatus.Hint">
    <Value>Search by a specific payment status e.g. Paid.</Value>
  </LocaleResource>
  <LocaleResource Name="Admin.Reports.Sales.Country.RunReport">
    <Value>Run report</Value>
  </LocaleResource>
  <LocaleResource Name="Admin.Reports.Sales.Country.StartDate">
    <Value>Start date</Value>
  </LocaleResource>
  <LocaleResource Name="Admin.Reports.Sales.Country.StartDate.Hint">
    <Value>The start date for the search.</Value>
  </LocaleResource>
  <LocaleResource Name="Admin.Customers.Reports">
    <Value></Value>
  </LocaleResource>
  <LocaleResource Name="Admin.Customers.Reports.BestBy.BestByNumberOfOrders">
    <Value></Value>
  </LocaleResource>
  <LocaleResource Name="Admin.Customers.Reports.BestBy.BestByOrderTotal">
    <Value></Value>
  </LocaleResource>
  <LocaleResource Name="Admin.Customers.Reports.BestBy.EndDate">
    <Value></Value>
  </LocaleResource>
  <LocaleResource Name="Admin.Customers.Reports.BestBy.EndDate.Hint">
    <Value></Value>
  </LocaleResource>
  <LocaleResource Name="Admin.Customers.Reports.BestBy.Fields.Customer">
    <Value></Value>
  </LocaleResource>
  <LocaleResource Name="Admin.Customers.Reports.BestBy.Fields.OrderCount">
    <Value></Value>
  </LocaleResource>
  <LocaleResource Name="Admin.Customers.Reports.BestBy.Fields.OrderTotal">
    <Value></Value>
  </LocaleResource>
  <LocaleResource Name="Admin.Customers.Reports.BestBy.OrderStatus">
    <Value></Value>
  </LocaleResource>
  <LocaleResource Name="Admin.Customers.Reports.BestBy.OrderStatus.Hint">
    <Value></Value>
  </LocaleResource>
  <LocaleResource Name="Admin.Customers.Reports.BestBy.PaymentStatus">
    <Value></Value>
  </LocaleResource>
  <LocaleResource Name="Admin.Customers.Reports.BestBy.PaymentStatus.Hint">
    <Value></Value>
  </LocaleResource>
  <LocaleResource Name="Admin.Customers.Reports.BestBy.ShippingStatus">
    <Value></Value>
  </LocaleResource>
  <LocaleResource Name="Admin.Customers.Reports.BestBy.ShippingStatus.Hint">
    <Value></Value>
  </LocaleResource>
  <LocaleResource Name="Admin.Customers.Reports.BestBy.StartDate">
    <Value></Value>
  </LocaleResource>
  <LocaleResource Name="Admin.Customers.Reports.BestBy.StartDate.Hint">
    <Value></Value>
  </LocaleResource>
  <LocaleResource Name="Admin.Customers.Reports.RegisteredCustomers">
    <Value></Value>
  </LocaleResource>
  <LocaleResource Name="Admin.Customers.Reports.RegisteredCustomers.Fields.Customers">
    <Value></Value>
  </LocaleResource>
  <LocaleResource Name="Admin.Customers.Reports.RegisteredCustomers.Fields.Period">
    <Value></Value>
  </LocaleResource>
  <LocaleResource Name="Admin.Customers.Reports.RegisteredCustomers.Fields.Period.14days">
    <Value></Value>
  </LocaleResource>
  <LocaleResource Name="Admin.Customers.Reports.RegisteredCustomers.Fields.Period.7days">
    <Value></Value>
  </LocaleResource>
  <LocaleResource Name="Admin.Customers.Reports.RegisteredCustomers.Fields.Period.month">
    <Value></Value>
  </LocaleResource>
  <LocaleResource Name="Admin.Customers.Reports.RegisteredCustomers.Fields.Period.year">
    <Value></Value>
  </LocaleResource>
  <LocaleResource Name="Admin.Customers.Reports.RunReport">
    <Value></Value>
  </LocaleResource>
  <LocaleResource Name="Admin.Customers.Reports.CustomerStatistics">
    <Value></Value>
  </LocaleResource>
  <LocaleResource Name="Admin.Customers.Reports.CustomerStatistics.Month">
    <Value></Value>
  </LocaleResource>
  <LocaleResource Name="Admin.Customers.Reports.CustomerStatistics.Week">
    <Value></Value>
  </LocaleResource>
  <LocaleResource Name="Admin.Customers.Reports.CustomerStatistics.Year">
    <Value></Value>
  </LocaleResource>
  <LocaleResource Name="Admin.Reports.Customers">
    <Value>Customer reports</Value>
  </LocaleResource>
  <LocaleResource Name="Admin.Reports.Customers.BestBy.BestByNumberOfOrders">
    <Value>Customers by number of orders</Value>
  </LocaleResource>
  <LocaleResource Name="Admin.Reports.Customers.BestBy.BestByOrderTotal">
    <Value>Customers by order total</Value>
  </LocaleResource>
  <LocaleResource Name="Admin.Reports.Customers.BestBy.EndDate">
    <Value>End date</Value>
  </LocaleResource>
  <LocaleResource Name="Admin.Reports.Customers.BestBy.EndDate.Hint">
    <Value>The end date for the search.</Value>
  </LocaleResource>
  <LocaleResource Name="Admin.Reports.Customers.BestBy.Fields.Customer">
    <Value>Customer</Value>
  </LocaleResource>
  <LocaleResource Name="Admin.Reports.Customers.BestBy.Fields.OrderCount">
    <Value>Number of orders</Value>
  </LocaleResource>
  <LocaleResource Name="Admin.Reports.Customers.BestBy.Fields.OrderTotal">
    <Value>Order total</Value>
  </LocaleResource>
  <LocaleResource Name="Admin.Reports.Customers.BestBy.OrderStatus">
    <Value>Order status</Value>
  </LocaleResource>
  <LocaleResource Name="Admin.Reports.Customers.BestBy.OrderStatus.Hint">
    <Value>Search by a specific order status e.g. Complete.</Value>
  </LocaleResource>
  <LocaleResource Name="Admin.Reports.Customers.BestBy.PaymentStatus">
    <Value>Payment status</Value>
  </LocaleResource>
  <LocaleResource Name="Admin.Reports.Customers.BestBy.PaymentStatus.Hint">
    <Value>Search by a specific payment status e.g. Paid.</Value>
  </LocaleResource>
  <LocaleResource Name="Admin.Reports.Customers.BestBy.ShippingStatus">
    <Value>Shipping status</Value>
  </LocaleResource>
  <LocaleResource Name="Admin.Reports.Customers.BestBy.ShippingStatus.Hint">
    <Value>Search by a specific shipping status e.g. Not yet shipped.</Value>
  </LocaleResource>
  <LocaleResource Name="Admin.Reports.Customers.BestBy.StartDate">
    <Value>Start date</Value>
  </LocaleResource>
  <LocaleResource Name="Admin.Reports.Customers.BestBy.StartDate.Hint">
    <Value>The start date for the search.</Value>
  </LocaleResource>
  <LocaleResource Name="Admin.Reports.Customers.RegisteredCustomers">
    <Value>Registered customers</Value>
  </LocaleResource>
  <LocaleResource Name="Admin.Reports.Customers.RegisteredCustomers.Fields.Customers">
    <Value>Count</Value>
  </LocaleResource>
  <LocaleResource Name="Admin.Reports.Customers.RegisteredCustomers.Fields.Period">
    <Value>Period</Value>
  </LocaleResource>
  <LocaleResource Name="Admin.Reports.Customers.RegisteredCustomers.Fields.Period.14days">
    <Value>In the last 14 days</Value>
  </LocaleResource>
  <LocaleResource Name="Admin.Reports.Customers.RegisteredCustomers.Fields.Period.7days">
    <Value>In the last 7 days</Value>
  </LocaleResource>
  <LocaleResource Name="Admin.Reports.Customers.RegisteredCustomers.Fields.Period.month">
    <Value>In the last month</Value>
  </LocaleResource>
  <LocaleResource Name="Admin.Reports.Customers.RegisteredCustomers.Fields.Period.year">
    <Value>In the last year</Value>
  </LocaleResource>
  <LocaleResource Name="Admin.Reports.Customers.RunReport">
    <Value>Run report</Value>
  </LocaleResource>
  <LocaleResource Name="Admin.Reports.Customers.CustomerStatistics">
    <Value>New customers</Value>
  </LocaleResource>
  <LocaleResource Name="Admin.Reports.Customers.CustomerStatistics.Month">
    <Value>Month</Value>
  </LocaleResource>
  <LocaleResource Name="Admin.Reports.Customers.CustomerStatistics.Week">
    <Value>Week</Value>
  </LocaleResource>
  <LocaleResource Name="Admin.Reports.Customers.CustomerStatistics.Year">
    <Value>Year</Value>
  </LocaleResource>    
  <LocaleResource Name="Admin.ContentManagement.Blog.Comments.List.BlogPostId">
    <Value>Blog post ID</Value>
  </LocaleResource>
  <LocaleResource Name="Admin.ContentManagement.Blog.Comments.List.BlogPostId.Hint">
    <Value>Search by blog post ID.</Value>
  </LocaleResource>
  <LocaleResource Name="Admin.ContentManagement.News.Comments.List.NewsItemId">
    <Value>News item ID</Value>
  </LocaleResource>
  <LocaleResource Name="Admin.ContentManagement.News.Comments.List.NewsItemId.Hint">
    <Value>Search by news item ID.</Value>
  </LocaleResource>
  <LocaleResource Name="Admin.Configuration.ActivityLog">
    <Value>Activity log</Value>
  </LocaleResource>
  <LocaleResource Name="Admin.Configuration.ActivityLog.ActivityLog">
    <Value>Activity log</Value>
  </LocaleResource>
  <LocaleResource Name="Admin.Configuration.ActivityLog.ActivityLog.Fields.ActivityLogType">
    <Value>Activity log type</Value>
  </LocaleResource>
  <LocaleResource Name="Admin.Configuration.ActivityLog.ActivityLog.Fields.ActivityLogType.Hint">
    <Value>The activity log type.</Value>
  </LocaleResource>
  <LocaleResource Name="Admin.Configuration.ActivityLog.ActivityLog.Fields.ActivityLogTypeColumn">
    <Value>Activity log type</Value>
  </LocaleResource>
  <LocaleResource Name="Admin.ContentManagement.MessageTemplates.Description.OrderCancelled.CustomerNotification">
	  <Value>This message template is used to notify a customer that the certain order was cancelled. The order can be cancelled by a customer on the account page or by store owner in Customers - Customers in Orders tab or in Sales - Orders.</Value>
  </LocaleResource>
  <LocaleResource Name="Admin.Configuration.Settings.GeneralCommon.Captcha.Instructions">
    <Value><![CDATA[<p>CAPTCHA is a program that can tell whether its user is a human or a computer. You''ve probably seen them — colorful images with distorted text at the bottom of Web registration forms. CAPTCHAs are used by many websites to prevent abuse from "bots" or automated programs usually written to generate spam. No computer program can read distorted text as well as humans can, so bots cannot navigate sites protected by CAPTCHAs. nopCommerce uses <a href="http://www.google.com/recaptcha" target="_blank">reCAPTCHA</a>.</p>]]></Value>
  </LocaleResource>
  <LocaleResource Name="Account.Login.NewCustomerText">
    <Value>By creating an account on our website, you will be able to shop faster, be up to date on an orders status, and keep track of the orders you have previously made.</Value>
  </LocaleResource>
  <LocaleResource Name="Admin.Catalog.Products.Fields.MarkAsNew.Hint">
    <Value>Check to mark the product as new. Use this option for promoting new products.</Value>
  </LocaleResource>
  <LocaleResource Name="Admin.Catalog.Products.ProductAttributes.Attributes.Condition.EnableCondition.Hint">
    <Value>Check to specify a condition (depending on another attribute) when this attribute should be enabled (visible).</Value>
  </LocaleResource>
  <LocaleResource Name="Admin.Catalog.Attributes.CheckoutAttributes.Condition.EnableCondition.Hint">
    <Value>Check to specify a condition (depending on another attribute) when this attribute should be enabled (visible).</Value>
  </LocaleResource>
  <LocaleResource Name="Admin.Promotions.Discounts.IgnoreDiscounts.Warning">
    <Value>In order to use this functionality, you have to disable the following setting: Configuration > Catalog settings > Ignore discounts (sitewide).</Value>
  </LocaleResource>
  <LocaleResource Name="Admin.Catalog.Products.Fields.Warehouse.Hint">
    <Value>Choose the warehouse which will be used when calculating shipping rates. You can manage warehouses by selecting Configuration > Shipping > Warehouses.</Value>
  </LocaleResource>
  <LocaleResource Name="Admin.Orders.Shipments.DeliveryDate.EnterUtc">
    <Value>Date and time should be entered in Coordinated Universal Time (UTC)</Value>
  </LocaleResource>
  <LocaleResource Name="Admin.Orders.Shipments.ShippedDate.EnterUtc">
    <Value>Date and time should be entered in Coordinated Universal Time (UTC)</Value>
  </LocaleResource>
  <LocaleResource Name="Admin.ContentManagement.MessageTemplates.Tokens.ConditionalStatement">
    <Value>For conditional expressions use the token %if (your conditions) ... endif%</Value>
  </LocaleResource>
  <LocaleResource Name="Admin.Promotions.Discounts.Fields.IsCumulative.Hint">
    <Value>If checked, this discount can be used with other ones simultaneously. Please note that this feature works only for discounts with the same discount type. Right now, discounts with distinct types are already cumulative.</Value>
  </LocaleResource>
  <LocaleResource Name="Admin.System.Warnings.Performance.IgnoreStoreLimitations.Notification">
    <Value>In order to use this functionality, you have to disable the following setting: Catalog settings > Ignore "limit per store" rules.</Value>
  </LocaleResource>
  <LocaleResource Name="Admin.System.Warnings.Performance.IgnoreAcl.Notification">
    <Value>In order to use this functionality, you have to disable the following setting: Catalog settings > Ignore ACL rules.</Value>
  </LocaleResource>
  <LocaleResource Name="Admin.Catalog.Products.Fields.AclCustomerRoles.Hint">
    <Value>Choose one or several customer roles i.e. administrators, vendors, guests, who will be able to see this product in catalog. If you don''t need this option just leave this field empty. In order to use this functionality, you have to disable the following setting: Configuration > Catalog settings > Ignore ACL rules (sitewide).</Value>
  </LocaleResource>
  <LocaleResource Name="Admin.Catalog.Products.Fields.LimitedToStores.Hint">
    <Value>Option to limit this product to a certain store. If you have multiple stores, choose one or several from the list. If you don''t use this option just leave this field empty. In order to use this functionality, you have to disable the following setting: Configuration > Catalog settings > Ignore "limit per store" rules (sitewide).</Value>
  </LocaleResource>
  <LocaleResource Name="Admin.Configuration.Settings.GeneralCommon.LoadAllLocaleRecordsOnStartup.Warning">
    <Value>It seems that you use Redis server for caching, keep in mind that enabling this setting creates a lot of traffic between the Redis server and the application because of the large number of locales.</Value>
  </LocaleResource>
  <LocaleResource Name="Admin.Orders.List.OrderStatus.Hint">
    <Value>Search by a specific order status e.g. Complete.</Value>
  </LocaleResource>
  <LocaleResource Name="Admin.Orders.List.PaymentStatus.Hint">
    <Value>Search by a specific payment status e.g. Paid.</Value>
  </LocaleResource>
  <LocaleResource Name="Admin.Orders.List.ShippingStatus.Hint">
    <Value>Search by a specific shipping status e.g. Not yet shipped.</Value>
  </LocaleResource>
  <LocaleResource Name="Admin.Catalog.Products.Fields.ManageInventoryMethod.Hint">
    <Value>Select inventory method. There are three methods: Don’t track inventory, Track inventory and Track inventory by attributes. You should use Track inventory by attributes when the product has different combinations of these attributes and then manage inventory for these combinations.</Value>
  </LocaleResource>
  <LocaleResource Name="Admin.Configuration.Settings.Catalog.CategoryBreadcrumbEnabled.Hint">
    <Value>Select to enable the category path (breadcrumb). This is the bar at the top of the screen that indicates which categories and subcategories the product was viewed in on the product pages. Each sub-element of the bar is a separate hyperlink.</Value>
  </LocaleResource>
  <LocaleResource Name="Admin.Catalog.Products.ProductAttributes.AttributeCombinations.Fields.Sku">
    <Value>SKU</Value>
  </LocaleResource>
  <LocaleResource Name="Plugins.Pickup.PickupInStore.Fields.OpeningHours.Hint">
    <Value>Specify opening hours of the pickup point (Monday - Friday: 09:00 - 19:00 for example).</Value>
  </LocaleResource>
  <LocaleResource Name="Admin.Configuration.Settings.Tax.BlockTitle.TaxDispaying">
    <Value></Value>
  </LocaleResource>
  <LocaleResource Name="Admin.Configuration.Settings.Tax.BlockTitle.TaxDisplaying">
    <Value>Tax displaying</Value>
  </LocaleResource>
  <LocaleResource Name="Admin.ContentManagement.MessageTemplates.Description.QuantityBelow.StoreOwnerNotification">
	  <Value><![CDATA[This message template is used to notify a store owner that the certain product is getting low stock. You can set up the minimum product quantity when creating or editing the product in Inventory section, <strong>Minimum stock qty field</strong>.]]></Value>
  </LocaleResource>
  <LocaleResource Name="Admin.Configuration.Settings.CustomerUser.StoreIpAddresses.Hint">
    <Value>When enabled, IP addresses of customers will be stored. When disabled, it can improve performance. Furthermore, it''s prohibited to store IP addresses in some countries (private customer data).</Value>
  </LocaleResource>
  <LocaleResource Name="Admin.Configuration.Settings.CustomerUser.StoreLastVisitedPage.Hint">
    <Value>When enabled, the last visited page will be stored. When disabled, it can improve performance.</Value>
  </LocaleResource>
<<<<<<< HEAD
  <LocaleResource Name="Plugins.ExternalAuth.Facebook.Instructions">
    <Value><p>To configure authentication with Facebook, please follow these steps:<br/><br/><ol><li>Navigate to the <a href="https://developers.facebook.com/apps" target ="_blank" > Facebook for Developers</a> page and sign in. If you don''t already have a Facebook account, use the <b>Sign up for Facebook</b> link on the login page to create one.</li><li>Tap the <b>+ Add a New App button</b> in the upper right corner to create a new App ID. (If this is your first app with Facebook, the text of the button will be <b>Create a New App</b>.)</li><li>Fill out the form and tap the <b>Create App ID button</b>.</li><li>The <b>Product Setup</b> page is displayed, letting you select the features for your new app. Click <b>Get Started</b> on <b>Facebook Login</b>.</li><li>Click the <b>Settings</b> link in the menu at the left, you are presented with the <b>Client OAuth Settings</b> page with some defaults already set.</li><li>Enter "YourStoreUrl/signin-facebook" into the <b>Valid OAuth Redirect URIs</b> field.</li><li>Click <b>Save Changes</b>.</li><li>Click the <b>Dashboard</b> link in the left navigation.</li><li>Copy your App ID and App secret below.</li></ol><br/><br/></p></Value>
  </LocaleResource>  
=======
  <LocaleResource Name="Admin.Common.DeleteConfirmation.Selected">
    <Value></Value>
  </LocaleResource>
>>>>>>> 8a42f246
</Language>
'

CREATE TABLE #LocaleStringResourceTmp
	(
		[ResourceName] [nvarchar](200) NOT NULL,
		[ResourceValue] [nvarchar](max) NOT NULL
	)

INSERT INTO #LocaleStringResourceTmp (ResourceName, ResourceValue)
SELECT	nref.value('@Name', 'nvarchar(200)'), nref.value('Value[1]', 'nvarchar(MAX)')
FROM	@resources.nodes('//Language/LocaleResource') AS R(nref)

--do it for each existing language
DECLARE @ExistingLanguageID int
DECLARE cur_existinglanguage CURSOR FOR
SELECT [ID]
FROM [Language]
OPEN cur_existinglanguage
FETCH NEXT FROM cur_existinglanguage INTO @ExistingLanguageID
WHILE @@FETCH_STATUS = 0
BEGIN
	DECLARE @ResourceName nvarchar(200)
	DECLARE @ResourceValue nvarchar(MAX)
	DECLARE cur_localeresource CURSOR FOR
	SELECT ResourceName, ResourceValue
	FROM #LocaleStringResourceTmp
	OPEN cur_localeresource
	FETCH NEXT FROM cur_localeresource INTO @ResourceName, @ResourceValue
	WHILE @@FETCH_STATUS = 0
	BEGIN
		IF (EXISTS (SELECT 1 FROM [LocaleStringResource] WHERE LanguageID=@ExistingLanguageID AND ResourceName=@ResourceName))
		BEGIN
			UPDATE [LocaleStringResource]
			SET [ResourceValue]=@ResourceValue
			WHERE LanguageID=@ExistingLanguageID AND ResourceName=@ResourceName
		END
		ELSE 
		BEGIN
			INSERT INTO [LocaleStringResource]
			(
				[LanguageId],
				[ResourceName],
				[ResourceValue]
			)
			VALUES
			(
				@ExistingLanguageID,
				@ResourceName,
				@ResourceValue
			)
		END
		
		IF (@ResourceValue is null or @ResourceValue = '')
		BEGIN
			DELETE [LocaleStringResource]
			WHERE LanguageID=@ExistingLanguageID AND ResourceName=@ResourceName
		END
		
		FETCH NEXT FROM cur_localeresource INTO @ResourceName, @ResourceValue
	END
	CLOSE cur_localeresource
	DEALLOCATE cur_localeresource


	--fetch next language identifier
	FETCH NEXT FROM cur_existinglanguage INTO @ExistingLanguageID
END
CLOSE cur_existinglanguage
DEALLOCATE cur_existinglanguage

DROP TABLE #LocaleStringResourceTmp
GO

--new index
IF NOT EXISTS (SELECT 1 from sys.indexes WHERE [NAME]=N'IX_GetLowStockProducts' and object_id=object_id(N'[dbo].[Product]'))
BEGIN
    CREATE NONCLUSTERED INDEX [IX_GetLowStockProducts] ON [Product] (Deleted ASC, VendorId ASC, ProductTypeId ASC, ManageInventoryMethodId ASC, MinStockQuantity ASC, UseMultipleWarehouses ASC)
END
GO

--new setting
IF NOT EXISTS (SELECT 1 FROM [Setting] WHERE [name] = N'catalogsettings.exportimportallowdownloadimages')
BEGIN
	INSERT [Setting] ([Name], [Value], [StoreId])
	VALUES (N'catalogsettings.exportimportallowdownloadimages', N'false', 0)
END
GO

--new column
IF NOT EXISTS (SELECT 1 FROM sys.columns WHERE object_id = object_id('[ActivityLog]') AND NAME = 'EntityId')
BEGIN
	ALTER TABLE [ActivityLog]
	ADD [EntityId] INT NULL
END
GO

--new column
IF NOT EXISTS (SELECT 1 FROM sys.columns WHERE object_id = object_id('[ActivityLog]') AND NAME = 'EntityName')
BEGIN
	ALTER TABLE [ActivityLog]
	ADD [EntityName] NVARCHAR(400) NULL
END
GO

--new setting
IF NOT EXISTS (SELECT 1 FROM [Setting] WHERE [name] = N'vendorsettings.showvendoronorderdetailspage')
BEGIN
	INSERT [Setting] ([Name], [Value], [StoreId])
	VALUES (N'vendorsettings.showvendoronorderdetailspage', N'false', 0)
END
GO

--new setting
IF NOT EXISTS (SELECT 1 FROM [Setting] WHERE [name] = N'addresssettings.preselectcountryifonlyone')
BEGIN
	INSERT [Setting] ([Name], [Value], [StoreId])
	VALUES (N'addresssettings.preselectcountryifonlyone', N'false', 0)
END
GO

--new column
IF NOT EXISTS (SELECT 1 FROM sys.columns WHERE object_id = object_id('[ProductAttributeCombination]') AND NAME = 'PictureId')
BEGIN
	ALTER TABLE [ProductAttributeCombination]
	ADD [PictureId] INT NULL
END
GO

UPDATE [ProductAttributeCombination]
SET [PictureId] = 0
WHERE [PictureId] IS NULL

ALTER TABLE [ProductAttributeCombination] ALTER COLUMN [PictureId] INT NOT NULL
GO

-- new message template
 IF NOT EXISTS (SELECT 1 FROM [dbo].[MessageTemplate] WHERE [Name] = N'ProductReview.Reply.CustomerNotification')
 BEGIN
    DECLARE @NewLine AS CHAR(2) = CHAR(13) + CHAR(10)
	INSERT [dbo].[MessageTemplate] ([Name], [BccEmailAddresses], [Subject], [Body], [IsActive], [AttachedDownloadId], [EmailAccountId], [LimitedToStores], [DelayPeriodId]) 
	VALUES (N'ProductReview.Reply.CustomerNotification', NULL, N'%Store.Name%. Product review reply.', N'<p>' + @NewLine + '<a href="%Store.URL%">%Store.Name%</a>' + @NewLine + '<br />' + @NewLine + '<br />' + @NewLine + 'Hello %Customer.FullName%,' + @NewLine + '<br />' + @NewLine + 'You received a reply from the store administration to your review for product "%ProductReview.ProductName%".' + @NewLine + '</p>' + @NewLine, 0, 0, 0, 0, 0)
 END
 GO
 
--new column
IF NOT EXISTS (SELECT 1 FROM sys.columns WHERE object_id = object_id('[ProductReview]') AND NAME = 'CustomerNotifiedOfReply')
BEGIN
	ALTER TABLE [ProductReview]
	ADD [CustomerNotifiedOfReply] BIT NULL
END
GO

UPDATE [ProductReview]
SET [CustomerNotifiedOfReply] = 0
WHERE [CustomerNotifiedOfReply] IS NULL

ALTER TABLE [ProductReview] ALTER COLUMN [CustomerNotifiedOfReply] BIT NOT NULL
GO

--new setting
IF NOT EXISTS (SELECT 1 FROM [Setting] WHERE [name] = N'catalogsettings.notifycustomeraboutproductreviewreply')
BEGIN
	INSERT [Setting] ([Name], [Value], [StoreId])
	VALUES (N'catalogsettings.notifycustomeraboutproductreviewreply', N'false', 0)
END
GO

--new setting
IF NOT EXISTS (SELECT 1 FROM [Setting] WHERE [name] = N'catalogsettings.uselinksinrequiredproductwarnings')
BEGIN
	INSERT [Setting] ([Name], [Value], [StoreId])
	VALUES (N'catalogsettings.uselinksinrequiredproductwarnings', N'true', 0)
END
GO

-- new message template
IF NOT EXISTS (SELECT 1 FROM [dbo].[MessageTemplate] WHERE [Name] = N'OrderPlaced.AffiliateNotification')
BEGIN
    DECLARE @NewLine AS CHAR(2) = CHAR(13) + CHAR(10)
    INSERT [dbo].[MessageTemplate] ([Name], [BccEmailAddresses], [Subject], [Body], [IsActive], [AttachedDownloadId], [EmailAccountId], [LimitedToStores], [DelayPeriodId]) 
    VALUES (N'OrderPlaced.AffiliateNotification', NULL, N'%Store.Name%. Order placed', N'<p>' + @NewLine + '<a href=\"%Store.URL%\">%Store.Name%</a>' + @NewLine + '<br />' + @NewLine + '<br />' + @NewLine + '%Customer.FullName% (%Customer.Email%) has just placed an order.' + @NewLine + '<br />' + @NewLine + '<br />' + @NewLine + 'Order Number: %Order.OrderNumber%' + @NewLine + '<br />' + @NewLine + 'Date Ordered: %Order.CreatedOn%' + @NewLine + '<br />' + @NewLine + '<br />' + @NewLine + '%Order.Product(s)%' + @NewLine + '</p>' + @NewLine, 0, 0, 0, 0, 0)
END
GO

-- new message template
IF NOT EXISTS (SELECT 1 FROM [dbo].[MessageTemplate] WHERE [Name] = N'OrderPaid.AffiliateNotification')
BEGIN
    DECLARE @NewLine AS CHAR(2) = CHAR(13) + CHAR(10)
    INSERT [dbo].[MessageTemplate] ([Name], [BccEmailAddresses], [Subject], [Body], [IsActive], [AttachedDownloadId], [EmailAccountId], [LimitedToStores], [DelayPeriodId]) 
    VALUES (N'OrderPaid.AffiliateNotification', NULL, N'%Store.Name%. Order #%Order.OrderNumber% paid', N'<p>' + @NewLine + '<a href=\"%Store.URL%\">%Store.Name%</a>' + @NewLine + '<br />' + @NewLine + '<br />' + @NewLine + 'Order #%Order.OrderNumber% has been just paid.' + @NewLine + '<br />' + @NewLine + '<br />' + @NewLine + 'Order Number: %Order.OrderNumber%' + @NewLine + '<br />' + @NewLine + 'Date Ordered: %Order.CreatedOn%' + @NewLine + '<br />' + @NewLine + '<br />' + @NewLine + '%Order.Product(s)%' + @NewLine + '</p>' + @NewLine, 0, 0, 0, 0, 0)
END
GO

--new setting
IF NOT EXISTS (SELECT 1 FROM [Setting] WHERE [name] = N'securitysettings.allownonasciicharactersinheaders')
BEGIN
	INSERT [Setting] ([Name], [Value], [StoreId])
	VALUES (N'securitysettings.allownonasciicharactersinheaders', N'true', 0)
END
GO

--drop column
IF EXISTS (SELECT 1 FROM sys.columns WHERE object_id = object_id('[Store]') AND NAME='SecureUrl')
BEGIN
	ALTER TABLE [Store] DROP COLUMN [SecureUrl]
END
GO

--new setting
IF NOT EXISTS (SELECT 1 FROM [Setting] WHERE [name] = N'catalogsettings.exportimportsplitproductsfile')
BEGIN
    INSERT [Setting] ([Name], [Value], [StoreId])
    VALUES (N'catalogsettings.exportimportsplitproductsfile', N'false', 0)
END
GO

--new setting
IF NOT EXISTS (SELECT 1 FROM [Setting] WHERE [name] = N'catalogsettings.productreviewssortbycreateddateascending')
BEGIN
	INSERT [Setting] ([Name], [Value], [StoreId])
	VALUES (N'catalogsettings.productreviewssortbycreateddateascending', N'true', 0)
END
GO

--new setting
IF NOT EXISTS (SELECT 1 FROM [Setting] WHERE [name] = N'catalogsettings.exportimportproductscountinonefile')
BEGIN
    INSERT [Setting] ([Name], [Value], [StoreId])
    VALUES (N'catalogsettings.exportimportproductscountinonefile', N'500', 0)
END
GO

--new column
IF NOT EXISTS (SELECT 1 FROM sys.columns WHERE object_id=object_id('[ProductAttributeValue]') and NAME='PriceAdjustmentUsePercentage')
BEGIN
	ALTER TABLE [ProductAttributeValue]
	ADD [PriceAdjustmentUsePercentage] bit NULL
END
GO

UPDATE [ProductAttributeValue]
SET [PriceAdjustmentUsePercentage] = 0
WHERE [PriceAdjustmentUsePercentage] IS NULL
GO

ALTER TABLE [ProductAttributeValue] ALTER COLUMN [PriceAdjustmentUsePercentage] bit NOT NULL
GO

--new column
IF NOT EXISTS (SELECT 1 FROM sys.columns WHERE object_id=object_id('[PredefinedProductAttributeValue]') and NAME='PriceAdjustmentUsePercentage')
BEGIN
	ALTER TABLE PredefinedProductAttributeValue
	ADD [PriceAdjustmentUsePercentage] bit NULL
END
GO

UPDATE [PredefinedProductAttributeValue]
SET [PriceAdjustmentUsePercentage] = 0
WHERE [PriceAdjustmentUsePercentage] IS NULL
GO

ALTER TABLE [PredefinedProductAttributeValue] ALTER COLUMN [PriceAdjustmentUsePercentage] bit NOT NULL
GO

--updated setting
UPDATE [Setting]
SET [Value] = N'true'
WHERE [Name] = N'commonsettings.usestoredprocedureforloadingcategories'
GO

--vendor attributes
IF NOT EXISTS (SELECT 1 FROM sys.objects WHERE object_id = object_id(N'[VendorAttribute]') AND objectproperty(object_id, N'IsUserTable') = 1)
BEGIN
	CREATE TABLE [dbo].[VendorAttribute]
	(
		[Id] INT IDENTITY(1,1) NOT NULL,
		[Name] NVARCHAR(400) NOT NULL,
		[IsRequired] BIT NOT NULL,
		[AttributeControlTypeId] INT NOT NULL,
		[DisplayOrder] INT NOT NULL,

		PRIMARY KEY CLUSTERED ( [Id] ASC ) 
			WITH (PAD_INDEX  = OFF, STATISTICS_NORECOMPUTE  = OFF, IGNORE_DUP_KEY = OFF, ALLOW_ROW_LOCKS  = ON, ALLOW_PAGE_LOCKS  = ON)
	)
END
GO

IF NOT EXISTS (SELECT 1 FROM sys.objects WHERE object_id = object_id(N'[VendorAttributeValue]') and objectproperty(object_id, N'IsUserTable') = 1)
BEGIN
	CREATE TABLE [dbo].[VendorAttributeValue]
	(
		[Id] INT IDENTITY(1,1) NOT NULL,
		[VendorAttributeId] INT NOT NULL,
		[Name] NVARCHAR(400) NOT NULL,
		[IsPreSelected] BIT NOT NULL,
		[DisplayOrder] INT NOT NULL,

		PRIMARY KEY CLUSTERED ( [Id] ASC ) 
			WITH (PAD_INDEX  = OFF, STATISTICS_NORECOMPUTE  = OFF, IGNORE_DUP_KEY = OFF, ALLOW_ROW_LOCKS  = ON, ALLOW_PAGE_LOCKS  = ON)
	)
END
GO

IF EXISTS (SELECT 1 FROM sys.objects WHERE NAME = 'FK_VendorAttributeValue_VendorAttribute_VendorAttributeId' AND PARENT_OBJECT_ID = object_id('VendorAttributeValue') AND objectproperty(object_id, N'IsForeignKey') = 1)
BEGIN
	ALTER TABLE dbo.VendorAttributeValue DROP CONSTRAINT [FK_VendorAttributeValue_VendorAttribute_VendorAttributeId]
END
GO

ALTER TABLE [dbo].[VendorAttributeValue] WITH CHECK 
	ADD CONSTRAINT [FK_VendorAttributeValue_VendorAttribute_VendorAttributeId] FOREIGN KEY([VendorAttributeId]) REFERENCES [dbo].[VendorAttribute] ([Id]) ON DELETE CASCADE
GO

--new activity type
IF NOT EXISTS (SELECT 1 FROM [ActivityLogType] WHERE [SystemKeyword] = N'AddNewVendorAttribute')
BEGIN
	INSERT [ActivityLogType] ([SystemKeyword], [Name], [Enabled])
	VALUES (N'AddNewVendorAttribute', N'Add a new vendor attribute', N'true')
END
GO

--new activity type
IF NOT EXISTS (SELECT 1 FROM [ActivityLogType] WHERE [SystemKeyword] = N'EditVendorAttribute')
BEGIN
	INSERT [ActivityLogType] ([SystemKeyword], [Name], [Enabled])
	VALUES (N'EditVendorAttribute', N'Edit a vendor attribute', N'true')
END
GO

--new activity type
IF NOT EXISTS (SELECT 1 FROM [ActivityLogType] WHERE [SystemKeyword] = N'DeleteVendorAttribute')
BEGIN
	INSERT [ActivityLogType] ([SystemKeyword], [Name], [Enabled])
	VALUES (N'DeleteVendorAttribute', N'Delete a vendor attribute', N'true')
END
GO

--new activity type
IF NOT EXISTS (SELECT 1 FROM [ActivityLogType] WHERE [SystemKeyword] = N'AddNewVendorAttributeValue')
BEGIN
	INSERT [ActivityLogType] ([SystemKeyword], [Name], [Enabled])
	VALUES (N'AddNewVendorAttributeValue', N'Add a new vendor attribute value', N'true')
END
GO

--new activity type
IF NOT EXISTS (SELECT 1 FROM [ActivityLogType] WHERE [SystemKeyword] = N'EditVendorAttributeValue')
BEGIN
	INSERT [ActivityLogType] ([SystemKeyword], [Name], [Enabled])
	VALUES (N'EditVendorAttributeValue', N'Edit a vendor attribute value', N'true')
END
GO

--new activity type
IF NOT EXISTS (SELECT 1 FROM [ActivityLogType] WHERE [SystemKeyword] = N'DeleteVendorAttributeValue')
BEGIN
	INSERT [ActivityLogType] ([SystemKeyword], [Name], [Enabled])
	VALUES (N'DeleteVendorAttributeValue', N'Delete a vendor attribute value', N'true')
END
GO

--new activity type
IF NOT EXISTS (SELECT 1 FROM [ActivityLogType] WHERE [SystemKeyword] = N'AddNewReviewType')
BEGIN
	INSERT [ActivityLogType] ([SystemKeyword], [Name], [Enabled])
	VALUES (N'AddNewReviewType', N'Add a new review type', N'true')
END
GO

--new activity type
IF NOT EXISTS (SELECT 1 FROM [ActivityLogType] WHERE [SystemKeyword] = N'DeleteReviewType')
BEGIN
	INSERT [ActivityLogType] ([SystemKeyword], [Name], [Enabled])
	VALUES (N'DeleteReviewType', N'Delete a review type', N'true')
END
GO

--new activity type
IF NOT EXISTS (SELECT 1 FROM [ActivityLogType] WHERE [SystemKeyword] = N'EditReviewType')
BEGIN
	INSERT [ActivityLogType] ([SystemKeyword], [Name], [Enabled])
	VALUES (N'EditReviewType', N'Edit a review type', N'true')
END
GO

--new column
IF NOT EXISTS (SELECT 1 FROM sys.columns WHERE object_id = object_id('[Address]') AND NAME = 'County')
BEGIN
	ALTER TABLE [Address]
	ADD [County] NVARCHAR (MAX) NULL
END
GO

--new setting
IF NOT EXISTS (SELECT 1 FROM [Setting] WHERE [name] = N'displaydefaultfooteritemsettings.DisplayApplyVendorAccountFooterItem')
BEGIN
    INSERT [Setting] ([Name], [Value], [StoreId])
    VALUES (N'displaydefaultfooteritemsettings.DisplayApplyVendorAccountFooterItem', N'true', 0)
END
GO

--new setting
IF NOT EXISTS (SELECT 1 FROM [Setting] WHERE [name] = N'displaydefaultfooteritemsettings.DisplayBlogFooterItem')
BEGIN
    INSERT [Setting] ([Name], [Value], [StoreId])
    VALUES (N'displaydefaultfooteritemsettings.DisplayBlogFooterItem', N'true', 0)
END
GO

--new setting
IF NOT EXISTS (SELECT 1 FROM [Setting] WHERE [name] = N'displaydefaultfooteritemsettings.DisplayCompareProductsFooterItem')
BEGIN
    INSERT [Setting] ([Name], [Value], [StoreId])
    VALUES (N'displaydefaultfooteritemsettings.DisplayCompareProductsFooterItem', N'true', 0)
END
GO

--new setting
IF NOT EXISTS (SELECT 1 FROM [Setting] WHERE [name] = N'displaydefaultfooteritemsettings.DisplayContactUsFooterItem')
BEGIN
    INSERT [Setting] ([Name], [Value], [StoreId])
    VALUES (N'displaydefaultfooteritemsettings.DisplayContactUsFooterItem', N'true', 0)
END
GO

--new setting
IF NOT EXISTS (SELECT 1 FROM [Setting] WHERE [name] = N'displaydefaultfooteritemsettings.DisplayCustomerAddressesFooterItem')
BEGIN
    INSERT [Setting] ([Name], [Value], [StoreId])
    VALUES (N'displaydefaultfooteritemsettings.DisplayCustomerAddressesFooterItem', N'true', 0)
END
GO

--new setting
IF NOT EXISTS (SELECT 1 FROM [Setting] WHERE [name] = N'displaydefaultfooteritemsettings.DisplayCustomerInfoFooterItem')
BEGIN
    INSERT [Setting] ([Name], [Value], [StoreId])
    VALUES (N'displaydefaultfooteritemsettings.DisplayCustomerInfoFooterItem', N'true', 0)
END
GO

--new setting
IF NOT EXISTS (SELECT 1 FROM [Setting] WHERE [name] = N'displaydefaultfooteritemsettings.DisplayCustomerOrdersFooterItem')
BEGIN
    INSERT [Setting] ([Name], [Value], [StoreId])
    VALUES (N'displaydefaultfooteritemsettings.DisplayCustomerOrdersFooterItem', N'true', 0)
END
GO

--new setting
IF NOT EXISTS (SELECT 1 FROM [Setting] WHERE [name] = N'displaydefaultfooteritemsettings.DisplayForumsFooterItem')
BEGIN
    INSERT [Setting] ([Name], [Value], [StoreId])
    VALUES (N'displaydefaultfooteritemsettings.DisplayForumsFooterItem', N'true', 0)
END
GO

--new setting
IF NOT EXISTS (SELECT 1 FROM [Setting] WHERE [name] = N'displaydefaultfooteritemsettings.DisplayNewProductsFooterItem')
BEGIN
    INSERT [Setting] ([Name], [Value], [StoreId])
    VALUES (N'displaydefaultfooteritemsettings.DisplayNewProductsFooterItem', N'true', 0)
END
GO

--new setting
IF NOT EXISTS (SELECT 1 FROM [Setting] WHERE [name] = N'displaydefaultfooteritemsettings.DisplayNewsFooterItem')
BEGIN
    INSERT [Setting] ([Name], [Value], [StoreId])
    VALUES (N'displaydefaultfooteritemsettings.DisplayNewsFooterItem', N'true', 0)
END
GO

--new setting
IF NOT EXISTS (SELECT 1 FROM [Setting] WHERE [name] = N'addresssettings.countyenabled')
BEGIN
	INSERT [Setting] ([Name], [Value], [StoreId])
	VALUES (N'addresssettings.countyenabled', N'false', 0)
END
GO

--new setting
IF NOT EXISTS (SELECT 1 FROM [Setting] WHERE [name] = N'displaydefaultfooteritemsettings.DisplayProductSearchFooterItem')
BEGIN
    INSERT [Setting] ([Name], [Value], [StoreId])
    VALUES (N'displaydefaultfooteritemsettings.DisplayProductSearchFooterItem', N'true', 0)
END
GO

--new setting
IF NOT EXISTS (SELECT 1 FROM [Setting] WHERE [name] = N'addresssettings.countyrequired')
BEGIN
	INSERT [Setting] ([Name], [Value], [StoreId])
	VALUES (N'addresssettings.countyrequired', N'false', 0)
END
GO

--new setting
IF NOT EXISTS (SELECT 1 FROM [Setting] WHERE [name] = N'displaydefaultfooteritemsettings.DisplayRecentlyViewedProductsFooterItem')
BEGIN
    INSERT [Setting] ([Name], [Value], [StoreId])
    VALUES (N'displaydefaultfooteritemsettings.DisplayRecentlyViewedProductsFooterItem', N'true', 0)
END
GO

--new setting
IF NOT EXISTS (SELECT 1 FROM [Setting] WHERE [name] = N'customersettings.countyenabled')
BEGIN
	INSERT [Setting] ([Name], [Value], [StoreId])
	VALUES (N'customersettings.countyenabled', N'false', 0)
END
GO

--new setting
IF NOT EXISTS (SELECT 1 FROM [Setting] WHERE [name] = N'displaydefaultfooteritemsettings.DisplayShoppingCartFooterItem')
BEGIN
    INSERT [Setting] ([Name], [Value], [StoreId])
    VALUES (N'displaydefaultfooteritemsettings.DisplayShoppingCartFooterItem', N'true', 0)
END
GO

--new setting
IF NOT EXISTS (SELECT 1 FROM [Setting] WHERE [name] = N'customersettings.countyrequired')
BEGIN
	INSERT [Setting] ([Name], [Value], [StoreId])
	VALUES (N'customersettings.countyrequired', N'false', 0)
END
GO

--new setting    
IF NOT EXISTS (SELECT 1 FROM [Setting] WHERE [name] = N'displaydefaultfooteritemsettings.DisplaySitemapFooterItem')
BEGIN
    INSERT [Setting] ([Name], [Value], [StoreId])
    VALUES (N'displaydefaultfooteritemsettings.DisplaySitemapFooterItem', N'true', 0)
END
GO

--new setting
IF NOT EXISTS (SELECT 1 FROM [Setting] WHERE [Name] = N'shippingsettings.shipseparatelyoneitemeach')
BEGIN
	INSERT [Setting] ([Name], [Value], [StoreId])
	VALUES (N'shippingsettings.shipseparatelyoneitemeach', N'true', 0)
END
GO

--new setting
IF NOT EXISTS (SELECT 1 FROM [Setting] WHERE [name] = N'displaydefaultfooteritemsettings.DisplayWishlistFooterItem')
BEGIN
    INSERT [Setting] ([Name], [Value], [StoreId])
    VALUES (N'displaydefaultfooteritemsettings.DisplayWishlistFooterItem', N'true', 0)
END
GO

--new setting
IF NOT EXISTS (SELECT 1 FROM [Setting] WHERE [name] = N'commonsettings.sitemappagesize')
BEGIN
    INSERT [Setting] ([Name], [Value], [StoreId])
    VALUES (N'commonsettings.sitemappagesize', N'200', 0)
END
GO

--rename setting
UPDATE [Setting] 
SET [Name] = N'adminareasettings.useisodateformatinjsonresult' 
WHERE [Name] = N'adminareasettings.useisodatetimeconverterinjson'
GO

--new column
IF NOT EXISTS (SELECT 1 FROM sys.columns WHERE object_id = object_id('[RewardPointsHistory]') AND NAME = 'EndDateUtc')
BEGIN
	ALTER TABLE [RewardPointsHistory]
	ADD [EndDateUtc] DATETIME NULL
END
GO

--new column
IF NOT EXISTS (SELECT 1 FROM sys.columns WHERE object_id = object_id('[RewardPointsHistory]') AND NAME = 'ValidPoints')
BEGIN
	ALTER TABLE [RewardPointsHistory]
	ADD [ValidPoints] INT NULL
END
GO

--new setting
IF NOT EXISTS (SELECT 1 FROM [Setting] WHERE [Name] = N'rewardpointssettings.registrationpointsvalidity')
BEGIN
    INSERT [Setting] ([Name], [Value], [StoreId])
    VALUES (N'rewardpointssettings.registrationpointsvalidity', N'30', 0)
END
GO

--new setting
IF NOT EXISTS (SELECT 1 FROM [Setting] WHERE [name] = N'customersettings.usernamevalidationenabled')
BEGIN
	INSERT [Setting] ([Name], [Value], [StoreId])
	VALUES (N'customersettings.usernamevalidationenabled', N'false', 0)
END
GO

--new setting
IF NOT EXISTS (SELECT 1 FROM [Setting] WHERE [Name] = N'rewardpointssettings.purchasespointsvalidity')
BEGIN
    INSERT [Setting] ([Name], [Value], [StoreId])
    VALUES (N'rewardpointssettings.purchasespointsvalidity', N'45', 0)
END
GO

--new setting
IF NOT EXISTS (SELECT 1 FROM [Setting] WHERE [name] = N'customersettings.usernamevalidationuseregex')
BEGIN
	INSERT [Setting] ([Name], [Value], [StoreId])
	VALUES (N'customersettings.usernamevalidationuseregex', N'false', 0)
END
GO

--new setting
IF NOT EXISTS (SELECT 1 FROM [Setting] WHERE [Name] = N'rewardpointssettings.minordertotaltoawardpoints')
BEGIN
    INSERT [Setting] ([Name], [Value], [StoreId])
    VALUES (N'rewardpointssettings.minordertotaltoawardpoints', N'0', 0)
END
GO

--new setting
IF NOT EXISTS (SELECT 1 FROM [Setting] WHERE [name] = N'ordersettings.checkoutdisabled')
BEGIN
    INSERT [Setting] ([Name], [Value], [StoreId])
    VALUES (N'ordersettings.checkoutdisabled', N'false', 0)
END
GO

--rename column
IF EXISTS (SELECT 1 FROM sys.objects WHERE object_id = OBJECT_ID(N'[dbo].[ShippingByWeight]') and OBJECTPROPERTY(object_id, N'IsUserTable') = 1)
AND EXISTS (SELECT 1 FROM sys.columns WHERE object_id = OBJECT_ID(N'[dbo].[ShippingByWeight]') and NAME='From')
BEGIN
    EXEC sp_RENAME '[dbo].[ShippingByWeight].[From]', 'WeightFrom', 'COLUMN'
END
GO

--rename column
IF EXISTS (SELECT 1 FROM sys.objects WHERE object_id = OBJECT_ID(N'[dbo].[ShippingByWeight]') and OBJECTPROPERTY(object_id, N'IsUserTable') = 1)
AND EXISTS (SELECT 1 FROM sys.columns WHERE object_id = OBJECT_ID(N'[dbo].[ShippingByWeight]') and NAME='To')
BEGIN
    EXEC sp_RENAME '[dbo].[ShippingByWeight].[To]', 'WeightTo', 'COLUMN'
END
GO

--new column
IF EXISTS (SELECT 1 FROM sys.objects WHERE object_id = OBJECT_ID(N'[dbo].[ShippingByWeight]') and OBJECTPROPERTY(object_id, N'IsUserTable') = 1)
and NOT EXISTS (SELECT 1 FROM sys.columns WHERE object_id = object_id('[ShippingByWeight]') AND NAME = 'OrderSubtotalFrom')
BEGIN
	ALTER TABLE [ShippingByWeight]
	ADD [OrderSubtotalFrom] DECIMAL NULL
END
GO

IF EXISTS (SELECT 1 FROM sys.objects WHERE object_id = OBJECT_ID(N'[dbo].[ShippingByWeight]') and OBJECTPROPERTY(object_id, N'IsUserTable') = 1)
and EXISTS (SELECT 1 FROM sys.columns WHERE object_id = object_id('[ShippingByWeight]') AND NAME = 'OrderSubtotalFrom')
BEGIN
	UPDATE [ShippingByWeight]
	SET [OrderSubtotalFrom] = 0
	WHERE [OrderSubtotalFrom] IS NULL
END
GO


IF EXISTS (SELECT 1 FROM sys.objects WHERE object_id = OBJECT_ID(N'[dbo].[ShippingByWeight]') and OBJECTPROPERTY(object_id, N'IsUserTable') = 1)
and EXISTS (SELECT 1 FROM sys.columns WHERE object_id = object_id('[ShippingByWeight]') AND NAME = 'OrderSubtotalFrom')
BEGIN
	ALTER TABLE [ShippingByWeight] ALTER COLUMN [OrderSubtotalFrom] DECIMAL NOT NULL
END
GO

--new column
IF EXISTS (SELECT 1 FROM sys.objects WHERE object_id = OBJECT_ID(N'[dbo].[ShippingByWeight]') and OBJECTPROPERTY(object_id, N'IsUserTable') = 1)
and NOT EXISTS (SELECT 1 FROM sys.columns WHERE object_id = object_id('[ShippingByWeight]') AND NAME = 'OrderSubtotalTo')
BEGIN
	ALTER TABLE [ShippingByWeight]
	ADD [OrderSubtotalTo] DECIMAL NULL
END
GO

IF EXISTS (SELECT 1 FROM sys.objects WHERE object_id = OBJECT_ID(N'[dbo].[ShippingByWeight]') and OBJECTPROPERTY(object_id, N'IsUserTable') = 1)
and EXISTS (SELECT 1 FROM sys.columns WHERE object_id = object_id('[ShippingByWeight]') AND NAME = 'OrderSubtotalTo')
BEGIN
	UPDATE [ShippingByWeight]
	SET [OrderSubtotalTo] = 1000000
	WHERE [OrderSubtotalTo] IS NULL
END
GO

IF EXISTS (SELECT 1 FROM sys.objects WHERE object_id = OBJECT_ID(N'[dbo].[ShippingByWeight]') and OBJECTPROPERTY(object_id, N'IsUserTable') = 1)
and EXISTS (SELECT 1 FROM sys.columns WHERE object_id = object_id('[ShippingByWeight]') AND NAME = 'OrderSubtotalTo')
BEGIN
	ALTER TABLE [ShippingByWeight] ALTER COLUMN [OrderSubtotalTo] DECIMAL NOT NULL
END
GO

--rename table
IF EXISTS (SELECT 1 FROM sys.objects WHERE object_id = OBJECT_ID(N'[dbo].[ShippingByWeight]') and OBJECTPROPERTY(object_id, N'IsUserTable') = 1)
BEGIN
    EXEC sp_RENAME '[dbo].[ShippingByWeight]', 'ShippingByWeightByTotal'
END
GO

--new column
IF NOT EXISTS (SELECT 1 FROM sys.columns WHERE object_id = object_id('[Poll]') and NAME = 'LimitedToStores')
BEGIN
	ALTER TABLE [Poll]
	ADD [LimitedToStores] BIT NULL
END
GO

UPDATE [Poll]
SET [LimitedToStores] = 0
WHERE [LimitedToStores] IS NULL
GO

ALTER TABLE [Poll] ALTER COLUMN [LimitedToStores] BIT NOT NULL
GO

--new setting
IF NOT EXISTS (SELECT 1 FROM [Setting] WHERE [name] = N'catalogsettings.removerequiredproducts')
BEGIN
    INSERT [Setting] ([Name], [Value], [StoreId])
    VALUES (N'catalogsettings.removerequiredproducts', N'false', 0)
END
GO

-- update the "ProductLoadAllPaged" stored procedure
ALTER PROCEDURE [ProductLoadAllPaged]
(
	@CategoryIds		nvarchar(MAX) = null,	--a list of category IDs (comma-separated list). e.g. 1,2,3
	@ManufacturerId		int = 0,
	@StoreId			int = 0,
	@VendorId			int = 0,
	@WarehouseId		int = 0,
	@ProductTypeId		int = null, --product type identifier, null - load all products
	@VisibleIndividuallyOnly bit = 0, 	--0 - load all products , 1 - "visible indivially" only
	@MarkedAsNewOnly	bit = 0, 	--0 - load all products , 1 - "marked as new" only
	@ProductTagId		int = 0,
	@FeaturedProducts	bit = null,	--0 featured only , 1 not featured only, null - load all products
	@PriceMin			decimal(18, 4) = null,
	@PriceMax			decimal(18, 4) = null,
	@Keywords			nvarchar(4000) = null,
	@SearchDescriptions bit = 0, --a value indicating whether to search by a specified "keyword" in product descriptions
	@SearchManufacturerPartNumber bit = 0, -- a value indicating whether to search by a specified "keyword" in manufacturer part number
	@SearchSku			bit = 0, --a value indicating whether to search by a specified "keyword" in product SKU
	@SearchProductTags  bit = 0, --a value indicating whether to search by a specified "keyword" in product tags
	@UseFullTextSearch  bit = 0,
	@FullTextMode		int = 0, --0 - using CONTAINS with <prefix_term>, 5 - using CONTAINS and OR with <prefix_term>, 10 - using CONTAINS and AND with <prefix_term>
	@FilteredSpecs		nvarchar(MAX) = null,	--filter by specification attribute options (comma-separated list of IDs). e.g. 14,15,16
	@LanguageId			int = 0,
	@OrderBy			int = 0, --0 - position, 5 - Name: A to Z, 6 - Name: Z to A, 10 - Price: Low to High, 11 - Price: High to Low, 15 - creation date
	@AllowedCustomerRoleIds	nvarchar(MAX) = null,	--a list of customer role IDs (comma-separated list) for which a product should be shown (if a subjet to ACL)
	@PageIndex			int = 0, 
	@PageSize			int = 2147483644,
	@ShowHidden			bit = 0,
	@OverridePublished	bit = null, --null - process "Published" property according to "showHidden" parameter, true - load only "Published" products, false - load only "Unpublished" products
	@LoadFilterableSpecificationAttributeOptionIds bit = 0, --a value indicating whether we should load the specification attribute option identifiers applied to loaded products (all pages)
	@FilterableSpecificationAttributeOptionIds nvarchar(MAX) = null OUTPUT, --the specification attribute option identifiers applied to loaded products (all pages). returned as a comma separated list of identifiers
	@TotalRecords		int = null OUTPUT
)
AS
BEGIN
	
	/* Products that filtered by keywords */
	CREATE TABLE #KeywordProducts
	(
		[ProductId] int NOT NULL
	)

	DECLARE
		@SearchKeywords bit,
		@OriginalKeywords nvarchar(4000),
		@sql nvarchar(max),
		@sql_orderby nvarchar(max)

	SET NOCOUNT ON
	
	--filter by keywords
	SET @Keywords = isnull(@Keywords, '')
	SET @Keywords = rtrim(ltrim(@Keywords))
	SET @OriginalKeywords = @Keywords
	IF ISNULL(@Keywords, '') != ''
	BEGIN
		SET @SearchKeywords = 1
		
		IF @UseFullTextSearch = 1
		BEGIN
			--remove wrong chars (' ")
			SET @Keywords = REPLACE(@Keywords, '''', '')
			SET @Keywords = REPLACE(@Keywords, '"', '')
			
			--full-text search
			IF @FullTextMode = 0 
			BEGIN
				--0 - using CONTAINS with <prefix_term>
				SET @Keywords = ' "' + @Keywords + '*" '
			END
			ELSE
			BEGIN
				--5 - using CONTAINS and OR with <prefix_term>
				--10 - using CONTAINS and AND with <prefix_term>

				--clean multiple spaces
				WHILE CHARINDEX('  ', @Keywords) > 0 
					SET @Keywords = REPLACE(@Keywords, '  ', ' ')

				DECLARE @concat_term nvarchar(100)				
				IF @FullTextMode = 5 --5 - using CONTAINS and OR with <prefix_term>
				BEGIN
					SET @concat_term = 'OR'
				END 
				IF @FullTextMode = 10 --10 - using CONTAINS and AND with <prefix_term>
				BEGIN
					SET @concat_term = 'AND'
				END

				--now let's build search string
				declare @fulltext_keywords nvarchar(4000)
				set @fulltext_keywords = N''
				declare @index int		
		
				set @index = CHARINDEX(' ', @Keywords, 0)

				-- if index = 0, then only one field was passed
				IF(@index = 0)
					set @fulltext_keywords = ' "' + @Keywords + '*" '
				ELSE
				BEGIN		
					DECLARE @first BIT
					SET  @first = 1			
					WHILE @index > 0
					BEGIN
						IF (@first = 0)
							SET @fulltext_keywords = @fulltext_keywords + ' ' + @concat_term + ' '
						ELSE
							SET @first = 0

						SET @fulltext_keywords = @fulltext_keywords + '"' + SUBSTRING(@Keywords, 1, @index - 1) + '*"'					
						SET @Keywords = SUBSTRING(@Keywords, @index + 1, LEN(@Keywords) - @index)						
						SET @index = CHARINDEX(' ', @Keywords, 0)
					end
					
					-- add the last field
					IF LEN(@fulltext_keywords) > 0
						SET @fulltext_keywords = @fulltext_keywords + ' ' + @concat_term + ' ' + '"' + SUBSTRING(@Keywords, 1, LEN(@Keywords)) + '*"'	
				END
				SET @Keywords = @fulltext_keywords
			END
		END
		ELSE
		BEGIN
			--usual search by PATINDEX
			SET @Keywords = '%' + @Keywords + '%'
		END
		--PRINT @Keywords

		--product name
		SET @sql = '
		INSERT INTO #KeywordProducts ([ProductId])
		SELECT p.Id
		FROM Product p with (NOLOCK)
		WHERE '
		IF @UseFullTextSearch = 1
			SET @sql = @sql + 'CONTAINS(p.[Name], @Keywords) '
		ELSE
			SET @sql = @sql + 'PATINDEX(@Keywords, p.[Name]) > 0 '


		--localized product name
		SET @sql = @sql + '
		UNION
		SELECT lp.EntityId
		FROM LocalizedProperty lp with (NOLOCK)
		WHERE
			lp.LocaleKeyGroup = N''Product''
			AND lp.LanguageId = ' + ISNULL(CAST(@LanguageId AS nvarchar(max)), '0') + '
			AND lp.LocaleKey = N''Name'''
		IF @UseFullTextSearch = 1
			SET @sql = @sql + ' AND CONTAINS(lp.[LocaleValue], @Keywords) '
		ELSE
			SET @sql = @sql + ' AND PATINDEX(@Keywords, lp.[LocaleValue]) > 0 '
	

		IF @SearchDescriptions = 1
		BEGIN
			--product short description
			SET @sql = @sql + '
			UNION
			SELECT p.Id
			FROM Product p with (NOLOCK)
			WHERE '
			IF @UseFullTextSearch = 1
				SET @sql = @sql + 'CONTAINS(p.[ShortDescription], @Keywords) '
			ELSE
				SET @sql = @sql + 'PATINDEX(@Keywords, p.[ShortDescription]) > 0 '


			--product full description
			SET @sql = @sql + '
			UNION
			SELECT p.Id
			FROM Product p with (NOLOCK)
			WHERE '
			IF @UseFullTextSearch = 1
				SET @sql = @sql + 'CONTAINS(p.[FullDescription], @Keywords) '
			ELSE
				SET @sql = @sql + 'PATINDEX(@Keywords, p.[FullDescription]) > 0 '



			--localized product short description
			SET @sql = @sql + '
			UNION
			SELECT lp.EntityId
			FROM LocalizedProperty lp with (NOLOCK)
			WHERE
				lp.LocaleKeyGroup = N''Product''
				AND lp.LanguageId = ' + ISNULL(CAST(@LanguageId AS nvarchar(max)), '0') + '
				AND lp.LocaleKey = N''ShortDescription'''
			IF @UseFullTextSearch = 1
				SET @sql = @sql + ' AND CONTAINS(lp.[LocaleValue], @Keywords) '
			ELSE
				SET @sql = @sql + ' AND PATINDEX(@Keywords, lp.[LocaleValue]) > 0 '
				

			--localized product full description
			SET @sql = @sql + '
			UNION
			SELECT lp.EntityId
			FROM LocalizedProperty lp with (NOLOCK)
			WHERE
				lp.LocaleKeyGroup = N''Product''
				AND lp.LanguageId = ' + ISNULL(CAST(@LanguageId AS nvarchar(max)), '0') + '
				AND lp.LocaleKey = N''FullDescription'''
			IF @UseFullTextSearch = 1
				SET @sql = @sql + ' AND CONTAINS(lp.[LocaleValue], @Keywords) '
			ELSE
				SET @sql = @sql + ' AND PATINDEX(@Keywords, lp.[LocaleValue]) > 0 '
		END

		--manufacturer part number (exact match)
		IF @SearchManufacturerPartNumber = 1
		BEGIN
			SET @sql = @sql + '
			UNION
			SELECT p.Id
			FROM Product p with (NOLOCK)
			WHERE p.[ManufacturerPartNumber] = @OriginalKeywords '
		END

		--SKU (exact match)
		IF @SearchSku = 1
		BEGIN
			SET @sql = @sql + '
			UNION
			SELECT p.Id
			FROM Product p with (NOLOCK)
			WHERE p.[Sku] = @OriginalKeywords '
		END

		IF @SearchProductTags = 1
		BEGIN
			--product tags (exact match)
			SET @sql = @sql + '
			UNION
			SELECT pptm.Product_Id
			FROM Product_ProductTag_Mapping pptm with(NOLOCK) INNER JOIN ProductTag pt with(NOLOCK) ON pt.Id = pptm.ProductTag_Id
			WHERE pt.[Name] = @OriginalKeywords '

			--localized product tags
			SET @sql = @sql + '
			UNION
			SELECT pptm.Product_Id
			FROM LocalizedProperty lp with (NOLOCK) INNER JOIN Product_ProductTag_Mapping pptm with(NOLOCK) ON lp.EntityId = pptm.ProductTag_Id
			WHERE
				lp.LocaleKeyGroup = N''ProductTag''
				AND lp.LanguageId = ' + ISNULL(CAST(@LanguageId AS nvarchar(max)), '0') + '
				AND lp.LocaleKey = N''Name''
				AND lp.[LocaleValue] = @OriginalKeywords '
		END

		--PRINT (@sql)
		EXEC sp_executesql @sql, N'@Keywords nvarchar(4000), @OriginalKeywords nvarchar(4000)', @Keywords, @OriginalKeywords

	END
	ELSE
	BEGIN
		SET @SearchKeywords = 0
	END

	--filter by category IDs
	SET @CategoryIds = isnull(@CategoryIds, '')	
	CREATE TABLE #FilteredCategoryIds
	(
		CategoryId int not null
	)
	INSERT INTO #FilteredCategoryIds (CategoryId)
	SELECT CAST(data as int) FROM [nop_splitstring_to_table](@CategoryIds, ',')	
	DECLARE @CategoryIdsCount int	
	SET @CategoryIdsCount = (SELECT COUNT(1) FROM #FilteredCategoryIds)

	--filter by customer role IDs (access control list)
	SET @AllowedCustomerRoleIds = isnull(@AllowedCustomerRoleIds, '')	
	CREATE TABLE #FilteredCustomerRoleIds
	(
		CustomerRoleId int not null
	)
	INSERT INTO #FilteredCustomerRoleIds (CustomerRoleId)
	SELECT CAST(data as int) FROM [nop_splitstring_to_table](@AllowedCustomerRoleIds, ',')
	DECLARE @FilteredCustomerRoleIdsCount int	
	SET @FilteredCustomerRoleIdsCount = (SELECT COUNT(1) FROM #FilteredCustomerRoleIds)
	
	--paging
	DECLARE @PageLowerBound int
	DECLARE @PageUpperBound int
	DECLARE @RowsToReturn int
	SET @RowsToReturn = @PageSize * (@PageIndex + 1)	
	SET @PageLowerBound = @PageSize * @PageIndex
	SET @PageUpperBound = @PageLowerBound + @PageSize + 1
	
	CREATE TABLE #DisplayOrderTmp 
	(
		[Id] int IDENTITY (1, 1) NOT NULL,
		[ProductId] int NOT NULL
	)

	SET @sql = '
	SELECT p.Id
	FROM
		Product p with (NOLOCK)'
	
	IF @CategoryIdsCount > 0
	BEGIN
		SET @sql = @sql + '
		INNER JOIN Product_Category_Mapping pcm with (NOLOCK)
			ON p.Id = pcm.ProductId'
	END
	
	IF @ManufacturerId > 0
	BEGIN
		SET @sql = @sql + '
		INNER JOIN Product_Manufacturer_Mapping pmm with (NOLOCK)
			ON p.Id = pmm.ProductId'
	END
	
	IF ISNULL(@ProductTagId, 0) != 0
	BEGIN
		SET @sql = @sql + '
		INNER JOIN Product_ProductTag_Mapping pptm with (NOLOCK)
			ON p.Id = pptm.Product_Id'
	END
	
	--searching by keywords
	IF @SearchKeywords = 1
	BEGIN
		SET @sql = @sql + '
		JOIN #KeywordProducts kp
			ON  p.Id = kp.ProductId'
	END
	
	SET @sql = @sql + '
	WHERE
		p.Deleted = 0'
	
	--filter by category
	IF @CategoryIdsCount > 0
	BEGIN
		SET @sql = @sql + '
		AND pcm.CategoryId IN ('
		
		SET @sql = @sql + + CAST(@CategoryIds AS nvarchar(max))

		SET @sql = @sql + ')'

		IF @FeaturedProducts IS NOT NULL
		BEGIN
			SET @sql = @sql + '
		AND pcm.IsFeaturedProduct = ' + CAST(@FeaturedProducts AS nvarchar(max))
		END
	END
	
	--filter by manufacturer
	IF @ManufacturerId > 0
	BEGIN
		SET @sql = @sql + '
		AND pmm.ManufacturerId = ' + CAST(@ManufacturerId AS nvarchar(max))
		
		IF @FeaturedProducts IS NOT NULL
		BEGIN
			SET @sql = @sql + '
		AND pmm.IsFeaturedProduct = ' + CAST(@FeaturedProducts AS nvarchar(max))
		END
	END
	
	--filter by vendor
	IF @VendorId > 0
	BEGIN
		SET @sql = @sql + '
		AND p.VendorId = ' + CAST(@VendorId AS nvarchar(max))
	END
	
	--filter by warehouse
	IF @WarehouseId > 0
	BEGIN
		--we should also ensure that 'ManageInventoryMethodId' is set to 'ManageStock' (1)
		--but we skip it in order to prevent hard-coded values (e.g. 1) and for better performance
		SET @sql = @sql + '
		AND  
			(
				(p.UseMultipleWarehouses = 0 AND
					p.WarehouseId = ' + CAST(@WarehouseId AS nvarchar(max)) + ')
				OR
				(p.UseMultipleWarehouses > 0 AND
					EXISTS (SELECT 1 FROM ProductWarehouseInventory [pwi]
					WHERE [pwi].WarehouseId = ' + CAST(@WarehouseId AS nvarchar(max)) + ' AND [pwi].ProductId = p.Id))
			)'
	END
	
	--filter by product type
	IF @ProductTypeId is not null
	BEGIN
		SET @sql = @sql + '
		AND p.ProductTypeId = ' + CAST(@ProductTypeId AS nvarchar(max))
	END
	
	--filter by "visible individually"
	IF @VisibleIndividuallyOnly = 1
	BEGIN
		SET @sql = @sql + '
		AND p.VisibleIndividually = 1'
	END
	
	--filter by "marked as new"
	IF @MarkedAsNewOnly = 1
	BEGIN
		SET @sql = @sql + '
		AND p.MarkAsNew = 1
		AND (getutcdate() BETWEEN ISNULL(p.MarkAsNewStartDateTimeUtc, ''1/1/1900'') and ISNULL(p.MarkAsNewEndDateTimeUtc, ''1/1/2999''))'
	END
	
	--filter by product tag
	IF ISNULL(@ProductTagId, 0) != 0
	BEGIN
		SET @sql = @sql + '
		AND pptm.ProductTag_Id = ' + CAST(@ProductTagId AS nvarchar(max))
	END
	
	--"Published" property
	IF (@OverridePublished is null)
	BEGIN
		--process according to "showHidden"
		IF @ShowHidden = 0
		BEGIN
			SET @sql = @sql + '
			AND p.Published = 1'
		END
	END
	ELSE IF (@OverridePublished = 1)
	BEGIN
		--published only
		SET @sql = @sql + '
		AND p.Published = 1'
	END
	ELSE IF (@OverridePublished = 0)
	BEGIN
		--unpublished only
		SET @sql = @sql + '
		AND p.Published = 0'
	END
	
	--show hidden
	IF @ShowHidden = 0
	BEGIN
		SET @sql = @sql + '
		AND p.Deleted = 0
		AND (getutcdate() BETWEEN ISNULL(p.AvailableStartDateTimeUtc, ''1/1/1900'') and ISNULL(p.AvailableEndDateTimeUtc, ''1/1/2999''))'
	END
	
	--min price
	IF @PriceMin is not null
	BEGIN
		SET @sql = @sql + '
		AND (p.Price >= ' + CAST(@PriceMin AS nvarchar(max)) + ')'
	END
	
	--max price
	IF @PriceMax is not null
	BEGIN
		SET @sql = @sql + '
		AND (p.Price <= ' + CAST(@PriceMax AS nvarchar(max)) + ')'
	END
	
	--show hidden and ACL
	IF  @ShowHidden = 0 and @FilteredCustomerRoleIdsCount > 0
	BEGIN
		SET @sql = @sql + '
		AND (p.SubjectToAcl = 0 OR EXISTS (
			SELECT 1 FROM #FilteredCustomerRoleIds [fcr]
			WHERE
				[fcr].CustomerRoleId IN (
					SELECT [acl].CustomerRoleId
					FROM [AclRecord] acl with (NOLOCK)
					WHERE [acl].EntityId = p.Id AND [acl].EntityName = ''Product''
				)
			))'
	END
	
	--filter by store
	IF @StoreId > 0
	BEGIN
		SET @sql = @sql + '
		AND (p.LimitedToStores = 0 OR EXISTS (
			SELECT 1 FROM [StoreMapping] sm with (NOLOCK)
			WHERE [sm].EntityId = p.Id AND [sm].EntityName = ''Product'' and [sm].StoreId=' + CAST(@StoreId AS nvarchar(max)) + '
			))'
	END
	
    --prepare filterable specification attribute option identifier (if requested)
    IF @LoadFilterableSpecificationAttributeOptionIds = 1
	BEGIN		
		CREATE TABLE #FilterableSpecs 
		(
			[SpecificationAttributeOptionId] int NOT NULL
		)
        DECLARE @sql_filterableSpecs nvarchar(max)
        SET @sql_filterableSpecs = '
	        INSERT INTO #FilterableSpecs ([SpecificationAttributeOptionId])
	        SELECT DISTINCT [psam].SpecificationAttributeOptionId
	        FROM [Product_SpecificationAttribute_Mapping] [psam] WITH (NOLOCK)
	            WHERE [psam].[AllowFiltering] = 1
	            AND [psam].[ProductId] IN (' + @sql + ')'

        EXEC sp_executesql @sql_filterableSpecs

		--build comma separated list of filterable identifiers
		SELECT @FilterableSpecificationAttributeOptionIds = COALESCE(@FilterableSpecificationAttributeOptionIds + ',' , '') + CAST(SpecificationAttributeOptionId as nvarchar(4000))
		FROM #FilterableSpecs

		DROP TABLE #FilterableSpecs
 	END

	--filter by specification attribution options
	SET @FilteredSpecs = isnull(@FilteredSpecs, '')	
	CREATE TABLE #FilteredSpecs
	(
		SpecificationAttributeOptionId int not null
	)
	INSERT INTO #FilteredSpecs (SpecificationAttributeOptionId)
	SELECT CAST(data as int) FROM [nop_splitstring_to_table](@FilteredSpecs, ',') 

    CREATE TABLE #FilteredSpecsWithAttributes
	(
        SpecificationAttributeId int not null,
		SpecificationAttributeOptionId int not null
	)
	INSERT INTO #FilteredSpecsWithAttributes (SpecificationAttributeId, SpecificationAttributeOptionId)
	SELECT sao.SpecificationAttributeId, fs.SpecificationAttributeOptionId
    FROM #FilteredSpecs fs INNER JOIN SpecificationAttributeOption sao ON sao.Id = fs.SpecificationAttributeOptionId
    ORDER BY sao.SpecificationAttributeId 

    DECLARE @SpecAttributesCount int	
	SET @SpecAttributesCount = (SELECT COUNT(1) FROM #FilteredSpecsWithAttributes)
	IF @SpecAttributesCount > 0
	BEGIN
		--do it for each specified specification option
		DECLARE @SpecificationAttributeOptionId int
        DECLARE @SpecificationAttributeId int
        DECLARE @LastSpecificationAttributeId int
        SET @LastSpecificationAttributeId = 0
		DECLARE cur_SpecificationAttributeOption CURSOR FOR
		SELECT SpecificationAttributeId, SpecificationAttributeOptionId
		FROM #FilteredSpecsWithAttributes

		OPEN cur_SpecificationAttributeOption
        FOREACH:
            FETCH NEXT FROM cur_SpecificationAttributeOption INTO @SpecificationAttributeId, @SpecificationAttributeOptionId
            IF (@LastSpecificationAttributeId <> 0 AND @SpecificationAttributeId <> @LastSpecificationAttributeId OR @@FETCH_STATUS <> 0) 
			    SET @sql = @sql + '
        AND p.Id in (select psam.ProductId from [Product_SpecificationAttribute_Mapping] psam with (NOLOCK) where psam.AllowFiltering = 1 and psam.SpecificationAttributeOptionId IN (SELECT SpecificationAttributeOptionId FROM #FilteredSpecsWithAttributes WHERE SpecificationAttributeId = ' + CAST(@LastSpecificationAttributeId AS nvarchar(max)) + '))'
            SET @LastSpecificationAttributeId = @SpecificationAttributeId
		IF @@FETCH_STATUS = 0 GOTO FOREACH
		CLOSE cur_SpecificationAttributeOption
		DEALLOCATE cur_SpecificationAttributeOption
	END

	--sorting
	SET @sql_orderby = ''	
	IF @OrderBy = 5 /* Name: A to Z */
		SET @sql_orderby = ' p.[Name] ASC'
	ELSE IF @OrderBy = 6 /* Name: Z to A */
		SET @sql_orderby = ' p.[Name] DESC'
	ELSE IF @OrderBy = 10 /* Price: Low to High */
		SET @sql_orderby = ' p.[Price] ASC'
	ELSE IF @OrderBy = 11 /* Price: High to Low */
		SET @sql_orderby = ' p.[Price] DESC'
	ELSE IF @OrderBy = 15 /* creation date */
		SET @sql_orderby = ' p.[CreatedOnUtc] DESC'
	ELSE /* default sorting, 0 (position) */
	BEGIN
		--category position (display order)
		IF @CategoryIdsCount > 0 SET @sql_orderby = ' pcm.DisplayOrder ASC'
		
		--manufacturer position (display order)
		IF @ManufacturerId > 0
		BEGIN
			IF LEN(@sql_orderby) > 0 SET @sql_orderby = @sql_orderby + ', '
			SET @sql_orderby = @sql_orderby + ' pmm.DisplayOrder ASC'
		END
		
		--name
		IF LEN(@sql_orderby) > 0 SET @sql_orderby = @sql_orderby + ', '
		SET @sql_orderby = @sql_orderby + ' p.[Name] ASC'
	END
	
	SET @sql = @sql + '
	ORDER BY' + @sql_orderby
	
    SET @sql = '
    INSERT INTO #DisplayOrderTmp ([ProductId])' + @sql

	--PRINT (@sql)
	EXEC sp_executesql @sql

	DROP TABLE #FilteredCategoryIds
	DROP TABLE #FilteredSpecs
    DROP TABLE #FilteredSpecsWithAttributes
	DROP TABLE #FilteredCustomerRoleIds
	DROP TABLE #KeywordProducts

	CREATE TABLE #PageIndex 
	(
		[IndexId] int IDENTITY (1, 1) NOT NULL,
		[ProductId] int NOT NULL
	)
	INSERT INTO #PageIndex ([ProductId])
	SELECT ProductId
	FROM #DisplayOrderTmp
	GROUP BY ProductId
	ORDER BY min([Id])

	--total records
	SET @TotalRecords = @@rowcount
	
	DROP TABLE #DisplayOrderTmp

	--return products
	SELECT TOP (@RowsToReturn)
		p.*
	FROM
		#PageIndex [pi]
		INNER JOIN Product p with (NOLOCK) on p.Id = [pi].[ProductId]
	WHERE
		[pi].IndexId > @PageLowerBound AND 
		[pi].IndexId < @PageUpperBound
	ORDER BY
		[pi].IndexId
	
	DROP TABLE #PageIndex
END
GO

--new index
IF NOT EXISTS (SELECT 1 from sys.indexes WHERE [NAME]=N'IX_QueuedEmail_SentOnUtc_DontSendBeforeDateUtc_Extended' and object_id=object_id(N'[dbo].[QueuedEmail]'))
BEGIN
    CREATE NONCLUSTERED INDEX [IX_QueuedEmail_SentOnUtc_DontSendBeforeDateUtc_Extended] ON QueuedEmail ([SentOnUtc], [DontSendBeforeDateUtc]) INCLUDE ([SentTries])
END
GO

--new index
IF NOT EXISTS (SELECT 1 from sys.indexes WHERE [NAME]=N'IX_Product_VisibleIndividually_Published_Deleted_Extended' and object_id=object_id(N'[dbo].[Product]'))
BEGIN
    CREATE NONCLUSTERED INDEX [IX_Product_VisibleIndividually_Published_Deleted_Extended] ON Product ([VisibleIndividually],[Published],[Deleted]) INCLUDE ([Id],[AvailableStartDateTimeUtc],[AvailableEndDateTimeUtc])
END
GO

--new index
IF NOT EXISTS (SELECT 1 from sys.indexes WHERE [NAME]=N'IX_Category_Deleted_Extended' and object_id=object_id(N'[dbo].[Category]'))
BEGIN
    CREATE NONCLUSTERED INDEX [IX_Category_Deleted_Extended] ON Category ([Deleted]) INCLUDE ([Id],[Name],[SubjectToAcl],[LimitedToStores],[Published])
END
GO

--new setting   
IF NOT EXISTS (SELECT 1 FROM [Setting] WHERE [name] = N'customersettings.usernamevalidationrule')
BEGIN
	INSERT [Setting] ([Name], [Value], [StoreId])
	VALUES (N'customersettings.usernamevalidationrule', N'', 0)
END
GO

--new setting   
IF NOT EXISTS (SELECT 1 FROM [Setting] WHERE [name] = N'ordersettings.deletegiftcardusagehistory')
BEGIN
	INSERT [Setting] ([Name], [Value], [StoreId])
	VALUES (N'ordersettings.deletegiftcardusagehistory', N'False', 0)
END
GO

--update [sename] column for product tags
IF EXISTS (
        SELECT *
        FROM sysobjects
        WHERE id = OBJECT_ID(N'[temp_generate_sename]') AND OBJECTPROPERTY(id,N'IsProcedure') = 1)
DROP PROCEDURE [temp_generate_sename]
GO
CREATE PROCEDURE [temp_generate_sename]
(
    @table_name nvarchar(1000),
    @entity_id int,
    @language_id int = 0, --0 to process main sename column, --language id to process a localized value
    @result nvarchar(1000) OUTPUT
)
AS
BEGIN
    --get current name
    DECLARE @current_sename nvarchar(1000)
    DECLARE @sql nvarchar(4000)
    
    IF (@language_id = 0)
    BEGIN
        SET @sql = 'SELECT @current_sename = [Name] FROM [' + @table_name + '] WHERE [Id] = ' + ISNULL(CAST(@entity_id AS nvarchar(max)), '0')
        EXEC sp_executesql @sql,N'@current_sename nvarchar(1000) OUTPUT',@current_sename OUTPUT        
    END
    ELSE
    BEGIN
        SET @sql = 'SELECT @current_sename = [LocaleValue] FROM [LocalizedProperty] WHERE [LocaleKeyGroup]=''' + @table_name + ''' AND [LocaleKey] = ''Name'' AND [LanguageId] = ' + ISNULL(CAST(@language_id AS nvarchar(max)), '0') + ' AND [EntityId] = ' + ISNULL(CAST(@entity_id AS nvarchar(max)), '0')
        EXEC sp_executesql @sql,N'@current_sename nvarchar(1000) OUTPUT',@current_sename OUTPUT		
        
        --if not empty, se name is already specified by a store owner. if empty, we should use poduct name
        IF (@current_sename is null or @current_sename = N'')
        BEGIN
            SET @sql = 'SELECT @current_sename = [LocaleValue] FROM [LocalizedProperty] WHERE [LocaleKeyGroup]=''' + @table_name + ''' AND [LocaleKey] = ''Name'' AND [LanguageId] = ' + ISNULL(CAST(@language_id AS nvarchar(max)), '0') + ' AND [EntityId] = ' + ISNULL(CAST(@entity_id AS nvarchar(max)), '0')
            EXEC sp_executesql @sql,N'@current_sename nvarchar(1000) OUTPUT',@current_sename OUTPUT        
        END
        
        --if localized product name is also empty, we exit
        IF (@current_sename is null or @current_sename = N'')
            RETURN
    END
    
    --generate se name    
    DECLARE @new_sename nvarchar(1000)
    SET @new_sename = ''
    --ensure only allowed chars
    DECLARE @allowed_se_chars nvarchar(4000)
    --Note for store owners: add more chars below if want them to be supported when migrating your data
    SET @allowed_se_chars = N'abcdefghijklmnopqrstuvwxyz1234567890 _-'
    DECLARE @l int
    SET @l = len(@current_sename)
    DECLARE @p int
    SET @p = 1
    WHILE @p <= @l
    BEGIN
        DECLARE @c nvarchar(1)
        SET @c = substring(@current_sename, @p, 1)
        IF CHARINDEX(@c,@allowed_se_chars) > 0
        BEGIN
            SET @new_sename = @new_sename + @c
        END		
        SET @p = @p + 1
    END	
    --replace spaces with '-'
    SELECT @new_sename = REPLACE(@new_sename,' ','-');
    WHILE CHARINDEX('--',@new_sename) > 0
        SELECT @new_sename = REPLACE(@new_sename,'--','-');
    WHILE CHARINDEX('__',@new_sename) > 0
        SELECT @new_sename = REPLACE(@new_sename,'__','_');
    --ensure not empty
    IF (@new_sename is null or @new_sename = '')
        SELECT @new_sename = ISNULL(CAST(@entity_id AS nvarchar(max)), '0');
    --lowercase
    SELECT @new_sename = LOWER(@new_sename)
    --ensure this sename is not reserved
    WHILE (1=1)
    BEGIN
        DECLARE @sename_is_already_reserved bit
        SET @sename_is_already_reserved = 0
        SET @sql = 'IF EXISTS (SELECT 1 FROM [UrlRecord] WHERE [Slug] = @sename AND NOT ([EntityId] = ' + ISNULL(CAST(@entity_id AS nvarchar(max)), '0') + ' AND [EntityName] = ''' + @table_name + '''))
                    BEGIN
                        SELECT @sename_is_already_reserved = 1
                    END'
        EXEC sp_executesql @sql,N'@sename nvarchar(1000), @sename_is_already_reserved nvarchar(4000) OUTPUT',@new_sename,@sename_is_already_reserved OUTPUT
        
        IF (@sename_is_already_reserved > 0)
        BEGIN
            --add some digit to the end in this case
            SET @new_sename = @new_sename + '-2'
        END
        ELSE
        BEGIN
            BREAK
        END
    END
    
    --return
    SET @result = @new_sename
END
GO

BEGIN
    DECLARE @sename_existing_entity_id int
    DECLARE cur_sename_existing_entity CURSOR FOR
    SELECT [Id]
    FROM [ProductTag]
    OPEN cur_sename_existing_entity
    FETCH NEXT FROM cur_sename_existing_entity INTO @sename_existing_entity_id
    WHILE @@FETCH_STATUS = 0
    BEGIN
        DECLARE @sename nvarchar(1000)    
        SET @sename = null -- clear cache (variable scope)
        
        DECLARE @table_name nvarchar(1000)    
        SET @table_name = N'ProductTag'
        
        DECLARE @product_tag_system_name nvarchar(1000)
        SET @product_tag_system_name = null -- clear cache (variable scope)
        SELECT @product_tag_system_name = [Name] FROM [ProductTag] WHERE [Id] = @sename_existing_entity_id
        
        --main sename
        EXEC    [dbo].[temp_generate_sename]
				@table_name = @table_name,
                @entity_id = @sename_existing_entity_id,                
                @result = @sename OUTPUT
                
        IF EXISTS(SELECT 1 FROM [UrlRecord] WHERE [LanguageId]=0 AND [EntityId]=@sename_existing_entity_id AND [EntityName]=@table_name)
        BEGIN
            UPDATE [UrlRecord]
            SET [Slug] = @sename
            WHERE [LanguageId]=0 AND [EntityId]=@sename_existing_entity_id AND [EntityName]=@table_name
        END
        ELSE
        BEGIN
            INSERT INTO [UrlRecord] ([EntityId], [EntityName], [Slug], [IsActive], [LanguageId])
            VALUES (@sename_existing_entity_id, @table_name, @sename, 1, 0)
        END        
		
		
		--localized values
        DECLARE @ExistingLanguageID int
        DECLARE cur_existinglanguage CURSOR FOR
        SELECT [ID]
        FROM [Language]
        OPEN cur_existinglanguage
        FETCH NEXT FROM cur_existinglanguage INTO @ExistingLanguageID
        WHILE @@FETCH_STATUS = 0
        BEGIN    
            SET @sename = null -- clear cache (variable scope)
            
            EXEC    [dbo].[temp_generate_sename]
                    @table_name = @table_name,
                    @entity_id = @sename_existing_entity_id,
                    @language_id = @ExistingLanguageID,
                    @result = @sename OUTPUT
            IF (len(@sename) > 0)
            BEGIN
                
                DECLARE @sql nvarchar(4000)
                SET @sql = 'IF EXISTS (SELECT 1 FROM [UrlRecord] WHERE [EntityName]=''' + @table_name + ''' AND [LanguageId] = ' + ISNULL(CAST(@ExistingLanguageID AS nvarchar(max)), '0') + ' AND [EntityId] = ' + ISNULL(CAST(@sename_existing_entity_id AS nvarchar(max)), '0') + ')
                BEGIN
                    --update
                    UPDATE [UrlRecord]
                    SET [Slug] = @sename
                    WHERE [EntityName]=''' + @table_name + ''' AND [LanguageId] = ' + ISNULL(CAST(@ExistingLanguageID AS nvarchar(max)), '0') + ' AND [EntityId] = ' + ISNULL(CAST(@sename_existing_entity_id AS nvarchar(max)), '0') + '
                END
                ELSE
                BEGIN
                    --insert
                    INSERT INTO [UrlRecord] ([EntityId], [EntityName], [Slug], [IsActive], [LanguageId])
                    VALUES (' + ISNULL(CAST(@sename_existing_entity_id AS nvarchar(max)), '0') +','''+ @table_name + ''',@sename, 1, ' + ISNULL(CAST(@ExistingLanguageID AS nvarchar(max)), '0')+ ')
                END
                '
                EXEC sp_executesql @sql,N'@sename nvarchar(1000) OUTPUT',@sename OUTPUT
                
            END
                    

            --fetch next language identifier
            FETCH NEXT FROM cur_existinglanguage INTO @ExistingLanguageID
        END
        CLOSE cur_existinglanguage
        DEALLOCATE cur_existinglanguage


        --fetch next identifier
        FETCH NEXT FROM cur_sename_existing_entity INTO @sename_existing_entity_id
    END
    CLOSE cur_sename_existing_entity
    DEALLOCATE cur_sename_existing_entity
END
GO

--drop temporary procedures & functions
IF EXISTS (
        SELECT *
        FROM sys.objects
        WHERE object_id = OBJECT_ID(N'[temp_generate_sename]') AND OBJECTPROPERTY(object_id,N'IsProcedure') = 1)
DROP PROCEDURE [temp_generate_sename]
GO

--delete setting
DELETE FROM [Setting]
WHERE [Name] = N'captchasettings.recaptchaversion'
GO

--new setting 
IF NOT EXISTS (SELECT 1 FROM [Setting] WHERE [name] = N'rewardpointssettings.maximumrewardpointstouseperorder')
BEGIN
	INSERT [Setting] ([Name], [Value], [StoreId])
	VALUES (N'rewardpointssettings.maximumrewardpointstouseperorder', N'0', 0)
END
GO

--new setting
IF NOT EXISTS (SELECT 1 FROM [Setting] WHERE [name] = N'catalogsettings.exportimportrelatedentitiesbyname')
BEGIN
    INSERT [Setting] ([Name], [Value], [StoreId])
    VALUES (N'catalogsettings.exportimportrelatedentitiesbyname', N'true', 0)
END
GO

--delete setting
DELETE FROM [Setting]
WHERE [Name] = N'commonsettings.usestoredproceduresifsupported'
GO

--drop some indexes
IF EXISTS (SELECT 1 from sys.indexes WHERE [NAME]=N'IX_PMM_ProductId' and object_id=object_id(N'[Product_Manufacturer_Mapping]'))
BEGIN
	DROP INDEX [IX_PMM_ProductId] ON [Product_Manufacturer_Mapping]
END
GO

IF EXISTS (SELECT 1 from sys.indexes WHERE [NAME]=N'IX_PCM_ProductId' and object_id=object_id(N'[Product_Category_Mapping]'))
BEGIN
	DROP INDEX [IX_PCM_ProductId] ON [Product_Category_Mapping]
END
GO

IF EXISTS (SELECT 1 from sys.indexes WHERE [NAME]=N'IX_PSAM_ProductId' and object_id=object_id(N'[Product_SpecificationAttribute_Mapping]'))
BEGIN
	DROP INDEX [IX_PSAM_ProductId] ON [Product_SpecificationAttribute_Mapping]
END
GO

--update the FullText_IsSupported procedure
ALTER PROCEDURE [dbo].[FullText_IsSupported]
AS
BEGIN	
	EXEC('
	SELECT CASE SERVERPROPERTY(''IsFullTextInstalled'')
	WHEN 1 THEN 
		CASE DatabaseProperty (DB_NAME(DB_ID()), ''IsFulltextEnabled'')
		WHEN 1 THEN 1
		ELSE 0
		END
	ELSE 0
	END as Value')
END
GO

--update setting
UPDATE [Setting]
SET [Value] = N'<!-- Global site tag (gtag.js) - Google Analytics -->
                <script async src=''https://www.googletagmanager.com/gtag/js?id={GOOGLEID}''></script>
                <script>
                  window.dataLayer = window.dataLayer || [];
                  function gtag(){dataLayer.push(arguments);}
                  gtag(''js'', new Date());

                  gtag(''config'', ''{GOOGLEID}'');
                  {CUSTOMER_TRACKING}
                </script>'
WHERE [Name] = N'googleanalyticssettings.trackingscript'
GO


--GDPR consent
IF NOT EXISTS (SELECT 1 FROM sys.objects WHERE object_id = object_id(N'[GdprConsent]') AND objectproperty(object_id, N'IsUserTable') = 1)
BEGIN
	CREATE TABLE [dbo].[GdprConsent]
	(
		[Id] INT IDENTITY(1,1) NOT NULL,
		[Message] NVARCHAR(MAX) NOT NULL,
		[IsRequired] BIT NOT NULL,
		[RequiredMessage] NVARCHAR(MAX) NULL,
		[DisplayDuringRegistration] BIT NOT NULL,
		[DisplayOnCustomerInfoPage] BIT NOT NULL,
		[DisplayOrder] INT NOT NULL,

		PRIMARY KEY CLUSTERED ( [Id] ASC ) 
			WITH (PAD_INDEX  = OFF, STATISTICS_NORECOMPUTE  = OFF, IGNORE_DUP_KEY = OFF, ALLOW_ROW_LOCKS  = ON, ALLOW_PAGE_LOCKS  = ON)
	)
END
GO

--GDPR log
IF NOT EXISTS (SELECT 1 FROM sys.objects WHERE object_id = object_id(N'[GdprLog]') AND objectproperty(object_id, N'IsUserTable') = 1)
BEGIN
	CREATE TABLE [dbo].[GdprLog]
	(
		[Id] INT IDENTITY(1,1) NOT NULL,
		[CustomerId] INT NOT NULL,
		[ConsentId] INT NOT NULL,
		[CustomerInfo] NVARCHAR(MAX) NOT NULL,
		[RequestTypeId] INT NOT NULL,
		[RequestDetails] NVARCHAR(MAX) NOT NULL,
		[CreatedOnUtc] DATETIME NOT NULL,

		PRIMARY KEY CLUSTERED ( [Id] ASC ) 
			WITH (PAD_INDEX  = OFF, STATISTICS_NORECOMPUTE  = OFF, IGNORE_DUP_KEY = OFF, ALLOW_ROW_LOCKS  = ON, ALLOW_PAGE_LOCKS  = ON)
	)
END
GO

--new setting
IF NOT EXISTS (SELECT 1 FROM [Setting] WHERE [name] = N'gdprsettings.gdprenabled')
BEGIN
	INSERT [Setting] ([Name], [Value], [StoreId])
	VALUES (N'gdprsettings.gdprenabled', N'false', 0)
END
GO

--new setting
IF NOT EXISTS (SELECT 1 FROM [Setting] WHERE [name] = N'gdprsettings.logprivacypolicyconsent')
BEGIN
	INSERT [Setting] ([Name], [Value], [StoreId])
	VALUES (N'gdprsettings.logprivacypolicyconsent', N'true', 0)
END
GO

--new setting
IF NOT EXISTS (SELECT 1 FROM [Setting] WHERE [name] = N'gdprsettings.lognewsletterconsent')
BEGIN
	INSERT [Setting] ([Name], [Value], [StoreId])
	VALUES (N'gdprsettings.lognewsletterconsent', N'true', 0)
END
GO

--new setting
IF NOT EXISTS (SELECT 1 FROM [Setting] WHERE [name] = N'catalogsettings.showlinktoallresultinsearchautocomplete')
BEGIN
    INSERT [Setting] ([Name], [Value], [StoreId])
    VALUES (N'catalogsettings.showlinktoallresultinsearchautocomplete', N'false', 0)
END
GO

--rename setting
UPDATE [Setting] SET [Name] = 'captchasettings.recaptchadefaultlanguage' WHERE [Name] = 'captchasettings.recaptchalanguage'

--new setting
IF NOT EXISTS (SELECT 1 FROM [Setting] WHERE [name] = N'captchasettings.recaptchadefaultlanguage')
BEGIN
	INSERT [Setting] ([Name], [Value], [StoreId])
	VALUES (N'captchasettings.recaptchadefaultlanguage', N'', 0)
END
GO

--new setting
IF NOT EXISTS (SELECT 1 FROM [Setting] WHERE [name] = N'catalogsettings.countdisplayedyearsdatepicker')
BEGIN
	INSERT [Setting] ([Name], [Value], [StoreId])
	VALUES (N'catalogsettings.countdisplayedyearsdatepicker', N'1', 0)
END
GO

--new setting
IF NOT EXISTS (SELECT 1 FROM [Setting] WHERE [name] = N'captchasettings.automaticallychooselanguage')
BEGIN
	INSERT [Setting] ([Name], [Value], [StoreId])
	VALUES (N'captchasettings.automaticallychooselanguage', N'True', 0)
END
GO

 --new table
IF NOT EXISTS (SELECT 1 FROM sys.objects WHERE object_id = OBJECT_ID(N'[dbo].[PictureBinary]') and OBJECTPROPERTY(object_id, N'IsUserTable') = 1)
BEGIN

EXEC('CREATE TABLE [dbo].[PictureBinary]
    (
		[Id] int IDENTITY(1,1) NOT NULL,
		[PictureId] int NOT NULL,
		[BinaryData] [varbinary](max) NULL,		
		PRIMARY KEY CLUSTERED 
		(
			[Id] ASC
		) WITH (PAD_INDEX  = OFF, STATISTICS_NORECOMPUTE  = OFF, IGNORE_DUP_KEY = OFF, ALLOW_ROW_LOCKS  = ON, ALLOW_PAGE_LOCKS  = ON)
	)

   --copy existing data
	INSERT INTO [dbo].[PictureBinary](PictureId, BinaryData)
	SELECT [Id], [PictureBinary] FROM [dbo].[Picture]

	ALTER TABLE dbo.Picture	DROP COLUMN [PictureBinary]')	

END
GO

IF EXISTS (SELECT *  FROM sys.foreign_keys  WHERE object_id = OBJECT_ID(N'FK_PictureBinary_Picture_PictureId') AND parent_object_id = OBJECT_ID(N'PictureBinary'))
	ALTER TABLE [PictureBinary] DROP CONSTRAINT [FK_PictureBinary_Picture_PictureId]
GO

ALTER TABLE [dbo].[PictureBinary] WITH CHECK ADD CONSTRAINT [FK_PictureBinary_Picture_PictureId] FOREIGN KEY(PictureId)
REFERENCES [dbo].[Picture] ([Id])
ON DELETE CASCADE
GO

--new setting
IF NOT EXISTS (SELECT 1 FROM [Setting] WHERE [name] = N'catalogsettings.displaydatepreorderavailability')
BEGIN
	INSERT [Setting] ([Name], [Value], [StoreId])
	VALUES (N'catalogsettings.displaydatepreorderavailability', N'False', 0)
END
GO
	
--new setting	
IF NOT EXISTS (SELECT 1 FROM [Setting] WHERE [name] = N'adminareasettings.richeditorallowstyletag')
BEGIN
	INSERT [Setting] ([Name], [Value], [StoreId])
	VALUES (N'adminareasettings.richeditorallowstyletag', N'False', 0)
END
GO

--new setting
IF NOT EXISTS (SELECT 1 FROM [Setting] WHERE [name] = N'customersettings.allowcustomerstocheckgiftcardbalance')
BEGIN
	INSERT [Setting] ([Name], [Value], [StoreId])
	VALUES (N'customersettings.allowcustomerstocheckgiftcardbalance', N'false', 0)
END
GO

--new setting
IF NOT EXISTS (SELECT 1 FROM [Setting] WHERE [name] = N'adminareasettings.checkcopyrightremovalkey')
BEGIN
	INSERT [Setting] ([Name], [Value], [StoreId])
	VALUES (N'adminareasettings.checkcopyrightremovalkey', N'true', 0)
END
GO

--Review type
IF NOT EXISTS (SELECT 1 FROM sys.objects WHERE object_id = object_id(N'[ReviewType]') AND objectproperty(object_id, N'IsUserTable') = 1)
BEGIN
	CREATE TABLE [dbo].[ReviewType](
	[Id] [int] IDENTITY(1,1) NOT NULL,
	[Name] [nvarchar](max) NOT NULL,
	[Description] [nvarchar](max) NOT NULL,
	[DisplayOrder] [int] NOT NULL,	
	[VisibleToAllCustomers] [bit] NOT NULL,
	[IsRequired] [bit] NOT NULL,
PRIMARY KEY CLUSTERED 
(
	[Id] ASC
)WITH (PAD_INDEX = OFF, STATISTICS_NORECOMPUTE = ON, IGNORE_DUP_KEY = OFF, ALLOW_ROW_LOCKS = ON, ALLOW_PAGE_LOCKS = ON, FILLFACTOR = 80) ON [PRIMARY]
) ON [PRIMARY] TEXTIMAGE_ON [PRIMARY]

END
GO

--Product review and review type mapping
IF NOT EXISTS (SELECT 1 FROM sys.objects WHERE object_id = object_id(N'[ProductReview_ReviewType_Mapping]') AND objectproperty(object_id, N'IsUserTable') = 1)
BEGIN
	CREATE TABLE [dbo].[ProductReview_ReviewType_Mapping](
		[Id] [int] IDENTITY(1,1) NOT NULL,
		[ProductReviewID] [int] NOT NULL,
		[ReviewTypeID] [int] NOT NULL,
		[Rating] [int] NOT NULL,
	PRIMARY KEY CLUSTERED 
	(
		[Id] ASC
	)WITH (PAD_INDEX = OFF, STATISTICS_NORECOMPUTE = ON, IGNORE_DUP_KEY = OFF, ALLOW_ROW_LOCKS = ON, ALLOW_PAGE_LOCKS = ON, FILLFACTOR = 80) ON [PRIMARY]
	) ON [PRIMARY]	

	ALTER TABLE [dbo].[ProductReview_ReviewType_Mapping]  WITH CHECK ADD  CONSTRAINT [ProductReviewReviewTypeRel_ProductReview] FOREIGN KEY([ProductReviewID])
	REFERENCES [dbo].[ProductReview] ([Id])
	ON DELETE CASCADE	

	ALTER TABLE [dbo].[ProductReview_ReviewType_Mapping] CHECK CONSTRAINT [ProductReviewReviewTypeRel_ProductReview]	

	ALTER TABLE [dbo].[ProductReview_ReviewType_Mapping]  WITH CHECK ADD  CONSTRAINT [ProductReviewReviewTypeRel_ReviewType] FOREIGN KEY([ReviewTypeID])
	REFERENCES [dbo].[ReviewType] ([Id])
	ON DELETE CASCADE	

	ALTER TABLE [dbo].[ProductReview_ReviewType_Mapping] CHECK CONSTRAINT [ProductReviewReviewTypeRel_ReviewType]	
END
GO
<|MERGE_RESOLUTION|>--- conflicted
+++ resolved
@@ -1979,15 +1979,12 @@
   <LocaleResource Name="Admin.Configuration.Settings.CustomerUser.StoreLastVisitedPage.Hint">
     <Value>When enabled, the last visited page will be stored. When disabled, it can improve performance.</Value>
   </LocaleResource>
-<<<<<<< HEAD
   <LocaleResource Name="Plugins.ExternalAuth.Facebook.Instructions">
     <Value><p>To configure authentication with Facebook, please follow these steps:<br/><br/><ol><li>Navigate to the <a href="https://developers.facebook.com/apps" target ="_blank" > Facebook for Developers</a> page and sign in. If you don''t already have a Facebook account, use the <b>Sign up for Facebook</b> link on the login page to create one.</li><li>Tap the <b>+ Add a New App button</b> in the upper right corner to create a new App ID. (If this is your first app with Facebook, the text of the button will be <b>Create a New App</b>.)</li><li>Fill out the form and tap the <b>Create App ID button</b>.</li><li>The <b>Product Setup</b> page is displayed, letting you select the features for your new app. Click <b>Get Started</b> on <b>Facebook Login</b>.</li><li>Click the <b>Settings</b> link in the menu at the left, you are presented with the <b>Client OAuth Settings</b> page with some defaults already set.</li><li>Enter "YourStoreUrl/signin-facebook" into the <b>Valid OAuth Redirect URIs</b> field.</li><li>Click <b>Save Changes</b>.</li><li>Click the <b>Dashboard</b> link in the left navigation.</li><li>Copy your App ID and App secret below.</li></ol><br/><br/></p></Value>
   </LocaleResource>  
-=======
   <LocaleResource Name="Admin.Common.DeleteConfirmation.Selected">
     <Value></Value>
   </LocaleResource>
->>>>>>> 8a42f246
 </Language>
 '
 
