﻿--upgrade scripts from nopCommerce 4.20 to 4.30
--new locale resources
declare @resources xml
--a resource will be deleted if its value is empty
set @resources='
<Language>  
  <LocaleResource Name="Admin.Configuration.Settings.GeneralCommon.EnableHtmlMinification">
    <Value>HTML minification</Value>
  </LocaleResource>
  <LocaleResource Name="Admin.Catalog.Products.SpecificationAttributes.Hint">
    <Value>
      Specification attributes are product features i.e, screen size, number of USB-ports, visible on product details page. Specification attributes can be used for filtering products on the category details page. Unlike product attributes, specification attributes are used for information purposes only.
      You can add attribute for your product using existing list of attributes, or if you need to create a new one go to Catalog &gt; Attributes &gt; Specification attributes.
    </Value>
  </LocaleResource>
  <LocaleResource Name="Admin.Configuration.Settings.Tax.DefaultTaxCategory.Hint">
    <Value>Select default tax category for products. It''ll be pre-selected on the "Add new product" page.</Value>
  </LocaleResource>
  <LocaleResource Name="Admin.Catalog.Attributes.CheckoutAttributes.Fields.TaxCategory.Hint">
    <Value>The tax classification for this attribute (used to calculate tax). You can manage tax categories by selecting Configuration &gt; Tax &gt; Tax Categories.</Value>
  </LocaleResource>
  <LocaleResource Name="Admin.Catalog.Products.SpecificationAttributes.Fields.SpecificationAttribute.Hint">
    <Value>Choose a product specification attribute. You can manage specification attributes from Catalog &gt; Attributes &gt; Product Specifications.</Value>
  </LocaleResource>
  <LocaleResource Name="Admin.Orders.Fields.OrderTotalDiscount.Hint">
    <Value>The total discount applied to this order. Manage your discounts from Promotions &gt; Discounts.</Value>
  </LocaleResource>
  <LocaleResource Name="Admin.Orders.Fields.PaymentMethod.Hint">
    <Value>The payment method used for this transaction. You can manage Payment Methods from Configuration &gt; Payment &gt; Payment Methods.</Value>
  </LocaleResource>
  <LocaleResource Name="Admin.Orders.Fields.ShippingMethod.Hint">
    <Value>The customers chosen shipping method for this order. You can manage shipping methods from Configuration &gt; Shipping &gt; Shipping Methods.</Value>
  </LocaleResource>
  <LocaleResource Name="Admin.Orders.Fields.Tax.Hint">
    <Value>Total tax applied to this order. Manage your tax settings from Configuration &gt; Tax.</Value>
  </LocaleResource>
  <LocaleResource Name="Admin.Catalog.Products.ProductAttributes.AttributeCombinations.Alert.FailedValue">
    <Value>Error while save attribute combinations. Attribute value not specified.</Value>
  </LocaleResource>
  <LocaleResource Name="Admin.Configuration.Settings.GeneralCommon.CaptchaShowOnForum">
    <Value>Show on forum</Value>
  </LocaleResource>
  <LocaleResource Name="Admin.Configuration.Settings.GeneralCommon.CaptchaShowOnForum.Hint">
    <Value>Check to show CAPTCHA on forum, when editing and creating a topic or post.</Value>
  </LocaleResource>
  <LocaleResource Name="Admin.Orders.Shipments.CanDeliver">
    <Value>Delivered</Value>
  </LocaleResource>
  <LocaleResource Name="Admin.Orders.Shipments.CanDeliver.Hint">
    <Value>Check to apply current date to delivery.</Value>
  </LocaleResource>
  <LocaleResource Name="Admin.Orders.Shipments.CanShip">
    <Value>Shipped</Value>
  </LocaleResource>
  <LocaleResource Name="Admin.Orders.Shipments.CanShip.Hint">
    <Value>Check to apply current date to shipment.</Value>
  </LocaleResource>
  <LocaleResource Name="ShippingMethod.NotAvailableMethodsError">
    <Value>Your order cannot be completed at this time as there is no shipping methods available for it. Please make necessary changes in your shipping address.</Value>
  </LocaleResource>
  <LocaleResource Name="ShippingMethod.SpecifyMethodError">
    <Value>Please specify shipping method.</Value>
  </LocaleResource>
  <LocaleResource Name="PaymentMethod.NotAvailableMethodsError">
    <Value>Your order cannot be completed at this time as there is no payment methods available for it.</Value>
  </LocaleResource>
  <LocaleResource Name="PaymentMethod.SpecifyMethodError">
    <Value>Please specify payment method.</Value>
  </LocaleResource>
  <LocaleResource Name="AjaxCart.Failure">
    <Value>Failed to add the product. Please refresh the page and try one more time.</Value>
  </LocaleResource>
  <LocaleResource Name="MainMenu.AjaxFailure">
    <Value>Failed to open menu. Please refresh the page and try one more time.</Value>
  </LocaleResource>
  <LocaleResource Name="Plugins.Payments.Square.Fields.Token.Key">
    <Value>Verification token</Value>
  </LocaleResource>
  <LocaleResource Name="Plugins.Payments.Square.Fields.Use3ds">
    <Value>Use 3D-Secure</Value>
  </LocaleResource>
  <LocaleResource Name="Plugins.Payments.Square.Fields.Use3ds.Hint">
    <Value>Determine whether to use 3D-Secure feature. Used for Strong customer authentication (SCA). SCA is generally friction-free for the buyer, but a card-issuing bank may require additional authentication for some payments. In those cases, the buyer must verify their identiy with the bank using an additional secure dialog.</Value>
  </LocaleResource>
  <LocaleResource Name="Admin.Catalog.Products.Fields.AclCustomerRoles.Hint">
    <Value>Choose one or several customer roles i.e. administrators, vendors, guests, who will be able to see this product in catalog. If you don''t need this option just leave this field empty. In order to use this functionality, you have to disable the following setting: Configuration &gt; Settings &gt; Catalog &gt; Ignore ACL rules (sitewide).</Value>
  </LocaleResource>
  <LocaleResource Name="ShoppingCart.DiscountCouponCode.CannotBeFound">
    <Value>The coupon code cannot be found</Value>
  </LocaleResource>
  <LocaleResource Name="ShoppingCart.DiscountCouponCode.Empty">
    <Value>The coupon code is empty</Value>
  </LocaleResource>
  <LocaleResource Name="PrivateMessages.Inbox.NoItems">
    <Value>No inbox messages</Value>
  </LocaleResource>
  <LocaleResource Name="PrivateMessages.Sent.NoItems">
    <Value>No sent messages</Value>
  </LocaleResource>
  <LocaleResource Name="Plugins.Pickup.PickupInStore.Fields.Latitude">
    <Value>Latitude</Value>
  </LocaleResource>
  <LocaleResource Name="Plugins.Pickup.PickupInStore.Fields.Latitude.Hint">
    <Value>Specify a latitude (DD.dddddddd°).</Value>
  </LocaleResource>
  <LocaleResource Name="Plugins.Pickup.PickupInStore.Fields.Latitude.InvalidRange">
    <Value>Latitude should be in range -90 to 90</Value>
  </LocaleResource>
  <LocaleResource Name="Plugins.Pickup.PickupInStore.Fields.Latitude.InvalidPrecision">
    <Value>Precision should be less then 8</Value>
  </LocaleResource>
  <LocaleResource Name="Plugins.Pickup.PickupInStore.Fields.Latitude.IsNullWhenLongitudeHasValue">
    <Value>Latitude and Longitude should be specify together</Value>
  </LocaleResource>
  <LocaleResource Name="Plugins.Pickup.PickupInStore.Fields.Longitude">
    <Value>Longitude</Value>
  </LocaleResource>
  <LocaleResource Name="Plugins.Pickup.PickupInStore.Fields.Longitude.Hint">
    <Value>Specify a longitude (DD.dddddddd°).</Value>
  </LocaleResource>
  <LocaleResource Name="Plugins.Pickup.PickupInStore.Fields.Longitude.InvalidRange">
    <Value>Longitude should be in range -180 to 180</Value>
  </LocaleResource>
  <LocaleResource Name="Plugins.Pickup.PickupInStore.Fields.Longitude.InvalidPrecision">
    <Value>Precision should be less then 8</Value>
  </LocaleResource>
    <LocaleResource Name="Plugins.Pickup.PickupInStore.Fields.Longitude.IsNullWhenLatitudeHasValue">
    <Value>Latitude and Longitude should be specify together</Value>
  </LocaleResource>
  <LocaleResource Name="Admin.Orders.Shipments.List.LoadNotDelivered">
    <Value>Load not delivered</Value>
  </LocaleResource>
  <LocaleResource Name="Admin.Orders.Shipments.List.LoadNotDelivered.Hint">
    <Value>Load only undelivered shipments</Value>
  </LocaleResource>
  <LocaleResource Name="Admin.Customers.Customers.Fields.Newsletter.Hint">
    <Value>Choose stores to subscribe to newsletter.</Value>
  </LocaleResource>
  <LocaleResource Name="Checkout.RedirectMessage">
    <Value>Redirected</Value>
  </LocaleResource>
  <LocaleResource Name="Plugins.Payments.Square.Instructions">
    <Value>
        <![CDATA[
            <div style="margin: 0 0 10px;">
                <em><b>Warning: Square sandbox data has been changed. For more information visit our <a href="https://docs.nopcommerce.com/user-guide/configuring/settingup/payments/methods/square.html" target="_blank">documentation</a>.</em></b><br />
                <br />
                For plugin configuration, follow these steps:<br />
                <br />
                1. You will need a Square Merchant account. If you don''t already have one, you can sign up here: <a href="http://squ.re/nopcommerce" target="_blank">https://squareup.com/signup/</a><br />
                2. Sign in to ''Square Merchant Dashboard''. Go to ''Account & Settings'' &#8594; ''Locations'' tab and create new location.<br />
                <em>   Important: Your merchant account must have at least one location with enabled credit card processing. Please refer to the Square customer support if you have any questions about how to set this up.</em><br />
                3. Sign in to your ''Square Developer Dashboard'' at <a href="http://squ.re/nopcommerce1" target="_blank">https://connect.squareup.com/apps</a>; use the same login credentials as your merchant account.<br />
                4. Click on ''Create Your First Application'' and fill in the ''Application Name''. This name is for you to recognize the application in the developer portal and is not used by the plugin. Click ''Create Application'' at the bottom of the page.<br />
                5. Now you are on the details page of the previously created application. On the ''Credentials'' tab click on the ''Change Version'' button and choose ''2019-09-25''.<br />
                6. Make sure you uncheck ''Use sandbox'' below.<br />
                7. In the ''Square Developer Dashboard'' go to the details page of the your previously created application:
                    <ul>
                        <li>On the ''Credentials'' tab make sure the ''Application mode'' setting value is ''Production''</li>
                        <li>On the ''Credentials'' tab copy the ''Application ID'' and paste it into ''Application ID'' below</li>
                        <li>Go to ''OAuth'' tab. Click ''Show'' on the ''Application Secret'' field. Copy the ''Application Secret'' and paste it into ''Application Secret'' below</li>
                        <li>Copy this URL: <em>{0}</em>. On the ''OAuth'' tab paste this URL into ''Redirect URL''. Click ''Save''</li>
                    </ul>
                8. Click ''Save'' below to save the plugin configuration.<br />
                9. Click ''Obtain access token'' below; the Access token field should populate.<br />
                <em>Note: If for whatever reason you would like to disable an access to your accounts, simply ''Revoke access tokens'' below.</em><br />
                10. Choose the previously created location. ''Location'' is a required parameter for payment requests.<br />
                11. Fill in the remaining fields and click ''Save'' to complete the configuration.<br />
                <br />
                <em>Note: The payment form must be generated only on a webpage that uses HTTPS.</em><br />
            </div>
        ]]>
    </Value>
  </LocaleResource>
  <LocaleResource Name="Admin.Configuration.Settings.GeneralCommon.FaviconAndAppIcons.UploadIconsArchive.Hint">
    <Value>Upload archive with favicon and app icons for different operating systems and devices. You can see an example of the favicon and app icons archive in /icons/samples in the root of the site. Your favicon and app icons path is "/icons/icons_{0}"</Value>
  </LocaleResource>
  <LocaleResource Name="Admin.ContentManagement.MessageTemplates.Description.Wishlist.EmailAFriend">
    <Value><![CDATA[This message template is used when a customer wants to share some product from the wishlist with a friend by sending an email. You can set up this option by ticking the checkbox Allow customers to email their wishlists in Configuration - Settings - Shopping cart settings.]]></Value>
  </LocaleResource>
  <LocaleResource Name="Admin.Configuration.Settings.CustomerUser.FirstNameEnabled">
    <Value>''First name'' enabled</Value>
  </LocaleResource>
  <LocaleResource Name="Admin.Configuration.Settings.CustomerUser.FirstNameEnabled.Hint">
    <Value>Set if ''First name'' is enabled.</Value>
  </LocaleResource>
  <LocaleResource Name="Admin.Configuration.Settings.CustomerUser.FirstNameRequired">
    <Value>''First name'' required</Value>
  </LocaleResource>
  <LocaleResource Name="Admin.Configuration.Settings.CustomerUser.FirstNameRequired.Hint">
    <Value>Check if ''First name'' is required.</Value>
  </LocaleResource>
  <LocaleResource Name="Admin.Configuration.Settings.CustomerUser.LastNameEnabled">
    <Value>''Last name'' enabled</Value>
  </LocaleResource>
  <LocaleResource Name="Admin.Configuration.Settings.CustomerUser.LastNameEnabled.Hint">
    <Value>Set if ''Last name'' is enabled.</Value>
  </LocaleResource>
  <LocaleResource Name="Admin.Configuration.Settings.CustomerUser.LastNameRequired">
    <Value>''Last name'' required</Value>
  </LocaleResource>
  <LocaleResource Name="Admin.Configuration.Settings.CustomerUser.LastNameRequired.Hint">
    <Value>Check if ''Last name'' is required.</Value>
  </LocaleResource>
  <LocaleResource Name="Admin.Configuration.Payment.Methods.DownloadMorePlugins">
    <Value><![CDATA[You can download more plugins in our <a href="https://www.nopcommerce.com/extensions?category=payment-modules&utm_source=admin-panel&utm_medium=payment-plugins&utm_campaign=admin-panel" target="_blank">marketplace</a>]]></Value>
  </LocaleResource>
  <LocaleResource Name="Admin.Configuration.Plugins.Description.DownloadMorePlugins">
    <Value><![CDATA[You can download more nopCommerce plugins in our <a href="https://www.nopcommerce.com/marketplace?utm_source=admin-panel&utm_medium=plugins&utm_campaign=admin-panel" target="_blank">marketplace</a>]]></Value>
  </LocaleResource>
  <LocaleResource Name="Admin.Configuration.Plugins.OfficialFeed.Instructions">
    <Value><![CDATA[Here you can find third-party extensions and themes which are developed by our community and partners. They are also available in our <a href="https://www.nopcommerce.com/marketplace?utm_source=admin-panel&utm_medium=official-plugins&utm_campaign=admin-panel" target="_blank">marketplace</a>]]></Value>
  </LocaleResource>
  <LocaleResource Name="Admin.Configuration.Settings.GeneralCommon.DefaultStoreTheme.GetMore">
    <Value><![CDATA[You can get more themes in our <a href="https://www.nopcommerce.com/themes?utm_source=admin-panel&utm_medium=theme-settings&utm_campaign=admin-panel" target="_blank">marketplace</a>]]></Value>
  </LocaleResource>
  <LocaleResource Name="Admin.Configuration.Shipping.Providers.DownloadMorePlugins">
    <Value><![CDATA[You can download more plugins in our <a href="https://www.nopcommerce.com/extensions?category=shipping-delivery&utm_source=admin-panel&utm_medium=shipping-plugins&utm_campaign=admin-panel" target="_blank">marketplace</a>]]></Value>
  </LocaleResource>
  <LocaleResource Name="Admin.Configuration.Tax.Providers.DownloadMorePlugins">
    <Value><![CDATA[You can download more plugins in our <a href="https://www.nopcommerce.com/extensions?category=taxes&utm_source=admin-panel&utm_medium=tax-plugins&utm_campaign=admin-panel" target="_blank">marketplace</a>]]></Value>
  </LocaleResource>
  <LocaleResource Name="Admin.Configuration.Settings.GeneralCommon.Microdata">
    <Value>Microdata tags</Value>
  </LocaleResource>
  <LocaleResource Name="Admin.Configuration.Settings.GeneralCommon.Microdata.Hint">
    <Value>Check to generate Microdata tags on the product details page.</Value>
  </LocaleResource>
   <LocaleResource Name="Admin.Promotions.Discounts.Fields.AdminComment">
    <Value>Admin comment</Value>
  </LocaleResource>
  <LocaleResource Name="Admin.Promotions.Discounts.Fields.AdminComment.Hint">
    <Value>This comment is for internal use only, not visible for customers.</Value>
  </LocaleResource>
  <LocaleResource Name="Admin.Configuration.Settings.GeneralCommon.Localization.UploadLocalePattern">
    <Value>Set CLDR for current culture</Value>
  </LocaleResource>
  <LocaleResource Name="Admin.Configuration.Settings.GeneralCommon.Localization.Description">
    <Value><![CDATA[Sets the <a href="http://cldr.unicode.org/" target="_blank">CLDR</a> pattern for localization of client-side validation according to the current culture]]></Value>
  </LocaleResource>
  <LocaleResource Name="Admin.Configuration.Settings.GeneralCommon.LocalePattern.SuccessUpload">
    <Value>Localization patterns for the current culture loaded successfully.</Value>
  </LocaleResource>
  <LocaleResource Name="Admin.Configuration.Settings.GeneralCommon.EnableXSRFProtectionForAdminArea">
    <Value></Value>
  </LocaleResource>
  <LocaleResource Name="Admin.Configuration.Settings.GeneralCommon.EnableXSRFProtectionForAdminArea.Hint">
    <Value></Value>
  </LocaleResource>
  <LocaleResource Name="Admin.Configuration.Settings.GeneralCommon.EnableXSRFProtectionForPublicStore">
    <Value></Value>
  </LocaleResource>
  <LocaleResource Name="Admin.Configuration.Settings.GeneralCommon.EnableXSRFProtectionForPublicStore.Hint">
    <Value></Value>
  </LocaleResource>
  <LocaleResource Name="Products.Qty.AriaLabel">
    <Value>Enter a quantity</Value>
  </LocaleResource>
  <LocaleResource Name="Admin.Configuration.Settings.Catalog.ProductSearchEnabled">
    <Value>Search enabled</Value>
  </LocaleResource>
  <LocaleResource Name="Admin.Configuration.Settings.Catalog.ProductSearchEnabled.Hint">
    <Value>Check to enabled the search box.</Value>
  </LocaleResource>
  <LocaleResource Name="Account.Fields.County">
    <Value>County / region</Value>
  </LocaleResource>
  <LocaleResource Name="Account.Fields.County.Required">
    <Value>County / region is required.</Value>
  </LocaleResource>
   <LocaleResource Name="Address.Fields.County">
    <Value>County / region</Value>
  </LocaleResource>
  <LocaleResource Name="Address.Fields.County.Required">
    <Value>County / region is required.</Value>
  </LocaleResource>
  <LocaleResource Name="Admin.Address.Fields.County">
    <Value>County / region</Value>
  </LocaleResource>
  <LocaleResource Name="Admin.Address.Fields.County.Hint">
    <Value>Enter county / region.</Value>
  </LocaleResource>
  <LocaleResource Name="Admin.Address.Fields.County.Required">
    <Value>County / region is required.</Value>
  </LocaleResource>
   <LocaleResource Name="Admin.Configuration.Settings.CustomerUser.AddressFormFields.CountyEnabled">
    <Value>''County / region'' enabled</Value>
  </LocaleResource>
  <LocaleResource Name="Admin.Configuration.Settings.CustomerUser.AddressFormFields.CountyEnabled.Hint">
    <Value>Set if ''County / region'' is enabled.</Value>
  </LocaleResource>
  <LocaleResource Name="Admin.Configuration.Settings.CustomerUser.AddressFormFields.CountyRequired">
    <Value>''County / region'' required</Value>
  </LocaleResource>
  <LocaleResource Name="Admin.Configuration.Settings.CustomerUser.AddressFormFields.CountyRequired.Hint">
    <Value>Check if ''County / region'' is required.</Value>
  </LocaleResource>
  <LocaleResource Name="Admin.Configuration.Settings.CustomerUser.CountyEnabled">
    <Value>''County / region'' enabled</Value>
  </LocaleResource>
  <LocaleResource Name="Admin.Configuration.Settings.CustomerUser.CountyEnabled.Hint">
    <Value>Set if ''County / region'' is enabled.</Value>
  </LocaleResource>
  <LocaleResource Name="Admin.Configuration.Settings.CustomerUser.CountyRequired">
    <Value>''County / region'' required</Value>
  </LocaleResource>
  <LocaleResource Name="Admin.Configuration.Settings.CustomerUser.CountyRequired.Hint">
    <Value>Check if ''County / region'' is required.</Value>
  </LocaleResource>
  <LocaleResource Name="Admin.Customers.Customers.Fields.County">
    <Value>County / region</Value>
  </LocaleResource>
  <LocaleResource Name="Admin.Customers.Customers.Fields.County.Hint">
    <Value>The county / region.</Value>
  </LocaleResource>
  <LocaleResource Name="Admin.Customers.Customers.Fields.County.Required">
    <Value>County / region is required.</Value>
  </LocaleResource>
  <LocaleResource Name="Admin.Orders.Address.County">
    <Value>County / region</Value>
  </LocaleResource>
  <LocaleResource Name="Admin.Orders.Shipments.List.County">
    <Value>County / region</Value>
  </LocaleResource>
  <LocaleResource Name="Admin.Orders.Shipments.List.County.Hint">
    <Value>Search by a specific county / region.</Value>
  </LocaleResource>
  <LocaleResource Name="Forum.Post.IsUseful">
    <Value>This post/answer is useful</Value>
  </LocaleResource>
  <LocaleResource Name="Forum.Post.IsNotUseful">
    <Value>This post/answer is not useful</Value>
  </LocaleResource>
  <LocaleResource Name="Admin.System.Maintenance.DeleteAlreadySentQueuedEmails">
    <Value>Delete already sent emails</Value>
  </LocaleResource>
  <LocaleResource Name="Admin.System.Maintenance.DeleteAlreadySentQueuedEmails.EndDate">
    <Value>End date</Value>
  </LocaleResource>
  <LocaleResource Name="Admin.System.Maintenance.DeleteAlreadySentQueuedEmails.EndDate.Hint">
    <Value>The end date for the search.</Value>
  </LocaleResource>
  <LocaleResource Name="Admin.System.Maintenance.DeleteAlreadySentQueuedEmails.StartDate">
    <Value>Start date</Value>
  </LocaleResource>
  <LocaleResource Name="Admin.System.Maintenance.DeleteAlreadySentQueuedEmails.StartDate.Hint">
    <Value>The start date for the search.</Value>
  </LocaleResource>
  <LocaleResource Name="Admin.System.Maintenance.DeleteAlreadySentQueuedEmails.TotalDeleted">
    <Value>{0} emails were deleted</Value>
  </LocaleResource>
  <LocaleResource Name="Admin.ContentManagement.Topics.Fields.TopicName">
    <Value>Name</Value>
  </LocaleResource>
  <LocaleResource Name="Admin.Configuration.Settings.Order.DisplayPickupInStoreOnShippingMethodPage">
    <Value>Display "Pickup in store" on "Shipping method" page</Value>
  </LocaleResource>
  <LocaleResource Name="Admin.Configuration.Settings.Order.DisplayPickupInStoreOnShippingMethodPage.Hint">
    <Value>Display "Pickup in store" options on "Shipping method" page; otherwise display on the "Shipping address" page.</Value>
  </LocaleResource>
    <LocaleResource Name="Admin.Configuration.Settings.GeneralCommon.CaptchaType">
    <Value>Type of reCAPTCHA</Value>
  </LocaleResource>
  <LocaleResource Name="Admin.Configuration.Settings.GeneralCommon.CaptchaType.Hint">
    <Value>Select a type of reCAPTCHA. Also check if ''reCAPTCHA public key'' and ''reCAPTCHA private key'' fields uses the same reCAPTCHA version.</Value>
  </LocaleResource>
  <LocaleResource Name="Admin.Configuration.Settings.GeneralCommon.reCaptchaV3ScoreThreshold">
    <Value>reCAPTCHA v3 score threshold</Value>
  </LocaleResource>
  <LocaleResource Name="Admin.Configuration.Settings.GeneralCommon.reCaptchaV3ScoreThreshold.Hint">
    <Value>Select a reCAPTCHA v3 score threshold (1.0 is very likely a good interaction, 0.0 is very likely a bot). By default, you can use a threshold of 0.5.</Value>
  </LocaleResource>
    <LocaleResource Name="Enums.Nop.Core.Domain.Security.CaptchaType.CheckBoxReCaptchaV2">
    <Value>reCAPTCHA v2 ("I''m not a robot" Checkbox)</Value>
  </LocaleResource>
  <LocaleResource Name="Enums.Nop.Core.Domain.Security.CaptchaType.ReCaptchaV3">
    <Value>reCAPTCHA v3</Value>
  </LocaleResource>
  <LocaleResource Name="Admin.Configuration.Plugins.FriendlyName">
    <Value>Plugin name</Value>
  </LocaleResource>
  <LocaleResource Name="Admin.Configuration.Plugins.FriendlyName.Hint">
    <Value>Search by a plugin name.</Value>
  </LocaleResource>
   <LocaleResource Name="Admin.Configuration.Plugins.Author">
    <Value>Author</Value>
  </LocaleResource>
  <LocaleResource Name="Admin.Configuration.Plugins.Author.Hint">
    <Value>Search by author.</Value>
  </LocaleResource>
    <LocaleResource Name="Admin.Vendors.List.SearchEmail">
    <Value>Vendor Email</Value>
  </LocaleResource>
  <LocaleResource Name="Admin.Vendors.List.SearchEmail.Hint">
    <Value>Search by a vendor Email.</Value>
  </LocaleResource>
  <LocaleResource Name="Admin.ContentManagement.Blog.BlogPosts.List.SearchTitle">
    <Value>Title</Value>
  </LocaleResource>
  <LocaleResource Name="Admin.ContentManagement.Blog.BlogPosts.List.SearchTitle.Hint">
    <Value>Search by a blog post title.</Value>
  </LocaleResource>
  <LocaleResource Name="Admin.ContentManagement.News.NewsItems.List.SearchTitle">
    <Value>Title</Value>
  </LocaleResource>
  <LocaleResource Name="Admin.ContentManagement.News.NewsItems.List.SearchTitle.Hint">
    <Value>Search by a news items title.</Value>
  </LocaleResource>
  <LocaleResource Name="Admin.Orders.Shipments.List.Warehouse.SearchName">
    <Value>Name</Value>
  </LocaleResource>
  <LocaleResource Name="Admin.Orders.Shipments.List.Warehouse.SearchName.Hint">
    <Value>Search by warehouse name.</Value>
  </LocaleResource>
  <LocaleResource Name="Admin.Catalog.Categories.List.SearchPublished">
    <Value>Published</Value>
  </LocaleResource>
  <LocaleResource Name="Admin.Catalog.Categories.List.SearchPublished.All">
    <Value>All</Value>
  </LocaleResource>
  <LocaleResource Name="Admin.Catalog.Categories.List.SearchPublished.Hint">
    <Value>Search by a "Published" property.</Value>
  </LocaleResource>
  <LocaleResource Name="Admin.Catalog.Categories.List.SearchPublished.PublishedOnly">
    <Value>Published only</Value>
  </LocaleResource>
  <LocaleResource Name="Admin.Catalog.Categories.List.SearchPublished.UnpublishedOnly">
    <Value>Unpublished only</Value>
  </LocaleResource>
  <LocaleResource Name="Admin.Catalog.Manufacturers.List.SearchPublished">
    <Value>Published</Value>
  </LocaleResource>
  <LocaleResource Name="Admin.Catalog.Manufacturers.List.SearchPublished.All">
    <Value>All</Value>
  </LocaleResource>
  <LocaleResource Name="Admin.Catalog.Manufacturers.List.SearchPublished.Hint">
    <Value>Search by a "Published" property.</Value>
  </LocaleResource>
  <LocaleResource Name="Admin.Catalog.Manufacturers.List.SearchPublished.PublishedOnly">
    <Value>Published only</Value>
  </LocaleResource>
  <LocaleResource Name="Admin.Catalog.Manufacturers.List.SearchPublished.UnpublishedOnly">
    <Value>Unpublished only</Value>
  </LocaleResource>
  <LocaleResource Name="Admin.Catalog.ProductTags.Fields.SearchTagName">
    <Value>Tag name</Value>
  </LocaleResource>
  <LocaleResource Name="Admin.Catalog.ProductTags.Fields.SearchTagName.Hint">
    <Value>Search by a tag name.</Value>
  </LocaleResource>
  <LocaleResource Name="BackInStockSubscriptions.Notification.Subscribed">
    <Value>Subscribed</Value>
  </LocaleResource>
  <LocaleResource Name="BackInStockSubscriptions.Notification.Unsubscribed">
    <Value>Unsubscribed</Value>
  </LocaleResource>
  <LocaleResource Name="Admin.Configuration.Settings.GeneralCommon.ForceSslForAllPages">
    <Value></Value>
  </LocaleResource>
  <LocaleResource Name="Admin.Configuration.Settings.GeneralCommon.ForceSslForAllPages.Hint">
    <Value></Value>
  </LocaleResource>
  <LocaleResource Name="Shipping.EstimateShippingPopUp.ChooseShippingTitle">
    <Value>Shipping Method</Value>
  </LocaleResource>
  <LocaleResource Name="Shipping.EstimateShippingPopUp.Country">
    <Value>Country</Value>
  </LocaleResource>
  <LocaleResource Name="Shipping.EstimateShipping.Country.Required">
    <Value>Country is required</Value>
  </LocaleResource>
  <LocaleResource Name="Products.EstimateShipping.EstimatedDeliveryPrefix">
    <Value>Estimated Delivery on</Value>
  </LocaleResource>
  <LocaleResource Name="Products.EstimateShipping.NoSelectedShippingOption">
    <Value>Please select the address you want to ship from</Value>
  </LocaleResource>
  <LocaleResource Name="Shipping.EstimateShippingPopUp.NoShippingOptions">
    <Value>No shipping options</Value>
  </LocaleResource>
  <LocaleResource Name="Products.EstimateShipping.PriceTitle">
    <Value>Shipping:</Value>
  </LocaleResource>
  <LocaleResource Name="Shipping.EstimateShippingPopUp.SelectShippingOption.Button">
    <Value>Apply</Value>
  </LocaleResource>
  <LocaleResource Name="Shipping.EstimateShippingPopUp.ShippingOption.EstimatedDelivery">
    <Value>Estimated Delivery</Value>
  </LocaleResource>
  <LocaleResource Name="Shipping.EstimateShippingPopUp.ShippingOption.Name">
    <Value>Name</Value>
  </LocaleResource>
  <LocaleResource Name="Shipping.EstimateShippingPopUp.ShippingOption.Price">
    <Value>Price</Value>
  </LocaleResource>
  <LocaleResource Name="Shipping.EstimateShippingPopUp.ShipToTitle">
    <Value>Ship to</Value>
  </LocaleResource>
  <LocaleResource Name="Shipping.EstimateShippingPopUp.StateProvince">
    <Value>State / province</Value>
  </LocaleResource>
  <LocaleResource Name="Products.EstimateShipping.ToAddress">
    <Value>to</Value>
  </LocaleResource>
  <LocaleResource Name="Products.EstimateShipping.ViaProvider">
    <Value>via</Value>
  </LocaleResource>
  <LocaleResource Name="Shipping.EstimateShippingPopUp.ZipPostalCode">
    <Value>Zip / postal code</Value>
  </LocaleResource>
  <LocaleResource Name="Shipping.EstimateShipping.ZipPostalCode.Required">
    <Value>Zip / postal code is required</Value>
  </LocaleResource>
  <LocaleResource Name="Products.QuantityShouldBePositive">
    <Value>Quantity should be positive</Value>
  </LocaleResource>
  <LocaleResource Name="Plugins.Shipping.FixedByWeightByTotal.Fields.TransitDays">
    <Value>Transit days</Value>
  </LocaleResource>
  <LocaleResource Name="Plugins.Shipping.FixedByWeightByTotal.Fields.TransitDays.Hint">
    <Value>The number of days of delivery of the goods.</Value>
  </LocaleResource>
  <LocaleResource Name="Plugins.Pickup.PickupInStore.Fields.TransitDays">
    <Value>Transit days</Value>
  </LocaleResource>
  <LocaleResource Name="Plugins.Pickup.PickupInStore.Fields.TransitDays.Hint">
    <Value>The number of days of delivery of the goods to pickup point.</Value>
  </LocaleResource>
  <LocaleResource Name="ShoppingCart.EstimateShipping.ZipPostalCode.Required">
    <Value></Value>
  </LocaleResource>
  <LocaleResource Name="ShoppingCart.EstimateShipping.Country.Required">
    <Value></Value>
  </LocaleResource>
  <LocaleResource Name="ShoppingCart.EstimateShipping.ZipPostalCode">
    <Value></Value>
  </LocaleResource>
  <LocaleResource Name="ShoppingCart.EstimateShipping.StateProvince">
    <Value></Value>
  </LocaleResource>
  <LocaleResource Name="ShoppingCart.EstimateShipping.Country">
    <Value></Value>
  </LocaleResource>
  <LocaleResource Name="ShoppingCart.EstimateShipping">
    <Value></Value>
  </LocaleResource>
  <LocaleResource Name="ShoppingCart.EstimateShipping.ShippingOptionWithRate">
    <Value></Value>
  </LocaleResource>
  <LocaleResource Name="ShoppingCart.EstimateShipping.Tooltip">
    <Value></Value>
  </LocaleResource>
  <LocaleResource Name="Admin.Configuration.Settings.Shipping.EstimateShippingEnabled.Hint">
    <Value>Check to allow customers to estimate shipping on product and shopping cart pages.</Value>
  </LocaleResource>
  <LocaleResource Name="Admin.Configuration.Settings.GeneralCommon.FaviconAndAppIcons.UploadIconsArchive">
    <Value></Value>
  </LocaleResource>
  <LocaleResource Name="Admin.Configuration.Settings.GeneralCommon.FaviconAndAppIcons.UploadIconsArchive.Hint">
    <Value></Value>
  </LocaleResource>
  <LocaleResource Name="Admin.Configuration.Settings.GeneralCommon.FaviconAndAppIcons.UploadIcons">
    <Value>Upload single icon or icons archive</Value>
  </LocaleResource>
  <LocaleResource Name="Admin.Configuration.Settings.GeneralCommon.FaviconAndAppIcons.UploadIcons.FileExtensions">
    <Value>Ico or zip file</Value>
  </LocaleResource>
  <LocaleResource Name="Admin.Configuration.Settings.GeneralCommon.FaviconAndAppIcons.UploadIcons.Hint">
    <Value>Upload single icon or archive with favicon and app icons for different operating systems and devices. You can see an example of the favicon and app icons archive in /icons/samples in the root of the site. Your favicon and app icons path is "/icons/icons_{0}"</Value>
  </LocaleResource>
  <LocaleResource Name="ActivityLog.UploadNewIconsArchive">
    <Value></Value>
  </LocaleResource>
  <LocaleResource Name="ActivityLog.UploadNewIcons">
    <Value>Uploaded a new favicon and app icons for store (ID = ''{0}'')</Value>
  </LocaleResource>
  <LocaleResource Name="Admin.Configuration.Languages.XmlFile">
    <Value>XML file</Value>
  </LocaleResource>
  <LocaleResource Name="Admin.Catalog.ProductTags.BackToList">
    <Value>back to product tags list</Value>
  </LocaleResource>
  <LocaleResource Name="Admin.Catalog.ProductTags.Updated">
    <Value>The product tag has been updated successfully.</Value>
  </LocaleResource>
  <LocaleResource Name="Admin.Catalog.ProductTags.Deleted">
    <Value>The product tag has been deleted successfully.</Value>
  </LocaleResource>
  <LocaleResource Name="Admin.Configuration.Plugins.Description.Step4">
    <Value>Click on the ''Install'' link to choose the plugin for install.</Value>
  </LocaleResource>
  <LocaleResource Name="Admin.Configuration.Plugins.Description.Step5">
    <Value>Click on the ''Restart application to apply changes'' button on the top panel to finish the installation process.</Value>
  </LocaleResource>
  <LocaleResource Name="Admin.Configuration.Settings.ProductEditor.DisplayOrder">
    <Value></Value>
  </LocaleResource>
  <LocaleResource Name="Admin.Configuration.Settings.ProductEditor.MarkAsNewEndDate">
    <Value></Value>
  </LocaleResource>
  <LocaleResource Name="Admin.Configuration.Settings.ProductEditor.MarkAsNewStartDate">
    <Value></Value>
  </LocaleResource>
  <LocaleResource Name="Admin.Configuration.Settings.ProductEditor.DisplayStockQuantity">
    <Value></Value>
  </LocaleResource>
  <LocaleResource Name="Wishlist.AddToCart.NoAddedItems">
    <Value>No products selected to add to cart.</Value>
  </LocaleResource>  
  <LocaleResource Name="Admin.Configuration.Settings.ProductEditor.BlockTitle.Tabs">
    <Value>Panels and product species</Value>
  </LocaleResource>
  <LocaleResource Name="Admin.Reports.Sales.Bestsellers.Total">
    <Value>Total</Value>
  </LocaleResource>
  <LocaleResource Name="Admin.Configuration.Settings.ProductEditor.BlockTitle.CommonInfo">
    <Value>Product info</Value>
  </LocaleResource>
  <LocaleResource Name="Admin.Configuration.Settings.ProductEditor.BlockTitle.Price">
    <Value>Prices</Value>
  </LocaleResource>
  <LocaleResource Name="Vendors.ApplyAccount.IsAdmin">
    <Value>Administrator cannot apply for vendor account</Value>
  </LocaleResource>
  <LocaleResource Name="Checkout.Address.NotFound">
    <Value>Address can''t be loaded</Value>
  </LocaleResource>
  <LocaleResource Name="Admin.Configuration.Shipping.Measures.Dimensions.Fields.DisplayOrder.Required">
    <Value>Please provide a display order.</Value>
  </LocaleResource>  
  <LocaleResource Name="Admin.Configuration.Shipping.Measures.Weights.Fields.DisplayOrder.Required">
    <Value>Please provide a display order.</Value>
  </LocaleResource>  
  <LocaleResource Name=" Admin.ContentManagement.Polls.Answers.Fields.DisplayOrder.Required">
    <Value>Please provide a display order.</Value>
  </LocaleResource>  
  <LocaleResource Name="Admin.Configuration.Tax.Categories.Fields.DisplayOrder.Required">
    <Value>Please provide a display order.</Value>
  </LocaleResource>
  <LocaleResource Name="Admin.System.Templates.Category.DisplayOrder.Required">
    <Value>Please provide a display order.</Value>
  </LocaleResource>
  <LocaleResource Name="Admin.System.Templates.Manufacturer.DisplayOrder.Required">
    <Value>Please provide a display order.</Value>
  </LocaleResource>
  <LocaleResource Name="Admin.System.Templates.Product.DisplayOrder.Required">
    <Value>Please provide a display order.</Value>
  </LocaleResource>
  <LocaleResource Name="Admin.System.Templates.Topic.DisplayOrder.Required">
    <Value>Please provide a display order.</Value>
  </LocaleResource>
  <LocaleResource Name="Admin.Configuration.Shipping.Measures.Weights.Fields.Ratio.Required">
    <Value>Please provide a weight ratio.</Value>
  </LocaleResource> 
  <LocaleResource Name="Admin.Configuration.Shipping.Measures.Dimensions.Fields.Ratio.Required">
    <Value>Please provide a dimension ratio.</Value>
  </LocaleResource>
  <LocaleResource Name="Admin.Customers.ActivityLog.Clear">
    <Value>Clear activity log</Value>
  </LocaleResource>
  <LocaleResource Name="Admin.Configuration.Settings.ProductEditor.RequireOtherProductsAddedToTheCart">
    <Value></Value>
  </LocaleResource>
  <LocaleResource Name="Admin.Configuration.Settings.ProductEditor.RequireOtherProductsAddedToCart">
    <Value>Require other products</Value>
  </LocaleResource>
  <LocaleResource Name="Admin.Configuration.Shipping.Measures.Dimensions.Fields.DisplayOrder.Required">
    <Value></Value>
  </LocaleResource>  
  <LocaleResource Name="Admin.Configuration.Shipping.Measures.Weights.Fields.DisplayOrder.Required">
    <Value></Value>
  </LocaleResource>  
  <LocaleResource Name=" Admin.ContentManagement.Polls.Answers.Fields.DisplayOrder.Required">
    <Value></Value>
  </LocaleResource>  
  <LocaleResource Name="Admin.Configuration.Tax.Categories.Fields.DisplayOrder.Required">
    <Value></Value>
  </LocaleResource>
  <LocaleResource Name="Admin.System.Templates.Category.DisplayOrder.Required">
    <Value></Value>
  </LocaleResource>
  <LocaleResource Name="Admin.System.Templates.Manufacturer.DisplayOrder.Required">
    <Value></Value>
  </LocaleResource>
  <LocaleResource Name="Admin.System.Templates.Product.DisplayOrder.Required">
    <Value></Value>
  </LocaleResource>
  <LocaleResource Name="Admin.System.Templates.Topic.DisplayOrder.Required">
    <Value></Value>
  </LocaleResource>
  <LocaleResource Name="Admin.Configuration.Shipping.Measures.Weights.Fields.Ratio.Required">
    <Value></Value>
  </LocaleResource> 
  <LocaleResource Name="Admin.Configuration.Shipping.Measures.Dimensions.Fields.Ratio.Required">
    <Value></Value>
  </LocaleResource>
  <LocaleResource Name="Account.Register.Result.EmailValidation">
    <Value>Your registration has been successfully completed. You have just been sent an email containing activation instructions.</Value>
  </LocaleResource>
  <LocaleResource Name="Admin.Orders.PdfInvoice.NoOrders">
    <Value></Value>
  </LocaleResource>
  <LocaleResource Name="Admin.Orders.NoOrders">
    <Value>No orders selected</Value>
  </LocaleResource>
  <LocaleResource Name="Admin.Products.NoProducts">
    <Value>No products selected</Value>
  </LocaleResource>
  <LocaleResource Name="Admin.Customers.NoCustomers">
    <Value>No customers selected</Value>
  </LocaleResource>
  <LocaleResource Name="Address.OtherNonUS">
    <Value></Value>
  </LocaleResource>
  <LocaleResource Name="Address.Other">
    <Value>Other</Value>
  </LocaleResource>
  <LocaleResource Name="Admin.Address.OtherNonUS">
    <Value></Value>
  </LocaleResource>
  <LocaleResource Name="Admin.Address.Other">
    <Value>Other</Value>
  </LocaleResource>
  <LocaleResource Name="Admin.System.Warnings.PluginNotEnabled">
    <Value>Uninstall and delete the plugin(s) that you don''t use</Value>
  </LocaleResource>
  <LocaleResource Name="BackInStockSubscriptions.Notification.Subscribed">
    <Value>You''ve successfully subscribed</Value>
  </LocaleResource>
  <LocaleResource Name="BackInStockSubscriptions.Notification.Unsubscribed">
    <Value>You''ve successfully unsubscribed</Value>
  </LocaleResource>
  <LocaleResource Name="Admin.Configuration.ActivityLog.ActivityLog">
    <Value></Value>
  </LocaleResource>
  <LocaleResource Name="Admin.Configuration.ActivityLog">
    <Value></Value>
  </LocaleResource>
  <LocaleResource Name="Admin.Customers.ActivityLog">
    <Value>Activity log</Value>
  </LocaleResource>
  <LocaleResource Name="Admin.Configuration.ActivityLog.ActivityLog.Fields.ActivityLogType">
    <Value></Value>
  </LocaleResource>
  <LocaleResource Name="Admin.Customers.ActivityLog.Fields.ActivityLogType">
    <Value>Activity log type</Value>
  </LocaleResource>
  <LocaleResource Name="Admin.Configuration.ActivityLog.ActivityLog.Fields.ActivityLogType.Hint">
    <Value></Value>
  </LocaleResource>
  <LocaleResource Name="Admin.Customers.ActivityLog.Fields.ActivityLogType.Hint">
    <Value>The activity log type.</Value>
  </LocaleResource>
  <LocaleResource Name="Admin.Configuration.ActivityLog.ActivityLog.Fields.ActivityLogTypeColumn">
    <Value></Value>
  </LocaleResource>
  <LocaleResource Name="Admin.Configuration.ActivityLog.ActivityLog.Fields.Comment">
    <Value></Value>
  </LocaleResource>
  <LocaleResource Name="Admin.Customers.ActivityLog.Fields.Comment">
    <Value>Message</Value>
  </LocaleResource>
  <LocaleResource Name="Admin.Configuration.ActivityLog.ActivityLog.Fields.CreatedOn">
    <Value></Value>
  </LocaleResource>
  <LocaleResource Name="Admin.Customers.ActivityLog.Fields.CreatedOn">
    <Value>Created On</Value>
  </LocaleResource>
  <LocaleResource Name="Admin.Configuration.ActivityLog.ActivityLog.Fields.CreatedOnFrom">
    <Value></Value>
  </LocaleResource>
  <LocaleResource Name="Admin.Customers.ActivityLog.Fields.CreatedOnFrom">
    <Value>Created from</Value>
  </LocaleResource>
  <LocaleResource Name="Admin.Configuration.ActivityLog.ActivityLog.Fields.CreatedOnFrom.Hint">
    <Value></Value>
  </LocaleResource>
  <LocaleResource Name="Admin.Customers.ActivityLog.Fields.CreatedOnFrom.Hint">
    <Value>The creation from date for the search.</Value>
  </LocaleResource>
  <LocaleResource Name="Admin.Configuration.ActivityLog.ActivityLog.Fields.CreatedOnTo">
    <Value></Value>
  </LocaleResource>
  <LocaleResource Name="Admin.Customers.ActivityLog.Fields.CreatedOnTo">
    <Value>Created to</Value>
  </LocaleResource>
  <LocaleResource Name="Admin.Configuration.ActivityLog.ActivityLog.Fields.CreatedOnTo.Hint">
    <Value></Value>
  </LocaleResource>
  <LocaleResource Name="Admin.Customers.ActivityLog.Fields.CreatedOnTo.Hint">
    <Value>The creation to date for the search.</Value>
  </LocaleResource>
  <LocaleResource Name="Admin.Configuration.ActivityLog.ActivityLog.Fields.Customer">
    <Value></Value>
  </LocaleResource>
  <LocaleResource Name="Admin.Customers.ActivityLog.Fields.Customer">
    <Value>Customer</Value>
  </LocaleResource>
  <LocaleResource Name="Admin.Configuration.ActivityLog.ActivityLog.Fields.CustomerEmail">
    <Value></Value>
  </LocaleResource>
  <LocaleResource Name="Admin.Customers.ActivityLog.Fields.CustomerEmail">
    <Value>Customer Email</Value>
  </LocaleResource>
  <LocaleResource Name="Admin.Configuration.ActivityLog.ActivityLog.Fields.CustomerEmail.Hint">
    <Value></Value>
  </LocaleResource>
  <LocaleResource Name="Admin.Customers.ActivityLog.Fields.CustomerEmail.Hint">
    <Value>A customer Email.</Value>
  </LocaleResource>
  <LocaleResource Name="Admin.Customers.ActivityLog.Fields.IpAddress">
    <Value>IP address</Value>
  </LocaleResource>
  <LocaleResource Name="Admin.Configuration.ActivityLog.ActivityLogType">
    <Value></Value>
  </LocaleResource>
  <LocaleResource Name="Admin.Customers.ActivityLogType">
    <Value>Activity Types</Value>
  </LocaleResource>
  <LocaleResource Name="Admin.Configuration.ActivityLog.ActivityLogType.Fields.Enabled">
    <Value></Value>
  </LocaleResource>
  <LocaleResource Name="Admin.Customers.ActivityLogType.Fields.Enabled">
    <Value>Is Enabled</Value>
  </LocaleResource>
  <LocaleResource Name="Admin.Configuration.ActivityLog.ActivityLogType.Fields.Name">
    <Value></Value>
  </LocaleResource>
  <LocaleResource Name="Admin.Customers.ActivityLogType.Fields.Name">
    <Value>Name</Value>
  </LocaleResource>
  <LocaleResource Name="Admin.Configuration.ActivityLog.ActivityLogType.Updated">
    <Value></Value>
  </LocaleResource>
  <LocaleResource Name="Admin.Customers.ActivityLogType.Updated">
    <Value>The types have been updated successfully.</Value>
  </LocaleResource>
  <LocaleResource Name="Plugins.DiscountRules.CustomerRoles.Fields.CustomerRoleId.Required">
    <Value>Customer role is required</Value>
  </LocaleResource>
  <LocaleResource Name="Plugins.DiscountRules.CustomerRoles.Fields.DiscountId.Required">
    <Value>Discount is required</Value>
  </LocaleResource>
  <LocaleResource Name="Account.Fields.Phone.NotValid">
    <Value>Phone number is not valid</Value>
  </LocaleResource>
   <LocaleResource Name="Admin.Configuration.Settings.CustomerUser.PhoneNumberValidationEnabled">
    <Value>Phone number validation is enabled</Value>
  </LocaleResource>
  <LocaleResource Name="Admin.Configuration.Settings.CustomerUser.PhoneNumberValidationEnabled.Hint">
    <Value>Check to enable phone number validation (when registering or changing on the "My Account" page)</Value>
  </LocaleResource>
  <LocaleResource Name="Admin.Configuration.Settings.CustomerUser.PhoneNumberValidationRule">
    <Value>Phone number validation rule</Value>
  </LocaleResource>
  <LocaleResource Name="Admin.Configuration.Settings.CustomerUser.PhoneNumberValidationRule.Hint">
    <Value>Set the validation rule for phone number. You can specify a list of allowed characters or a regular expression. If you use a regular expression check the "Use regex for phone number validation" setting.</Value>
  </LocaleResource>
  <LocaleResource Name="Admin.Configuration.Settings.CustomerUser.PhoneNumberValidationUseRegex">
    <Value>Use regex for phone number validation</Value>
  </LocaleResource>
  <LocaleResource Name="Admin.Configuration.Settings.CustomerUser.PhoneNumberValidationUseRegex.Hint">
    <Value>Check to use a regular expression for phone number validation (when registering or changing on the "My Account" page)</Value>
  </LocaleResource>
  <LocaleResource Name="Admin.Configuration.Settings.CustomerSettings.PhoneNumberRegexValidationRule.Error">
    <Value>The regular expression for phone number validation is incorrect</Value>
  </LocaleResource>
</Language>
'

CREATE TABLE #LocaleStringResourceTmp
	(
		[ResourceName] [nvarchar](200) NOT NULL,
		[ResourceValue] [nvarchar](max) NOT NULL
	)

INSERT INTO #LocaleStringResourceTmp (ResourceName, ResourceValue)
SELECT	nref.value('@Name', 'nvarchar(200)'), nref.value('Value[1]', 'nvarchar(MAX)')
FROM	@resources.nodes('//Language/LocaleResource') AS R(nref)

--do it for each existing language
DECLARE @ExistingLanguageID int
DECLARE cur_existinglanguage CURSOR FOR
SELECT [ID]
FROM [Language]
OPEN cur_existinglanguage
FETCH NEXT FROM cur_existinglanguage INTO @ExistingLanguageID
WHILE @@FETCH_STATUS = 0
BEGIN
	DECLARE @ResourceName nvarchar(200)
	DECLARE @ResourceValue nvarchar(MAX)
	DECLARE cur_localeresource CURSOR FOR
	SELECT ResourceName, ResourceValue
	FROM #LocaleStringResourceTmp
	OPEN cur_localeresource
	FETCH NEXT FROM cur_localeresource INTO @ResourceName, @ResourceValue
	WHILE @@FETCH_STATUS = 0
	BEGIN
		IF (EXISTS (SELECT 1 FROM [LocaleStringResource] WHERE LanguageID=@ExistingLanguageID AND ResourceName=@ResourceName))
		BEGIN
			UPDATE [LocaleStringResource]
			SET [ResourceValue]=@ResourceValue
			WHERE LanguageID=@ExistingLanguageID AND ResourceName=@ResourceName
		END
		ELSE 
		BEGIN
			INSERT INTO [LocaleStringResource]
			(
				[LanguageId],
				[ResourceName],
				[ResourceValue]
			)
			VALUES
			(
				@ExistingLanguageID,
				@ResourceName,
				@ResourceValue
			)
		END
		
		IF (@ResourceValue is null or @ResourceValue = '')
		BEGIN
			DELETE [LocaleStringResource]
			WHERE LanguageID=@ExistingLanguageID AND ResourceName=@ResourceName
		END
		
		FETCH NEXT FROM cur_localeresource INTO @ResourceName, @ResourceValue
	END
	CLOSE cur_localeresource
	DEALLOCATE cur_localeresource


	--fetch next language identifier
	FETCH NEXT FROM cur_existinglanguage INTO @ExistingLanguageID
END
CLOSE cur_existinglanguage
DEALLOCATE cur_existinglanguage

DROP TABLE #LocaleStringResourceTmp
GO

--new setting
IF NOT EXISTS (SELECT 1 FROM [Setting] WHERE [Name] = N'captchasettings.showonforum')
BEGIN
    INSERT [Setting] ([Name], [Value], [StoreId])
    VALUES (N'captchasettings.showonforum', N'False', 0)
END
GO

--new setting
IF NOT EXISTS (SELECT 1 FROM [Setting] WHERE [Name] = N'captchasettings.recaptcharequesttimeout')
BEGIN
    INSERT [Setting] ([Name], [Value], [StoreId])
    VALUES (N'captchasettings.recaptcharequesttimeout', 20, 0)
END
GO

--new setting
IF NOT EXISTS (SELECT 1 FROM [Setting] WHERE [Name] = N'squarepaymentsettings.use3ds')
BEGIN
    INSERT [Setting] ([Name], [Value], [StoreId])
    VALUES (N'squarepaymentsettings.use3ds', 'false', 0)
END
GO

--new column
IF EXISTS (SELECT 1 FROM sys.objects WHERE object_id = OBJECT_ID(N'[StorePickupPoint]') and OBJECTPROPERTY(object_id, N'IsUserTable') = 1)
and NOT EXISTS (SELECT 1 FROM sys.columns WHERE object_id = object_id('[StorePickupPoint]') AND NAME = 'Latitude')
BEGIN
	ALTER TABLE [StorePickupPoint]
	ADD Latitude decimal(18, 8) NULL
END
GO

--new column
IF EXISTS (SELECT 1 FROM sys.objects WHERE object_id = OBJECT_ID(N'[StorePickupPoint]') and OBJECTPROPERTY(object_id, N'IsUserTable') = 1)
and NOT EXISTS (SELECT 1 FROM sys.columns WHERE object_id = object_id('[StorePickupPoint]') AND NAME = 'Longitude')
BEGIN
	ALTER TABLE [StorePickupPoint]
	ADD Longitude decimal(18, 8) NULL
END
GO

-- update the "DeleteGuests" stored procedure
ALTER PROCEDURE [DeleteGuests]
(
	@OnlyWithoutShoppingCart bit = 1,
	@CreatedFromUtc datetime,
	@CreatedToUtc datetime,
	@TotalRecordsDeleted int = null OUTPUT
)
AS
BEGIN
	CREATE TABLE #tmp_guests (CustomerId int)
		
	INSERT #tmp_guests (CustomerId)
	SELECT c.[Id] 
	FROM [Customer] c with (NOLOCK)
		LEFT JOIN [ShoppingCartItem] sci with (NOLOCK) ON sci.[CustomerId] = c.[Id]
		INNER JOIN (
			--guests only
			SELECT ccrm.[Customer_Id] 
			FROM [Customer_CustomerRole_Mapping] ccrm with (NOLOCK)
				INNER JOIN [CustomerRole] cr with (NOLOCK) ON cr.[Id] = ccrm.[CustomerRole_Id]
			WHERE cr.[SystemName] = N'Guests'
		) g ON g.[Customer_Id] = c.[Id]
		LEFT JOIN [Order] o with (NOLOCK) ON o.[CustomerId] = c.[Id]
		LEFT JOIN [BlogComment] bc with (NOLOCK) ON bc.[CustomerId] = c.[Id]
		LEFT JOIN [NewsComment] nc with (NOLOCK) ON nc.[CustomerId] = c.[Id]
		LEFT JOIN [ProductReview] pr with (NOLOCK) ON pr.[CustomerId] = c.[Id]
		LEFT JOIN [ProductReviewHelpfulness] prh with (NOLOCK) ON prh.[CustomerId] = c.[Id]
		LEFT JOIN [PollVotingRecord] pvr with (NOLOCK) ON pvr.[CustomerId] = c.[Id]
		LEFT JOIN [Forums_Topic] ft with (NOLOCK) ON ft.[CustomerId] = c.[Id]
		LEFT JOIN [Forums_Post] fp with (NOLOCK) ON fp.[CustomerId] = c.[Id]
	WHERE 1 = 1
		--no orders
		AND (o.Id is null)
		--no blog comments
		AND (bc.Id is null)
		--no news comments
		AND (nc.Id is null)
		--no product reviews
		AND (pr.Id is null)
		--no product reviews helpfulness
		AND (prh.Id is null)
		--no poll voting
		AND (pvr.Id is null)
		--no forum topics
		AND (ft.Id is null)
		--no forum topics
		AND (fp.Id is null)
		--no system accounts
		AND (c.IsSystemAccount = 0)
		--created from
		AND ((@CreatedFromUtc is null) OR (c.[CreatedOnUtc] > @CreatedFromUtc))
		--created to
		AND ((@CreatedToUtc is null) OR (c.[CreatedOnUtc] < @CreatedToUtc))
		--shopping cart items
		AND ((@OnlyWithoutShoppingCart = 0) OR (sci.Id is null))
	
	--delete guests
	DELETE [Customer]
	WHERE [Id] IN (SELECT [CustomerId] FROM #tmp_guests)
	
	--delete attributes
	DELETE [GenericAttribute]
	WHERE ([EntityId] IN (SELECT [CustomerId] FROM #tmp_guests))
	AND
	([KeyGroup] = N'Customer')
	
	--total records
	SELECT @TotalRecordsDeleted = COUNT(1) FROM #tmp_guests
	
	DROP TABLE #tmp_guests
END
GO

--new setting
IF NOT EXISTS (SELECT 1 FROM [Setting] WHERE [Name] = N'captchasettings.recaptchaapiurl')
BEGIN
    INSERT [Setting] ([Name], [Value], [StoreId])
    VALUES (N'captchasettings.recaptchaapiurl', N'https://www.google.com/recaptcha/', 0)
END
GO


--new setting
IF NOT EXISTS (SELECT 1 FROM [Setting] WHERE [Name] = N'seosettings.microdataenabled')
BEGIN
    INSERT [Setting] ([Name], [Value], [StoreId])
    VALUES (N'seosettings.microdataenabled', 'true', 0)
END
GO

--delete setting
IF EXISTS (SELECT 1 FROM [Setting] WHERE [Name] = N'securitysettings.enablexsrfprotectionforadminarea')
BEGIN
    DELETE FROM [Setting]
    WHERE [Name] = N'securitysettings.enablexsrfprotectionforadminarea'
END
GO

--delete setting
IF EXISTS (SELECT 1 FROM [Setting] WHERE [Name] = N'securitysettings.enablexsrfprotectionforpublicstore')
BEGIN
    DELETE FROM [Setting]
    WHERE [Name] = N'securitysettings.enablexsrfprotectionforpublicstore'
END
GO

--new column
IF NOT EXISTS (SELECT 1 FROM sys.columns WHERE object_id=object_id('[Order]') and NAME='RedeemedRewardPointsEntryId')
BEGIN
	ALTER TABLE [Order] ADD	RedeemedRewardPointsEntryId int NULL
END
GO

--new column
IF NOT EXISTS (SELECT 1 FROM sys.columns WHERE object_id=object_id('[Discount]') and NAME='AdminComment')
BEGIN
	ALTER TABLE [Discount] ADD 	AdminComment nvarchar(max) NULL
END
GO

IF NOT EXISTS (SELECT 1 FROM sys.columns WHERE object_id=object_id('[RewardPointsHistory]') and NAME='OrderId')
BEGIN
	ALTER TABLE [RewardPointsHistory] ADD OrderId int NULL
END
GO

--fluent migrator
IF NOT EXISTS (SELECT 1 FROM sys.objects WHERE object_id = object_id(N'[MigrationVersionInfo]') AND objectproperty(object_id, N'IsUserTable') = 1)
BEGIN
CREATE TABLE [MigrationVersionInfo](
	[AppliedOn] [datetime2](7) NOT NULL,
	[Description] [nvarchar](max) NULL,
	[Version] [bigint] NOT NULL
) ON [PRIMARY] TEXTIMAGE_ON [PRIMARY]

INSERT [MigrationVersionInfo] ([AppliedOn], [Description], [Version]) VALUES (CAST(N'2019-12-30T09:12:42.0000000' AS DateTime2), N'AddAffiliateAddressFK', 637097594562551771)
INSERT [MigrationVersionInfo] ([AppliedOn], [Description], [Version]) VALUES (CAST(N'2019-12-30T09:12:42.0000000' AS DateTime2), N'AddBlogCommentBlogPostFK', 637097605404497785)
INSERT [MigrationVersionInfo] ([AppliedOn], [Description], [Version]) VALUES (CAST(N'2019-12-30T09:12:42.0000000' AS DateTime2), N'AddBlogCommentCustomerFK', 637097605404497786)
INSERT [MigrationVersionInfo] ([AppliedOn], [Description], [Version]) VALUES (CAST(N'2019-12-30T09:12:42.0000000' AS DateTime2), N'AddBlogCommentStoreFK', 637097605404497787)
INSERT [MigrationVersionInfo] ([AppliedOn], [Description], [Version]) VALUES (CAST(N'2019-12-30T09:12:42.0000000' AS DateTime2), N'AddBlogPostLanguageFK', 637097607595956342)
INSERT [MigrationVersionInfo] ([AppliedOn], [Description], [Version]) VALUES (CAST(N'2019-12-30T09:12:42.0000000' AS DateTime2), N'AddBackInStockSubscriptionProductFK', 637097608748261630)
INSERT [MigrationVersionInfo] ([AppliedOn], [Description], [Version]) VALUES (CAST(N'2019-12-30T09:12:43.0000000' AS DateTime2), N'AddBackInStockSubscriptionCustomerFK', 637097608748261631)
INSERT [MigrationVersionInfo] ([AppliedOn], [Description], [Version]) VALUES (CAST(N'2019-12-30T09:12:43.0000000' AS DateTime2), N'AddPredefinedProductAttributeValueProductAttributeFK', 637097611590754490)
INSERT [MigrationVersionInfo] ([AppliedOn], [Description], [Version]) VALUES (CAST(N'2019-12-30T09:12:43.0000000' AS DateTime2), N'AddProductAttributeMappingProductFK', 637097615386806324)
INSERT [MigrationVersionInfo] ([AppliedOn], [Description], [Version]) VALUES (CAST(N'2019-12-30T09:12:43.0000000' AS DateTime2), N'AddProductAttributeMappingProductAttributeFK', 637097615386806325)
INSERT [MigrationVersionInfo] ([AppliedOn], [Description], [Version]) VALUES (CAST(N'2019-12-30T09:12:43.0000000' AS DateTime2), N'AddProductAttributeValueProductAttributeMappingFK', 637097616507544540)
INSERT [MigrationVersionInfo] ([AppliedOn], [Description], [Version]) VALUES (CAST(N'2019-12-30T09:12:43.0000000' AS DateTime2), N'AddProductCategoryCategoryFK', 637097618625689396)
INSERT [MigrationVersionInfo] ([AppliedOn], [Description], [Version]) VALUES (CAST(N'2019-12-30T09:12:43.0000000' AS DateTime2), N'AddProductCategoryProductFK', 637097618625689397)
INSERT [MigrationVersionInfo] ([AppliedOn], [Description], [Version]) VALUES (CAST(N'2019-12-30T09:12:43.0000000' AS DateTime2), N'AddProductManufacturerManufacturerFK', 637097620539067594)
INSERT [MigrationVersionInfo] ([AppliedOn], [Description], [Version]) VALUES (CAST(N'2019-12-30T09:12:43.0000000' AS DateTime2), N'AddProductManufacturerProductFK', 637097620539067595)
INSERT [MigrationVersionInfo] ([AppliedOn], [Description], [Version]) VALUES (CAST(N'2019-12-30T09:12:43.0000000' AS DateTime2), N'AddProductPictureProductPictureFK', 637097627662625749)
INSERT [MigrationVersionInfo] ([AppliedOn], [Description], [Version]) VALUES (CAST(N'2019-12-30T09:12:43.0000000' AS DateTime2), N'AddProductPictureProductProductFK', 637097627662625750)
INSERT [MigrationVersionInfo] ([AppliedOn], [Description], [Version]) VALUES (CAST(N'2019-12-30T09:12:43.0000000' AS DateTime2), N'AddAddProductProductTagProductFK', 637097631880193450)
INSERT [MigrationVersionInfo] ([AppliedOn], [Description], [Version]) VALUES (CAST(N'2019-12-30T09:12:43.0000000' AS DateTime2), N'AddAddProductProductTagProductTagFK', 637097631880193451)
INSERT [MigrationVersionInfo] ([AppliedOn], [Description], [Version]) VALUES (CAST(N'2019-12-30T09:12:44.0000000' AS DateTime2), N'AddProductReviewHelpfulnessProductReviewFK', 637097639558603530)
INSERT [MigrationVersionInfo] ([AppliedOn], [Description], [Version]) VALUES (CAST(N'2019-12-30T09:12:44.0000000' AS DateTime2), N'AddProductReviewProductFK', 637097639998948304)
INSERT [MigrationVersionInfo] ([AppliedOn], [Description], [Version]) VALUES (CAST(N'2019-12-30T09:12:44.0000000' AS DateTime2), N'AddProductReviewCustomerFK', 637097639998948305)
INSERT [MigrationVersionInfo] ([AppliedOn], [Description], [Version]) VALUES (CAST(N'2019-12-30T09:12:44.0000000' AS DateTime2), N'AddProductReviewStoreFK', 637097639998948306)
INSERT [MigrationVersionInfo] ([AppliedOn], [Description], [Version]) VALUES (CAST(N'2019-12-30T09:12:44.0000000' AS DateTime2), N'AddProductReviewReviewTypeMappingProductReviewFK', 637097643602513441)
INSERT [MigrationVersionInfo] ([AppliedOn], [Description], [Version]) VALUES (CAST(N'2019-12-30T09:12:44.0000000' AS DateTime2), N'AddProductReviewReviewTypeMappingReviewTypeFK', 637097643602513442)
INSERT [MigrationVersionInfo] ([AppliedOn], [Description], [Version]) VALUES (CAST(N'2019-12-30T09:12:44.0000000' AS DateTime2), N'AddProductSpecificationAttributeSpecificationAttributeOptionFK', 637097645462261985)
INSERT [MigrationVersionInfo] ([AppliedOn], [Description], [Version]) VALUES (CAST(N'2019-12-30T09:12:44.0000000' AS DateTime2), N'AddProductSpecificationAttributeProductFK', 637097645462261986)
INSERT [MigrationVersionInfo] ([AppliedOn], [Description], [Version]) VALUES (CAST(N'2019-12-30T09:12:44.0000000' AS DateTime2), N'AddProductWarehouseInventoryProductFK', 637097650980051780)
INSERT [MigrationVersionInfo] ([AppliedOn], [Description], [Version]) VALUES (CAST(N'2019-12-30T09:12:44.0000000' AS DateTime2), N'AddProductWarehouseInventoryWarehouseFK', 637097650980051781)
INSERT [MigrationVersionInfo] ([AppliedOn], [Description], [Version]) VALUES (CAST(N'2019-12-30T09:12:44.0000000' AS DateTime2), N'AddSpecificationAttributeOptionSpecificationAttributeFK', 637097653366619708)
INSERT [MigrationVersionInfo] ([AppliedOn], [Description], [Version]) VALUES (CAST(N'2019-12-30T09:12:44.0000000' AS DateTime2), N'AddStockQuantityHistoryProductFK', 637097656165419186)
INSERT [MigrationVersionInfo] ([AppliedOn], [Description], [Version]) VALUES (CAST(N'2019-12-30T09:12:44.0000000' AS DateTime2), N'AddStockQuantityHistoryWarehouseFK', 637097656165419187)
INSERT [MigrationVersionInfo] ([AppliedOn], [Description], [Version]) VALUES (CAST(N'2019-12-30T09:12:44.0000000' AS DateTime2), N'AddTierPriceProductFK', 637097657438051844)
INSERT [MigrationVersionInfo] ([AppliedOn], [Description], [Version]) VALUES (CAST(N'2019-12-30T09:12:44.0000000' AS DateTime2), N'AddTierPriceCustomerRoleFK', 637097657438051845)
INSERT [MigrationVersionInfo] ([AppliedOn], [Description], [Version]) VALUES (CAST(N'2019-12-30T09:12:44.0000000' AS DateTime2), N'AddAddressAttributeValueAddressAttributeValueFk', 637097693526459118)
INSERT [MigrationVersionInfo] ([AppliedOn], [Description], [Version]) VALUES (CAST(N'2019-12-30T09:12:44.0000000' AS DateTime2), N'AddAddressCountryFK', 637097696240659480)
INSERT [MigrationVersionInfo] ([AppliedOn], [Description], [Version]) VALUES (CAST(N'2019-12-30T09:12:44.0000000' AS DateTime2), N'AddAddressStateProvinceFK', 637097696240659481)
INSERT [MigrationVersionInfo] ([AppliedOn], [Description], [Version]) VALUES (CAST(N'2019-12-30T09:12:44.0000000' AS DateTime2), N'AddCustomerAddressCustomerFK', 637097698595245358)
INSERT [MigrationVersionInfo] ([AppliedOn], [Description], [Version]) VALUES (CAST(N'2019-12-30T09:12:45.0000000' AS DateTime2), N'AddCustomerAddressAddressFK', 637097698595245359)
INSERT [MigrationVersionInfo] ([AppliedOn], [Description], [Version]) VALUES (CAST(N'2019-12-30T09:12:45.0000000' AS DateTime2), N'AddCustomerAttributeValueCustomerAttributeFK', 637097701504308129)
INSERT [MigrationVersionInfo] ([AppliedOn], [Description], [Version]) VALUES (CAST(N'2019-12-30T09:12:45.0000000' AS DateTime2), N'AddCustomerCustomerRoleCustomerFK', 637097703237489896)
INSERT [MigrationVersionInfo] ([AppliedOn], [Description], [Version]) VALUES (CAST(N'2019-12-30T09:12:45.0000000' AS DateTime2), N'AddCustomerCustomerRoleCustomerRoleFK', 637097703237489897)
INSERT [MigrationVersionInfo] ([AppliedOn], [Description], [Version]) VALUES (CAST(N'2019-12-30T09:12:45.0000000' AS DateTime2), N'AddCustomerBillingAddressFK', 637097705651641381)
INSERT [MigrationVersionInfo] ([AppliedOn], [Description], [Version]) VALUES (CAST(N'2019-12-30T09:12:45.0000000' AS DateTime2), N'AddCustomerShippingAddressFK', 637097705651641382)
INSERT [MigrationVersionInfo] ([AppliedOn], [Description], [Version]) VALUES (CAST(N'2019-12-30T09:12:45.0000000' AS DateTime2), N'AddCustomerPasswordCustomerFK', 637097707461276491)
INSERT [MigrationVersionInfo] ([AppliedOn], [Description], [Version]) VALUES (CAST(N'2019-12-30T09:12:45.0000000' AS DateTime2), N'AddExternalAuthenticationRecordCustomerFK', 637097708449096139)
INSERT [MigrationVersionInfo] ([AppliedOn], [Description], [Version]) VALUES (CAST(N'2019-12-30T09:12:45.0000000' AS DateTime2), N'AddRewardPointsHistoryCustomerFK', 637097709252342366)
INSERT [MigrationVersionInfo] ([AppliedOn], [Description], [Version]) VALUES (CAST(N'2019-12-30T09:12:45.0000000' AS DateTime2), N'AddRewardPointsHistoryOrderFK', 637097709252342367)
INSERT [MigrationVersionInfo] ([AppliedOn], [Description], [Version]) VALUES (CAST(N'2019-12-30T09:12:45.0000000' AS DateTime2), N'AddStateProvinceCountryFK', 637097713433797964)
INSERT [MigrationVersionInfo] ([AppliedOn], [Description], [Version]) VALUES (CAST(N'2019-12-30T09:12:45.0000000' AS DateTime2), N'AddDiscountCategoryDiscountFK', 637097771695936887)
INSERT [MigrationVersionInfo] ([AppliedOn], [Description], [Version]) VALUES (CAST(N'2019-12-30T09:12:45.0000000' AS DateTime2), N'AddDiscountCategoryCategoryFK', 637097771695936888)
INSERT [MigrationVersionInfo] ([AppliedOn], [Description], [Version]) VALUES (CAST(N'2019-12-30T09:12:45.0000000' AS DateTime2), N'AddDiscountManufacturerDiscountFK', 637097774149883528)
INSERT [MigrationVersionInfo] ([AppliedOn], [Description], [Version]) VALUES (CAST(N'2019-12-30T09:12:45.0000000' AS DateTime2), N'AddDiscountManufacturerManufacturerFK', 637097774149883529)
INSERT [MigrationVersionInfo] ([AppliedOn], [Description], [Version]) VALUES (CAST(N'2019-12-30T09:12:45.0000000' AS DateTime2), N'AddDiscountProductDiscountFK', 637097778951975256)
INSERT [MigrationVersionInfo] ([AppliedOn], [Description], [Version]) VALUES (CAST(N'2019-12-30T09:12:45.0000000' AS DateTime2), N'AddDiscountProductProductFK', 637097778951975257)
INSERT [MigrationVersionInfo] ([AppliedOn], [Description], [Version]) VALUES (CAST(N'2019-12-30T09:12:45.0000000' AS DateTime2), N'AddDiscountUsageHistoryDiscountFK', 637097780041180783)
INSERT [MigrationVersionInfo] ([AppliedOn], [Description], [Version]) VALUES (CAST(N'2019-12-30T09:12:45.0000000' AS DateTime2), N'AddDiscountUsageHistoryOrderFK', 637097780041180784)
INSERT [MigrationVersionInfo] ([AppliedOn], [Description], [Version]) VALUES (CAST(N'2019-12-30T09:12:45.0000000' AS DateTime2), N'AddForumForumGroupFK', 637097783627313370)
INSERT [MigrationVersionInfo] ([AppliedOn], [Description], [Version]) VALUES (CAST(N'2019-12-30T09:12:45.0000000' AS DateTime2), N'AddForumPostForumTopicFK', 637097784463004325)
INSERT [MigrationVersionInfo] ([AppliedOn], [Description], [Version]) VALUES (CAST(N'2019-12-30T09:12:45.0000000' AS DateTime2), N'AddForumPostCustomerFK', 637097784463004326)
INSERT [MigrationVersionInfo] ([AppliedOn], [Description], [Version]) VALUES (CAST(N'2019-12-30T09:12:45.0000000' AS DateTime2), N'AddForumPostVoteForumPostFK', 637097787633262801)
INSERT [MigrationVersionInfo] ([AppliedOn], [Description], [Version]) VALUES (CAST(N'2019-12-30T09:12:45.0000000' AS DateTime2), N'AddForumSubscriptionCustomerFK', 637097788387699848)
INSERT [MigrationVersionInfo] ([AppliedOn], [Description], [Version]) VALUES (CAST(N'2019-12-30T09:12:45.0000000' AS DateTime2), N'AddForumTopicForumFK', 637097789101910240)
INSERT [MigrationVersionInfo] ([AppliedOn], [Description], [Version]) VALUES (CAST(N'2019-12-30T09:12:45.0000000' AS DateTime2), N'AddForumTopicCustomerFK', 637097789101910241)
INSERT [MigrationVersionInfo] ([AppliedOn], [Description], [Version]) VALUES (CAST(N'2019-12-30T09:12:46.0000000' AS DateTime2), N'AddPrivateMessageFromCustomerFK', 637097790373669695)
INSERT [MigrationVersionInfo] ([AppliedOn], [Description], [Version]) VALUES (CAST(N'2019-12-30T09:12:46.0000000' AS DateTime2), N'AddPrivateMessageToCustomerFK', 637097790373669696)
INSERT [MigrationVersionInfo] ([AppliedOn], [Description], [Version]) VALUES (CAST(N'2019-12-30T09:12:46.0000000' AS DateTime2), N'AddLocaleStringResourceLanguageFK', 637097792951964555)
INSERT [MigrationVersionInfo] ([AppliedOn], [Description], [Version]) VALUES (CAST(N'2019-12-30T09:12:46.0000000' AS DateTime2), N'AddLocalizedPropertyLanguageFK', 637097793590515436)
INSERT [MigrationVersionInfo] ([AppliedOn], [Description], [Version]) VALUES (CAST(N'2019-12-30T09:12:46.0000000' AS DateTime2), N'AddActivityLogActivityLogTypeFK', 637097794508380329)
INSERT [MigrationVersionInfo] ([AppliedOn], [Description], [Version]) VALUES (CAST(N'2019-12-30T09:12:46.0000000' AS DateTime2), N'AddActivityLogCustomerFK', 637097794508380330)
INSERT [MigrationVersionInfo] ([AppliedOn], [Description], [Version]) VALUES (CAST(N'2019-12-30T09:12:46.0000000' AS DateTime2), N'AddLogCustomerFK', 637097795893561926)
INSERT [MigrationVersionInfo] ([AppliedOn], [Description], [Version]) VALUES (CAST(N'2019-12-30T09:12:46.0000000' AS DateTime2), N'AddPictureBinaryPictureFK', 637097796695631609)
INSERT [MigrationVersionInfo] ([AppliedOn], [Description], [Version]) VALUES (CAST(N'2019-12-30T09:12:46.0000000' AS DateTime2), N'AddQueuedEmailEmailAccountFK', 637097797031655781)
INSERT [MigrationVersionInfo] ([AppliedOn], [Description], [Version]) VALUES (CAST(N'2019-12-30T09:12:46.0000000' AS DateTime2), N'AddNewsCommentNewsItemFK', 637097798362530772)
INSERT [MigrationVersionInfo] ([AppliedOn], [Description], [Version]) VALUES (CAST(N'2019-12-30T09:12:46.0000000' AS DateTime2), N'AddNewsCommentCustomerFK', 637097798362530773)
INSERT [MigrationVersionInfo] ([AppliedOn], [Description], [Version]) VALUES (CAST(N'2019-12-30T09:12:46.0000000' AS DateTime2), N'AddNewsCommentStoreFK', 637097798362530774)
INSERT [MigrationVersionInfo] ([AppliedOn], [Description], [Version]) VALUES (CAST(N'2019-12-30T09:12:46.0000000' AS DateTime2), N'AddNewsItemLanguageFK', 637097800094361423)
INSERT [MigrationVersionInfo] ([AppliedOn], [Description], [Version]) VALUES (CAST(N'2019-12-30T09:12:46.0000000' AS DateTime2), N'AddCheckoutAttributeValueCheckoutAttributeFK', 637097801078553212)
INSERT [MigrationVersionInfo] ([AppliedOn], [Description], [Version]) VALUES (CAST(N'2019-12-30T09:12:46.0000000' AS DateTime2), N'AddGiftCardOrderItemFK', 637097802922130581)
INSERT [MigrationVersionInfo] ([AppliedOn], [Description], [Version]) VALUES (CAST(N'2019-12-30T09:12:46.0000000' AS DateTime2), N'AddGiftCardUsageHistoryGiftCardFK', 637097803156452475)
INSERT [MigrationVersionInfo] ([AppliedOn], [Description], [Version]) VALUES (CAST(N'2019-12-30T09:12:46.0000000' AS DateTime2), N'AddGiftCardUsageHistoryOrderFK', 637097803156452476)
INSERT [MigrationVersionInfo] ([AppliedOn], [Description], [Version]) VALUES (CAST(N'2019-12-30T09:12:46.0000000' AS DateTime2), N'AddOrderItemOrderFK', 637097804609436788)
INSERT [MigrationVersionInfo] ([AppliedOn], [Description], [Version]) VALUES (CAST(N'2019-12-30T09:12:46.0000000' AS DateTime2), N'AddOrderItemProductFK', 637097804609436789)
INSERT [MigrationVersionInfo] ([AppliedOn], [Description], [Version]) VALUES (CAST(N'2019-12-30T09:12:47.0000000' AS DateTime2), N'AddOrderCustomerFK', 637097805896028942)
INSERT [MigrationVersionInfo] ([AppliedOn], [Description], [Version]) VALUES (CAST(N'2019-12-30T09:12:47.0000000' AS DateTime2), N'AddOrderBillingAddressFK', 637097805896028943)
INSERT [MigrationVersionInfo] ([AppliedOn], [Description], [Version]) VALUES (CAST(N'2019-12-30T09:12:47.0000000' AS DateTime2), N'AddOrderShippingAddressFK', 637097805896028944)
INSERT [MigrationVersionInfo] ([AppliedOn], [Description], [Version]) VALUES (CAST(N'2019-12-30T09:12:47.0000000' AS DateTime2), N'AddOrderPickupAddressFK', 637097805896028945)
INSERT [MigrationVersionInfo] ([AppliedOn], [Description], [Version]) VALUES (CAST(N'2019-12-30T09:12:47.0000000' AS DateTime2), N'AddOrderNoteOrderFK', 637097808997123308)
INSERT [MigrationVersionInfo] ([AppliedOn], [Description], [Version]) VALUES (CAST(N'2019-12-30T09:12:47.0000000' AS DateTime2), N'AddRecurringPaymentHistoryRecurringPaymentFK', 637097810210887644)
INSERT [MigrationVersionInfo] ([AppliedOn], [Description], [Version]) VALUES (CAST(N'2019-12-30T09:12:47.0000000' AS DateTime2), N'AddRecurringPaymentOrderFK', 637097811410960207)
INSERT [MigrationVersionInfo] ([AppliedOn], [Description], [Version]) VALUES (CAST(N'2019-12-30T09:12:47.0000000' AS DateTime2), N'AddReturnRequestCustomerFK', 637097812291248082)
INSERT [MigrationVersionInfo] ([AppliedOn], [Description], [Version]) VALUES (CAST(N'2019-12-30T09:12:47.0000000' AS DateTime2), N'AddShoppingCartItemCustomerFK', 637097813093371767)
INSERT [MigrationVersionInfo] ([AppliedOn], [Description], [Version]) VALUES (CAST(N'2019-12-30T09:12:47.0000000' AS DateTime2), N'AddShoppingCartItemProductFK', 637097813093371768)
INSERT [MigrationVersionInfo] ([AppliedOn], [Description], [Version]) VALUES (CAST(N'2019-12-30T09:12:47.0000000' AS DateTime2), N'AddPollAnswerPollFK', 637097815487520229)
INSERT [MigrationVersionInfo] ([AppliedOn], [Description], [Version]) VALUES (CAST(N'2019-12-30T09:12:47.0000000' AS DateTime2), N'AddPollLanguageFK', 637097816025962851)
INSERT [MigrationVersionInfo] ([AppliedOn], [Description], [Version]) VALUES (CAST(N'2019-12-30T09:12:47.0000000' AS DateTime2), N'AddPollVotingRecordPollAnswerFK', 637097817036693383)
INSERT [MigrationVersionInfo] ([AppliedOn], [Description], [Version]) VALUES (CAST(N'2019-12-30T09:12:47.0000000' AS DateTime2), N'AddPollVotingRecordCustomerFK', 637097817036693384)
INSERT [MigrationVersionInfo] ([AppliedOn], [Description], [Version]) VALUES (CAST(N'2019-12-30T09:12:47.0000000' AS DateTime2), N'AddAclRecordCustomerRoleFK', 637097818436073081)
INSERT [MigrationVersionInfo] ([AppliedOn], [Description], [Version]) VALUES (CAST(N'2019-12-30T09:12:47.0000000' AS DateTime2), N'AddPermissionRecordCustomerRoleCustomerRoleFK', 637097819107801301)
INSERT [MigrationVersionInfo] ([AppliedOn], [Description], [Version]) VALUES (CAST(N'2019-12-30T09:12:47.0000000' AS DateTime2), N'AddPermissionRecordCustomerRolePermissionRecordFK', 637097819107801302)
INSERT [MigrationVersionInfo] ([AppliedOn], [Description], [Version]) VALUES (CAST(N'2019-12-30T09:12:47.0000000' AS DateTime2), N'AddShipmentItemShipmentFK', 637097820921984734)
INSERT [MigrationVersionInfo] ([AppliedOn], [Description], [Version]) VALUES (CAST(N'2019-12-30T09:12:47.0000000' AS DateTime2), N'AddShipmentOrderFK', 637097821681126845)
INSERT [MigrationVersionInfo] ([AppliedOn], [Description], [Version]) VALUES (CAST(N'2019-12-30T09:12:47.0000000' AS DateTime2), N'AddShippingMethodCountryCountryFK', 637097822410528356)
INSERT [MigrationVersionInfo] ([AppliedOn], [Description], [Version]) VALUES (CAST(N'2019-12-30T09:12:47.0000000' AS DateTime2), N'AddShippingMethodCountryShippingMethodFK', 637097822410528357)
INSERT [MigrationVersionInfo] ([AppliedOn], [Description], [Version]) VALUES (CAST(N'2019-12-30T09:12:47.0000000' AS DateTime2), N'AddStoreMappingStoreFK', 637097823639005655)
INSERT [MigrationVersionInfo] ([AppliedOn], [Description], [Version]) VALUES (CAST(N'2019-12-30T09:12:47.0000000' AS DateTime2), N'AddVendorAttributeValueVendorAttributeFK', 637097824346411077)
INSERT [MigrationVersionInfo] ([AppliedOn], [Description], [Version]) VALUES (CAST(N'2019-12-30T09:12:47.0000000' AS DateTime2), N'AddVendorNoteVendorFK', 637097824991868645)
INSERT [MigrationVersionInfo] ([AppliedOn], [Description], [Version]) VALUES (CAST(N'2019-12-30T09:12:47.0000000' AS DateTime2), N'AddDiscountRequirementDiscountFK', 637118390520043560)
INSERT [MigrationVersionInfo] ([AppliedOn], [Description], [Version]) VALUES (CAST(N'2019-12-30T09:12:47.0000000' AS DateTime2), N'AddDiscountRequirementDiscountRequirementFK', 637118390520043561)
INSERT [MigrationVersionInfo] ([AppliedOn], [Description], [Version]) VALUES (CAST(N'2019-12-30T09:12:47.0000000' AS DateTime2), N'AddOrderRewardPointsHistoryFK', 637121109617140897)
INSERT [MigrationVersionInfo] ([AppliedOn], [Description], [Version]) VALUES (CAST(N'2019-12-30T09:12:47.0000000' AS DateTime2), N'AddProductAttributeCombinationProductFk', 637121110600830411)
INSERT [MigrationVersionInfo] ([AppliedOn], [Description], [Version]) VALUES (CAST(N'2019-12-30T09:12:47.0000000' AS DateTime2), N'AddLocaleStringResourceIX', 637123449689037677)
INSERT [MigrationVersionInfo] ([AppliedOn], [Description], [Version]) VALUES (CAST(N'2019-12-30T09:12:47.0000000' AS DateTime2), N'AddProductPriceDatesEtcIX', 637123449689037678)
INSERT [MigrationVersionInfo] ([AppliedOn], [Description], [Version]) VALUES (CAST(N'2019-12-30T09:12:47.0000000' AS DateTime2), N'AddCountryDisplayOrderIX', 637123449689037679)
INSERT [MigrationVersionInfo] ([AppliedOn], [Description], [Version]) VALUES (CAST(N'2019-12-30T09:12:47.0000000' AS DateTime2), N'AddLogCreatedOnUtcIX', 637123449689037680)
INSERT [MigrationVersionInfo] ([AppliedOn], [Description], [Version]) VALUES (CAST(N'2019-12-30T09:12:47.0000000' AS DateTime2), N'AddCustomerEmailIX', 637123449689037681)
INSERT [MigrationVersionInfo] ([AppliedOn], [Description], [Version]) VALUES (CAST(N'2019-12-30T09:12:47.0000000' AS DateTime2), N'AddCustomerUsernameIX', 637123449689037682)
INSERT [MigrationVersionInfo] ([AppliedOn], [Description], [Version]) VALUES (CAST(N'2019-12-30T09:12:48.0000000' AS DateTime2), N'AddCustomerCustomerGuidIX', 637123449689037683)
INSERT [MigrationVersionInfo] ([AppliedOn], [Description], [Version]) VALUES (CAST(N'2019-12-30T09:12:48.0000000' AS DateTime2), N'AddCustomerSystemNameIX', 637123449689037684)
INSERT [MigrationVersionInfo] ([AppliedOn], [Description], [Version]) VALUES (CAST(N'2019-12-30T09:12:48.0000000' AS DateTime2), N'AddCustomerCreatedOnUtcIX', 637123449689037685)
INSERT [MigrationVersionInfo] ([AppliedOn], [Description], [Version]) VALUES (CAST(N'2019-12-30T09:12:48.0000000' AS DateTime2), N'AddGenericAttributeEntityIdKeyGroupIX', 637123449689037686)
INSERT [MigrationVersionInfo] ([AppliedOn], [Description], [Version]) VALUES (CAST(N'2019-12-30T09:12:48.0000000' AS DateTime2), N'AddQueuedEmailCreatedOnUtcIX', 637123449689037687)
INSERT [MigrationVersionInfo] ([AppliedOn], [Description], [Version]) VALUES (CAST(N'2019-12-30T09:12:48.0000000' AS DateTime2), N'AddOrderCreatedOnUtcIX', 637123449689037688)
INSERT [MigrationVersionInfo] ([AppliedOn], [Description], [Version]) VALUES (CAST(N'2019-12-30T09:12:48.0000000' AS DateTime2), N'AddLanguageDisplayOrderIX', 637123449689037689)
INSERT [MigrationVersionInfo] ([AppliedOn], [Description], [Version]) VALUES (CAST(N'2019-12-30T09:12:48.0000000' AS DateTime2), N'AddNewsletterSubscriptionEmailStoreIdIX', 637123449689037690)
INSERT [MigrationVersionInfo] ([AppliedOn], [Description], [Version]) VALUES (CAST(N'2019-12-30T09:12:48.0000000' AS DateTime2), N'AddShoppingCartItemShoppingCartTypeIdCustomerIdIX', 637123449689037691)
INSERT [MigrationVersionInfo] ([AppliedOn], [Description], [Version]) VALUES (CAST(N'2019-12-30T09:12:48.0000000' AS DateTime2), N'AddRelatedProductProductId1IX', 637123449689037692)
INSERT [MigrationVersionInfo] ([AppliedOn], [Description], [Version]) VALUES (CAST(N'2019-12-30T09:12:48.0000000' AS DateTime2), N'AddProductAttributeValueProductAttributeMappingIdDisplayOrderIX', 637123449689037693)
INSERT [MigrationVersionInfo] ([AppliedOn], [Description], [Version]) VALUES (CAST(N'2019-12-30T09:12:48.0000000' AS DateTime2), N'AddProductProductAttributeMappingProductIdDisplayOrderIX', 637123449689037694)
INSERT [MigrationVersionInfo] ([AppliedOn], [Description], [Version]) VALUES (CAST(N'2019-12-30T09:12:48.0000000' AS DateTime2), N'AddManufacturerDisplayOrderIX', 637123449689037695)
INSERT [MigrationVersionInfo] ([AppliedOn], [Description], [Version]) VALUES (CAST(N'2019-12-30T09:12:48.0000000' AS DateTime2), N'AddCategoryDisplayOrderIX', 637123449689037696)
INSERT [MigrationVersionInfo] ([AppliedOn], [Description], [Version]) VALUES (CAST(N'2019-12-30T09:12:48.0000000' AS DateTime2), N'AddCategoryParentCategoryIdIX', 637123449689037697)
INSERT [MigrationVersionInfo] ([AppliedOn], [Description], [Version]) VALUES (CAST(N'2019-12-30T09:12:48.0000000' AS DateTime2), N'AddForumsGroupDisplayOrderIX', 637123449689037698)
INSERT [MigrationVersionInfo] ([AppliedOn], [Description], [Version]) VALUES (CAST(N'2019-12-30T09:12:48.0000000' AS DateTime2), N'AddForumsForumDisplayOrderIX', 637123449689037699)
INSERT [MigrationVersionInfo] ([AppliedOn], [Description], [Version]) VALUES (CAST(N'2019-12-30T09:12:48.0000000' AS DateTime2), N'AddForumsSubscriptionForumIdIX', 637123449689037700)
INSERT [MigrationVersionInfo] ([AppliedOn], [Description], [Version]) VALUES (CAST(N'2019-12-30T09:12:48.0000000' AS DateTime2), N'AddForumsSubscriptionTopicIdIX', 637123449689037701)
INSERT [MigrationVersionInfo] ([AppliedOn], [Description], [Version]) VALUES (CAST(N'2019-12-30T09:12:48.0000000' AS DateTime2), N'AddProductDeletedPublishedIX', 637123449689037702)
INSERT [MigrationVersionInfo] ([AppliedOn], [Description], [Version]) VALUES (CAST(N'2019-12-30T09:12:48.0000000' AS DateTime2), N'AddProductPublishedIX', 637123449689037703)
INSERT [MigrationVersionInfo] ([AppliedOn], [Description], [Version]) VALUES (CAST(N'2019-12-30T09:12:48.0000000' AS DateTime2), N'AddProductShowOnHomepageIX', 637123449689037704)
INSERT [MigrationVersionInfo] ([AppliedOn], [Description], [Version]) VALUES (CAST(N'2019-12-30T09:12:48.0000000' AS DateTime2), N'AddProductParentGroupedProductIdIX', 637123449689037705)
INSERT [MigrationVersionInfo] ([AppliedOn], [Description], [Version]) VALUES (CAST(N'2019-12-30T09:12:48.0000000' AS DateTime2), N'AddProductVisibleIndividuallyIX', 637123449689037706)
INSERT [MigrationVersionInfo] ([AppliedOn], [Description], [Version]) VALUES (CAST(N'2019-12-30T09:12:48.0000000' AS DateTime2), N'AddPCMProductCategoryIX', 637123449689037707)
INSERT [MigrationVersionInfo] ([AppliedOn], [Description], [Version]) VALUES (CAST(N'2019-12-30T09:12:48.0000000' AS DateTime2), N'AddCurrencyDisplayOrderIX', 637123449689037708)
INSERT [MigrationVersionInfo] ([AppliedOn], [Description], [Version]) VALUES (CAST(N'2019-12-30T09:12:48.0000000' AS DateTime2), N'AddProductTagNameIX', 637123521091647925)
INSERT [MigrationVersionInfo] ([AppliedOn], [Description], [Version]) VALUES (CAST(N'2019-12-30T09:12:48.0000000' AS DateTime2), N'AddActivityLogCreatedOnUtcIX', 637123521091647926)
INSERT [MigrationVersionInfo] ([AppliedOn], [Description], [Version]) VALUES (CAST(N'2019-12-30T09:12:48.0000000' AS DateTime2), N'AddUrlRecordSlugIX', 637123521091647927)
INSERT [MigrationVersionInfo] ([AppliedOn], [Description], [Version]) VALUES (CAST(N'2019-12-30T09:12:48.0000000' AS DateTime2), N'AddUrlRecordCustom1IX', 637123521091647928)
INSERT [MigrationVersionInfo] ([AppliedOn], [Description], [Version]) VALUES (CAST(N'2019-12-30T09:12:48.0000000' AS DateTime2), N'AddAclRecordEntityIdEntityNameIX', 637123521091647929)
INSERT [MigrationVersionInfo] ([AppliedOn], [Description], [Version]) VALUES (CAST(N'2019-12-30T09:12:48.0000000' AS DateTime2), N'AddStoreMappingEntityIdEntityNameIX', 637123521091647930)
INSERT [MigrationVersionInfo] ([AppliedOn], [Description], [Version]) VALUES (CAST(N'2019-12-30T09:12:48.0000000' AS DateTime2), N'AddCategoryLimitedToStoresIX', 637123521091647931)
INSERT [MigrationVersionInfo] ([AppliedOn], [Description], [Version]) VALUES (CAST(N'2019-12-30T09:12:48.0000000' AS DateTime2), N'AddManufacturerLimitedToStoresIX', 637123521091647932)
INSERT [MigrationVersionInfo] ([AppliedOn], [Description], [Version]) VALUES (CAST(N'2019-12-30T09:12:48.0000000' AS DateTime2), N'AddProductLimitedToStoresIX', 637123521091647933)
INSERT [MigrationVersionInfo] ([AppliedOn], [Description], [Version]) VALUES (CAST(N'2019-12-30T09:12:48.0000000' AS DateTime2), N'AddCategorSubjectToAclIX', 637123521091647934)
INSERT [MigrationVersionInfo] ([AppliedOn], [Description], [Version]) VALUES (CAST(N'2019-12-30T09:12:48.0000000' AS DateTime2), N'AddManufacturerSubjectToAclIX', 637123521091647935)
INSERT [MigrationVersionInfo] ([AppliedOn], [Description], [Version]) VALUES (CAST(N'2019-12-30T09:12:48.0000000' AS DateTime2), N'AddProductSubjectToAclIX', 637123521091647936)
INSERT [MigrationVersionInfo] ([AppliedOn], [Description], [Version]) VALUES (CAST(N'2019-12-30T09:12:48.0000000' AS DateTime2), N'AddProductCategoryMappingIsFeaturedProductIX', 637123521091647937)
INSERT [MigrationVersionInfo] ([AppliedOn], [Description], [Version]) VALUES (CAST(N'2019-12-30T09:12:48.0000000' AS DateTime2), N'AddProductManufacturerMappingIsFeaturedProductIX', 637123521091647938)
INSERT [MigrationVersionInfo] ([AppliedOn], [Description], [Version]) VALUES (CAST(N'2019-12-30T09:12:48.0000000' AS DateTime2), N'AddCustomerCustomerRoleMappingCustomerIdIX', 637123521091647939)
INSERT [MigrationVersionInfo] ([AppliedOn], [Description], [Version]) VALUES (CAST(N'2019-12-30T09:12:48.0000000' AS DateTime2), N'AddProductDeleteIdIX', 637123521091647940)
INSERT [MigrationVersionInfo] ([AppliedOn], [Description], [Version]) VALUES (CAST(N'2019-12-30T09:12:48.0000000' AS DateTime2), N'AddGetLowStockProductsIX', 637123521091647941)
INSERT [MigrationVersionInfo] ([AppliedOn], [Description], [Version]) VALUES (CAST(N'2019-12-30T09:12:48.0000000' AS DateTime2), N'AddPMMProductManufacturerIX', 637123521091647942)
INSERT [MigrationVersionInfo] ([AppliedOn], [Description], [Version]) VALUES (CAST(N'2019-12-30T09:12:48.0000000' AS DateTime2), N'AddPCMProductIdExtendedIX', 637123537559280389)
INSERT [MigrationVersionInfo] ([AppliedOn], [Description], [Version]) VALUES (CAST(N'2019-12-30T09:12:48.0000000' AS DateTime2), N'AddPMMProductIdExtendedIX', 637123537559280390)
INSERT [MigrationVersionInfo] ([AppliedOn], [Description], [Version]) VALUES (CAST(N'2019-12-30T09:12:48.0000000' AS DateTime2), N'AddPSAMAllowFilteringIX', 637123537559280391)
INSERT [MigrationVersionInfo] ([AppliedOn], [Description], [Version]) VALUES (CAST(N'2019-12-30T09:12:48.0000000' AS DateTime2), N'AddPSAMSpecificationAttributeOptionIdAllowFilteringIX', 637123537559280392)
INSERT [MigrationVersionInfo] ([AppliedOn], [Description], [Version]) VALUES (CAST(N'2019-12-30T09:12:48.0000000' AS DateTime2), N'AddQueuedEmailSentOnUtcDontSendBeforeDateUtcExtendedIX', 637123537559280393)
INSERT [MigrationVersionInfo] ([AppliedOn], [Description], [Version]) VALUES (CAST(N'2019-12-30T09:12:48.0000000' AS DateTime2), N'AddProductVisibleIndividuallyPublishedDeletedExtendedIX', 637123537559280394)
INSERT [MigrationVersionInfo] ([AppliedOn], [Description], [Version]) VALUES (CAST(N'2019-12-30T09:12:48.0000000' AS DateTime2), N'AddCategoryDeletedExtendedIX', 637123537559280395)
END
GO

-- update the "ProductLoadAllPaged" stored procedure
ALTER PROCEDURE [ProductLoadAllPaged]
(
	@CategoryIds		nvarchar(MAX) = null,	--a list of category IDs (comma-separated list). e.g. 1,2,3
	@ManufacturerId		int = 0,
	@StoreId			int = 0,
	@VendorId			int = 0,
	@WarehouseId		int = 0,
	@ProductTypeId		int = null, --product type identifier, null - load all products
	@VisibleIndividuallyOnly bit = 0, 	--0 - load all products , 1 - "visible indivially" only
	@MarkedAsNewOnly	bit = 0, 	--0 - load all products , 1 - "marked as new" only
	@ProductTagId		int = 0,
	@FeaturedProducts	bit = null,	--0 featured only , 1 not featured only, null - load all products
	@PriceMin			decimal(18, 4) = null,
	@PriceMax			decimal(18, 4) = null,
	@Keywords			nvarchar(4000) = null,
	@SearchDescriptions bit = 0, --a value indicating whether to search by a specified "keyword" in product descriptions
	@SearchManufacturerPartNumber bit = 0, -- a value indicating whether to search by a specified "keyword" in manufacturer part number
	@SearchSku			bit = 0, --a value indicating whether to search by a specified "keyword" in product SKU
	@SearchProductTags  bit = 0, --a value indicating whether to search by a specified "keyword" in product tags
	@UseFullTextSearch  bit = 0,
	@FullTextMode		int = 0, --0 - using CONTAINS with <prefix_term>, 5 - using CONTAINS and OR with <prefix_term>, 10 - using CONTAINS and AND with <prefix_term>
	@FilteredSpecs		nvarchar(MAX) = null,	--filter by specification attribute options (comma-separated list of IDs). e.g. 14,15,16
	@LanguageId			int = 0,
	@OrderBy			int = 0, --0 - position, 5 - Name: A to Z, 6 - Name: Z to A, 10 - Price: Low to High, 11 - Price: High to Low, 15 - creation date
	@AllowedCustomerRoleIds	nvarchar(MAX) = null,	--a list of customer role IDs (comma-separated list) for which a product should be shown (if a subject to ACL)
	@PageIndex			int = 0, 
	@PageSize			int = 2147483644,
	@ShowHidden			bit = 0,
	@OverridePublished	bit = null, --null - process "Published" property according to "showHidden" parameter, true - load only "Published" products, false - load only "Unpublished" products
	@LoadFilterableSpecificationAttributeOptionIds bit = 0, --a value indicating whether we should load the specification attribute option identifiers applied to loaded products (all pages)
	@FilterableSpecificationAttributeOptionIds nvarchar(MAX) = null OUTPUT, --the specification attribute option identifiers applied to loaded products (all pages). returned as a comma separated list of identifiers
	@TotalRecords		int = null OUTPUT
)
AS
BEGIN
	
	/* Products that filtered by keywords */
	CREATE TABLE #KeywordProducts
	(
		[ProductId] int NOT NULL
	)

	DECLARE
		@SearchKeywords bit,
		@OriginalKeywords nvarchar(4000),
		@sql nvarchar(max),
		@sql_orderby nvarchar(max)

	SET NOCOUNT ON
	
	--filter by keywords
	SET @Keywords = isnull(@Keywords, '')
	SET @Keywords = rtrim(ltrim(@Keywords))
	SET @OriginalKeywords = @Keywords
	IF ISNULL(@Keywords, '') != ''
	BEGIN
		SET @SearchKeywords = 1
		
		IF @UseFullTextSearch = 1
		BEGIN
			--remove wrong chars (' ")
			SET @Keywords = REPLACE(@Keywords, '''', '')
			SET @Keywords = REPLACE(@Keywords, '"', '')
			
			--full-text search
			IF @FullTextMode = 0 
			BEGIN
				--0 - using CONTAINS with <prefix_term>
				SET @Keywords = ' "' + @Keywords + '*" '
			END
			ELSE
			BEGIN
				--5 - using CONTAINS and OR with <prefix_term>
				--10 - using CONTAINS and AND with <prefix_term>

				--clean multiple spaces
				WHILE CHARINDEX('  ', @Keywords) > 0 
					SET @Keywords = REPLACE(@Keywords, '  ', ' ')

				DECLARE @concat_term nvarchar(100)				
				IF @FullTextMode = 5 --5 - using CONTAINS and OR with <prefix_term>
				BEGIN
					SET @concat_term = 'OR'
				END 
				IF @FullTextMode = 10 --10 - using CONTAINS and AND with <prefix_term>
				BEGIN
					SET @concat_term = 'AND'
				END

				--now let's build search string
				declare @fulltext_keywords nvarchar(4000)
				set @fulltext_keywords = N''
				declare @index int		
		
				set @index = CHARINDEX(' ', @Keywords, 0)

				-- if index = 0, then only one field was passed
				IF(@index = 0)
					set @fulltext_keywords = ' "' + @Keywords + '*" '
				ELSE
				BEGIN		
					DECLARE @first BIT
					SET  @first = 1			
					WHILE @index > 0
					BEGIN
						IF (@first = 0)
							SET @fulltext_keywords = @fulltext_keywords + ' ' + @concat_term + ' '
						ELSE
							SET @first = 0

						SET @fulltext_keywords = @fulltext_keywords + '"' + SUBSTRING(@Keywords, 1, @index - 1) + '*"'					
						SET @Keywords = SUBSTRING(@Keywords, @index + 1, LEN(@Keywords) - @index)						
						SET @index = CHARINDEX(' ', @Keywords, 0)
					end
					
					-- add the last field
					IF LEN(@fulltext_keywords) > 0
						SET @fulltext_keywords = @fulltext_keywords + ' ' + @concat_term + ' ' + '"' + SUBSTRING(@Keywords, 1, LEN(@Keywords)) + '*"'	
				END
				SET @Keywords = @fulltext_keywords
			END
		END
		ELSE
		BEGIN
			--usual search by PATINDEX
			SET @Keywords = '%' + @Keywords + '%'
		END
		--PRINT @Keywords

		--product name
		SET @sql = '
		INSERT INTO #KeywordProducts ([ProductId])
		SELECT p.Id
		FROM Product p with (NOLOCK)
		WHERE '
		IF @UseFullTextSearch = 1
			SET @sql = @sql + 'CONTAINS(p.[Name], @Keywords) '
		ELSE
			SET @sql = @sql + 'PATINDEX(@Keywords, p.[Name]) > 0 '

		IF @SearchDescriptions = 1
		BEGIN
			--product short description
			IF @UseFullTextSearch = 1
			BEGIN
				SET @sql = @sql + 'OR CONTAINS(p.[ShortDescription], @Keywords) '
				SET @sql = @sql + 'OR CONTAINS(p.[FullDescription], @Keywords) '
			END
			ELSE
			BEGIN
				SET @sql = @sql + 'OR PATINDEX(@Keywords, p.[ShortDescription]) > 0 '
				SET @sql = @sql + 'OR PATINDEX(@Keywords, p.[FullDescription]) > 0 '
			END
		END

		--manufacturer part number (exact match)
		IF @SearchManufacturerPartNumber = 1
		BEGIN
			SET @sql = @sql + 'OR p.[ManufacturerPartNumber] = @OriginalKeywords '
		END

		--SKU (exact match)
		IF @SearchSku = 1
		BEGIN
			SET @sql = @sql + 'OR p.[Sku] = @OriginalKeywords '
		END

		--localized product name
		SET @sql = @sql + '
		UNION
		SELECT lp.EntityId
		FROM LocalizedProperty lp with (NOLOCK)
		WHERE
			lp.LocaleKeyGroup = N''Product''
			AND lp.LanguageId = ' + ISNULL(CAST(@LanguageId AS nvarchar(max)), '0') + '
			AND ( (lp.LocaleKey = N''Name'''
		IF @UseFullTextSearch = 1
			SET @sql = @sql + ' AND CONTAINS(lp.[LocaleValue], @Keywords)) '
		ELSE
			SET @sql = @sql + ' AND PATINDEX(@Keywords, lp.[LocaleValue]) > 0) '

		IF @SearchDescriptions = 1
		BEGIN
			--localized product short description
			SET @sql = @sql + '
				OR (lp.LocaleKey = N''ShortDescription'''
			IF @UseFullTextSearch = 1
				SET @sql = @sql + ' AND CONTAINS(lp.[LocaleValue], @Keywords)) '
			ELSE
				SET @sql = @sql + ' AND PATINDEX(@Keywords, lp.[LocaleValue]) > 0) '

			--localized product full description
			SET @sql = @sql + '
				OR (lp.LocaleKey = N''FullDescription'''
			IF @UseFullTextSearch = 1
				SET @sql = @sql + ' AND CONTAINS(lp.[LocaleValue], @Keywords)) '
			ELSE
				SET @sql = @sql + ' AND PATINDEX(@Keywords, lp.[LocaleValue]) > 0) '
		END

		SET @sql = @sql + ' ) '

		IF @SearchProductTags = 1
		BEGIN
			--product tags (exact match)
			SET @sql = @sql + '
			UNION
			SELECT pptm.Product_Id
			FROM Product_ProductTag_Mapping pptm with(NOLOCK) INNER JOIN ProductTag pt with(NOLOCK) ON pt.Id = pptm.ProductTag_Id
			WHERE pt.[Name] = @OriginalKeywords '

			--localized product tags
			SET @sql = @sql + '
			UNION
			SELECT pptm.Product_Id
			FROM LocalizedProperty lp with (NOLOCK) INNER JOIN Product_ProductTag_Mapping pptm with(NOLOCK) ON lp.EntityId = pptm.ProductTag_Id
			WHERE
				lp.LocaleKeyGroup = N''ProductTag''
				AND lp.LanguageId = ' + ISNULL(CAST(@LanguageId AS nvarchar(max)), '0') + '
				AND lp.LocaleKey = N''Name''
				AND lp.[LocaleValue] = @OriginalKeywords '
		END

		--PRINT (@sql)
		EXEC sp_executesql @sql, N'@Keywords nvarchar(4000), @OriginalKeywords nvarchar(4000)', @Keywords, @OriginalKeywords

	END
	ELSE
	BEGIN
		SET @SearchKeywords = 0
	END

	--filter by category IDs
	SET @CategoryIds = isnull(@CategoryIds, '')	
	CREATE TABLE #FilteredCategoryIds
	(
		CategoryId int not null
	)
	INSERT INTO #FilteredCategoryIds (CategoryId)
	SELECT CAST(data as int) FROM [nop_splitstring_to_table](@CategoryIds, ',')	
	DECLARE @CategoryIdsCount int	
	SET @CategoryIdsCount = (SELECT COUNT(1) FROM #FilteredCategoryIds)

	--filter by customer role IDs (access control list)
	SET @AllowedCustomerRoleIds = isnull(@AllowedCustomerRoleIds, '')	
	CREATE TABLE #FilteredCustomerRoleIds
	(
		CustomerRoleId int not null
	)
	INSERT INTO #FilteredCustomerRoleIds (CustomerRoleId)
	SELECT CAST(data as int) FROM [nop_splitstring_to_table](@AllowedCustomerRoleIds, ',')
	DECLARE @FilteredCustomerRoleIdsCount int	
	SET @FilteredCustomerRoleIdsCount = (SELECT COUNT(1) FROM #FilteredCustomerRoleIds)
	
	--paging
	DECLARE @PageLowerBound int
	DECLARE @PageUpperBound int
	DECLARE @RowsToReturn int
	SET @RowsToReturn = @PageSize * (@PageIndex + 1)	
	SET @PageLowerBound = @PageSize * @PageIndex
	SET @PageUpperBound = @PageLowerBound + @PageSize + 1
	
	CREATE TABLE #DisplayOrderTmp 
	(
		[Id] int IDENTITY (1, 1) NOT NULL,
		[ProductId] int NOT NULL
	)

	SET @sql = '
	SELECT p.Id
	FROM
		Product p with (NOLOCK)'
	
	IF @CategoryIdsCount > 0
	BEGIN
		SET @sql = @sql + '
		INNER JOIN Product_Category_Mapping pcm with (NOLOCK)
			ON p.Id = pcm.ProductId'
	END
	
	IF @ManufacturerId > 0
	BEGIN
		SET @sql = @sql + '
		INNER JOIN Product_Manufacturer_Mapping pmm with (NOLOCK)
			ON p.Id = pmm.ProductId'
	END
	
	IF ISNULL(@ProductTagId, 0) != 0
	BEGIN
		SET @sql = @sql + '
		INNER JOIN Product_ProductTag_Mapping pptm with (NOLOCK)
			ON p.Id = pptm.Product_Id'
	END
	
	--searching by keywords
	IF @SearchKeywords = 1
	BEGIN
		SET @sql = @sql + '
		JOIN #KeywordProducts kp
			ON  p.Id = kp.ProductId'
	END
	
	SET @sql = @sql + '
	WHERE
		p.Deleted = 0'
	
	--filter by category
	IF @CategoryIdsCount > 0
	BEGIN
		SET @sql = @sql + '
		AND pcm.CategoryId IN ('
		
		SET @sql = @sql + + CAST(@CategoryIds AS nvarchar(max))

		SET @sql = @sql + ')'

		IF @FeaturedProducts IS NOT NULL
		BEGIN
			SET @sql = @sql + '
		AND pcm.IsFeaturedProduct = ' + CAST(@FeaturedProducts AS nvarchar(max))
		END
	END
	
	--filter by manufacturer
	IF @ManufacturerId > 0
	BEGIN
		SET @sql = @sql + '
		AND pmm.ManufacturerId = ' + CAST(@ManufacturerId AS nvarchar(max))
		
		IF @FeaturedProducts IS NOT NULL
		BEGIN
			SET @sql = @sql + '
		AND pmm.IsFeaturedProduct = ' + CAST(@FeaturedProducts AS nvarchar(max))
		END
	END
	
	--filter by vendor
	IF @VendorId > 0
	BEGIN
		SET @sql = @sql + '
		AND p.VendorId = ' + CAST(@VendorId AS nvarchar(max))
	END
	
	--filter by warehouse
	IF @WarehouseId > 0
	BEGIN
		--we should also ensure that 'ManageInventoryMethodId' is set to 'ManageStock' (1)
		--but we skip it in order to prevent hard-coded values (e.g. 1) and for better performance
		SET @sql = @sql + '
		AND  
			(
				(p.UseMultipleWarehouses = 0 AND
					p.WarehouseId = ' + CAST(@WarehouseId AS nvarchar(max)) + ')
				OR
				(p.UseMultipleWarehouses > 0 AND
					EXISTS (SELECT 1 FROM ProductWarehouseInventory [pwi]
					WHERE [pwi].WarehouseId = ' + CAST(@WarehouseId AS nvarchar(max)) + ' AND [pwi].ProductId = p.Id))
			)'
	END
	
	--filter by product type
	IF @ProductTypeId is not null
	BEGIN
		SET @sql = @sql + '
		AND p.ProductTypeId = ' + CAST(@ProductTypeId AS nvarchar(max))
	END
	
	--filter by "visible individually"
	IF @VisibleIndividuallyOnly = 1
	BEGIN
		SET @sql = @sql + '
		AND p.VisibleIndividually = 1'
	END
	
	--filter by "marked as new"
	IF @MarkedAsNewOnly = 1
	BEGIN
		SET @sql = @sql + '
		AND p.MarkAsNew = 1
		AND (getutcdate() BETWEEN ISNULL(p.MarkAsNewStartDateTimeUtc, ''1/1/1900'') and ISNULL(p.MarkAsNewEndDateTimeUtc, ''1/1/2999''))'
	END
	
	--filter by product tag
	IF ISNULL(@ProductTagId, 0) != 0
	BEGIN
		SET @sql = @sql + '
		AND pptm.ProductTag_Id = ' + CAST(@ProductTagId AS nvarchar(max))
	END
	
	--"Published" property
	IF (@OverridePublished is null)
	BEGIN
		--process according to "showHidden"
		IF @ShowHidden = 0
		BEGIN
			SET @sql = @sql + '
			AND p.Published = 1'
		END
	END
	ELSE IF (@OverridePublished = 1)
	BEGIN
		--published only
		SET @sql = @sql + '
		AND p.Published = 1'
	END
	ELSE IF (@OverridePublished = 0)
	BEGIN
		--unpublished only
		SET @sql = @sql + '
		AND p.Published = 0'
	END
	
	--show hidden
	IF @ShowHidden = 0
	BEGIN
		SET @sql = @sql + '
		AND p.Deleted = 0
		AND (getutcdate() BETWEEN ISNULL(p.AvailableStartDateTimeUtc, ''1/1/1900'') and ISNULL(p.AvailableEndDateTimeUtc, ''1/1/2999''))'
	END
	
	--min price
	IF @PriceMin is not null
	BEGIN
		SET @sql = @sql + '
		AND (p.Price >= ' + CAST(@PriceMin AS nvarchar(max)) + ')'
	END
	
	--max price
	IF @PriceMax is not null
	BEGIN
		SET @sql = @sql + '
		AND (p.Price <= ' + CAST(@PriceMax AS nvarchar(max)) + ')'
	END
	
	--show hidden and ACL
	IF  @ShowHidden = 0 and @FilteredCustomerRoleIdsCount > 0
	BEGIN
		SET @sql = @sql + '
		AND (p.SubjectToAcl = 0 OR EXISTS (
			SELECT 1 FROM #FilteredCustomerRoleIds [fcr]
			WHERE
				[fcr].CustomerRoleId IN (
					SELECT [acl].CustomerRoleId
					FROM [AclRecord] acl with (NOLOCK)
					WHERE [acl].EntityId = p.Id AND [acl].EntityName = ''Product''
				)
			))'
	END
	
	--filter by store
	IF @StoreId > 0
	BEGIN
		SET @sql = @sql + '
		AND (p.LimitedToStores = 0 OR EXISTS (
			SELECT 1 FROM [StoreMapping] sm with (NOLOCK)
			WHERE [sm].EntityId = p.Id AND [sm].EntityName = ''Product'' and [sm].StoreId=' + CAST(@StoreId AS nvarchar(max)) + '
			))'
	END
	
    --prepare filterable specification attribute option identifier (if requested)
    IF @LoadFilterableSpecificationAttributeOptionIds = 1
	BEGIN		
		CREATE TABLE #FilterableSpecs 
		(
			[SpecificationAttributeOptionId] int NOT NULL
		)
        DECLARE @sql_filterableSpecs nvarchar(max)
        SET @sql_filterableSpecs = '
	        INSERT INTO #FilterableSpecs ([SpecificationAttributeOptionId])
	        SELECT DISTINCT [psam].SpecificationAttributeOptionId
	        FROM [Product_SpecificationAttribute_Mapping] [psam] WITH (NOLOCK)
	            WHERE [psam].[AllowFiltering] = 1
	            AND [psam].[ProductId] IN (' + @sql + ')'

        EXEC sp_executesql @sql_filterableSpecs

		--build comma separated list of filterable identifiers
		SELECT @FilterableSpecificationAttributeOptionIds = COALESCE(@FilterableSpecificationAttributeOptionIds + ',' , '') + CAST(SpecificationAttributeOptionId as nvarchar(4000))
		FROM #FilterableSpecs

		DROP TABLE #FilterableSpecs
 	END

	--filter by specification attribution options
	SET @FilteredSpecs = isnull(@FilteredSpecs, '')	
	CREATE TABLE #FilteredSpecs
	(
		SpecificationAttributeOptionId int not null
	)
	INSERT INTO #FilteredSpecs (SpecificationAttributeOptionId)
	SELECT CAST(data as int) FROM [nop_splitstring_to_table](@FilteredSpecs, ',') 

    CREATE TABLE #FilteredSpecsWithAttributes
	(
        SpecificationAttributeId int not null,
		SpecificationAttributeOptionId int not null
	)
	INSERT INTO #FilteredSpecsWithAttributes (SpecificationAttributeId, SpecificationAttributeOptionId)
	SELECT sao.SpecificationAttributeId, fs.SpecificationAttributeOptionId
    FROM #FilteredSpecs fs INNER JOIN SpecificationAttributeOption sao ON sao.Id = fs.SpecificationAttributeOptionId
    ORDER BY sao.SpecificationAttributeId 

    DECLARE @SpecAttributesCount int	
	SET @SpecAttributesCount = (SELECT COUNT(1) FROM #FilteredSpecsWithAttributes)
	IF @SpecAttributesCount > 0
	BEGIN
		--do it for each specified specification option
		DECLARE @SpecificationAttributeOptionId int
        DECLARE @SpecificationAttributeId int
        DECLARE @LastSpecificationAttributeId int
        SET @LastSpecificationAttributeId = 0
		DECLARE cur_SpecificationAttributeOption CURSOR FOR
		SELECT SpecificationAttributeId, SpecificationAttributeOptionId
		FROM #FilteredSpecsWithAttributes

		OPEN cur_SpecificationAttributeOption
        FOREACH:
            FETCH NEXT FROM cur_SpecificationAttributeOption INTO @SpecificationAttributeId, @SpecificationAttributeOptionId
            IF (@LastSpecificationAttributeId <> 0 AND @SpecificationAttributeId <> @LastSpecificationAttributeId OR @@FETCH_STATUS <> 0) 
			    SET @sql = @sql + '
        AND p.Id in (select psam.ProductId from [Product_SpecificationAttribute_Mapping] psam with (NOLOCK) where psam.AllowFiltering = 1 and psam.SpecificationAttributeOptionId IN (SELECT SpecificationAttributeOptionId FROM #FilteredSpecsWithAttributes WHERE SpecificationAttributeId = ' + CAST(@LastSpecificationAttributeId AS nvarchar(max)) + '))'
            SET @LastSpecificationAttributeId = @SpecificationAttributeId
		IF @@FETCH_STATUS = 0 GOTO FOREACH
		CLOSE cur_SpecificationAttributeOption
		DEALLOCATE cur_SpecificationAttributeOption
	END

	--sorting
	SET @sql_orderby = ''	
	IF @OrderBy = 5 /* Name: A to Z */
		SET @sql_orderby = ' p.[Name] ASC'
	ELSE IF @OrderBy = 6 /* Name: Z to A */
		SET @sql_orderby = ' p.[Name] DESC'
	ELSE IF @OrderBy = 10 /* Price: Low to High */
		SET @sql_orderby = ' p.[Price] ASC'
	ELSE IF @OrderBy = 11 /* Price: High to Low */
		SET @sql_orderby = ' p.[Price] DESC'
	ELSE IF @OrderBy = 15 /* creation date */
		SET @sql_orderby = ' p.[CreatedOnUtc] DESC'
	ELSE /* default sorting, 0 (position) */
	BEGIN
		--category position (display order)
		IF @CategoryIdsCount > 0 SET @sql_orderby = ' pcm.DisplayOrder ASC'
		
		--manufacturer position (display order)
		IF @ManufacturerId > 0
		BEGIN
			IF LEN(@sql_orderby) > 0 SET @sql_orderby = @sql_orderby + ', '
			SET @sql_orderby = @sql_orderby + ' pmm.DisplayOrder ASC'
		END
		
		--name
		IF LEN(@sql_orderby) > 0 SET @sql_orderby = @sql_orderby + ', '
		SET @sql_orderby = @sql_orderby + ' p.[Name] ASC'
	END
	
	SET @sql = @sql + '
	ORDER BY' + @sql_orderby
	
    SET @sql = '
    INSERT INTO #DisplayOrderTmp ([ProductId])' + @sql

	--PRINT (@sql)
	EXEC sp_executesql @sql

	DROP TABLE #FilteredCategoryIds
	DROP TABLE #FilteredSpecs
    DROP TABLE #FilteredSpecsWithAttributes
	DROP TABLE #FilteredCustomerRoleIds
	DROP TABLE #KeywordProducts

	CREATE TABLE #PageIndex 
	(
		[IndexId] int IDENTITY (1, 1) NOT NULL,
		[ProductId] int NOT NULL
	)
	INSERT INTO #PageIndex ([ProductId])
	SELECT ProductId
	FROM #DisplayOrderTmp
	GROUP BY ProductId
	ORDER BY min([Id])

	--total records
	SET @TotalRecords = @@rowcount
	
	DROP TABLE #DisplayOrderTmp

	--return products
	SELECT TOP (@RowsToReturn)
		p.*
	FROM
		#PageIndex [pi]
		INNER JOIN Product p with (NOLOCK) on p.Id = [pi].[ProductId]
	WHERE
		[pi].IndexId > @PageLowerBound AND 
		[pi].IndexId < @PageUpperBound
	ORDER BY
		[pi].IndexId
	
	DROP TABLE #PageIndex
END
GO

-- update the "DeleteGuests" stored procedure
ALTER PROCEDURE [DeleteGuests]
(
	@OnlyWithoutShoppingCart bit = 1,
	@CreatedFromUtc datetime,
	@CreatedToUtc datetime,
	@TotalRecordsDeleted int = null OUTPUT
)
AS
BEGIN
	CREATE TABLE #tmp_guests (CustomerId int)
	CREATE TABLE #tmp_adresses (AddressId int)
		
	INSERT #tmp_guests (CustomerId)
	SELECT c.[Id] 
	FROM [Customer] c with (NOLOCK)
		LEFT JOIN [ShoppingCartItem] sci with (NOLOCK) ON sci.[CustomerId] = c.[Id]
		INNER JOIN (
			--guests only
			SELECT ccrm.[Customer_Id] 
			FROM [Customer_CustomerRole_Mapping] ccrm with (NOLOCK)
				INNER JOIN [CustomerRole] cr with (NOLOCK) ON cr.[Id] = ccrm.[CustomerRole_Id]
			WHERE cr.[SystemName] = N'Guests'
		) g ON g.[Customer_Id] = c.[Id]
		LEFT JOIN [Order] o with (NOLOCK) ON o.[CustomerId] = c.[Id]
		LEFT JOIN [BlogComment] bc with (NOLOCK) ON bc.[CustomerId] = c.[Id]
		LEFT JOIN [NewsComment] nc with (NOLOCK) ON nc.[CustomerId] = c.[Id]
		LEFT JOIN [ProductReview] pr with (NOLOCK) ON pr.[CustomerId] = c.[Id]
		LEFT JOIN [ProductReviewHelpfulness] prh with (NOLOCK) ON prh.[CustomerId] = c.[Id]
		LEFT JOIN [PollVotingRecord] pvr with (NOLOCK) ON pvr.[CustomerId] = c.[Id]
		LEFT JOIN [Forums_Topic] ft with (NOLOCK) ON ft.[CustomerId] = c.[Id]
		LEFT JOIN [Forums_Post] fp with (NOLOCK) ON fp.[CustomerId] = c.[Id]
	WHERE 1 = 1
		--no orders
		AND (o.Id is null)
		--no blog comments
		AND (bc.Id is null)
		--no news comments
		AND (nc.Id is null)
		--no product reviews
		AND (pr.Id is null)
		--no product reviews helpfulness
		AND (prh.Id is null)
		--no poll voting
		AND (pvr.Id is null)
		--no forum topics
		AND (ft.Id is null)
		--no forum topics
		AND (fp.Id is null)
		--no system accounts
		AND (c.IsSystemAccount = 0)
		--created from
		AND ((@CreatedFromUtc is null) OR (c.[CreatedOnUtc] > @CreatedFromUtc))
		--created to
		AND ((@CreatedToUtc is null) OR (c.[CreatedOnUtc] < @CreatedToUtc))
		--shopping cart items
		AND ((@OnlyWithoutShoppingCart = 0) OR (sci.Id is null))

	INSERT #tmp_adresses (AddressId)
	SELECT [Address_Id] FROM [CustomerAddresses] WHERE [Customer_Id] IN (SELECT [CustomerId] FROM #tmp_guests)

	--delete guests
	DELETE [Customer]
	WHERE [Id] IN (SELECT [CustomerId] FROM #tmp_guests)
	
	--delete attributes
	DELETE [GenericAttribute]
	WHERE ([EntityId] IN (SELECT [CustomerId] FROM #tmp_guests))
	AND
	([KeyGroup] = N'Customer')

	--delete addresses
	DELETE [Address]
	WHERE [Id] IN (SELECT [AddressId] FROM #tmp_adresses)
	
	--total records
	SELECT @TotalRecordsDeleted = COUNT(1) FROM #tmp_guests
	
	DROP TABLE #tmp_guests
	DROP TABLE #tmp_adresses
END
GO

--new columns
IF NOT EXISTS (SELECT 1 FROM sys.columns WHERE object_id=object_id('[GenericAttribute]') and NAME='CreatedOrUpdatedDateUTC')
BEGIN
	ALTER TABLE [GenericAttribute] ADD
	CreatedOrUpdatedDateUTC datetime NULL
END
GO

--new setting
IF NOT EXISTS (SELECT 1 FROM [Setting] WHERE [Name] = N'customersettings.firstnameenabled')
BEGIN
    INSERT [Setting] ([Name], [Value], [StoreId])
    VALUES (N'customersettings.firstnameenabled', 'true', 0)
END
GO

--new setting
IF NOT EXISTS (SELECT 1 FROM [Setting] WHERE [Name] = N'customersettings.firstnamerequired')
BEGIN
    INSERT [Setting] ([Name], [Value], [StoreId])
    VALUES (N'customersettings.firstnamerequired', 'true', 0)
END
GO

--new setting
IF NOT EXISTS (SELECT 1 FROM [Setting] WHERE [Name] = N'customersettings.lastnameenabled')
BEGIN
    INSERT [Setting] ([Name], [Value], [StoreId])
    VALUES (N'customersettings.lastnameenabled', 'true', 0)
END
GO

--new setting
IF NOT EXISTS (SELECT 1 FROM [Setting] WHERE [Name] = N'customersettings.lastnamerequired')
BEGIN
    INSERT [Setting] ([Name], [Value], [StoreId])
    VALUES (N'customersettings.lastnamerequired', 'true', 0)
END
GO

--new setting
IF NOT EXISTS (SELECT 1 FROM [Setting] WHERE [Name] = N'catalogsettings.productsearchenabled')
BEGIN
    INSERT [Setting] ([Name], [Value], [StoreId])
    VALUES (N'catalogsettings.productsearchenabled', 'true', 0)
END
GO

--new setting
IF NOT EXISTS (SELECT 1 FROM [Setting] WHERE [Name] = N'customersettings.lastactivityminutes')
BEGIN
    INSERT [Setting] ([Name], [Value], [StoreId])
    VALUES (N'customersettings.lastactivityminutes', '15', 0)
END
GO

-- update the "ProductLoadAllPaged" stored procedure
ALTER PROCEDURE [ProductLoadAllPaged]
(
	@CategoryIds		nvarchar(MAX) = null,	--a list of category IDs (comma-separated list). e.g. 1,2,3
	@ManufacturerId		int = 0,
	@StoreId			int = 0,
	@VendorId			int = 0,
	@WarehouseId		int = 0,
	@ProductTypeId		int = null, --product type identifier, null - load all products
	@VisibleIndividuallyOnly bit = 0, 	--0 - load all products , 1 - "visible indivially" only
	@MarkedAsNewOnly	bit = 0, 	--0 - load all products , 1 - "marked as new" only
	@ProductTagId		int = 0,
	@FeaturedProducts	bit = null,	--0 featured only , 1 not featured only, null - load all products
	@PriceMin			decimal(18, 4) = null,
	@PriceMax			decimal(18, 4) = null,
	@Keywords			nvarchar(4000) = null,
	@SearchDescriptions bit = 0, --a value indicating whether to search by a specified "keyword" in product descriptions
	@SearchManufacturerPartNumber bit = 0, -- a value indicating whether to search by a specified "keyword" in manufacturer part number
	@SearchSku			bit = 0, --a value indicating whether to search by a specified "keyword" in product SKU
	@SearchProductTags  bit = 0, --a value indicating whether to search by a specified "keyword" in product tags
	@UseFullTextSearch  bit = 0,
	@FullTextMode		int = 0, --0 - using CONTAINS with <prefix_term>, 5 - using CONTAINS and OR with <prefix_term>, 10 - using CONTAINS and AND with <prefix_term>
	@FilteredSpecs		nvarchar(MAX) = null,	--filter by specification attribute options (comma-separated list of IDs). e.g. 14,15,16
	@LanguageId			int = 0,
	@OrderBy			int = 0, --0 - position, 5 - Name: A to Z, 6 - Name: Z to A, 10 - Price: Low to High, 11 - Price: High to Low, 15 - creation date
	@AllowedCustomerRoleIds	nvarchar(MAX) = null,	--a list of customer role IDs (comma-separated list) for which a product should be shown (if a subject to ACL)
	@PageIndex			int = 0, 
	@PageSize			int = 2147483644,
	@ShowHidden			bit = 0,
	@OverridePublished	bit = null, --null - process "Published" property according to "showHidden" parameter, true - load only "Published" products, false - load only "Unpublished" products
	@LoadFilterableSpecificationAttributeOptionIds bit = 0, --a value indicating whether we should load the specification attribute option identifiers applied to loaded products (all pages)
	@FilterableSpecificationAttributeOptionIds nvarchar(MAX) = null OUTPUT, --the specification attribute option identifiers applied to loaded products (all pages). returned as a comma separated list of identifiers
	@TotalRecords		int = null OUTPUT
)
AS
BEGIN	
	/* Products that filtered by keywords */
	CREATE TABLE #KeywordProducts
	(
		[ProductId] int NOT NULL
	)

	DECLARE
		@SearchKeywords bit,
		@OriginalKeywords nvarchar(4000),
		@sql nvarchar(max),
		@sql_orderby nvarchar(max)

	SET NOCOUNT ON
	
	--filter by keywords
	SET @Keywords = isnull(@Keywords, '')
	SET @Keywords = rtrim(ltrim(@Keywords))
	SET @OriginalKeywords = @Keywords
	IF ISNULL(@Keywords, '') != ''
	BEGIN
		SET @SearchKeywords = 1
		
		IF @UseFullTextSearch = 1
		BEGIN
			--remove wrong chars (' ")
			SET @Keywords = REPLACE(@Keywords, '''', '')
			SET @Keywords = REPLACE(@Keywords, '"', '')
			
			--full-text search
			IF @FullTextMode = 0 
			BEGIN
				--0 - using CONTAINS with <prefix_term>
				SET @Keywords = ' "' + @Keywords + '*" '
			END
			ELSE
			BEGIN
				--5 - using CONTAINS and OR with <prefix_term>
				--10 - using CONTAINS and AND with <prefix_term>

				--clean multiple spaces
				WHILE CHARINDEX('  ', @Keywords) > 0 
					SET @Keywords = REPLACE(@Keywords, '  ', ' ')

				DECLARE @concat_term nvarchar(100)				
				IF @FullTextMode = 5 --5 - using CONTAINS and OR with <prefix_term>
				BEGIN
					SET @concat_term = 'OR'
				END 
				IF @FullTextMode = 10 --10 - using CONTAINS and AND with <prefix_term>
				BEGIN
					SET @concat_term = 'AND'
				END

				--now let's build search string
				declare @fulltext_keywords nvarchar(4000)
				set @fulltext_keywords = N''
				declare @index int		
		
				set @index = CHARINDEX(' ', @Keywords, 0)

				-- if index = 0, then only one field was passed
				IF(@index = 0)
					set @fulltext_keywords = ' "' + @Keywords + '*" '
				ELSE
				BEGIN		
                    DECLARE @len_keywords INT
					DECLARE @len_nvarchar INT
					SET @len_keywords = 0
					SET @len_nvarchar = DATALENGTH(CONVERT(NVARCHAR(MAX), 'a'))

					DECLARE @first BIT
					SET  @first = 1			
					WHILE @index > 0
					BEGIN
						IF (@first = 0)
							SET @fulltext_keywords = @fulltext_keywords + ' ' + @concat_term + ' '
						ELSE
							SET @first = 0

                        --LEN excludes trailing spaces. That is why we use DATALENGTH
						--see https://docs.microsoft.com/sql/t-sql/functions/len-transact-sql?view=sqlallproducts-allversions for more ditails
						SET @len_keywords = DATALENGTH(@Keywords) / @len_nvarchar

						SET @fulltext_keywords = @fulltext_keywords + '"' + SUBSTRING(@Keywords, 1, @index - 1) + '*"'					
						SET @Keywords = SUBSTRING(@Keywords, @index + 1, @len_keywords - @index)						
						SET @index = CHARINDEX(' ', @Keywords, 0)
					end
					
					-- add the last field
                    SET @len_keywords = DATALENGTH(@Keywords) / @len_nvarchar
					IF LEN(@fulltext_keywords) > 0
						SET @fulltext_keywords = @fulltext_keywords + ' ' + @concat_term + ' ' + '"' + SUBSTRING(@Keywords, 1, @len_keywords) + '*"'	
				END
				SET @Keywords = @fulltext_keywords
			END
		END
		ELSE
		BEGIN
			--usual search by PATINDEX
			SET @Keywords = '%' + @Keywords + '%'
		END
		--PRINT @Keywords

		--product name
		SET @sql = '
		INSERT INTO #KeywordProducts ([ProductId])
		SELECT p.Id
		FROM Product p with (NOLOCK)
		WHERE '
		IF @UseFullTextSearch = 1
			SET @sql = @sql + 'CONTAINS(p.[Name], @Keywords) '
		ELSE
			SET @sql = @sql + 'PATINDEX(@Keywords, p.[Name]) > 0 '

		IF @SearchDescriptions = 1
		BEGIN
			--product short description
			IF @UseFullTextSearch = 1
			BEGIN
				SET @sql = @sql + 'OR CONTAINS(p.[ShortDescription], @Keywords) '
				SET @sql = @sql + 'OR CONTAINS(p.[FullDescription], @Keywords) '
			END
			ELSE
			BEGIN
				SET @sql = @sql + 'OR PATINDEX(@Keywords, p.[ShortDescription]) > 0 '
				SET @sql = @sql + 'OR PATINDEX(@Keywords, p.[FullDescription]) > 0 '
			END
		END

		--manufacturer part number (exact match)
		IF @SearchManufacturerPartNumber = 1
		BEGIN
			SET @sql = @sql + 'OR p.[ManufacturerPartNumber] = @OriginalKeywords '
		END

		--SKU (exact match)
		IF @SearchSku = 1
		BEGIN
			SET @sql = @sql + 'OR p.[Sku] = @OriginalKeywords '
		END

		--localized product name
		SET @sql = @sql + '
		UNION
		SELECT lp.EntityId
		FROM LocalizedProperty lp with (NOLOCK)
		WHERE
			lp.LocaleKeyGroup = N''Product''
			AND lp.LanguageId = ' + ISNULL(CAST(@LanguageId AS nvarchar(max)), '0') + '
			AND ( (lp.LocaleKey = N''Name'''
		IF @UseFullTextSearch = 1
			SET @sql = @sql + ' AND CONTAINS(lp.[LocaleValue], @Keywords)) '
		ELSE
			SET @sql = @sql + ' AND PATINDEX(@Keywords, lp.[LocaleValue]) > 0) '

		IF @SearchDescriptions = 1
		BEGIN
			--localized product short description
			SET @sql = @sql + '
				OR (lp.LocaleKey = N''ShortDescription'''
			IF @UseFullTextSearch = 1
				SET @sql = @sql + ' AND CONTAINS(lp.[LocaleValue], @Keywords)) '
			ELSE
				SET @sql = @sql + ' AND PATINDEX(@Keywords, lp.[LocaleValue]) > 0) '

			--localized product full description
			SET @sql = @sql + '
				OR (lp.LocaleKey = N''FullDescription'''
			IF @UseFullTextSearch = 1
				SET @sql = @sql + ' AND CONTAINS(lp.[LocaleValue], @Keywords)) '
			ELSE
				SET @sql = @sql + ' AND PATINDEX(@Keywords, lp.[LocaleValue]) > 0) '
		END

		SET @sql = @sql + ' ) '

		IF @SearchProductTags = 1
		BEGIN
			--product tags (exact match)
			SET @sql = @sql + '
			UNION
			SELECT pptm.Product_Id
			FROM Product_ProductTag_Mapping pptm with(NOLOCK) INNER JOIN ProductTag pt with(NOLOCK) ON pt.Id = pptm.ProductTag_Id
			WHERE pt.[Name] = @OriginalKeywords '

			--localized product tags
			SET @sql = @sql + '
			UNION
			SELECT pptm.Product_Id
			FROM LocalizedProperty lp with (NOLOCK) INNER JOIN Product_ProductTag_Mapping pptm with(NOLOCK) ON lp.EntityId = pptm.ProductTag_Id
			WHERE
				lp.LocaleKeyGroup = N''ProductTag''
				AND lp.LanguageId = ' + ISNULL(CAST(@LanguageId AS nvarchar(max)), '0') + '
				AND lp.LocaleKey = N''Name''
				AND lp.[LocaleValue] = @OriginalKeywords '
		END

		--PRINT (@sql)
		EXEC sp_executesql @sql, N'@Keywords nvarchar(4000), @OriginalKeywords nvarchar(4000)', @Keywords, @OriginalKeywords

	END
	ELSE
	BEGIN
		SET @SearchKeywords = 0
	END

	--filter by category IDs
	SET @CategoryIds = isnull(@CategoryIds, '')	
	CREATE TABLE #FilteredCategoryIds
	(
		CategoryId int not null
	)
	INSERT INTO #FilteredCategoryIds (CategoryId)
	SELECT CAST(data as int) FROM [nop_splitstring_to_table](@CategoryIds, ',')	
	DECLARE @CategoryIdsCount int	
	SET @CategoryIdsCount = (SELECT COUNT(1) FROM #FilteredCategoryIds)

	--filter by customer role IDs (access control list)
	SET @AllowedCustomerRoleIds = isnull(@AllowedCustomerRoleIds, '')	
	CREATE TABLE #FilteredCustomerRoleIds
	(
		CustomerRoleId int not null
	)
	INSERT INTO #FilteredCustomerRoleIds (CustomerRoleId)
	SELECT CAST(data as int) FROM [nop_splitstring_to_table](@AllowedCustomerRoleIds, ',')
	DECLARE @FilteredCustomerRoleIdsCount int	
	SET @FilteredCustomerRoleIdsCount = (SELECT COUNT(1) FROM #FilteredCustomerRoleIds)
	
	--paging
	DECLARE @PageLowerBound int
	DECLARE @PageUpperBound int
	DECLARE @RowsToReturn int
	SET @RowsToReturn = @PageSize * (@PageIndex + 1)	
	SET @PageLowerBound = @PageSize * @PageIndex
	SET @PageUpperBound = @PageLowerBound + @PageSize + 1
	
	CREATE TABLE #DisplayOrderTmp 
	(
		[Id] int IDENTITY (1, 1) NOT NULL,
		[ProductId] int NOT NULL
	)

	SET @sql = '
	SELECT p.Id
	FROM
		Product p with (NOLOCK)'
	
	IF @CategoryIdsCount > 0
	BEGIN
		SET @sql = @sql + '
		INNER JOIN Product_Category_Mapping pcm with (NOLOCK)
			ON p.Id = pcm.ProductId'
	END
	
	IF @ManufacturerId > 0
	BEGIN
		SET @sql = @sql + '
		INNER JOIN Product_Manufacturer_Mapping pmm with (NOLOCK)
			ON p.Id = pmm.ProductId'
	END
	
	IF ISNULL(@ProductTagId, 0) != 0
	BEGIN
		SET @sql = @sql + '
		INNER JOIN Product_ProductTag_Mapping pptm with (NOLOCK)
			ON p.Id = pptm.Product_Id'
	END
	
	--searching by keywords
	IF @SearchKeywords = 1
	BEGIN
		SET @sql = @sql + '
		JOIN #KeywordProducts kp
			ON  p.Id = kp.ProductId'
	END
	
	SET @sql = @sql + '
	WHERE
		p.Deleted = 0'
	
	--filter by category
	IF @CategoryIdsCount > 0
	BEGIN
		SET @sql = @sql + '
		AND pcm.CategoryId IN ('
		
		SET @sql = @sql + + CAST(@CategoryIds AS nvarchar(max))

		SET @sql = @sql + ')'

		IF @FeaturedProducts IS NOT NULL
		BEGIN
			SET @sql = @sql + '
		AND pcm.IsFeaturedProduct = ' + CAST(@FeaturedProducts AS nvarchar(max))
		END
	END
	
	--filter by manufacturer
	IF @ManufacturerId > 0
	BEGIN
		SET @sql = @sql + '
		AND pmm.ManufacturerId = ' + CAST(@ManufacturerId AS nvarchar(max))
		
		IF @FeaturedProducts IS NOT NULL
		BEGIN
			SET @sql = @sql + '
		AND pmm.IsFeaturedProduct = ' + CAST(@FeaturedProducts AS nvarchar(max))
		END
	END
	
	--filter by vendor
	IF @VendorId > 0
	BEGIN
		SET @sql = @sql + '
		AND p.VendorId = ' + CAST(@VendorId AS nvarchar(max))
	END
	
	--filter by warehouse
	IF @WarehouseId > 0
	BEGIN
		--we should also ensure that 'ManageInventoryMethodId' is set to 'ManageStock' (1)
		--but we skip it in order to prevent hard-coded values (e.g. 1) and for better performance
		SET @sql = @sql + '
		AND  
			(
				(p.UseMultipleWarehouses = 0 AND
					p.WarehouseId = ' + CAST(@WarehouseId AS nvarchar(max)) + ')
				OR
				(p.UseMultipleWarehouses > 0 AND
					EXISTS (SELECT 1 FROM ProductWarehouseInventory [pwi]
					WHERE [pwi].WarehouseId = ' + CAST(@WarehouseId AS nvarchar(max)) + ' AND [pwi].ProductId = p.Id))
			)'
	END
	
	--filter by product type
	IF @ProductTypeId is not null
	BEGIN
		SET @sql = @sql + '
		AND p.ProductTypeId = ' + CAST(@ProductTypeId AS nvarchar(max))
	END
	
	--filter by "visible individually"
	IF @VisibleIndividuallyOnly = 1
	BEGIN
		SET @sql = @sql + '
		AND p.VisibleIndividually = 1'
	END
	
	--filter by "marked as new"
	IF @MarkedAsNewOnly = 1
	BEGIN
		SET @sql = @sql + '
		AND p.MarkAsNew = 1
		AND (getutcdate() BETWEEN ISNULL(p.MarkAsNewStartDateTimeUtc, ''1/1/1900'') and ISNULL(p.MarkAsNewEndDateTimeUtc, ''1/1/2999''))'
	END
	
	--filter by product tag
	IF ISNULL(@ProductTagId, 0) != 0
	BEGIN
		SET @sql = @sql + '
		AND pptm.ProductTag_Id = ' + CAST(@ProductTagId AS nvarchar(max))
	END
	
	--"Published" property
	IF (@OverridePublished is null)
	BEGIN
		--process according to "showHidden"
		IF @ShowHidden = 0
		BEGIN
			SET @sql = @sql + '
			AND p.Published = 1'
		END
	END
	ELSE IF (@OverridePublished = 1)
	BEGIN
		--published only
		SET @sql = @sql + '
		AND p.Published = 1'
	END
	ELSE IF (@OverridePublished = 0)
	BEGIN
		--unpublished only
		SET @sql = @sql + '
		AND p.Published = 0'
	END
	
	--show hidden
	IF @ShowHidden = 0
	BEGIN
		SET @sql = @sql + '
		AND p.Deleted = 0
		AND (getutcdate() BETWEEN ISNULL(p.AvailableStartDateTimeUtc, ''1/1/1900'') and ISNULL(p.AvailableEndDateTimeUtc, ''1/1/2999''))'
	END
	
	--min price
	IF @PriceMin is not null
	BEGIN
		SET @sql = @sql + '
		AND (p.Price >= ' + CAST(@PriceMin AS nvarchar(max)) + ')'
	END
	
	--max price
	IF @PriceMax is not null
	BEGIN
		SET @sql = @sql + '
		AND (p.Price <= ' + CAST(@PriceMax AS nvarchar(max)) + ')'
	END
	
	--show hidden and ACL
	IF  @ShowHidden = 0 and @FilteredCustomerRoleIdsCount > 0
	BEGIN
		SET @sql = @sql + '
		AND (p.SubjectToAcl = 0 OR EXISTS (
			SELECT 1 FROM #FilteredCustomerRoleIds [fcr]
			WHERE
				[fcr].CustomerRoleId IN (
					SELECT [acl].CustomerRoleId
					FROM [AclRecord] acl with (NOLOCK)
					WHERE [acl].EntityId = p.Id AND [acl].EntityName = ''Product''
				)
			))'
	END
	
	--filter by store
	IF @StoreId > 0
	BEGIN
		SET @sql = @sql + '
		AND (p.LimitedToStores = 0 OR EXISTS (
			SELECT 1 FROM [StoreMapping] sm with (NOLOCK)
			WHERE [sm].EntityId = p.Id AND [sm].EntityName = ''Product'' and [sm].StoreId=' + CAST(@StoreId AS nvarchar(max)) + '
			))'
	END
	
    --prepare filterable specification attribute option identifier (if requested)
    IF @LoadFilterableSpecificationAttributeOptionIds = 1
	BEGIN		
		CREATE TABLE #FilterableSpecs 
		(
			[SpecificationAttributeOptionId] int NOT NULL
		)
        DECLARE @sql_filterableSpecs nvarchar(max)
        SET @sql_filterableSpecs = '
	        INSERT INTO #FilterableSpecs ([SpecificationAttributeOptionId])
	        SELECT DISTINCT [psam].SpecificationAttributeOptionId
	        FROM [Product_SpecificationAttribute_Mapping] [psam] WITH (NOLOCK)
	            WHERE [psam].[AllowFiltering] = 1
	            AND [psam].[ProductId] IN (' + @sql + ')'

        EXEC sp_executesql @sql_filterableSpecs

		--build comma separated list of filterable identifiers
		SELECT @FilterableSpecificationAttributeOptionIds = COALESCE(@FilterableSpecificationAttributeOptionIds + ',' , '') + CAST(SpecificationAttributeOptionId as nvarchar(4000))
		FROM #FilterableSpecs

		DROP TABLE #FilterableSpecs
 	END

	--filter by specification attribution options
	SET @FilteredSpecs = isnull(@FilteredSpecs, '')	
	CREATE TABLE #FilteredSpecs
	(
		SpecificationAttributeOptionId int not null
	)
	INSERT INTO #FilteredSpecs (SpecificationAttributeOptionId)
	SELECT CAST(data as int) FROM [nop_splitstring_to_table](@FilteredSpecs, ',') 

    CREATE TABLE #FilteredSpecsWithAttributes
	(
        SpecificationAttributeId int not null,
		SpecificationAttributeOptionId int not null
	)
	INSERT INTO #FilteredSpecsWithAttributes (SpecificationAttributeId, SpecificationAttributeOptionId)
	SELECT sao.SpecificationAttributeId, fs.SpecificationAttributeOptionId
    FROM #FilteredSpecs fs INNER JOIN SpecificationAttributeOption sao ON sao.Id = fs.SpecificationAttributeOptionId
    ORDER BY sao.SpecificationAttributeId 

    DECLARE @SpecAttributesCount int	
	SET @SpecAttributesCount = (SELECT COUNT(1) FROM #FilteredSpecsWithAttributes)
	IF @SpecAttributesCount > 0
	BEGIN
		--do it for each specified specification option
		DECLARE @SpecificationAttributeOptionId int
        DECLARE @SpecificationAttributeId int
        DECLARE @LastSpecificationAttributeId int
        SET @LastSpecificationAttributeId = 0
		DECLARE cur_SpecificationAttributeOption CURSOR FOR
		SELECT SpecificationAttributeId, SpecificationAttributeOptionId
		FROM #FilteredSpecsWithAttributes

		OPEN cur_SpecificationAttributeOption
        FOREACH:
            FETCH NEXT FROM cur_SpecificationAttributeOption INTO @SpecificationAttributeId, @SpecificationAttributeOptionId
            IF (@LastSpecificationAttributeId <> 0 AND @SpecificationAttributeId <> @LastSpecificationAttributeId OR @@FETCH_STATUS <> 0) 
			    SET @sql = @sql + '
        AND p.Id in (select psam.ProductId from [Product_SpecificationAttribute_Mapping] psam with (NOLOCK) where psam.AllowFiltering = 1 and psam.SpecificationAttributeOptionId IN (SELECT SpecificationAttributeOptionId FROM #FilteredSpecsWithAttributes WHERE SpecificationAttributeId = ' + CAST(@LastSpecificationAttributeId AS nvarchar(max)) + '))'
            SET @LastSpecificationAttributeId = @SpecificationAttributeId
		IF @@FETCH_STATUS = 0 GOTO FOREACH
		CLOSE cur_SpecificationAttributeOption
		DEALLOCATE cur_SpecificationAttributeOption
	END

	--sorting
	SET @sql_orderby = ''	
	IF @OrderBy = 5 /* Name: A to Z */
		SET @sql_orderby = ' p.[Name] ASC'
	ELSE IF @OrderBy = 6 /* Name: Z to A */
		SET @sql_orderby = ' p.[Name] DESC'
	ELSE IF @OrderBy = 10 /* Price: Low to High */
		SET @sql_orderby = ' p.[Price] ASC'
	ELSE IF @OrderBy = 11 /* Price: High to Low */
		SET @sql_orderby = ' p.[Price] DESC'
	ELSE IF @OrderBy = 15 /* creation date */
		SET @sql_orderby = ' p.[CreatedOnUtc] DESC'
	ELSE /* default sorting, 0 (position) */
	BEGIN
		--category position (display order)
		IF @CategoryIdsCount > 0 SET @sql_orderby = ' pcm.DisplayOrder ASC'
		
		--manufacturer position (display order)
		IF @ManufacturerId > 0
		BEGIN
			IF LEN(@sql_orderby) > 0 SET @sql_orderby = @sql_orderby + ', '
			SET @sql_orderby = @sql_orderby + ' pmm.DisplayOrder ASC'
		END
		
		--name
		IF LEN(@sql_orderby) > 0 SET @sql_orderby = @sql_orderby + ', '
		SET @sql_orderby = @sql_orderby + ' p.[Name] ASC'
	END
	
	SET @sql = @sql + '
	ORDER BY' + @sql_orderby
	
    SET @sql = '
    INSERT INTO #DisplayOrderTmp ([ProductId])' + @sql

	--PRINT (@sql)
	EXEC sp_executesql @sql

	DROP TABLE #FilteredCategoryIds
	DROP TABLE #FilteredSpecs
    DROP TABLE #FilteredSpecsWithAttributes
	DROP TABLE #FilteredCustomerRoleIds
	DROP TABLE #KeywordProducts

	CREATE TABLE #PageIndex 
	(
		[IndexId] int IDENTITY (1, 1) NOT NULL,
		[ProductId] int NOT NULL
	)
	INSERT INTO #PageIndex ([ProductId])
	SELECT ProductId
	FROM #DisplayOrderTmp
	GROUP BY ProductId
	ORDER BY min([Id])

	--total records
	SET @TotalRecords = @@rowcount
	
	DROP TABLE #DisplayOrderTmp

	--return products
	SELECT TOP (@RowsToReturn)
		p.*
	FROM
		#PageIndex [pi]
		INNER JOIN Product p with (NOLOCK) on p.Id = [pi].[ProductId]
	WHERE
		[pi].IndexId > @PageLowerBound AND 
		[pi].IndexId < @PageUpperBound
	ORDER BY
		[pi].IndexId
	
	DROP TABLE #PageIndex
END
GO	

--update fluent migration versions
DELETE FROM [MigrationVersionInfo] WHERE [Description] in ('AddProductAttributeValueProductAttributeMappingFK', 'AddProductCategoryCategoryFK', 'AddProductCategoryProductFK', 'AddProductManufacturerManufacturerFK', 'AddProductManufacturerProductFK', 'AddProductPictureProductPictureFK', 'AddProductPictureProductProductFK', 'AddAddProductProductTagProductFK', 'AddAddProductProductTagProductTagFK', 'AddProductReviewHelpfulnessProductReviewFK', 'AddProductReviewProductFK', 'AddProductReviewCustomerFK', 'AddProductReviewStoreFK', 'AddProductReviewReviewTypeMappingProductReviewFK', 'AddProductReviewReviewTypeMappingReviewTypeFK', 'AddProductSpecificationAttributeSpecificationAttributeOptionFK', 'AddProductSpecificationAttributeProductFK', 'AddProductWarehouseInventoryProductFK', 'AddProductWarehouseInventoryWarehouseFK', 'AddSpecificationAttributeOptionSpecificationAttributeFK', 'AddStockQuantityHistoryProductFK', 'AddStockQuantityHistoryWarehouseFK', 'AddTierPriceProductFK', 'AddTierPriceCustomerRoleFK', 'AddAddressAttributeValueAddressAttributeValueFk', 'AddAddressCountryFK', 'AddAddressStateProvinceFK', 'AddCustomerAddressCustomerFK', 'AddCustomerAddressAddressFK', 'AddCustomerAttributeValueCustomerAttributeFK', 'AddCustomerCustomerRoleCustomerFK', 'AddCustomerCustomerRoleCustomerRoleFK', 'AddCustomerBillingAddressFK', 'AddCustomerShippingAddressFK', 'AddCustomerPasswordCustomerFK', 'AddExternalAuthenticationRecordCustomerFK', 'AddRewardPointsHistoryCustomerFK', 'AddRewardPointsHistoryOrderFK', 'AddStateProvinceCountryFK', 'AddDiscountCategoryDiscountFK', 'AddDiscountCategoryCategoryFK', 'AddDiscountManufacturerDiscountFK', 'AddDiscountManufacturerManufacturerFK', 'AddDiscountProductDiscountFK', 'AddDiscountProductProductFK', 'AddDiscountUsageHistoryDiscountFK', 'AddDiscountUsageHistoryOrderFK', 'AddForumForumGroupFK', 'AddForumPostForumTopicFK', 'AddForumPostCustomerFK', 'AddForumPostVoteForumPostFK', 'AddForumSubscriptionCustomerFK', 'AddForumTopicForumFK', 'AddForumTopicCustomerFK', 'AddPrivateMessageFromCustomerFK', 'AddPrivateMessageToCustomerFK', 'AddLocaleStringResourceLanguageFK', 'AddLocalizedPropertyLanguageFK', 'AddActivityLogActivityLogTypeFK', 'AddActivityLogCustomerFK', 'AddLogCustomerFK', 'AddPictureBinaryPictureFK', 'AddQueuedEmailEmailAccountFK', 'AddNewsCommentNewsItemFK', 'AddNewsCommentCustomerFK', 'AddNewsCommentStoreFK', 'AddNewsItemLanguageFK', 'AddCheckoutAttributeValueCheckoutAttributeFK', 'AddGiftCardOrderItemFK', 'AddGiftCardUsageHistoryGiftCardFK', 'AddGiftCardUsageHistoryOrderFK', 'AddOrderItemOrderFK', 'AddOrderItemProductFK', 'AddOrderCustomerFK', 'AddOrderBillingAddressFK', 'AddOrderShippingAddressFK', 'AddOrderPickupAddressFK', 'AddOrderNoteOrderFK', 'AddRecurringPaymentHistoryRecurringPaymentFK', 'AddRecurringPaymentOrderFK', 'AddReturnRequestCustomerFK', 'AddShoppingCartItemCustomerFK', 'AddShoppingCartItemProductFK', 'AddPollAnswerPollFK', 'AddPollLanguageFK', 'AddPollVotingRecordPollAnswerFK', 'AddPollVotingRecordCustomerFK', 'AddAclRecordCustomerRoleFK', 'AddPermissionRecordCustomerRoleCustomerRoleFK', 'AddPermissionRecordCustomerRolePermissionRecordFK', 'AddShipmentItemShipmentFK', 'AddShipmentOrderFK', 'AddShippingMethodCountryCountryFK', 'AddShippingMethodCountryShippingMethodFK', 'AddStoreMappingStoreFK', 'AddVendorAttributeValueVendorAttributeFK', 'AddVendorNoteVendorFK', 'AddAffiliateAddressFK', 'AddBlogCommentBlogPostFK', 'AddBlogCommentCustomerFK', 'AddBlogCommentStoreFK', 'AddBlogPostLanguageFK', 'AddBackInStockSubscriptionProductFK', 'AddBackInStockSubscriptionCustomerFK', 'AddPredefinedProductAttributeValueProductAttributeFK', 'AddProductAttributeMappingProductFK', 'AddProductAttributeMappingProductAttributeFK', 'AddDiscountRequirementDiscountFK', 'AddDiscountRequirementDiscountRequirementFK', 'AddOrderRewardPointsHistoryFK', 'AddProductAttributeCombinationProductFk', 'AddPCMProductIdExtendedIX', 'AddPMMProductIdExtendedIX', 'AddPSAMAllowFilteringIX', 'AddPSAMSpecificationAttributeOptionIdAllowFilteringIX', 'AddQueuedEmailSentOnUtcDontSendBeforeDateUtcExtendedIX', 'AddProductVisibleIndividuallyPublishedDeletedExtendedIX', 'AddCategoryDeletedExtendedIX', 'AddLocaleStringResourceIX', 'AddProductPriceDatesEtcIX', 'AddCountryDisplayOrderIX', 'AddLogCreatedOnUtcIX', 'AddCustomerEmailIX', 'AddCustomerUsernameIX', 'AddCustomerCustomerGuidIX', 'AddCustomerSystemNameIX', 'AddCustomerCreatedOnUtcIX', 'AddGenericAttributeEntityIdKeyGroupIX', 'AddQueuedEmailCreatedOnUtcIX', 'AddOrderCreatedOnUtcIX', 'AddLanguageDisplayOrderIX', 'AddNewsletterSubscriptionEmailStoreIdIX', 'AddShoppingCartItemShoppingCartTypeIdCustomerIdIX', 'AddRelatedProductProductId1IX', 'AddProductAttributeValueProductAttributeMappingIdDisplayOrderIX', 'AddProductProductAttributeMappingProductIdDisplayOrderIX', 'AddManufacturerDisplayOrderIX', 'AddCategoryDisplayOrderIX', 'AddCategoryParentCategoryIdIX', 'AddForumsGroupDisplayOrderIX', 'AddForumsForumDisplayOrderIX', 'AddForumsSubscriptionForumIdIX', 'AddForumsSubscriptionTopicIdIX', 'AddProductDeletedPublishedIX', 'AddProductPublishedIX', 'AddProductShowOnHomepageIX', 'AddProductParentGroupedProductIdIX', 'AddProductVisibleIndividuallyIX', 'AddPCMProductCategoryIX', 'AddCurrencyDisplayOrderIX', 'AddProductTagNameIX', 'AddActivityLogCreatedOnUtcIX', 'AddUrlRecordSlugIX', 'AddUrlRecordCustom1IX', 'AddAclRecordEntityIdEntityNameIX', 'AddStoreMappingEntityIdEntityNameIX', 'AddCategoryLimitedToStoresIX', 'AddManufacturerLimitedToStoresIX', 'AddProductLimitedToStoresIX', 'AddCategorSubjectToAclIX', 'AddManufacturerSubjectToAclIX', 'AddProductSubjectToAclIX', 'AddProductCategoryMappingIsFeaturedProductIX', 'AddProductManufacturerMappingIsFeaturedProductIX', 'AddCustomerCustomerRoleMappingCustomerIdIX', 'AddProductDeleteIdIX', 'AddGetLowStockProductsIX', 'AddPMMProductManufacturerIX');

INSERT [MigrationVersionInfo] ([AppliedOn], [Description], [Version]) VALUES (CAST(N'2020-03-10T15:24:28.0000000' AS DateTime2), N'AddProductAttributeValueProductAttributeMappingFK', 637097184507544540)
INSERT [MigrationVersionInfo] ([AppliedOn], [Description], [Version]) VALUES (CAST(N'2020-03-10T15:24:28.0000000' AS DateTime2), N'AddProductCategoryCategoryFK', 637097186625689396)
INSERT [MigrationVersionInfo] ([AppliedOn], [Description], [Version]) VALUES (CAST(N'2020-03-10T15:24:28.0000000' AS DateTime2), N'AddProductCategoryProductFK', 637097186625689397)
INSERT [MigrationVersionInfo] ([AppliedOn], [Description], [Version]) VALUES (CAST(N'2020-03-10T15:24:28.0000000' AS DateTime2), N'AddProductManufacturerManufacturerFK', 637097188539067594)
INSERT [MigrationVersionInfo] ([AppliedOn], [Description], [Version]) VALUES (CAST(N'2020-03-10T15:24:28.0000000' AS DateTime2), N'AddProductManufacturerProductFK', 637097188539067595)
INSERT [MigrationVersionInfo] ([AppliedOn], [Description], [Version]) VALUES (CAST(N'2020-03-10T15:24:28.0000000' AS DateTime2), N'AddProductPictureProductPictureFK', 637097195662625749)
INSERT [MigrationVersionInfo] ([AppliedOn], [Description], [Version]) VALUES (CAST(N'2020-03-10T15:24:28.0000000' AS DateTime2), N'AddProductPictureProductProductFK', 637097195662625750)
INSERT [MigrationVersionInfo] ([AppliedOn], [Description], [Version]) VALUES (CAST(N'2020-03-10T15:24:28.0000000' AS DateTime2), N'AddAddProductProductTagProductFK', 637097199880193450)
INSERT [MigrationVersionInfo] ([AppliedOn], [Description], [Version]) VALUES (CAST(N'2020-03-10T15:24:28.0000000' AS DateTime2), N'AddAddProductProductTagProductTagFK', 637097199880193451)
INSERT [MigrationVersionInfo] ([AppliedOn], [Description], [Version]) VALUES (CAST(N'2020-03-10T15:24:28.0000000' AS DateTime2), N'AddProductReviewHelpfulnessProductReviewFK', 637097207558603530)
INSERT [MigrationVersionInfo] ([AppliedOn], [Description], [Version]) VALUES (CAST(N'2020-03-10T15:24:28.0000000' AS DateTime2), N'AddProductReviewProductFK', 637097207998948304)
INSERT [MigrationVersionInfo] ([AppliedOn], [Description], [Version]) VALUES (CAST(N'2020-03-10T15:24:28.0000000' AS DateTime2), N'AddProductReviewCustomerFK', 637097207998948305)
INSERT [MigrationVersionInfo] ([AppliedOn], [Description], [Version]) VALUES (CAST(N'2020-03-10T15:24:28.0000000' AS DateTime2), N'AddProductReviewStoreFK', 637097207998948306)
INSERT [MigrationVersionInfo] ([AppliedOn], [Description], [Version]) VALUES (CAST(N'2020-03-10T15:24:28.0000000' AS DateTime2), N'AddProductReviewReviewTypeMappingProductReviewFK', 637097211602513441)
INSERT [MigrationVersionInfo] ([AppliedOn], [Description], [Version]) VALUES (CAST(N'2020-03-10T15:24:28.0000000' AS DateTime2), N'AddProductReviewReviewTypeMappingReviewTypeFK', 637097211602513442)
INSERT [MigrationVersionInfo] ([AppliedOn], [Description], [Version]) VALUES (CAST(N'2020-03-10T15:24:28.0000000' AS DateTime2), N'AddProductSpecificationAttributeSpecificationAttributeOptionFK', 637097213462261985)
INSERT [MigrationVersionInfo] ([AppliedOn], [Description], [Version]) VALUES (CAST(N'2020-03-10T15:24:28.0000000' AS DateTime2), N'AddProductSpecificationAttributeProductFK', 637097213462261986)
INSERT [MigrationVersionInfo] ([AppliedOn], [Description], [Version]) VALUES (CAST(N'2020-03-10T15:24:28.0000000' AS DateTime2), N'AddProductWarehouseInventoryProductFK', 637097218980051780)
INSERT [MigrationVersionInfo] ([AppliedOn], [Description], [Version]) VALUES (CAST(N'2020-03-10T15:24:28.0000000' AS DateTime2), N'AddProductWarehouseInventoryWarehouseFK', 637097218980051781)
INSERT [MigrationVersionInfo] ([AppliedOn], [Description], [Version]) VALUES (CAST(N'2020-03-10T15:24:29.0000000' AS DateTime2), N'AddSpecificationAttributeOptionSpecificationAttributeFK', 637097221366619708)
INSERT [MigrationVersionInfo] ([AppliedOn], [Description], [Version]) VALUES (CAST(N'2020-03-10T15:24:29.0000000' AS DateTime2), N'AddStockQuantityHistoryProductFK', 637097224165419186)
INSERT [MigrationVersionInfo] ([AppliedOn], [Description], [Version]) VALUES (CAST(N'2020-03-10T15:24:29.0000000' AS DateTime2), N'AddStockQuantityHistoryWarehouseFK', 637097224165419187)
INSERT [MigrationVersionInfo] ([AppliedOn], [Description], [Version]) VALUES (CAST(N'2020-03-10T15:24:29.0000000' AS DateTime2), N'AddTierPriceProductFK', 637097225438051844)
INSERT [MigrationVersionInfo] ([AppliedOn], [Description], [Version]) VALUES (CAST(N'2020-03-10T15:24:29.0000000' AS DateTime2), N'AddTierPriceCustomerRoleFK', 637097225438051845)
INSERT [MigrationVersionInfo] ([AppliedOn], [Description], [Version]) VALUES (CAST(N'2020-03-10T15:24:29.0000000' AS DateTime2), N'AddAddressAttributeValueAddressAttributeValueFk', 637097261526459118)
INSERT [MigrationVersionInfo] ([AppliedOn], [Description], [Version]) VALUES (CAST(N'2020-03-10T15:24:29.0000000' AS DateTime2), N'AddAddressCountryFK', 637097264240659480)
INSERT [MigrationVersionInfo] ([AppliedOn], [Description], [Version]) VALUES (CAST(N'2020-03-10T15:24:29.0000000' AS DateTime2), N'AddAddressStateProvinceFK', 637097264240659481)
INSERT [MigrationVersionInfo] ([AppliedOn], [Description], [Version]) VALUES (CAST(N'2020-03-10T15:24:29.0000000' AS DateTime2), N'AddCustomerAddressCustomerFK', 637097266595245358)
INSERT [MigrationVersionInfo] ([AppliedOn], [Description], [Version]) VALUES (CAST(N'2020-03-10T15:24:29.0000000' AS DateTime2), N'AddCustomerAddressAddressFK', 637097266595245359)
INSERT [MigrationVersionInfo] ([AppliedOn], [Description], [Version]) VALUES (CAST(N'2020-03-10T15:24:29.0000000' AS DateTime2), N'AddCustomerAttributeValueCustomerAttributeFK', 637097269504308129)
INSERT [MigrationVersionInfo] ([AppliedOn], [Description], [Version]) VALUES (CAST(N'2020-03-10T15:24:29.0000000' AS DateTime2), N'AddCustomerCustomerRoleCustomerFK', 637097271237489896)
INSERT [MigrationVersionInfo] ([AppliedOn], [Description], [Version]) VALUES (CAST(N'2020-03-10T15:24:29.0000000' AS DateTime2), N'AddCustomerCustomerRoleCustomerRoleFK', 637097271237489897)
INSERT [MigrationVersionInfo] ([AppliedOn], [Description], [Version]) VALUES (CAST(N'2020-03-10T15:24:29.0000000' AS DateTime2), N'AddCustomerBillingAddressFK', 637097273651641381)
INSERT [MigrationVersionInfo] ([AppliedOn], [Description], [Version]) VALUES (CAST(N'2020-03-10T15:24:29.0000000' AS DateTime2), N'AddCustomerShippingAddressFK', 637097273651641382)
INSERT [MigrationVersionInfo] ([AppliedOn], [Description], [Version]) VALUES (CAST(N'2020-03-10T15:24:29.0000000' AS DateTime2), N'AddCustomerPasswordCustomerFK', 637097275461276491)
INSERT [MigrationVersionInfo] ([AppliedOn], [Description], [Version]) VALUES (CAST(N'2020-03-10T15:24:29.0000000' AS DateTime2), N'AddExternalAuthenticationRecordCustomerFK', 637097276449096139)
INSERT [MigrationVersionInfo] ([AppliedOn], [Description], [Version]) VALUES (CAST(N'2020-03-10T15:24:29.0000000' AS DateTime2), N'AddRewardPointsHistoryCustomerFK', 637097277252342366)
INSERT [MigrationVersionInfo] ([AppliedOn], [Description], [Version]) VALUES (CAST(N'2020-03-10T15:24:29.0000000' AS DateTime2), N'AddRewardPointsHistoryOrderFK', 637097277252342367)
INSERT [MigrationVersionInfo] ([AppliedOn], [Description], [Version]) VALUES (CAST(N'2020-03-10T15:24:29.0000000' AS DateTime2), N'AddStateProvinceCountryFK', 637097281433797964)
INSERT [MigrationVersionInfo] ([AppliedOn], [Description], [Version]) VALUES (CAST(N'2020-03-10T15:24:29.0000000' AS DateTime2), N'AddDiscountCategoryDiscountFK', 637097339695936887)
INSERT [MigrationVersionInfo] ([AppliedOn], [Description], [Version]) VALUES (CAST(N'2020-03-10T15:24:29.0000000' AS DateTime2), N'AddDiscountCategoryCategoryFK', 637097339695936888)
INSERT [MigrationVersionInfo] ([AppliedOn], [Description], [Version]) VALUES (CAST(N'2020-03-10T15:24:29.0000000' AS DateTime2), N'AddDiscountManufacturerDiscountFK', 637097342149883528)
INSERT [MigrationVersionInfo] ([AppliedOn], [Description], [Version]) VALUES (CAST(N'2020-03-10T15:24:29.0000000' AS DateTime2), N'AddDiscountManufacturerManufacturerFK', 637097342149883529)
INSERT [MigrationVersionInfo] ([AppliedOn], [Description], [Version]) VALUES (CAST(N'2020-03-10T15:24:29.0000000' AS DateTime2), N'AddDiscountProductDiscountFK', 637097346951975256)
INSERT [MigrationVersionInfo] ([AppliedOn], [Description], [Version]) VALUES (CAST(N'2020-03-10T15:24:29.0000000' AS DateTime2), N'AddDiscountProductProductFK', 637097346951975257)
INSERT [MigrationVersionInfo] ([AppliedOn], [Description], [Version]) VALUES (CAST(N'2020-03-10T15:24:29.0000000' AS DateTime2), N'AddDiscountUsageHistoryDiscountFK', 637097348041180783)
INSERT [MigrationVersionInfo] ([AppliedOn], [Description], [Version]) VALUES (CAST(N'2020-03-10T15:24:29.0000000' AS DateTime2), N'AddDiscountUsageHistoryOrderFK', 637097348041180784)
INSERT [MigrationVersionInfo] ([AppliedOn], [Description], [Version]) VALUES (CAST(N'2020-03-10T15:24:30.0000000' AS DateTime2), N'AddForumForumGroupFK', 637097351627313370)
INSERT [MigrationVersionInfo] ([AppliedOn], [Description], [Version]) VALUES (CAST(N'2020-03-10T15:24:30.0000000' AS DateTime2), N'AddForumPostForumTopicFK', 637097352463004325)
INSERT [MigrationVersionInfo] ([AppliedOn], [Description], [Version]) VALUES (CAST(N'2020-03-10T15:24:30.0000000' AS DateTime2), N'AddForumPostCustomerFK', 637097352463004326)
INSERT [MigrationVersionInfo] ([AppliedOn], [Description], [Version]) VALUES (CAST(N'2020-03-10T15:24:30.0000000' AS DateTime2), N'AddForumPostVoteForumPostFK', 637097355633262801)
INSERT [MigrationVersionInfo] ([AppliedOn], [Description], [Version]) VALUES (CAST(N'2020-03-10T15:24:30.0000000' AS DateTime2), N'AddForumSubscriptionCustomerFK', 637097356387699848)
INSERT [MigrationVersionInfo] ([AppliedOn], [Description], [Version]) VALUES (CAST(N'2020-03-10T15:24:30.0000000' AS DateTime2), N'AddForumTopicForumFK', 637097357101910240)
INSERT [MigrationVersionInfo] ([AppliedOn], [Description], [Version]) VALUES (CAST(N'2020-03-10T15:24:30.0000000' AS DateTime2), N'AddForumTopicCustomerFK', 637097357101910241)
INSERT [MigrationVersionInfo] ([AppliedOn], [Description], [Version]) VALUES (CAST(N'2020-03-10T15:24:30.0000000' AS DateTime2), N'AddPrivateMessageFromCustomerFK', 637097358373669695)
INSERT [MigrationVersionInfo] ([AppliedOn], [Description], [Version]) VALUES (CAST(N'2020-03-10T15:24:30.0000000' AS DateTime2), N'AddPrivateMessageToCustomerFK', 637097358373669696)
INSERT [MigrationVersionInfo] ([AppliedOn], [Description], [Version]) VALUES (CAST(N'2020-03-10T15:24:30.0000000' AS DateTime2), N'AddLocaleStringResourceLanguageFK', 637097360951964555)
INSERT [MigrationVersionInfo] ([AppliedOn], [Description], [Version]) VALUES (CAST(N'2020-03-10T15:24:30.0000000' AS DateTime2), N'AddLocalizedPropertyLanguageFK', 637097361590515436)
INSERT [MigrationVersionInfo] ([AppliedOn], [Description], [Version]) VALUES (CAST(N'2020-03-10T15:24:30.0000000' AS DateTime2), N'AddActivityLogActivityLogTypeFK', 637097362508380329)
INSERT [MigrationVersionInfo] ([AppliedOn], [Description], [Version]) VALUES (CAST(N'2020-03-10T15:24:30.0000000' AS DateTime2), N'AddActivityLogCustomerFK', 637097362508380330)
INSERT [MigrationVersionInfo] ([AppliedOn], [Description], [Version]) VALUES (CAST(N'2020-03-10T15:24:30.0000000' AS DateTime2), N'AddLogCustomerFK', 637097363893561926)
INSERT [MigrationVersionInfo] ([AppliedOn], [Description], [Version]) VALUES (CAST(N'2020-03-10T15:24:30.0000000' AS DateTime2), N'AddPictureBinaryPictureFK', 637097364695631609)
INSERT [MigrationVersionInfo] ([AppliedOn], [Description], [Version]) VALUES (CAST(N'2020-03-10T15:24:30.0000000' AS DateTime2), N'AddQueuedEmailEmailAccountFK', 637097365031655781)
INSERT [MigrationVersionInfo] ([AppliedOn], [Description], [Version]) VALUES (CAST(N'2020-03-10T15:24:30.0000000' AS DateTime2), N'AddNewsCommentNewsItemFK', 637097366362530772)
INSERT [MigrationVersionInfo] ([AppliedOn], [Description], [Version]) VALUES (CAST(N'2020-03-10T15:24:30.0000000' AS DateTime2), N'AddNewsCommentCustomerFK', 637097366362530773)
INSERT [MigrationVersionInfo] ([AppliedOn], [Description], [Version]) VALUES (CAST(N'2020-03-10T15:24:30.0000000' AS DateTime2), N'AddNewsCommentStoreFK', 637097366362530774)
INSERT [MigrationVersionInfo] ([AppliedOn], [Description], [Version]) VALUES (CAST(N'2020-03-10T15:24:30.0000000' AS DateTime2), N'AddNewsItemLanguageFK', 637097368094361423)
INSERT [MigrationVersionInfo] ([AppliedOn], [Description], [Version]) VALUES (CAST(N'2020-03-10T15:24:30.0000000' AS DateTime2), N'AddCheckoutAttributeValueCheckoutAttributeFK', 637097369078553212)
INSERT [MigrationVersionInfo] ([AppliedOn], [Description], [Version]) VALUES (CAST(N'2020-03-10T15:24:30.0000000' AS DateTime2), N'AddGiftCardOrderItemFK', 637097370922130581)
INSERT [MigrationVersionInfo] ([AppliedOn], [Description], [Version]) VALUES (CAST(N'2020-03-10T15:24:30.0000000' AS DateTime2), N'AddGiftCardUsageHistoryGiftCardFK', 637097371156452475)
INSERT [MigrationVersionInfo] ([AppliedOn], [Description], [Version]) VALUES (CAST(N'2020-03-10T15:24:30.0000000' AS DateTime2), N'AddGiftCardUsageHistoryOrderFK', 637097371156452476)
INSERT [MigrationVersionInfo] ([AppliedOn], [Description], [Version]) VALUES (CAST(N'2020-03-10T15:24:30.0000000' AS DateTime2), N'AddOrderItemOrderFK', 637097372609436788)
INSERT [MigrationVersionInfo] ([AppliedOn], [Description], [Version]) VALUES (CAST(N'2020-03-10T15:24:30.0000000' AS DateTime2), N'AddOrderItemProductFK', 637097372609436789)
INSERT [MigrationVersionInfo] ([AppliedOn], [Description], [Version]) VALUES (CAST(N'2020-03-10T15:24:30.0000000' AS DateTime2), N'AddOrderCustomerFK', 637097373896028942)
INSERT [MigrationVersionInfo] ([AppliedOn], [Description], [Version]) VALUES (CAST(N'2020-03-10T15:24:30.0000000' AS DateTime2), N'AddOrderBillingAddressFK', 637097373896028943)
INSERT [MigrationVersionInfo] ([AppliedOn], [Description], [Version]) VALUES (CAST(N'2020-03-10T15:24:30.0000000' AS DateTime2), N'AddOrderShippingAddressFK', 637097373896028944)
INSERT [MigrationVersionInfo] ([AppliedOn], [Description], [Version]) VALUES (CAST(N'2020-03-10T15:24:30.0000000' AS DateTime2), N'AddOrderPickupAddressFK', 637097373896028945)
INSERT [MigrationVersionInfo] ([AppliedOn], [Description], [Version]) VALUES (CAST(N'2020-03-10T15:24:30.0000000' AS DateTime2), N'AddOrderNoteOrderFK', 637097376997123308)
INSERT [MigrationVersionInfo] ([AppliedOn], [Description], [Version]) VALUES (CAST(N'2020-03-10T15:24:31.0000000' AS DateTime2), N'AddRecurringPaymentHistoryRecurringPaymentFK', 637097378210887644)
INSERT [MigrationVersionInfo] ([AppliedOn], [Description], [Version]) VALUES (CAST(N'2020-03-10T15:24:31.0000000' AS DateTime2), N'AddRecurringPaymentOrderFK', 637097379410960207)
INSERT [MigrationVersionInfo] ([AppliedOn], [Description], [Version]) VALUES (CAST(N'2020-03-10T15:24:31.0000000' AS DateTime2), N'AddReturnRequestCustomerFK', 637097380291248082)
INSERT [MigrationVersionInfo] ([AppliedOn], [Description], [Version]) VALUES (CAST(N'2020-03-10T15:24:31.0000000' AS DateTime2), N'AddShoppingCartItemCustomerFK', 637097381093371767)
INSERT [MigrationVersionInfo] ([AppliedOn], [Description], [Version]) VALUES (CAST(N'2020-03-10T15:24:31.0000000' AS DateTime2), N'AddShoppingCartItemProductFK', 637097381093371768)
INSERT [MigrationVersionInfo] ([AppliedOn], [Description], [Version]) VALUES (CAST(N'2020-03-10T15:24:31.0000000' AS DateTime2), N'AddPollAnswerPollFK', 637097383487520229)
INSERT [MigrationVersionInfo] ([AppliedOn], [Description], [Version]) VALUES (CAST(N'2020-03-10T15:24:31.0000000' AS DateTime2), N'AddPollLanguageFK', 637097384025962851)
INSERT [MigrationVersionInfo] ([AppliedOn], [Description], [Version]) VALUES (CAST(N'2020-03-10T15:24:31.0000000' AS DateTime2), N'AddPollVotingRecordPollAnswerFK', 637097385036693383)
INSERT [MigrationVersionInfo] ([AppliedOn], [Description], [Version]) VALUES (CAST(N'2020-03-10T15:24:31.0000000' AS DateTime2), N'AddPollVotingRecordCustomerFK', 637097385036693384)
INSERT [MigrationVersionInfo] ([AppliedOn], [Description], [Version]) VALUES (CAST(N'2020-03-10T15:24:31.0000000' AS DateTime2), N'AddAclRecordCustomerRoleFK', 637097386436073081)
INSERT [MigrationVersionInfo] ([AppliedOn], [Description], [Version]) VALUES (CAST(N'2020-03-10T15:24:31.0000000' AS DateTime2), N'AddPermissionRecordCustomerRoleCustomerRoleFK', 637097387107801301)
INSERT [MigrationVersionInfo] ([AppliedOn], [Description], [Version]) VALUES (CAST(N'2020-03-10T15:24:31.0000000' AS DateTime2), N'AddPermissionRecordCustomerRolePermissionRecordFK', 637097387107801302)
INSERT [MigrationVersionInfo] ([AppliedOn], [Description], [Version]) VALUES (CAST(N'2020-03-10T15:24:31.0000000' AS DateTime2), N'AddShipmentItemShipmentFK', 637097388921984734)
INSERT [MigrationVersionInfo] ([AppliedOn], [Description], [Version]) VALUES (CAST(N'2020-03-10T15:24:31.0000000' AS DateTime2), N'AddShipmentOrderFK', 637097389681126845)
INSERT [MigrationVersionInfo] ([AppliedOn], [Description], [Version]) VALUES (CAST(N'2020-03-10T15:24:31.0000000' AS DateTime2), N'AddShippingMethodCountryCountryFK', 637097390410528356)
INSERT [MigrationVersionInfo] ([AppliedOn], [Description], [Version]) VALUES (CAST(N'2020-03-10T15:24:31.0000000' AS DateTime2), N'AddShippingMethodCountryShippingMethodFK', 637097390410528357)
INSERT [MigrationVersionInfo] ([AppliedOn], [Description], [Version]) VALUES (CAST(N'2020-03-10T15:24:31.0000000' AS DateTime2), N'AddStoreMappingStoreFK', 637097391639005655)
INSERT [MigrationVersionInfo] ([AppliedOn], [Description], [Version]) VALUES (CAST(N'2020-03-10T15:24:31.0000000' AS DateTime2), N'AddVendorAttributeValueVendorAttributeFK', 637097392346411077)
INSERT [MigrationVersionInfo] ([AppliedOn], [Description], [Version]) VALUES (CAST(N'2020-03-10T15:24:31.0000000' AS DateTime2), N'AddVendorNoteVendorFK', 637097392991868645)
INSERT [MigrationVersionInfo] ([AppliedOn], [Description], [Version]) VALUES (CAST(N'2020-03-10T15:24:31.0000000' AS DateTime2), N'AddAffiliateAddressFK', 637097594562551771)
INSERT [MigrationVersionInfo] ([AppliedOn], [Description], [Version]) VALUES (CAST(N'2020-03-10T15:24:31.0000000' AS DateTime2), N'AddBlogCommentBlogPostFK', 637097605404497785)
INSERT [MigrationVersionInfo] ([AppliedOn], [Description], [Version]) VALUES (CAST(N'2020-03-10T15:24:31.0000000' AS DateTime2), N'AddBlogCommentCustomerFK', 637097605404497786)
INSERT [MigrationVersionInfo] ([AppliedOn], [Description], [Version]) VALUES (CAST(N'2020-03-10T15:24:31.0000000' AS DateTime2), N'AddBlogCommentStoreFK', 637097605404497787)
INSERT [MigrationVersionInfo] ([AppliedOn], [Description], [Version]) VALUES (CAST(N'2020-03-10T15:24:31.0000000' AS DateTime2), N'AddBlogPostLanguageFK', 637097607595956342)
INSERT [MigrationVersionInfo] ([AppliedOn], [Description], [Version]) VALUES (CAST(N'2020-03-10T15:24:31.0000000' AS DateTime2), N'AddBackInStockSubscriptionProductFK', 637097608748261630)
INSERT [MigrationVersionInfo] ([AppliedOn], [Description], [Version]) VALUES (CAST(N'2020-03-10T15:24:31.0000000' AS DateTime2), N'AddBackInStockSubscriptionCustomerFK', 637097608748261631)
INSERT [MigrationVersionInfo] ([AppliedOn], [Description], [Version]) VALUES (CAST(N'2020-03-10T15:24:31.0000000' AS DateTime2), N'AddPredefinedProductAttributeValueProductAttributeFK', 637097611590754490)
INSERT [MigrationVersionInfo] ([AppliedOn], [Description], [Version]) VALUES (CAST(N'2020-03-10T15:24:31.0000000' AS DateTime2), N'AddProductAttributeMappingProductFK', 637097615386806324)
INSERT [MigrationVersionInfo] ([AppliedOn], [Description], [Version]) VALUES (CAST(N'2020-03-10T15:24:31.0000000' AS DateTime2), N'AddProductAttributeMappingProductAttributeFK', 637097615386806325)
INSERT [MigrationVersionInfo] ([AppliedOn], [Description], [Version]) VALUES (CAST(N'2020-03-10T15:24:31.0000000' AS DateTime2), N'AddDiscountRequirementDiscountFK', 637117958520043560)
INSERT [MigrationVersionInfo] ([AppliedOn], [Description], [Version]) VALUES (CAST(N'2020-03-10T15:24:31.0000000' AS DateTime2), N'AddDiscountRequirementDiscountRequirementFK', 637117958520043561)
INSERT [MigrationVersionInfo] ([AppliedOn], [Description], [Version]) VALUES (CAST(N'2020-03-10T15:24:31.0000000' AS DateTime2), N'AddOrderRewardPointsHistoryFK', 637120677617140897)
INSERT [MigrationVersionInfo] ([AppliedOn], [Description], [Version]) VALUES (CAST(N'2020-03-10T15:24:32.0000000' AS DateTime2), N'AddProductAttributeCombinationProductFk', 637120678600830411)
INSERT [MigrationVersionInfo] ([AppliedOn], [Description], [Version]) VALUES (CAST(N'2020-03-10T15:24:32.0000000' AS DateTime2), N'AddPCMProductIdExtendedIX', 637123105559280389)
INSERT [MigrationVersionInfo] ([AppliedOn], [Description], [Version]) VALUES (CAST(N'2020-03-10T15:24:32.0000000' AS DateTime2), N'AddPMMProductIdExtendedIX', 637123105559280390)
INSERT [MigrationVersionInfo] ([AppliedOn], [Description], [Version]) VALUES (CAST(N'2020-03-10T15:24:32.0000000' AS DateTime2), N'AddPSAMAllowFilteringIX', 637123105559280391)
INSERT [MigrationVersionInfo] ([AppliedOn], [Description], [Version]) VALUES (CAST(N'2020-03-10T15:24:32.0000000' AS DateTime2), N'AddPSAMSpecificationAttributeOptionIdAllowFilteringIX', 637123105559280392)
INSERT [MigrationVersionInfo] ([AppliedOn], [Description], [Version]) VALUES (CAST(N'2020-03-10T15:24:32.0000000' AS DateTime2), N'AddQueuedEmailSentOnUtcDontSendBeforeDateUtcExtendedIX', 637123105559280393)
INSERT [MigrationVersionInfo] ([AppliedOn], [Description], [Version]) VALUES (CAST(N'2020-03-10T15:24:32.0000000' AS DateTime2), N'AddProductVisibleIndividuallyPublishedDeletedExtendedIX', 637123105559280394)
INSERT [MigrationVersionInfo] ([AppliedOn], [Description], [Version]) VALUES (CAST(N'2020-03-10T15:24:32.0000000' AS DateTime2), N'AddCategoryDeletedExtendedIX', 637123105559280395)
INSERT [MigrationVersionInfo] ([AppliedOn], [Description], [Version]) VALUES (CAST(N'2020-03-10T15:24:32.0000000' AS DateTime2), N'AddLocaleStringResourceIX', 637123449689037677)
INSERT [MigrationVersionInfo] ([AppliedOn], [Description], [Version]) VALUES (CAST(N'2020-03-10T15:24:32.0000000' AS DateTime2), N'AddProductPriceDatesEtcIX', 637123449689037678)
INSERT [MigrationVersionInfo] ([AppliedOn], [Description], [Version]) VALUES (CAST(N'2020-03-10T15:24:32.0000000' AS DateTime2), N'AddCountryDisplayOrderIX', 637123449689037679)
INSERT [MigrationVersionInfo] ([AppliedOn], [Description], [Version]) VALUES (CAST(N'2020-03-10T15:24:32.0000000' AS DateTime2), N'AddLogCreatedOnUtcIX', 637123449689037680)
INSERT [MigrationVersionInfo] ([AppliedOn], [Description], [Version]) VALUES (CAST(N'2020-03-10T15:24:32.0000000' AS DateTime2), N'AddCustomerEmailIX', 637123449689037681)
INSERT [MigrationVersionInfo] ([AppliedOn], [Description], [Version]) VALUES (CAST(N'2020-03-10T15:24:32.0000000' AS DateTime2), N'AddCustomerUsernameIX', 637123449689037682)
INSERT [MigrationVersionInfo] ([AppliedOn], [Description], [Version]) VALUES (CAST(N'2020-03-10T15:24:32.0000000' AS DateTime2), N'AddCustomerCustomerGuidIX', 637123449689037683)
INSERT [MigrationVersionInfo] ([AppliedOn], [Description], [Version]) VALUES (CAST(N'2020-03-10T15:24:32.0000000' AS DateTime2), N'AddCustomerSystemNameIX', 637123449689037684)
INSERT [MigrationVersionInfo] ([AppliedOn], [Description], [Version]) VALUES (CAST(N'2020-03-10T15:24:32.0000000' AS DateTime2), N'AddCustomerCreatedOnUtcIX', 637123449689037685)
INSERT [MigrationVersionInfo] ([AppliedOn], [Description], [Version]) VALUES (CAST(N'2020-03-10T15:24:32.0000000' AS DateTime2), N'AddGenericAttributeEntityIdKeyGroupIX', 637123449689037686)
INSERT [MigrationVersionInfo] ([AppliedOn], [Description], [Version]) VALUES (CAST(N'2020-03-10T15:24:32.0000000' AS DateTime2), N'AddQueuedEmailCreatedOnUtcIX', 637123449689037687)
INSERT [MigrationVersionInfo] ([AppliedOn], [Description], [Version]) VALUES (CAST(N'2020-03-10T15:24:32.0000000' AS DateTime2), N'AddOrderCreatedOnUtcIX', 637123449689037688)
INSERT [MigrationVersionInfo] ([AppliedOn], [Description], [Version]) VALUES (CAST(N'2020-03-10T15:24:32.0000000' AS DateTime2), N'AddLanguageDisplayOrderIX', 637123449689037689)
INSERT [MigrationVersionInfo] ([AppliedOn], [Description], [Version]) VALUES (CAST(N'2020-03-10T15:24:32.0000000' AS DateTime2), N'AddNewsletterSubscriptionEmailStoreIdIX', 637123449689037690)
INSERT [MigrationVersionInfo] ([AppliedOn], [Description], [Version]) VALUES (CAST(N'2020-03-10T15:24:32.0000000' AS DateTime2), N'AddShoppingCartItemShoppingCartTypeIdCustomerIdIX', 637123449689037691)
INSERT [MigrationVersionInfo] ([AppliedOn], [Description], [Version]) VALUES (CAST(N'2020-03-10T15:24:32.0000000' AS DateTime2), N'AddRelatedProductProductId1IX', 637123449689037692)
INSERT [MigrationVersionInfo] ([AppliedOn], [Description], [Version]) VALUES (CAST(N'2020-03-10T15:24:32.0000000' AS DateTime2), N'AddProductAttributeValueProductAttributeMappingIdDisplayOrderIX', 637123449689037693)
INSERT [MigrationVersionInfo] ([AppliedOn], [Description], [Version]) VALUES (CAST(N'2020-03-10T15:24:32.0000000' AS DateTime2), N'AddProductProductAttributeMappingProductIdDisplayOrderIX', 637123449689037694)
INSERT [MigrationVersionInfo] ([AppliedOn], [Description], [Version]) VALUES (CAST(N'2020-03-10T15:24:32.0000000' AS DateTime2), N'AddManufacturerDisplayOrderIX', 637123449689037695)
INSERT [MigrationVersionInfo] ([AppliedOn], [Description], [Version]) VALUES (CAST(N'2020-03-10T15:24:32.0000000' AS DateTime2), N'AddCategoryDisplayOrderIX', 637123449689037696)
INSERT [MigrationVersionInfo] ([AppliedOn], [Description], [Version]) VALUES (CAST(N'2020-03-10T15:24:32.0000000' AS DateTime2), N'AddCategoryParentCategoryIdIX', 637123449689037697)
INSERT [MigrationVersionInfo] ([AppliedOn], [Description], [Version]) VALUES (CAST(N'2020-03-10T15:24:32.0000000' AS DateTime2), N'AddForumsGroupDisplayOrderIX', 637123449689037698)
INSERT [MigrationVersionInfo] ([AppliedOn], [Description], [Version]) VALUES (CAST(N'2020-03-10T15:24:32.0000000' AS DateTime2), N'AddForumsForumDisplayOrderIX', 637123449689037699)
INSERT [MigrationVersionInfo] ([AppliedOn], [Description], [Version]) VALUES (CAST(N'2020-03-10T15:24:32.0000000' AS DateTime2), N'AddForumsSubscriptionForumIdIX', 637123449689037700)
INSERT [MigrationVersionInfo] ([AppliedOn], [Description], [Version]) VALUES (CAST(N'2020-03-10T15:24:32.0000000' AS DateTime2), N'AddForumsSubscriptionTopicIdIX', 637123449689037701)
INSERT [MigrationVersionInfo] ([AppliedOn], [Description], [Version]) VALUES (CAST(N'2020-03-10T15:24:32.0000000' AS DateTime2), N'AddProductDeletedPublishedIX', 637123449689037702)
INSERT [MigrationVersionInfo] ([AppliedOn], [Description], [Version]) VALUES (CAST(N'2020-03-10T15:24:32.0000000' AS DateTime2), N'AddProductPublishedIX', 637123449689037703)
INSERT [MigrationVersionInfo] ([AppliedOn], [Description], [Version]) VALUES (CAST(N'2020-03-10T15:24:32.0000000' AS DateTime2), N'AddProductShowOnHomepageIX', 637123449689037704)
INSERT [MigrationVersionInfo] ([AppliedOn], [Description], [Version]) VALUES (CAST(N'2020-03-10T15:24:32.0000000' AS DateTime2), N'AddProductParentGroupedProductIdIX', 637123449689037705)
INSERT [MigrationVersionInfo] ([AppliedOn], [Description], [Version]) VALUES (CAST(N'2020-03-10T15:24:32.0000000' AS DateTime2), N'AddProductVisibleIndividuallyIX', 637123449689037706)
INSERT [MigrationVersionInfo] ([AppliedOn], [Description], [Version]) VALUES (CAST(N'2020-03-10T15:24:32.0000000' AS DateTime2), N'AddPCMProductCategoryIX', 637123449689037707)
INSERT [MigrationVersionInfo] ([AppliedOn], [Description], [Version]) VALUES (CAST(N'2020-03-10T15:24:32.0000000' AS DateTime2), N'AddCurrencyDisplayOrderIX', 637123449689037708)
INSERT [MigrationVersionInfo] ([AppliedOn], [Description], [Version]) VALUES (CAST(N'2020-03-10T15:24:32.0000000' AS DateTime2), N'AddProductTagNameIX', 637123521091647925)
INSERT [MigrationVersionInfo] ([AppliedOn], [Description], [Version]) VALUES (CAST(N'2020-03-10T15:24:32.0000000' AS DateTime2), N'AddActivityLogCreatedOnUtcIX', 637123521091647926)
INSERT [MigrationVersionInfo] ([AppliedOn], [Description], [Version]) VALUES (CAST(N'2020-03-10T15:24:32.0000000' AS DateTime2), N'AddUrlRecordSlugIX', 637123521091647927)
INSERT [MigrationVersionInfo] ([AppliedOn], [Description], [Version]) VALUES (CAST(N'2020-03-10T15:24:32.0000000' AS DateTime2), N'AddUrlRecordCustom1IX', 637123521091647928)
INSERT [MigrationVersionInfo] ([AppliedOn], [Description], [Version]) VALUES (CAST(N'2020-03-10T15:24:32.0000000' AS DateTime2), N'AddAclRecordEntityIdEntityNameIX', 637123521091647929)
INSERT [MigrationVersionInfo] ([AppliedOn], [Description], [Version]) VALUES (CAST(N'2020-03-10T15:24:32.0000000' AS DateTime2), N'AddStoreMappingEntityIdEntityNameIX', 637123521091647930)
INSERT [MigrationVersionInfo] ([AppliedOn], [Description], [Version]) VALUES (CAST(N'2020-03-10T15:24:32.0000000' AS DateTime2), N'AddCategoryLimitedToStoresIX', 637123521091647931)
INSERT [MigrationVersionInfo] ([AppliedOn], [Description], [Version]) VALUES (CAST(N'2020-03-10T15:24:32.0000000' AS DateTime2), N'AddManufacturerLimitedToStoresIX', 637123521091647932)
INSERT [MigrationVersionInfo] ([AppliedOn], [Description], [Version]) VALUES (CAST(N'2020-03-10T15:24:32.0000000' AS DateTime2), N'AddProductLimitedToStoresIX', 637123521091647933)
INSERT [MigrationVersionInfo] ([AppliedOn], [Description], [Version]) VALUES (CAST(N'2020-03-10T15:24:32.0000000' AS DateTime2), N'AddCategorSubjectToAclIX', 637123521091647934)
INSERT [MigrationVersionInfo] ([AppliedOn], [Description], [Version]) VALUES (CAST(N'2020-03-10T15:24:32.0000000' AS DateTime2), N'AddManufacturerSubjectToAclIX', 637123521091647935)
INSERT [MigrationVersionInfo] ([AppliedOn], [Description], [Version]) VALUES (CAST(N'2020-03-10T15:24:32.0000000' AS DateTime2), N'AddProductSubjectToAclIX', 637123521091647936)
INSERT [MigrationVersionInfo] ([AppliedOn], [Description], [Version]) VALUES (CAST(N'2020-03-10T15:24:32.0000000' AS DateTime2), N'AddProductCategoryMappingIsFeaturedProductIX', 637123521091647937)
INSERT [MigrationVersionInfo] ([AppliedOn], [Description], [Version]) VALUES (CAST(N'2020-03-10T15:24:32.0000000' AS DateTime2), N'AddProductManufacturerMappingIsFeaturedProductIX', 637123521091647938)
INSERT [MigrationVersionInfo] ([AppliedOn], [Description], [Version]) VALUES (CAST(N'2020-03-10T15:24:32.0000000' AS DateTime2), N'AddCustomerCustomerRoleMappingCustomerIdIX', 637123521091647939)
INSERT [MigrationVersionInfo] ([AppliedOn], [Description], [Version]) VALUES (CAST(N'2020-03-10T15:24:32.0000000' AS DateTime2), N'AddProductDeleteIdIX', 637123521091647940)
INSERT [MigrationVersionInfo] ([AppliedOn], [Description], [Version]) VALUES (CAST(N'2020-03-10T15:24:33.0000000' AS DateTime2), N'AddGetLowStockProductsIX', 637123521091647941)
INSERT [MigrationVersionInfo] ([AppliedOn], [Description], [Version]) VALUES (CAST(N'2020-03-10T15:24:33.0000000' AS DateTime2), N'AddPMMProductManufacturerIX', 637123521091647942)
GO
GO

--new setting
IF NOT EXISTS (SELECT 1 FROM [Setting] WHERE [Name] = N'captchasettings.captchatype')
BEGIN
    INSERT [Setting] ([Name], [Value], [StoreId])
    VALUES (N'captchasettings.captchatype', 'CheckBoxReCaptchaV2', 0)
END
GO

--new setting
IF NOT EXISTS (SELECT 1 FROM [Setting] WHERE [Name] = N'captchasettings.recaptchav3scorethreshold')
BEGIN
    INSERT [Setting] ([Name], [Value], [StoreId])
    VALUES (N'captchasettings.recaptchav3scorethreshold', '0.5', 0)
END
GO

--update fluent migration versions
DELETE FROM [MigrationVersionInfo] WHERE [Description] in ('AddProductAttributeValueProductAttributeMappingFK', 'AddProductCategoryCategoryFK', 'AddProductCategoryProductFK', 'AddProductManufacturerManufacturerFK', 'AddProductManufacturerProductFK', 'AddProductPictureProductPictureFK', 'AddProductPictureProductProductFK', 'AddAddProductProductTagProductFK', 'AddAddProductProductTagProductTagFK', 'AddProductReviewHelpfulnessProductReviewFK', 'AddProductReviewProductFK', 'AddProductReviewCustomerFK', 'AddProductReviewStoreFK', 'AddProductReviewReviewTypeMappingProductReviewFK', 'AddProductReviewReviewTypeMappingReviewTypeFK', 'AddProductSpecificationAttributeSpecificationAttributeOptionFK', 'AddProductSpecificationAttributeProductFK', 'AddProductWarehouseInventoryProductFK', 'AddProductWarehouseInventoryWarehouseFK', 'AddSpecificationAttributeOptionSpecificationAttributeFK', 'AddStockQuantityHistoryProductFK', 'AddStockQuantityHistoryWarehouseFK', 'AddTierPriceProductFK', 'AddTierPriceCustomerRoleFK', 'AddAddressAttributeValueAddressAttributeValueFk', 'AddAddressCountryFK', 'AddAddressStateProvinceFK', 'AddCustomerAddressCustomerFK', 'AddCustomerAddressAddressFK', 'AddCustomerAttributeValueCustomerAttributeFK', 'AddCustomerCustomerRoleCustomerFK', 'AddCustomerCustomerRoleCustomerRoleFK', 'AddCustomerBillingAddressFK', 'AddCustomerShippingAddressFK', 'AddCustomerPasswordCustomerFK', 'AddExternalAuthenticationRecordCustomerFK', 'AddRewardPointsHistoryCustomerFK', 'AddRewardPointsHistoryOrderFK', 'AddStateProvinceCountryFK', 'AddDiscountCategoryDiscountFK', 'AddDiscountCategoryCategoryFK', 'AddDiscountManufacturerDiscountFK', 'AddDiscountManufacturerManufacturerFK', 'AddDiscountProductDiscountFK', 'AddDiscountProductProductFK', 'AddDiscountUsageHistoryDiscountFK', 'AddDiscountUsageHistoryOrderFK', 'AddForumForumGroupFK', 'AddForumPostForumTopicFK', 'AddForumPostCustomerFK', 'AddForumPostVoteForumPostFK', 'AddForumSubscriptionCustomerFK', 'AddForumTopicForumFK', 'AddForumTopicCustomerFK', 'AddPrivateMessageFromCustomerFK', 'AddPrivateMessageToCustomerFK', 'AddLocaleStringResourceLanguageFK', 'AddLocalizedPropertyLanguageFK', 'AddActivityLogActivityLogTypeFK', 'AddActivityLogCustomerFK', 'AddLogCustomerFK', 'AddPictureBinaryPictureFK', 'AddQueuedEmailEmailAccountFK', 'AddNewsCommentNewsItemFK', 'AddNewsCommentCustomerFK', 'AddNewsCommentStoreFK', 'AddNewsItemLanguageFK', 'AddCheckoutAttributeValueCheckoutAttributeFK', 'AddGiftCardOrderItemFK', 'AddGiftCardUsageHistoryGiftCardFK', 'AddGiftCardUsageHistoryOrderFK', 'AddOrderItemOrderFK', 'AddOrderItemProductFK', 'AddOrderCustomerFK', 'AddOrderBillingAddressFK', 'AddOrderShippingAddressFK', 'AddOrderPickupAddressFK', 'AddOrderNoteOrderFK', 'AddRecurringPaymentHistoryRecurringPaymentFK', 'AddRecurringPaymentOrderFK', 'AddReturnRequestCustomerFK', 'AddShoppingCartItemCustomerFK', 'AddShoppingCartItemProductFK', 'AddPollAnswerPollFK', 'AddPollLanguageFK', 'AddPollVotingRecordPollAnswerFK', 'AddPollVotingRecordCustomerFK', 'AddAclRecordCustomerRoleFK', 'AddPermissionRecordCustomerRoleCustomerRoleFK', 'AddPermissionRecordCustomerRolePermissionRecordFK', 'AddShipmentItemShipmentFK', 'AddShipmentOrderFK', 'AddShippingMethodCountryCountryFK', 'AddShippingMethodCountryShippingMethodFK', 'AddStoreMappingStoreFK', 'AddVendorAttributeValueVendorAttributeFK', 'AddVendorNoteVendorFK', 'AddAffiliateAddressFK', 'AddBlogCommentBlogPostFK', 'AddBlogCommentCustomerFK', 'AddBlogCommentStoreFK', 'AddBlogPostLanguageFK', 'AddBackInStockSubscriptionProductFK', 'AddBackInStockSubscriptionCustomerFK', 'AddPredefinedProductAttributeValueProductAttributeFK', 'AddProductAttributeMappingProductFK', 'AddProductAttributeMappingProductAttributeFK', 'AddDiscountRequirementDiscountFK', 'AddDiscountRequirementDiscountRequirementFK', 'AddOrderRewardPointsHistoryFK', 'AddProductAttributeCombinationProductFk', 'AddPCMProductIdExtendedIX', 'AddPMMProductIdExtendedIX', 'AddPSAMAllowFilteringIX', 'AddPSAMSpecificationAttributeOptionIdAllowFilteringIX', 'AddQueuedEmailSentOnUtcDontSendBeforeDateUtcExtendedIX', 'AddProductVisibleIndividuallyPublishedDeletedExtendedIX', 'AddCategoryDeletedExtendedIX', 'AddLocaleStringResourceIX', 'AddProductPriceDatesEtcIX', 'AddCountryDisplayOrderIX', 'AddLogCreatedOnUtcIX', 'AddCustomerEmailIX', 'AddCustomerUsernameIX', 'AddCustomerCustomerGuidIX', 'AddCustomerSystemNameIX', 'AddCustomerCreatedOnUtcIX', 'AddGenericAttributeEntityIdKeyGroupIX', 'AddQueuedEmailCreatedOnUtcIX', 'AddOrderCreatedOnUtcIX', 'AddLanguageDisplayOrderIX', 'AddNewsletterSubscriptionEmailStoreIdIX', 'AddShoppingCartItemShoppingCartTypeIdCustomerIdIX', 'AddRelatedProductProductId1IX', 'AddProductAttributeValueProductAttributeMappingIdDisplayOrderIX', 'AddProductProductAttributeMappingProductIdDisplayOrderIX', 'AddManufacturerDisplayOrderIX', 'AddCategoryDisplayOrderIX', 'AddCategoryParentCategoryIdIX', 'AddForumsGroupDisplayOrderIX', 'AddForumsForumDisplayOrderIX', 'AddForumsSubscriptionForumIdIX', 'AddForumsSubscriptionTopicIdIX', 'AddProductDeletedPublishedIX', 'AddProductPublishedIX', 'AddProductShowOnHomepageIX', 'AddProductParentGroupedProductIdIX', 'AddProductVisibleIndividuallyIX', 'AddPCMProductCategoryIX', 'AddCurrencyDisplayOrderIX', 'AddProductTagNameIX', 'AddActivityLogCreatedOnUtcIX', 'AddUrlRecordSlugIX', 'AddUrlRecordCustom1IX', 'AddAclRecordEntityIdEntityNameIX', 'AddStoreMappingEntityIdEntityNameIX', 'AddCategoryLimitedToStoresIX', 'AddManufacturerLimitedToStoresIX', 'AddProductLimitedToStoresIX', 'AddCategorSubjectToAclIX', 'AddManufacturerSubjectToAclIX', 'AddProductSubjectToAclIX', 'AddProductCategoryMappingIsFeaturedProductIX', 'AddProductManufacturerMappingIsFeaturedProductIX', 'AddCustomerCustomerRoleMappingCustomerIdIX', 'AddProductDeleteIdIX', 'AddGetLowStockProductsIX', 'AddPMMProductManufacturerIX', 'Nop.Data base schema', 'Shipping.FixedByWeightByTotal base schema', 'Tax.Avalara base schema', 'Tax.FixedOrByCountryStateZip base schema', 'Pickup.PickupInStore base schema');

BEGIN TRANSACTION
GO
CREATE TABLE Tmp_MigrationVersionInfo
	(
	AppliedOn datetime NULL,
	Description nvarchar(1024) NULL,
	Version bigint NOT NULL
	)  ON [PRIMARY]
GO
ALTER TABLE Tmp_MigrationVersionInfo SET (LOCK_ESCALATION = TABLE)
GO
IF EXISTS(SELECT * FROM MigrationVersionInfo)
	 EXEC('INSERT INTO Tmp_MigrationVersionInfo (AppliedOn, Description, Version)
		SELECT CONVERT(datetime, AppliedOn), CONVERT(nvarchar(1024), Description), Version FROM MigrationVersionInfo WITH (HOLDLOCK TABLOCKX)')
GO
DROP TABLE MigrationVersionInfo
GO
EXECUTE sp_rename N'Tmp_MigrationVersionInfo', N'MigrationVersionInfo', 'OBJECT' 
GO
COMMIT

INSERT [MigrationVersionInfo] ([Version], [AppliedOn], [Description]) VALUES (637160666562551771, CAST(N'2020-03-18T07:23:31.000' AS DateTime), N'Nop.Data base schema')
INSERT [MigrationVersionInfo] ([Version], [AppliedOn], [Description]) VALUES (637163160551687541, CAST(N'2020-03-18T07:25:09.000' AS DateTime), N'Shipping.FixedByWeightByTotal base schema')
INSERT [MigrationVersionInfo] ([Version], [AppliedOn], [Description]) VALUES (637163177576455442, CAST(N'2020-03-18T07:25:09.000' AS DateTime), N'Tax.Avalara base schema')
INSERT [MigrationVersionInfo] ([Version], [AppliedOn], [Description]) VALUES (637163188436455432, CAST(N'2020-03-18T07:25:09.000' AS DateTime), N'Tax.FixedOrByCountryStateZip base schema')
INSERT [MigrationVersionInfo] ([Version], [AppliedOn], [Description]) VALUES (637163190176455422, CAST(N'2020-03-18T07:25:09.000' AS DateTime), N'Pickup.PickupInStore base schema')
INSERT [MigrationVersionInfo] ([Version], [AppliedOn], [Description]) VALUES (637196545559280389, CAST(N'2020-03-18T07:23:31.000' AS DateTime), N'AddPCMProductIdExtendedIX')
INSERT [MigrationVersionInfo] ([Version], [AppliedOn], [Description]) VALUES (637196545559280390, CAST(N'2020-03-18T07:23:31.000' AS DateTime), N'AddPMMProductIdExtendedIX')
INSERT [MigrationVersionInfo] ([Version], [AppliedOn], [Description]) VALUES (637196545559280391, CAST(N'2020-03-18T07:23:31.000' AS DateTime), N'AddPSAMAllowFilteringIX')
INSERT [MigrationVersionInfo] ([Version], [AppliedOn], [Description]) VALUES (637196545559280392, CAST(N'2020-03-18T07:23:31.000' AS DateTime), N'AddPSAMSpecificationAttributeOptionIdAllowFilteringIX')
INSERT [MigrationVersionInfo] ([Version], [AppliedOn], [Description]) VALUES (637196545559280393, CAST(N'2020-03-18T07:23:31.000' AS DateTime), N'AddQueuedEmailSentOnUtcDontSendBeforeDateUtcExtendedIX')
INSERT [MigrationVersionInfo] ([Version], [AppliedOn], [Description]) VALUES (637196545559280394, CAST(N'2020-03-18T07:23:31.000' AS DateTime), N'AddProductVisibleIndividuallyPublishedDeletedExtendedIX')
INSERT [MigrationVersionInfo] ([Version], [AppliedOn], [Description]) VALUES (637196545559280395, CAST(N'2020-03-18T07:23:31.000' AS DateTime), N'AddCategoryDeletedExtendedIX')
INSERT [MigrationVersionInfo] ([Version], [AppliedOn], [Description]) VALUES (637196889689037677, CAST(N'2020-03-18T07:23:31.000' AS DateTime), N'AddLocaleStringResourceIX')
INSERT [MigrationVersionInfo] ([Version], [AppliedOn], [Description]) VALUES (637196889689037678, CAST(N'2020-03-18T07:23:31.000' AS DateTime), N'AddProductPriceDatesEtcIX')
INSERT [MigrationVersionInfo] ([Version], [AppliedOn], [Description]) VALUES (637196889689037679, CAST(N'2020-03-18T07:23:31.000' AS DateTime), N'AddCountryDisplayOrderIX')
INSERT [MigrationVersionInfo] ([Version], [AppliedOn], [Description]) VALUES (637196889689037680, CAST(N'2020-03-18T07:23:31.000' AS DateTime), N'AddLogCreatedOnUtcIX')
INSERT [MigrationVersionInfo] ([Version], [AppliedOn], [Description]) VALUES (637196889689037681, CAST(N'2020-03-18T07:23:31.000' AS DateTime), N'AddCustomerEmailIX')
INSERT [MigrationVersionInfo] ([Version], [AppliedOn], [Description]) VALUES (637196889689037682, CAST(N'2020-03-18T07:23:31.000' AS DateTime), N'AddCustomerUsernameIX')
INSERT [MigrationVersionInfo] ([Version], [AppliedOn], [Description]) VALUES (637196889689037683, CAST(N'2020-03-18T07:23:31.000' AS DateTime), N'AddCustomerCustomerGuidIX')
INSERT [MigrationVersionInfo] ([Version], [AppliedOn], [Description]) VALUES (637196889689037684, CAST(N'2020-03-18T07:23:31.000' AS DateTime), N'AddCustomerSystemNameIX')
INSERT [MigrationVersionInfo] ([Version], [AppliedOn], [Description]) VALUES (637196889689037685, CAST(N'2020-03-18T07:23:31.000' AS DateTime), N'AddCustomerCreatedOnUtcIX')
INSERT [MigrationVersionInfo] ([Version], [AppliedOn], [Description]) VALUES (637196889689037686, CAST(N'2020-03-18T07:23:31.000' AS DateTime), N'AddGenericAttributeEntityIdKeyGroupIX')
INSERT [MigrationVersionInfo] ([Version], [AppliedOn], [Description]) VALUES (637196889689037687, CAST(N'2020-03-18T07:23:31.000' AS DateTime), N'AddQueuedEmailCreatedOnUtcIX')
INSERT [MigrationVersionInfo] ([Version], [AppliedOn], [Description]) VALUES (637196889689037688, CAST(N'2020-03-18T07:23:31.000' AS DateTime), N'AddOrderCreatedOnUtcIX')
INSERT [MigrationVersionInfo] ([Version], [AppliedOn], [Description]) VALUES (637196889689037689, CAST(N'2020-03-18T07:23:31.000' AS DateTime), N'AddLanguageDisplayOrderIX')
INSERT [MigrationVersionInfo] ([Version], [AppliedOn], [Description]) VALUES (637196889689037690, CAST(N'2020-03-18T07:23:31.000' AS DateTime), N'AddNewsletterSubscriptionEmailStoreIdIX')
INSERT [MigrationVersionInfo] ([Version], [AppliedOn], [Description]) VALUES (637196889689037691, CAST(N'2020-03-18T07:23:31.000' AS DateTime), N'AddShoppingCartItemShoppingCartTypeIdCustomerIdIX')
INSERT [MigrationVersionInfo] ([Version], [AppliedOn], [Description]) VALUES (637196889689037692, CAST(N'2020-03-18T07:23:32.000' AS DateTime), N'AddRelatedProductProductId1IX')
INSERT [MigrationVersionInfo] ([Version], [AppliedOn], [Description]) VALUES (637196889689037693, CAST(N'2020-03-18T07:23:32.000' AS DateTime), N'AddProductAttributeValueProductAttributeMappingIdDisplayOrderIX')
INSERT [MigrationVersionInfo] ([Version], [AppliedOn], [Description]) VALUES (637196889689037694, CAST(N'2020-03-18T07:23:32.000' AS DateTime), N'AddProductProductAttributeMappingProductIdDisplayOrderIX')
INSERT [MigrationVersionInfo] ([Version], [AppliedOn], [Description]) VALUES (637196889689037695, CAST(N'2020-03-18T07:23:32.000' AS DateTime), N'AddManufacturerDisplayOrderIX')
INSERT [MigrationVersionInfo] ([Version], [AppliedOn], [Description]) VALUES (637196889689037696, CAST(N'2020-03-18T07:23:32.000' AS DateTime), N'AddCategoryDisplayOrderIX')
INSERT [MigrationVersionInfo] ([Version], [AppliedOn], [Description]) VALUES (637196889689037697, CAST(N'2020-03-18T07:23:32.000' AS DateTime), N'AddCategoryParentCategoryIdIX')
INSERT [MigrationVersionInfo] ([Version], [AppliedOn], [Description]) VALUES (637196889689037698, CAST(N'2020-03-18T07:23:32.000' AS DateTime), N'AddForumsGroupDisplayOrderIX')
INSERT [MigrationVersionInfo] ([Version], [AppliedOn], [Description]) VALUES (637196889689037699, CAST(N'2020-03-18T07:23:32.000' AS DateTime), N'AddForumsForumDisplayOrderIX')
INSERT [MigrationVersionInfo] ([Version], [AppliedOn], [Description]) VALUES (637196889689037700, CAST(N'2020-03-18T07:23:32.000' AS DateTime), N'AddForumsSubscriptionForumIdIX')
INSERT [MigrationVersionInfo] ([Version], [AppliedOn], [Description]) VALUES (637196889689037701, CAST(N'2020-03-18T07:23:32.000' AS DateTime), N'AddForumsSubscriptionTopicIdIX')
INSERT [MigrationVersionInfo] ([Version], [AppliedOn], [Description]) VALUES (637196889689037702, CAST(N'2020-03-18T07:23:32.000' AS DateTime), N'AddProductDeletedPublishedIX')
INSERT [MigrationVersionInfo] ([Version], [AppliedOn], [Description]) VALUES (637196889689037703, CAST(N'2020-03-18T07:23:32.000' AS DateTime), N'AddProductPublishedIX')
INSERT [MigrationVersionInfo] ([Version], [AppliedOn], [Description]) VALUES (637196889689037704, CAST(N'2020-03-18T07:23:32.000' AS DateTime), N'AddProductShowOnHomepageIX')
INSERT [MigrationVersionInfo] ([Version], [AppliedOn], [Description]) VALUES (637196889689037705, CAST(N'2020-03-18T07:23:32.000' AS DateTime), N'AddProductParentGroupedProductIdIX')
INSERT [MigrationVersionInfo] ([Version], [AppliedOn], [Description]) VALUES (637196889689037706, CAST(N'2020-03-18T07:23:32.000' AS DateTime), N'AddProductVisibleIndividuallyIX')
INSERT [MigrationVersionInfo] ([Version], [AppliedOn], [Description]) VALUES (637196889689037707, CAST(N'2020-03-18T07:23:32.000' AS DateTime), N'AddPCMProductCategoryIX')
INSERT [MigrationVersionInfo] ([Version], [AppliedOn], [Description]) VALUES (637196889689037708, CAST(N'2020-03-18T07:23:32.000' AS DateTime), N'AddCurrencyDisplayOrderIX')
INSERT [MigrationVersionInfo] ([Version], [AppliedOn], [Description]) VALUES (637196961091647925, CAST(N'2020-03-18T07:23:32.000' AS DateTime), N'AddProductTagNameIX')
INSERT [MigrationVersionInfo] ([Version], [AppliedOn], [Description]) VALUES (637196961091647926, CAST(N'2020-03-18T07:23:32.000' AS DateTime), N'AddActivityLogCreatedOnUtcIX')
INSERT [MigrationVersionInfo] ([Version], [AppliedOn], [Description]) VALUES (637196961091647927, CAST(N'2020-03-18T07:23:32.000' AS DateTime), N'AddUrlRecordSlugIX')
INSERT [MigrationVersionInfo] ([Version], [AppliedOn], [Description]) VALUES (637196961091647928, CAST(N'2020-03-18T07:23:32.000' AS DateTime), N'AddUrlRecordCustom1IX')
INSERT [MigrationVersionInfo] ([Version], [AppliedOn], [Description]) VALUES (637196961091647929, CAST(N'2020-03-18T07:23:32.000' AS DateTime), N'AddAclRecordEntityIdEntityNameIX')
INSERT [MigrationVersionInfo] ([Version], [AppliedOn], [Description]) VALUES (637196961091647930, CAST(N'2020-03-18T07:23:32.000' AS DateTime), N'AddStoreMappingEntityIdEntityNameIX')
INSERT [MigrationVersionInfo] ([Version], [AppliedOn], [Description]) VALUES (637196961091647931, CAST(N'2020-03-18T07:23:32.000' AS DateTime), N'AddCategoryLimitedToStoresIX')
INSERT [MigrationVersionInfo] ([Version], [AppliedOn], [Description]) VALUES (637196961091647932, CAST(N'2020-03-18T07:23:32.000' AS DateTime), N'AddManufacturerLimitedToStoresIX')
INSERT [MigrationVersionInfo] ([Version], [AppliedOn], [Description]) VALUES (637196961091647933, CAST(N'2020-03-18T07:23:32.000' AS DateTime), N'AddProductLimitedToStoresIX')
INSERT [MigrationVersionInfo] ([Version], [AppliedOn], [Description]) VALUES (637196961091647934, CAST(N'2020-03-18T07:23:32.000' AS DateTime), N'AddCategorSubjectToAclIX')
INSERT [MigrationVersionInfo] ([Version], [AppliedOn], [Description]) VALUES (637196961091647935, CAST(N'2020-03-18T07:23:32.000' AS DateTime), N'AddManufacturerSubjectToAclIX')
INSERT [MigrationVersionInfo] ([Version], [AppliedOn], [Description]) VALUES (637196961091647936, CAST(N'2020-03-18T07:23:32.000' AS DateTime), N'AddProductSubjectToAclIX')
INSERT [MigrationVersionInfo] ([Version], [AppliedOn], [Description]) VALUES (637196961091647937, CAST(N'2020-03-18T07:23:32.000' AS DateTime), N'AddProductCategoryMappingIsFeaturedProductIX')
INSERT [MigrationVersionInfo] ([Version], [AppliedOn], [Description]) VALUES (637196961091647938, CAST(N'2020-03-18T07:23:32.000' AS DateTime), N'AddProductManufacturerMappingIsFeaturedProductIX')
INSERT [MigrationVersionInfo] ([Version], [AppliedOn], [Description]) VALUES (637196961091647939, CAST(N'2020-03-18T07:23:32.000' AS DateTime), N'AddCustomerCustomerRoleMappingCustomerIdIX')
INSERT [MigrationVersionInfo] ([Version], [AppliedOn], [Description]) VALUES (637196961091647940, CAST(N'2020-03-18T07:23:32.000' AS DateTime), N'AddProductDeleteIdIX')
INSERT [MigrationVersionInfo] ([Version], [AppliedOn], [Description]) VALUES (637196961091647941, CAST(N'2020-03-18T07:23:32.000' AS DateTime), N'AddGetLowStockProductsIX')
INSERT [MigrationVersionInfo] ([Version], [AppliedOn], [Description]) VALUES (637196961091647942, CAST(N'2020-03-18T07:23:32.000' AS DateTime), N'AddPMMProductManufacturerIX')
INSERT [MigrationVersionInfo] ([Version], [AppliedOn], [Description]) VALUES (637200411689037680, CAST(N'2020-03-18T07:23:32.000' AS DateTime), N'AddOrderRewardPointsHistoryFK')

--delete setting
DELETE FROM [Setting]
WHERE [Name] = N'securitysettings.forcesslforallpages'
GO

--new column
IF EXISTS (SELECT 1 FROM sys.objects WHERE object_id = OBJECT_ID(N'[dbo].[ShippingByWeightByTotalRecord]') and OBJECTPROPERTY(object_id, N'IsUserTable') = 1)
and NOT EXISTS (SELECT 1 FROM sys.columns WHERE object_id = object_id('[ShippingByWeightByTotalRecord]') AND NAME = 'TransitDays')
BEGIN
	ALTER TABLE [ShippingByWeightByTotalRecord]
	ADD TransitDays int NULL
END
GO

--new column
IF EXISTS (SELECT 1 FROM sys.objects WHERE object_id = OBJECT_ID(N'[dbo].[StorePickupPoint]') and OBJECTPROPERTY(object_id, N'IsUserTable') = 1)
and NOT EXISTS (SELECT 1 FROM sys.columns WHERE object_id = object_id('[StorePickupPoint]') AND NAME = 'TransitDays')
BEGIN
	ALTER TABLE [StorePickupPoint]
	ADD TransitDays int NULL
END
GO
GO

IF EXISTS (SELECT 1 FROM [ActivityLogType] WHERE [SystemKeyword] = N'UploadIconsArchive')
BEGIN
    UPDATE [ActivityLogType]
    SET [SystemKeyword] = N'UploadIcons', [Name] = N'Upload a favicon and app icons'
    WHERE [SystemKeyword] = N'UploadIconsArchive'
END
ELSE IF NOT EXISTS (SELECT 1 FROM [ActivityLogType] WHERE [SystemKeyword] = N'UploadIcons')
BEGIN
   INSERT INTO [ActivityLogType] ([SystemKeyword], [Name], [Enabled])
   VALUES (N'UploadIcons', N'Upload a favicon and app icons', 'true')
END
GO

--update setting
UPDATE [Setting]
SET [Value] = N'public,max-age=31536000'
WHERE [Name] = N'commonsettings.StaticFilesCacheControl'
GO

--delete indexe
IF EXISTS (SELECT 1 from sys.indexes WHERE [NAME]=N'IX_RewardPointsHistory_OrderId' and object_id=object_id(N'[RewardPointsHistory]'))
BEGIN
	DROP INDEX [IX_RewardPointsHistory_OrderId] ON [RewardPointsHistory]
END
GO

--delete FK
IF EXISTS (SELECT *  FROM sys.foreign_keys  WHERE object_id = OBJECT_ID(N'FK_RewardPointsHistory_OrderId_OrderId') AND parent_object_id = OBJECT_ID(N'RewardPointsHistory'))
	ALTER TABLE [RewardPointsHistory] DROP CONSTRAINT FK_RewardPointsHistory_OrderId_OrderId
GO

--delete FK
IF EXISTS (SELECT *  FROM sys.foreign_keys  WHERE object_id = OBJECT_ID(N'FK_RewardPointsHistory_Order_OrderId') AND parent_object_id = OBJECT_ID(N'RewardPointsHistory'))
	ALTER TABLE [RewardPointsHistory] DROP CONSTRAINT FK_RewardPointsHistory_Order_OrderId
GO

--delete FK
IF EXISTS (SELECT *  FROM sys.foreign_keys  WHERE object_id = OBJECT_ID(N'FK_RewardPointsHistory_OrderId_Order_Id') AND parent_object_id = OBJECT_ID(N'RewardPointsHistory'))
	ALTER TABLE [RewardPointsHistory] DROP CONSTRAINT FK_RewardPointsHistory_OrderId_Order_Id
GO

--delete column
IF EXISTS (SELECT 1 FROM sys.columns WHERE object_id=object_id('[RewardPointsHistory]') and NAME='OrderId')
BEGIN
	ALTER TABLE [RewardPointsHistory] DROP COLUMN OrderId
END
GO

--delete indexe
IF EXISTS (SELECT 1 from sys.indexes WHERE [NAME]=N'IX_MessageTemplate_EmailAccountId' and object_id=object_id(N'[MessageTemplate]'))
BEGIN
	DROP INDEX [IX_MessageTemplate_EmailAccountId] ON [MessageTemplate]
END
GO

--delete FK
IF EXISTS (SELECT *  FROM sys.foreign_keys  WHERE object_id = OBJECT_ID(N'FK_MessageTemplate_EmailAccountId_EmailAccount_Id') AND parent_object_id = OBJECT_ID(N'MessageTemplate'))
	ALTER TABLE [MessageTemplate] DROP CONSTRAINT FK_MessageTemplate_EmailAccountId_EmailAccount_Id
GO

--delete FK
IF EXISTS (SELECT *  FROM sys.foreign_keys  WHERE object_id = OBJECT_ID(N'FK_MessageTemplate_EmailAccount_EmailAccountId') AND parent_object_id = OBJECT_ID(N'MessageTemplate'))
	ALTER TABLE [MessageTemplate] DROP CONSTRAINT FK_MessageTemplate_EmailAccount_EmailAccountId
GO

--delete FK
IF EXISTS (SELECT *  FROM sys.foreign_keys  WHERE object_id = OBJECT_ID(N'FK_MessageTemplate_EmailAccountId_EmailAccountId') AND parent_object_id = OBJECT_ID(N'MessageTemplate'))
	ALTER TABLE [MessageTemplate] DROP CONSTRAINT FK_MessageTemplate_EmailAccountId_EmailAccountId
GO

--delete setting
IF EXISTS (SELECT 1 FROM [Setting] WHERE [Name] = N'commonsettings.usestoredprocedureforloadingcategories')
BEGIN
    DELETE FROM [Setting]
    WHERE [Name] = N'commonsettings.usestoredprocedureforloadingcategories'
END
GO

--drop the "CategoryLoadAllPaged" stored procedure
IF EXISTS (SELECT 1 FROM sys.objects WHERE OBJECT_ID = OBJECT_ID(N'[CategoryLoadAllPaged]') AND OBJECTPROPERTY(OBJECT_ID, N'IsProcedure') = 1)
    DROP PROCEDURE [CategoryLoadAllPaged];
GO

--drop the "LanguagePackImport" stored procedure
IF EXISTS (SELECT 1 FROM sys.objects WHERE OBJECT_ID = OBJECT_ID(N'[LanguagePackImport]') AND OBJECTPROPERTY(OBJECT_ID, N'IsProcedure') = 1)
    DROP PROCEDURE [LanguagePackImport];
GO

--new setting
IF NOT EXISTS (SELECT 1 FROM [Setting] WHERE [name] = N'cookiesettings.compareproductscookieexpires')
BEGIN
    INSERT [Setting] ([Name], [Value], [StoreId])
    VALUES (N'cookiesettings.compareproductscookieexpires', N'240', 0)
END
GO

--new setting
IF NOT EXISTS (SELECT 1 FROM [Setting] WHERE [name] = N'cookiesettings.recentlyviewedproductscookieexpires')
BEGIN
    INSERT [Setting] ([Name], [Value], [StoreId])
    VALUES (N'cookiesettings.recentlyviewedproductscookieexpires', N'240', 0)
END
GO

--new setting
IF NOT EXISTS (SELECT 1 FROM [Setting] WHERE [name] = N'cookiesettings.customercookieexpires')
BEGIN
    INSERT [Setting] ([Name], [Value], [StoreId])
    VALUES (N'cookiesettings.customercookieexpires', N'8760', 0)
END
GO

<<<<<<< HEAD
--delete FK
IF EXISTS (SELECT *  FROM sys.foreign_keys  WHERE object_id = OBJECT_ID(N'FK_Topic_TopicTemplateId_TopicTemplate_Id') AND parent_object_id = OBJECT_ID(N'Topic'))
	ALTER TABLE [Topic] DROP CONSTRAINT FK_Topic_TopicTemplateId_TopicTemplate_Id
GO

--new setting
IF NOT EXISTS (SELECT 1 FROM [Setting] WHERE [name] = N'cachingsettings.shorttermcachetime')
BEGIN
    INSERT [Setting] ([Name], [Value], [StoreId])
    VALUES (N'cachingsettings.shorttermcachetime', N'5', 0)
=======
--new setting
IF NOT EXISTS (SELECT 1 FROM [Setting] WHERE [Name] = N'customersettings.phonenumbervalidationenabled')
BEGIN
    INSERT [Setting] ([Name], [Value], [StoreId])
    VALUES (N'customersettings.phonenumbervalidationenabled', N'False', 0)
>>>>>>> 49bf1496
END
GO

--new setting
<<<<<<< HEAD
IF NOT EXISTS (SELECT 1 FROM [Setting] WHERE [name] = N'cachingsettings.defaultcachetime')
BEGIN
    INSERT [Setting] ([Name], [Value], [StoreId])
    VALUES (N'cachingsettings.defaultcachetime', N'60', 0)
=======
IF NOT EXISTS (SELECT 1 FROM [Setting] WHERE [Name] = N'customersettings.phonenumbervalidationuseregex')
BEGIN
    INSERT [Setting] ([Name], [Value], [StoreId])
    VALUES (N'customersettings.phonenumbervalidationuseregex', N'False', 0)
>>>>>>> 49bf1496
END
GO

--new setting
<<<<<<< HEAD
IF NOT EXISTS (SELECT 1 FROM [Setting] WHERE [name] = N'cachingsettings.bundledfilescachetime')
BEGIN
    INSERT [Setting] ([Name], [Value], [StoreId])
    VALUES (N'cachingsettings.bundledfilescachetime', N'120', 0)
END
GO

--delete setting
IF EXISTS (SELECT 1 FROM [Setting] WHERE [Name] = N'commonsettings.renderxuacompatible')
BEGIN
    DELETE FROM [Setting]
    WHERE [Name] = N'commonsettings.renderxuacompatible'
END
GO

--delete setting
IF EXISTS (SELECT 1 FROM [Setting] WHERE [Name] = N'commonsettings.xuacompatiblevalue')
BEGIN
    DELETE FROM [Setting]
    WHERE [Name] = N'commonsettings.xuacompatiblevalue'
=======
IF NOT EXISTS (SELECT 1 FROM [Setting] WHERE [Name] = N'customersettings.phoneNumbervalidationrule')
BEGIN
    INSERT [Setting] ([Name], [Value], [StoreId])
    VALUES (N'customersettings.phonenumbervalidationrule', N'^[0-9]{1,14}?$', 0)
>>>>>>> 49bf1496
END
GO<|MERGE_RESOLUTION|>--- conflicted
+++ resolved
@@ -3058,7 +3058,6 @@
 END
 GO
 
-<<<<<<< HEAD
 --delete FK
 IF EXISTS (SELECT *  FROM sys.foreign_keys  WHERE object_id = OBJECT_ID(N'FK_Topic_TopicTemplateId_TopicTemplate_Id') AND parent_object_id = OBJECT_ID(N'Topic'))
 	ALTER TABLE [Topic] DROP CONSTRAINT FK_Topic_TopicTemplateId_TopicTemplate_Id
@@ -3069,58 +3068,61 @@
 BEGIN
     INSERT [Setting] ([Name], [Value], [StoreId])
     VALUES (N'cachingsettings.shorttermcachetime', N'5', 0)
-=======
+END
+GO
+
+--new setting
+IF NOT EXISTS (SELECT 1 FROM [Setting] WHERE [name] = N'cachingsettings.defaultcachetime')
+BEGIN
+    INSERT [Setting] ([Name], [Value], [StoreId])
+    VALUES (N'cachingsettings.defaultcachetime', N'60', 0)
+END
+GO
+
+--new setting
+IF NOT EXISTS (SELECT 1 FROM [Setting] WHERE [name] = N'cachingsettings.bundledfilescachetime')
+BEGIN
+    INSERT [Setting] ([Name], [Value], [StoreId])
+    VALUES (N'cachingsettings.bundledfilescachetime', N'120', 0)
+END
+GO
+
+--delete setting
+IF EXISTS (SELECT 1 FROM [Setting] WHERE [Name] = N'commonsettings.renderxuacompatible')
+BEGIN
+    DELETE FROM [Setting]
+    WHERE [Name] = N'commonsettings.renderxuacompatible'
+END
+GO
+
+--delete setting
+IF EXISTS (SELECT 1 FROM [Setting] WHERE [Name] = N'commonsettings.xuacompatiblevalue')
+BEGIN
+    DELETE FROM [Setting]
+    WHERE [Name] = N'commonsettings.xuacompatiblevalue'
+END
+GO
+
 --new setting
 IF NOT EXISTS (SELECT 1 FROM [Setting] WHERE [Name] = N'customersettings.phonenumbervalidationenabled')
 BEGIN
     INSERT [Setting] ([Name], [Value], [StoreId])
     VALUES (N'customersettings.phonenumbervalidationenabled', N'False', 0)
->>>>>>> 49bf1496
 END
 GO
 
 --new setting
-<<<<<<< HEAD
-IF NOT EXISTS (SELECT 1 FROM [Setting] WHERE [name] = N'cachingsettings.defaultcachetime')
-BEGIN
-    INSERT [Setting] ([Name], [Value], [StoreId])
-    VALUES (N'cachingsettings.defaultcachetime', N'60', 0)
-=======
 IF NOT EXISTS (SELECT 1 FROM [Setting] WHERE [Name] = N'customersettings.phonenumbervalidationuseregex')
 BEGIN
     INSERT [Setting] ([Name], [Value], [StoreId])
     VALUES (N'customersettings.phonenumbervalidationuseregex', N'False', 0)
->>>>>>> 49bf1496
 END
 GO
 
 --new setting
-<<<<<<< HEAD
-IF NOT EXISTS (SELECT 1 FROM [Setting] WHERE [name] = N'cachingsettings.bundledfilescachetime')
-BEGIN
-    INSERT [Setting] ([Name], [Value], [StoreId])
-    VALUES (N'cachingsettings.bundledfilescachetime', N'120', 0)
-END
-GO
-
---delete setting
-IF EXISTS (SELECT 1 FROM [Setting] WHERE [Name] = N'commonsettings.renderxuacompatible')
-BEGIN
-    DELETE FROM [Setting]
-    WHERE [Name] = N'commonsettings.renderxuacompatible'
-END
-GO
-
---delete setting
-IF EXISTS (SELECT 1 FROM [Setting] WHERE [Name] = N'commonsettings.xuacompatiblevalue')
-BEGIN
-    DELETE FROM [Setting]
-    WHERE [Name] = N'commonsettings.xuacompatiblevalue'
-=======
 IF NOT EXISTS (SELECT 1 FROM [Setting] WHERE [Name] = N'customersettings.phoneNumbervalidationrule')
 BEGIN
     INSERT [Setting] ([Name], [Value], [StoreId])
     VALUES (N'customersettings.phonenumbervalidationrule', N'^[0-9]{1,14}?$', 0)
->>>>>>> 49bf1496
 END
 GO