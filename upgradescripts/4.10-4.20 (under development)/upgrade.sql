﻿--upgrade scripts from nopCommerce 4.10 to 4.20

--new locale resources
declare @resources xml
--a resource will be deleted if its value is empty
set @resources='
<Language>
  <LocaleResource Name="Admin.ContentManagement.Topics.Fields.Title.Required">
    <Value>Title is required</Value>
  </LocaleResource>  
  <LocaleResource Name="Admin.Configuration.Settings.Order.DisableBillingAddressCheckoutStep.Hint">
    <Value>Check to disable "Billing address" step during checkout. Billing address will be pre-filled and saved using the default registration data (this option cannot be used with guest checkout enabled). Also ensure that appropriate address fields that cannot be pre-filled are not required (or disabled). If a customer doesn''t have a billing address, then the billing address step will be displayed.</Value>
  </LocaleResource>
  <LocaleResource Name="Common.RelativeDateTime.Past">
    <Value>{0} ago</Value>
  </LocaleResource>
  <LocaleResource Name="Admin.Configuration.Settings.Shipping.IgnoreAdditionalShippingChargeForPickUpInStore">
    <Value>Ignore additional shipping charge for pick up in store</Value>
  </LocaleResource>
  <LocaleResource Name="Admin.Configuration.Settings.Shipping.IgnoreAdditionalShippingChargeForPickUpInStore.Hint">
    <Value>Check if you want ignore additional shipping charge for pick up in store.</Value>
  </LocaleResource>
  <LocaleResource Name="Admin.Configuration.Settings.GeneralCommon.UseResponseCompression">
    <Value>Use response compression</Value>
  </LocaleResource>  
   <LocaleResource Name="Admin.Configuration.Settings.GeneralCommon.UseResponseCompression.Hint">
    <Value>Enable to compress response (gzip by default). You can disable it if you have an active IIS Dynamic Compression Module configured at the server level.</Value>
  </LocaleResource>   
  <LocaleResource Name="Admin.System.Warnings.URL.Reserved">
    <Value>The entered text will be replaced by ''{0}'', since it is already used as a SEO-friendly name for another page or contains invalid characters</Value>
  </LocaleResource>
  <LocaleResource Name="Plugins.Payments.PayPalStandard.Instructions">
    <Value>
		<![CDATA[
		<p>
			<b>If you''re using this gateway ensure that your primary store currency is supported by PayPal.</b>
			<br />
			<br />To use PDT, you must activate PDT and Auto Return in your PayPal account profile. You must also acquire a PDT identity token, which is used in all PDT communication you send to PayPal. Follow these steps to configure your account for PDT:<br />
			<br />1. Log in to your PayPal account (click <a href="https://www.paypal.com/us/webapps/mpp/referral/paypal-business-account2?partner_id=9JJPJNNPQ7PZ8" target="_blank">here</a> to create your account).
			<br />2. Click the Profile button.
			<br />3. Click the Profile and Settings button.
			<br />4. Select the My selling tools item on left panel.
			<br />5. Click Website Preferences Update in the Selling online section.
			<br />6. Under Auto Return for Website Payments, click the On radio button.
			<br />7. For the Return URL, enter the URL on your site that will receive the transaction ID posted by PayPal after a customer payment ({0}).
			<br />8. Under Payment Data Transfer, click the On radio button and get your PDT identity token.
			<br />9. Click Save.
			<br />
		</p>
		]]>
	</Value>
  </LocaleResource>  
  <LocaleResource Name="Plugins.ExternalAuth.Facebook.Instructions">
    <Value><![CDATA[<p>To configure authentication with Facebook, please follow these steps:<br/><br/><ol><li>Navigate to the <a href="https://developers.facebook.com/apps" target ="_blank" > Facebook for Developers</a> page and sign in. If you don''t already have a Facebook account, use the <b>Sign up for Facebook</b> link on the login page to create one.</li><li>Tap the <b>+ Add a New App button</b> in the upper right corner to create a new App ID. (If this is your first app with Facebook, the text of the button will be <b>Create a New App</b>.)</li><li>Fill out the form and tap the <b>Create App ID button</b>.</li><li>The <b>Product Setup</b> page is displayed, letting you select the features for your new app. Click <b>Get Started</b> on <b>Facebook Login</b>.</li><li>Click the <b>Settings</b> link in the menu at the left, you are presented with the <b>Client OAuth Settings</b> page with some defaults already set.</li><li>Enter "{0:s}signin-facebook" into the <b>Valid OAuth Redirect URIs</b> field.</li><li>Click <b>Save Changes</b>.</li><li>Click the <b>Dashboard</b> link in the left navigation.</li><li>Copy your App ID and App secret below.</li></ol><br/><br/></p>]]></Value>
  </LocaleResource>
  <LocaleResource Name="Filtering.SpecificationFilter.Separator">
    <Value>or</Value>
  </LocaleResource>
  <LocaleResource Name="Admin.Common.Alert">
    <Value>Information</Value>
  </LocaleResource>  
  <LocaleResource Name="Admin.Common.Ok">
    <Value>Ok</Value>
  </LocaleResource>
  <LocaleResource Name="Admin.Common.Alert.States.Failed">
    <Value>Failed to retrieve states.</Value>
  </LocaleResource>
  <LocaleResource Name="Admin.Catalog.Products.SpecificationAttributes.Alert.FailedRetrieving">
    <Value>Failed to retrieve specification options.</Value>
  </LocaleResource>
  <LocaleResource Name="Admin.Promotions.Discounts.Requirements.Alert.FailedGetDiscountRequirements">
    <Value>Failed to load requirements info. Please refresh the page.</Value>
  </LocaleResource>
  <LocaleResource Name="Admin.Customers.Customers.RewardPoints.Alert.HistoryAdd">
    <Value>Failed to add reward points.</Value>
  </LocaleResource>
    <LocaleResource Name="Admin.Promotions.Discounts.Requirements.Alert.FailedToSave">
    <Value>Failed to save requirement</Value>
  </LocaleResource>
  <LocaleResource Name="Admin.GiftCards.Fields.GiftCardCouponCode.Alert.FailedGenerate">
    <Value>Failed to generate code.</Value>
  </LocaleResource>
  <LocaleResource Name="Admin.Reports.Customers.CustomerStatistics.Alert.FailedLoad">
    <Value>Failed to load statistics.</Value>
  </LocaleResource>
  <LocaleResource Name="Admin.SalesReport.OrderStatistics.Alert.FailedLoad">
    <Value>Failed to load statistics.</Value>
  </LocaleResource>
  <LocaleResource Name="Admin.Configuration.Shipping.Measures.Dimensions.MarkAsPrimaryDimension.Alert.FailedToUpdate">
    <Value>Failed to update dimension.</Value>
  </LocaleResource>
  <LocaleResource Name="Admin.Configuration.Shipping.Measures.Weights.MarkAsPrimaryWeight.Alert.FailedToUpdate">
    <Value>Failed to update weight.</Value>
  </LocaleResource>
  <LocaleResource Name="Admin.Orders.OrderNotes.Alert.Add">
    <Value>Failed to add order note.</Value>
  </LocaleResource>
  <LocaleResource Name="Admin.Catalog.Products.Pictures.Alert.AddNew">
    <Value>Upload picture first.</Value>
  </LocaleResource>
  <LocaleResource Name="Admin.Catalog.Products.Pictures.Alert.PictureAdd">
    <Value>Failed to add product picture.</Value>
  </LocaleResource>
  <LocaleResource Name="Admin.Catalog.Products.ProductAttributes.AttributeCombinations.Alert.FailedGenerate">
    <Value>Error while generating attribute combinations.</Value>
  </LocaleResource>
  <LocaleResource Name="Admin.Download.SaveDownloadURL.Alert.FailedSave">
    <Value>Failed to save download object.</Value>
  </LocaleResource>
  <LocaleResource Name="Admin.Vendors.VendorNotes.AddTitle.Alert.FailedAddNote">
    <Value>Failed to add vendor note.</Value>
  </LocaleResource>
  <LocaleResource Name="Admin.Catalog.Products.SpecificationAttributes.Alert.FailedAdd">
    <Value></Value>
  </LocaleResource>
  <LocaleResource Name="Admin.Configuration.Currencies.Alert.Error">
    <Value>Failed to update currency.</Value>
  </LocaleResource>
  <LocaleResource Name="Admin.Catalog.Products.SpecificationAttributes.Alert.SelectOption">
    <Value></Value>
  </LocaleResource>
  <LocaleResource Name="Admin.Catalog.Products.SpecificationAttributes.Alert.NoAttributeOptions">
    <Value></Value>
  </LocaleResource>
  <LocaleResource Name="Admin.Promotions.Discounts.Requirements.FailedToSave">
    <Value></Value>
  </LocaleResource> 
  <LocaleResource Name="Admin.Catalog.Products.SpecificationAttributes.SelectOption">
    <Value></Value>
  </LocaleResource> 
  <LocaleResource Name="Admin.Catalog.Products.SpecificationAttributes.NoAttributeOptions">
    <Value></Value>
  </LocaleResource>
  <LocaleResource Name="Admin.Promotions.Discounts.Requirements.FailedToSave">
    <Value>Failed to save discount requirements.</Value>
  </LocaleResource>
  <LocaleResource Name="Admin.Common.Alert.Save.Error">
    <Value>Error while saving.</Value>
  </LocaleResource>
  <LocaleResource Name="Admin.Common.Alert.Save.Ok">
    <Value>Successfully saved.</Value>
  </LocaleResource>
  <LocaleResource Name="Admin.Common.Alert.Add.Error">
    <Value>Failed to add record.</Value>
  </LocaleResource>
  <LocaleResource Name="ShoppingCart.DiscountCouponCode.Activated">
    <Value>Coupon code ({0}) is activated! The discount will be applied to your order.</Value>
  </LocaleResource>  
  <LocaleResource Name="ShoppingCart.DiscountCouponCode.Invalid">
    <Value>This coupon code ({0}) is invalid or no longer available.</Value>
  </LocaleResource>
   <LocaleResource Name="Admin.Configuration.Settings.CustomerUser.PasswordRequireDigit">
    <Value>Password must have at least one digit</Value>
  </LocaleResource>
  <LocaleResource Name="Admin.Configuration.Settings.CustomerUser.PasswordRequireDigit.Hint">
    <Value>Specify that passwords must have at least one digit.</Value>
  </LocaleResource>
  <LocaleResource Name="Admin.Configuration.Settings.CustomerUser.PasswordRequireLowercase">
    <Value>Password must have at least one lowercase</Value>
  </LocaleResource>
  <LocaleResource Name="Admin.Configuration.Settings.CustomerUser.PasswordRequireLowercase.Hint">
    <Value>Specify that password must have at least one lowercase.</Value>
  </LocaleResource>
  <LocaleResource Name="Admin.Configuration.Settings.CustomerUser.PasswordRequireNonAlphanumeric">
    <Value>Password must have at least one non alphanumeric character</Value>
  </LocaleResource>
  <LocaleResource Name="Admin.Configuration.Settings.CustomerUser.PasswordRequireNonAlphanumeric.Hint">
    <Value>Specify that password must have at least one non alphanumeric character.</Value>
  </LocaleResource>
  <LocaleResource Name="Admin.Configuration.Settings.CustomerUser.PasswordRequireUppercase">
    <Value>Password must have at least one uppercase</Value>
  </LocaleResource>
  <LocaleResource Name="Admin.Configuration.Settings.CustomerUser.PasswordRequireUppercase.Hint">
    <Value>Specify that passwords must have at least one uppercase.</Value>
  </LocaleResource>
  <LocaleResource Name="Validation.Password.IsNotEmpty">
    <Value>Password is required.</Value>
  </LocaleResource>
  <LocaleResource Name="Validation.Password.RequireDigit">
    <Value><![CDATA[<li>must have at least one digit</li>]]></Value>
  </LocaleResource>
  <LocaleResource Name="Validation.Password.RequireLowercase">
    <Value><![CDATA[<li>must have at least one lowercase</li>]]></Value>
  </LocaleResource>
  <LocaleResource Name="Validation.Password.RequireNonAlphanumeric">
    <Value><![CDATA[<li>must have at least one special character (e.g. #?!@$%^&*-)</li>]]></Value>
  </LocaleResource>
  <LocaleResource Name="Validation.Password.RequireUppercase">
    <Value><![CDATA[<li>must have at least one uppercase</li>]]></Value>
  </LocaleResource>
  <LocaleResource Name="Validation.Password.LengthValidation">
    <Value><![CDATA[<li>must have at least {0} characters</li>]]></Value>
  </LocaleResource>
  <LocaleResource Name="Validation.Password.Rule">
    <Value><![CDATA[<p>Password must meet the following rules: </p><ul>{0}{1}{2}{3}{4}</ul>]]></Value>
  </LocaleResource>
  <LocaleResource Name="Account.ChangePassword.Fields.NewPassword.LengthValidation">
    <Value></Value>
  </LocaleResource>
  <LocaleResource Name="Account.ChangePassword.Fields.NewPassword.Required">
    <Value></Value>
  </LocaleResource>
  <LocaleResource Name="Account.Fields.Password.Required">
    <Value></Value>
  </LocaleResource>
  <LocaleResource Name="Account.Fields.Password.LengthValidation">
    <Value></Value>
  </LocaleResource>  
  <LocaleResource Name="Account.PasswordRecovery.NewPassword.Required">
    <Value></Value>
  </LocaleResource>
  <LocaleResource Name="Account.PasswordRecovery.NewPassword.LengthValidation">
    <Value></Value>
  </LocaleResource>
  <LocaleResource Name="FormattedAttributes.PriceAdjustment">
    <Value> [{0}{1}{2}]</Value>
  </LocaleResource>
  <LocaleResource Name="Admin.Customers.Customers.Impersonate.Inactive">
    <Value>This customer is inactive</Value>
  </LocaleResource>
  <LocaleResource Name="ShoppingCart.Discount.CannotBeUsed">
    <Value>You cannot use this discount coupon because the validation conditions are not met</Value>
  </LocaleResource>
  <LocaleResource Name="Admin.Configuration.Settings.Catalog.ExportImportProductUseLimitedToStores">
    <Value>Export/Import products with "limited to stores"</Value>
  </LocaleResource>
  <LocaleResource Name="Admin.Configuration.Settings.Catalog.ExportImportProductUseLimitedToStores.Hint">
    <Value>Check if products should be exported/imported with "limited to stores" property.</Value>
  </LocaleResource>
  <LocaleResource Name="Admin.Catalog.Products.Import.StoresDontExist">
    <Value>Stores with the following names and/or IDs don''t exist: {0}</Value>
  </LocaleResource>
  <LocaleResource Name="Plugins.Payments.Square.Fields.Location.Select">
    <Value>Select location</Value>
  </LocaleResource>
  <LocaleResource Name="Admin.Configuration.Settings.ShoppingCart.GroupTierPricesForDistinctShoppingCartItems">
    <Value>Group tier prices for distinct shopping cart items</Value>
  </LocaleResource>
  <LocaleResource Name="Admin.Configuration.Settings.ShoppingCart.GroupTierPricesForDistinctShoppingCartItems.Hint">
    <Value>Allows to offer special prices when customers buy bigger amounts of a particular product. For example, when a customer could have two shopping cart items for the same products (different product attributes).</Value>
  </LocaleResource>
  <LocaleResource Name="Checkout.Addresses.Invalid">
    <Value>You have {0} invalid address(es)</Value>
  </LocaleResource>  
  <LocaleResource Name="Admin.Catalog.Products.Fields.LowStockActivity.Hint">
    <Value>Action to be taken when your current stock quantity falls below (reaches) the ''Minimum stock quantity''. Activation of the action will occur only after an order is placed.</Value>
  </LocaleResource>
  <LocaleResource Name="Admin.Catalog.Categories.Display">
    <Value>Display</Value>
  </LocaleResource>
  <LocaleResource Name="Admin.Catalog.Categories.Mappings">
    <Value>Mappings</Value>
  </LocaleResource>
  <LocaleResource Name="Admin.Catalog.Manufacturers.Display">
    <Value>Display</Value>
  </LocaleResource>
  <LocaleResource Name="Admin.Catalog.Manufacturers.Mappings">
    <Value>Mappings</Value>
  </LocaleResource>
  <LocaleResource Name="Admin.Configuration.Plugins">
    <Value></Value>
  </LocaleResource>  
  <LocaleResource Name="Admin.Configuration.Tax">
    <Value></Value>
  </LocaleResource>  
  <LocaleResource Name="Admin.Vendors.Display">
    <Value>Display</Value>
  </LocaleResource>
  <LocaleResource Name="Admin.Catalog.Products.Import.DatabaseNotContainCategory">
    <Value>Database doesn''t contain the ''{0}'' category</Value>
  </LocaleResource>
  <LocaleResource Name="Admin.ContentManagement.Blog.Comments.List.BlogPostId">
    <Value></Value>
  </LocaleResource>
  <LocaleResource Name="Admin.ContentManagement.Blog.Comments.List.BlogPostId.Hint">
    <Value></Value>
  </LocaleResource>
  <LocaleResource Name="Admin.ContentManagement.News.Comments.List.NewsItemId">
    <Value></Value>
  </LocaleResource>
  <LocaleResource Name="Admin.ContentManagement.News.Comments.List.NewsItemId.Hint">
    <Value></Value>
  </LocaleResource>
  <LocaleResource Name="Admin.Catalog.Products.AssociatedProducts.TryToAddSelfGroupedProduct">
    <Value>You cannot add current group product to related ones. This group product was ignored while adding.</Value>
  </LocaleResource>
<<<<<<< HEAD
  <LocaleResource Name="Admin.Configuration.Settings.GeneralCommon.CaptchaShowOnForgotPasswordPage">
    <Value>Show on forgot password page</Value>
  </LocaleResource>
  <LocaleResource Name="Admin.Configuration.Settings.GeneralCommon.CaptchaShowOnForgotPasswordPage.Hint">
    <Value>Check to show CAPTCHA on forgot password page when restore password.</Value>
  </LocaleResource>
  <LocaleResource Name="Admin.Configuration.Settings.ProductEditor.OneColumnProductPage">
    <Value></Value>
  </LocaleResource>
  <LocaleResource Name="Admin.Configuration.Settings.ProductEditor.BlockTitle.OneColumnProductPage">
    <Value></Value>
  </LocaleResource>
  <LocaleResource Name="Admin.Catalog.Products.CommonInfo">
    <Value></Value>
  </LocaleResource>
  <LocaleResource Name="Admin.Catalog.Products.Mappings">
    <Value></Value>
  </LocaleResource>
  <LocaleResource Name="Admin.Catalog.Products.Security">
    <Value></Value>
  </LocaleResource>
  <LocaleResource Name="Admin.Catalog.Products.RequireOtherProducts">
    <Value></Value>
  </LocaleResource>
  <LocaleResource Name="Admin.Catalog.Products.Fields.CreatedOn">
    <Value></Value>
  </LocaleResource>
  <LocaleResource Name="Admin.Catalog.Products.Fields.CreatedOn.Hint">
    <Value></Value>
  </LocaleResource>
  <LocaleResource Name="Admin.Catalog.Products.Fields.UpdatedOn">
    <Value></Value>
  </LocaleResource>
  <LocaleResource Name="Admin.Catalog.Products.Fields.UpdatedOn.Hint">
    <Value></Value>
  </LocaleResource>
  <LocaleResource Name="Admin.Configuration.Settings.ProductEditor.CreatedOn">
    <Value></Value>
  </LocaleResource>
  <LocaleResource Name="Admin.Configuration.Settings.ProductEditor.UpdatedOn">
    <Value></Value>
  </LocaleResource>
  <LocaleResource Name="Admin.Catalog.Products.Fields.ID">
    <Value></Value>
  </LocaleResource>
  <LocaleResource Name="Admin.Catalog.Products.Fields.ID.Hint">
    <Value></Value>
  </LocaleResource>
  <LocaleResource Name="Admin.Configuration.Settings.ProductEditor.Id">
    <Value></Value>
  </LocaleResource>
  <LocaleResource Name="Admin.Configuration.Settings.ProductEditor.BlockTitle.Mappings">
    <Value></Value>
  </LocaleResource>
  <LocaleResource Name="Admin.Catalog.Products.Prices">
    <Value></Value>
  </LocaleResource>
  <LocaleResource Name="Admin.Catalog.Products.Price">
    <Value>Price</Value>
  </LocaleResource>
  <LocaleResource Name="Admin.Configuration.Settings.ProductEditor.BlockTitle.LinkedProducts">
    <Value></Value>
  </LocaleResource>
  <LocaleResource Name="Admin.Configuration.Settings.ProductEditor.BlockTitle.AdvancedProductTypes">
    <Value></Value>
  </LocaleResource>
  <LocaleResource Name="Admin.Configuration.Settings.ProductEditor.BlockTitle.Security">
    <Value></Value>
  </LocaleResource>
  <LocaleResource Name="Admin.ShoppingCartType.EndDate">
    <Value>End date</Value>
  </LocaleResource>
  <LocaleResource Name="Admin.ShoppingCartType.EndDate.Hint">
    <Value>The end date for the search.</Value>
  </LocaleResource>
  <LocaleResource Name="Admin.ShoppingCartType.StartDate">
    <Value>Start date</Value>
  </LocaleResource>
  <LocaleResource Name="Admin.ShoppingCartType.StartDate.Hint">
    <Value>The start date for the search.</Value>
  </LocaleResource>
  <LocaleResource Name="Admin.ShoppingCartType.Product">
    <Value>Product</Value>
  </LocaleResource>
  <LocaleResource Name="Admin.ShoppingCartType.Product.Hint">
    <Value>Search by a specific product.</Value>
  </LocaleResource>
  <LocaleResource Name="Admin.ShoppingCartType.BillingCountry">
    <Value>Billing country</Value>
  </LocaleResource>
  <LocaleResource Name="Admin.ShoppingCartType.BillingCountry.Hint">
    <Value>Filter by billing country.</Value>
  </LocaleResource>
  <LocaleResource Name="Admin.ShoppingCartType.Store">
    <Value>Store</Value>
  </LocaleResource>
  <LocaleResource Name="Admin.ShoppingCartType.Store.Hint">
    <Value>Search by a specific store.</Value>
  </LocaleResource>
  <LocaleResource Name="Admin.Catalog.Categories.Fields.PageSizeOptions">
    <Value>Page Size options</Value>
  </LocaleResource>
  <LocaleResource Name="Admin.Catalog.Manufacturers.Fields.PageSizeOptions">
    <Value>Page Size options</Value>
  </LocaleResource>
  <LocaleResource Name="Admin.Configuration.Settings.Catalog.ProductsByTagPageSizeOptions">
    <Value>''Products by tag'' Page Size options</Value>
  </LocaleResource>
  <LocaleResource Name="Admin.Configuration.Settings.Catalog.SearchPagePageSizeOptions">
    <Value>Search page. Page size options</Value>
  </LocaleResource>
  <LocaleResource Name="Admin.Vendors.Fields.PageSizeOptions">
    <Value>Page Size options</Value>
  </LocaleResource>
  <LocaleResource Name="Admin.ContentManagement.Blog.BlogPosts.Fields.IncludeInSitemap">
    <Value>Include in sitemap</Value>
  </LocaleResource>
  <LocaleResource Name="Admin.ContentManagement.Blog.BlogPosts.Fields.IncludeInSitemap.Hint">
    <Value>Check to include this blog post in the sitemap.</Value>
  </LocaleResource>
  <LocaleResource Name="Admin.Configuration.Settings.GeneralCommon.SitemapIncludeBlogPosts">
    <Value>Sitemap includes blog posts</Value>
  </LocaleResource>
  <LocaleResource Name="Admin.Configuration.Settings.GeneralCommon.SitemapIncludeBlogPosts.Hint">
    <Value>Check if you want to include blog posts in sitemap.</Value>
  </LocaleResource>
  <LocaleResource Name="Admin.Configuration.Settings.GeneralCommon.SitemapIncludeTopics">
    <Value>Sitemap includes topics</Value>
  </LocaleResource>
  <LocaleResource Name="Admin.Configuration.Settings.GeneralCommon.SitemapIncludeTopics.Hint">
    <Value>Check if you want to include topics in sitemap.</Value>
  </LocaleResource>
  <LocaleResource Name="Sitemap.BlogPosts">
    <Value>Blog posts</Value>
  </LocaleResource>
  <LocaleResource Name="Admin.Configuration.Settings.GeneralCommon.SitemapIncludeNews">
    <Value>Sitemap includes news items</Value>
  </LocaleResource>
  <LocaleResource Name="Admin.Configuration.Settings.GeneralCommon.SitemapIncludeNews.Hint">
    <Value>Check if you want to include news items in sitemap.</Value>
  </LocaleResource>
  <LocaleResource Name="Sitemap.News">
    <Value>News</Value>
  </LocaleResource>
  <LocaleResource Name="Admin.Configuration.Settings.GeneralCommon.Sitemap.Instructions">
    <Value><![CDATA[<p>These settings do not apply to sitemap.xml, only for your site map. You can configure generation for sitemap.xml on <a href="{0}">all settings page</a></p>]]></Value>
  </LocaleResource> 
  <LocaleResource Name="Admin.Configuration.Settings.GeneralCommon.GooglePlusLink">
    <Value></Value>
  </LocaleResource>
  <LocaleResource Name="Admin.Configuration.Settings.GeneralCommon.GooglePlusLink.Hint">
    <Value></Value>
  </LocaleResource>
  <LocaleResource Name="Footer.FollowUs.GooglePlus">
    <Value></Value>
  </LocaleResource>
  <LocaleResource Name="Admin.Configuration.Settings.Gdpr.LogUserProfileChanges">
    <Value>Log user profile changes</Value>
  </LocaleResource>
  <LocaleResource Name="Admin.Configuration.Settings.Gdpr.LogUserProfileChanges.Hint">
    <Value>Check to log user profile changes (if this feature is enabled in your store).</Value>
  </LocaleResource>
  <LocaleResource Name="Enums.Nop.Core.Domain.Gdpr.GdprRequestType.ProfileChanged">
    <Value>User changed profile</Value>
  </LocaleResource>
=======
  <LocaleResource Name="ScheduleTasks.Error">
    <Value>The "{0}" scheduled task failed with the "{1}" error (Task type: "{2}". Store name: "{3}". Task run address: "{4}").</Value>
  </LocaleResource>    
  <LocaleResource Name="ScheduleTasks.TimeoutError">
    <Value>A scheduled task canceled. Timeout expired.</Value>
  </LocaleResource>    
>>>>>>> c6a3f5d0
</Language>'

CREATE TABLE #LocaleStringResourceTmp
	(
		[ResourceName] [nvarchar](200) NOT NULL,
		[ResourceValue] [nvarchar](max) NOT NULL
	)

INSERT INTO #LocaleStringResourceTmp (ResourceName, ResourceValue)
SELECT	nref.value('@Name', 'nvarchar(200)'), nref.value('Value[1]', 'nvarchar(MAX)')
FROM	@resources.nodes('//Language/LocaleResource') AS R(nref)

--do it for each existing language
DECLARE @ExistingLanguageID int
DECLARE cur_existinglanguage CURSOR FOR
SELECT [ID]
FROM [Language]
OPEN cur_existinglanguage
FETCH NEXT FROM cur_existinglanguage INTO @ExistingLanguageID
WHILE @@FETCH_STATUS = 0
BEGIN
	DECLARE @ResourceName nvarchar(200)
	DECLARE @ResourceValue nvarchar(MAX)
	DECLARE cur_localeresource CURSOR FOR
	SELECT ResourceName, ResourceValue
	FROM #LocaleStringResourceTmp
	OPEN cur_localeresource
	FETCH NEXT FROM cur_localeresource INTO @ResourceName, @ResourceValue
	WHILE @@FETCH_STATUS = 0
	BEGIN
		IF (EXISTS (SELECT 1 FROM [LocaleStringResource] WHERE LanguageID=@ExistingLanguageID AND ResourceName=@ResourceName))
		BEGIN
			UPDATE [LocaleStringResource]
			SET [ResourceValue]=@ResourceValue
			WHERE LanguageID=@ExistingLanguageID AND ResourceName=@ResourceName
		END
		ELSE 
		BEGIN
			INSERT INTO [LocaleStringResource]
			(
				[LanguageId],
				[ResourceName],
				[ResourceValue]
			)
			VALUES
			(
				@ExistingLanguageID,
				@ResourceName,
				@ResourceValue
			)
		END
		
		IF (@ResourceValue is null or @ResourceValue = '')
		BEGIN
			DELETE [LocaleStringResource]
			WHERE LanguageID=@ExistingLanguageID AND ResourceName=@ResourceName
		END
		
		FETCH NEXT FROM cur_localeresource INTO @ResourceName, @ResourceValue
	END
	CLOSE cur_localeresource
	DEALLOCATE cur_localeresource


	--fetch next language identifier
	FETCH NEXT FROM cur_existinglanguage INTO @ExistingLanguageID
END
CLOSE cur_existinglanguage
DEALLOCATE cur_existinglanguage

DROP TABLE #LocaleStringResourceTmp
GO

UPDATE [Topic] 
SET [IncludeInFooterColumn1] = 0
WHERE [SystemName] = 'VendorTermsOfService'
GO

UPDATE [Topic]
SET [Title] = ISNULL([SystemName], '')
WHERE [Title] IS NULL OR [Title] = ''
GO

ALTER TABLE [Topic] ALTER COLUMN [Title] nvarchar(max) NOT NULL
GO

-- #3236
IF NOT EXISTS (SELECT 1 FROM sys.columns WHERE object_id=object_id('[BlogPost]') and NAME='IncludeInSitemap')
BEGIN
	ALTER TABLE [BlogPost]
	ADD [IncludeInSitemap] bit NULL
END
GO

UPDATE [BlogPost]
SET [IncludeInSitemap] = 0
WHERE [IncludeInSitemap] IS NULL
GO

ALTER TABLE [BlogPost]
ALTER COLUMN [IncludeInSitemap] bit NOT NULL
GO

-- update the "ProductLoadAllPaged" stored procedure
ALTER PROCEDURE [ProductLoadAllPaged]
(
	@CategoryIds		nvarchar(MAX) = null,	--a list of category IDs (comma-separated list). e.g. 1,2,3
	@ManufacturerId		int = 0,
	@StoreId			int = 0,
	@VendorId			int = 0,
	@WarehouseId		int = 0,
	@ProductTypeId		int = null, --product type identifier, null - load all products
	@VisibleIndividuallyOnly bit = 0, 	--0 - load all products , 1 - "visible indivially" only
	@MarkedAsNewOnly	bit = 0, 	--0 - load all products , 1 - "marked as new" only
	@ProductTagId		int = 0,
	@FeaturedProducts	bit = null,	--0 featured only , 1 not featured only, null - load all products
	@PriceMin			decimal(18, 4) = null,
	@PriceMax			decimal(18, 4) = null,
	@Keywords			nvarchar(4000) = null,
	@SearchDescriptions bit = 0, --a value indicating whether to search by a specified "keyword" in product descriptions
	@SearchManufacturerPartNumber bit = 0, -- a value indicating whether to search by a specified "keyword" in manufacturer part number
	@SearchSku			bit = 0, --a value indicating whether to search by a specified "keyword" in product SKU
	@SearchProductTags  bit = 0, --a value indicating whether to search by a specified "keyword" in product tags
	@UseFullTextSearch  bit = 0,
	@FullTextMode		int = 0, --0 - using CONTAINS with <prefix_term>, 5 - using CONTAINS and OR with <prefix_term>, 10 - using CONTAINS and AND with <prefix_term>
	@FilteredSpecs		nvarchar(MAX) = null,	--filter by specification attribute options (comma-separated list of IDs). e.g. 14,15,16
	@LanguageId			int = 0,
	@OrderBy			int = 0, --0 - position, 5 - Name: A to Z, 6 - Name: Z to A, 10 - Price: Low to High, 11 - Price: High to Low, 15 - creation date
	@AllowedCustomerRoleIds	nvarchar(MAX) = null,	--a list of customer role IDs (comma-separated list) for which a product should be shown (if a subject to ACL)
	@PageIndex			int = 0, 
	@PageSize			int = 2147483644,
	@ShowHidden			bit = 0,
	@OverridePublished	bit = null, --null - process "Published" property according to "showHidden" parameter, true - load only "Published" products, false - load only "Unpublished" products
	@LoadFilterableSpecificationAttributeOptionIds bit = 0, --a value indicating whether we should load the specification attribute option identifiers applied to loaded products (all pages)
	@FilterableSpecificationAttributeOptionIds nvarchar(MAX) = null OUTPUT, --the specification attribute option identifiers applied to loaded products (all pages). returned as a comma separated list of identifiers
	@TotalRecords		int = null OUTPUT
)
AS
BEGIN
	
	/* Products that filtered by keywords */
	CREATE TABLE #KeywordProducts
	(
		[ProductId] int NOT NULL
	)

	DECLARE
		@SearchKeywords bit,
		@OriginalKeywords nvarchar(4000),
		@sql nvarchar(max),
		@sql_orderby nvarchar(max)

	SET NOCOUNT ON
	
	--filter by keywords
	SET @Keywords = isnull(@Keywords, '')
	SET @Keywords = rtrim(ltrim(@Keywords))
	SET @OriginalKeywords = @Keywords
	IF ISNULL(@Keywords, '') != ''
	BEGIN
		SET @SearchKeywords = 1
		
		IF @UseFullTextSearch = 1
		BEGIN
			--remove wrong chars (' ")
			SET @Keywords = REPLACE(@Keywords, '''', '')
			SET @Keywords = REPLACE(@Keywords, '"', '')
			
			--full-text search
			IF @FullTextMode = 0 
			BEGIN
				--0 - using CONTAINS with <prefix_term>
				SET @Keywords = ' "' + @Keywords + '*" '
			END
			ELSE
			BEGIN
				--5 - using CONTAINS and OR with <prefix_term>
				--10 - using CONTAINS and AND with <prefix_term>

				--clean multiple spaces
				WHILE CHARINDEX('  ', @Keywords) > 0 
					SET @Keywords = REPLACE(@Keywords, '  ', ' ')

				DECLARE @concat_term nvarchar(100)				
				IF @FullTextMode = 5 --5 - using CONTAINS and OR with <prefix_term>
				BEGIN
					SET @concat_term = 'OR'
				END 
				IF @FullTextMode = 10 --10 - using CONTAINS and AND with <prefix_term>
				BEGIN
					SET @concat_term = 'AND'
				END

				--now let's build search string
				declare @fulltext_keywords nvarchar(4000)
				set @fulltext_keywords = N''
				declare @index int		
		
				set @index = CHARINDEX(' ', @Keywords, 0)

				-- if index = 0, then only one field was passed
				IF(@index = 0)
					set @fulltext_keywords = ' "' + @Keywords + '*" '
				ELSE
				BEGIN		
					DECLARE @first BIT
					SET  @first = 1			
					WHILE @index > 0
					BEGIN
						IF (@first = 0)
							SET @fulltext_keywords = @fulltext_keywords + ' ' + @concat_term + ' '
						ELSE
							SET @first = 0

						SET @fulltext_keywords = @fulltext_keywords + '"' + SUBSTRING(@Keywords, 1, @index - 1) + '*"'					
						SET @Keywords = SUBSTRING(@Keywords, @index + 1, LEN(@Keywords) - @index)						
						SET @index = CHARINDEX(' ', @Keywords, 0)
					end
					
					-- add the last field
					IF LEN(@fulltext_keywords) > 0
						SET @fulltext_keywords = @fulltext_keywords + ' ' + @concat_term + ' ' + '"' + SUBSTRING(@Keywords, 1, LEN(@Keywords)) + '*"'	
				END
				SET @Keywords = @fulltext_keywords
			END
		END
		ELSE
		BEGIN
			--usual search by PATINDEX
			SET @Keywords = '%' + @Keywords + '%'
		END
		--PRINT @Keywords

		--product name
		SET @sql = '
		INSERT INTO #KeywordProducts ([ProductId])
		SELECT p.Id
		FROM Product p with (NOLOCK)
		WHERE '
		IF @UseFullTextSearch = 1
			SET @sql = @sql + 'CONTAINS(p.[Name], @Keywords) '
		ELSE
			SET @sql = @sql + 'PATINDEX(@Keywords, p.[Name]) > 0 '


		--localized product name
		SET @sql = @sql + '
		UNION
		SELECT lp.EntityId
		FROM LocalizedProperty lp with (NOLOCK)
		WHERE
			lp.LocaleKeyGroup = N''Product''
			AND lp.LanguageId = ' + ISNULL(CAST(@LanguageId AS nvarchar(max)), '0') + '
			AND lp.LocaleKey = N''Name'''
		IF @UseFullTextSearch = 1
			SET @sql = @sql + ' AND CONTAINS(lp.[LocaleValue], @Keywords) '
		ELSE
			SET @sql = @sql + ' AND PATINDEX(@Keywords, lp.[LocaleValue]) > 0 '
	

		IF @SearchDescriptions = 1
		BEGIN
			--product short description
			SET @sql = @sql + '
			UNION
			SELECT p.Id
			FROM Product p with (NOLOCK)
			WHERE '
			IF @UseFullTextSearch = 1
				SET @sql = @sql + 'CONTAINS(p.[ShortDescription], @Keywords) '
			ELSE
				SET @sql = @sql + 'PATINDEX(@Keywords, p.[ShortDescription]) > 0 '


			--product full description
			SET @sql = @sql + '
			UNION
			SELECT p.Id
			FROM Product p with (NOLOCK)
			WHERE '
			IF @UseFullTextSearch = 1
				SET @sql = @sql + 'CONTAINS(p.[FullDescription], @Keywords) '
			ELSE
				SET @sql = @sql + 'PATINDEX(@Keywords, p.[FullDescription]) > 0 '



			--localized product short description
			SET @sql = @sql + '
			UNION
			SELECT lp.EntityId
			FROM LocalizedProperty lp with (NOLOCK)
			WHERE
				lp.LocaleKeyGroup = N''Product''
				AND lp.LanguageId = ' + ISNULL(CAST(@LanguageId AS nvarchar(max)), '0') + '
				AND lp.LocaleKey = N''ShortDescription'''
			IF @UseFullTextSearch = 1
				SET @sql = @sql + ' AND CONTAINS(lp.[LocaleValue], @Keywords) '
			ELSE
				SET @sql = @sql + ' AND PATINDEX(@Keywords, lp.[LocaleValue]) > 0 '
				

			--localized product full description
			SET @sql = @sql + '
			UNION
			SELECT lp.EntityId
			FROM LocalizedProperty lp with (NOLOCK)
			WHERE
				lp.LocaleKeyGroup = N''Product''
				AND lp.LanguageId = ' + ISNULL(CAST(@LanguageId AS nvarchar(max)), '0') + '
				AND lp.LocaleKey = N''FullDescription'''
			IF @UseFullTextSearch = 1
				SET @sql = @sql + ' AND CONTAINS(lp.[LocaleValue], @Keywords) '
			ELSE
				SET @sql = @sql + ' AND PATINDEX(@Keywords, lp.[LocaleValue]) > 0 '
		END

		--manufacturer part number (exact match)
		IF @SearchManufacturerPartNumber = 1
		BEGIN
			SET @sql = @sql + '
			UNION
			SELECT p.Id
			FROM Product p with (NOLOCK)
			WHERE p.[ManufacturerPartNumber] = @OriginalKeywords '
		END

		--SKU (exact match)
		IF @SearchSku = 1
		BEGIN
			SET @sql = @sql + '
			UNION
			SELECT p.Id
			FROM Product p with (NOLOCK)
			WHERE p.[Sku] = @OriginalKeywords '
		END

		IF @SearchProductTags = 1
		BEGIN
			--product tags (exact match)
			SET @sql = @sql + '
			UNION
			SELECT pptm.Product_Id
			FROM Product_ProductTag_Mapping pptm with(NOLOCK) INNER JOIN ProductTag pt with(NOLOCK) ON pt.Id = pptm.ProductTag_Id
			WHERE pt.[Name] = @OriginalKeywords '

			--localized product tags
			SET @sql = @sql + '
			UNION
			SELECT pptm.Product_Id
			FROM LocalizedProperty lp with (NOLOCK) INNER JOIN Product_ProductTag_Mapping pptm with(NOLOCK) ON lp.EntityId = pptm.ProductTag_Id
			WHERE
				lp.LocaleKeyGroup = N''ProductTag''
				AND lp.LanguageId = ' + ISNULL(CAST(@LanguageId AS nvarchar(max)), '0') + '
				AND lp.LocaleKey = N''Name''
				AND lp.[LocaleValue] = @OriginalKeywords '
		END

		--PRINT (@sql)
		EXEC sp_executesql @sql, N'@Keywords nvarchar(4000), @OriginalKeywords nvarchar(4000)', @Keywords, @OriginalKeywords

	END
	ELSE
	BEGIN
		SET @SearchKeywords = 0
	END

	--filter by category IDs
	SET @CategoryIds = isnull(@CategoryIds, '')	
	CREATE TABLE #FilteredCategoryIds
	(
		CategoryId int not null
	)
	INSERT INTO #FilteredCategoryIds (CategoryId)
	SELECT CAST(data as int) FROM [nop_splitstring_to_table](@CategoryIds, ',')	
	DECLARE @CategoryIdsCount int	
	SET @CategoryIdsCount = (SELECT COUNT(1) FROM #FilteredCategoryIds)

	--filter by customer role IDs (access control list)
	SET @AllowedCustomerRoleIds = isnull(@AllowedCustomerRoleIds, '')	
	CREATE TABLE #FilteredCustomerRoleIds
	(
		CustomerRoleId int not null
	)
	INSERT INTO #FilteredCustomerRoleIds (CustomerRoleId)
	SELECT CAST(data as int) FROM [nop_splitstring_to_table](@AllowedCustomerRoleIds, ',')
	DECLARE @FilteredCustomerRoleIdsCount int	
	SET @FilteredCustomerRoleIdsCount = (SELECT COUNT(1) FROM #FilteredCustomerRoleIds)
	
	--paging
	DECLARE @PageLowerBound int
	DECLARE @PageUpperBound int
	DECLARE @RowsToReturn int
	SET @RowsToReturn = @PageSize * (@PageIndex + 1)	
	SET @PageLowerBound = @PageSize * @PageIndex
	SET @PageUpperBound = @PageLowerBound + @PageSize + 1
	
	CREATE TABLE #DisplayOrderTmp 
	(
		[Id] int IDENTITY (1, 1) NOT NULL,
		[ProductId] int NOT NULL
	)

	SET @sql = '
	SELECT p.Id
	FROM
		Product p with (NOLOCK)'
	
	IF @CategoryIdsCount > 0
	BEGIN
		SET @sql = @sql + '
		INNER JOIN Product_Category_Mapping pcm with (NOLOCK)
			ON p.Id = pcm.ProductId'
	END
	
	IF @ManufacturerId > 0
	BEGIN
		SET @sql = @sql + '
		INNER JOIN Product_Manufacturer_Mapping pmm with (NOLOCK)
			ON p.Id = pmm.ProductId'
	END
	
	IF ISNULL(@ProductTagId, 0) != 0
	BEGIN
		SET @sql = @sql + '
		INNER JOIN Product_ProductTag_Mapping pptm with (NOLOCK)
			ON p.Id = pptm.Product_Id'
	END
	
	--searching by keywords
	IF @SearchKeywords = 1
	BEGIN
		SET @sql = @sql + '
		JOIN #KeywordProducts kp
			ON  p.Id = kp.ProductId'
	END
	
	SET @sql = @sql + '
	WHERE
		p.Deleted = 0'
	
	--filter by category
	IF @CategoryIdsCount > 0
	BEGIN
		SET @sql = @sql + '
		AND pcm.CategoryId IN ('
		
		SET @sql = @sql + + CAST(@CategoryIds AS nvarchar(max))

		SET @sql = @sql + ')'

		IF @FeaturedProducts IS NOT NULL
		BEGIN
			SET @sql = @sql + '
		AND pcm.IsFeaturedProduct = ' + CAST(@FeaturedProducts AS nvarchar(max))
		END
	END
	
	--filter by manufacturer
	IF @ManufacturerId > 0
	BEGIN
		SET @sql = @sql + '
		AND pmm.ManufacturerId = ' + CAST(@ManufacturerId AS nvarchar(max))
		
		IF @FeaturedProducts IS NOT NULL
		BEGIN
			SET @sql = @sql + '
		AND pmm.IsFeaturedProduct = ' + CAST(@FeaturedProducts AS nvarchar(max))
		END
	END
	
	--filter by vendor
	IF @VendorId > 0
	BEGIN
		SET @sql = @sql + '
		AND p.VendorId = ' + CAST(@VendorId AS nvarchar(max))
	END
	
	--filter by warehouse
	IF @WarehouseId > 0
	BEGIN
		--we should also ensure that 'ManageInventoryMethodId' is set to 'ManageStock' (1)
		--but we skip it in order to prevent hard-coded values (e.g. 1) and for better performance
		SET @sql = @sql + '
		AND  
			(
				(p.UseMultipleWarehouses = 0 AND
					p.WarehouseId = ' + CAST(@WarehouseId AS nvarchar(max)) + ')
				OR
				(p.UseMultipleWarehouses > 0 AND
					EXISTS (SELECT 1 FROM ProductWarehouseInventory [pwi]
					WHERE [pwi].WarehouseId = ' + CAST(@WarehouseId AS nvarchar(max)) + ' AND [pwi].ProductId = p.Id))
			)'
	END
	
	--filter by product type
	IF @ProductTypeId is not null
	BEGIN
		SET @sql = @sql + '
		AND p.ProductTypeId = ' + CAST(@ProductTypeId AS nvarchar(max))
	END
	
	--filter by "visible individually"
	IF @VisibleIndividuallyOnly = 1
	BEGIN
		SET @sql = @sql + '
		AND p.VisibleIndividually = 1'
	END
	
	--filter by "marked as new"
	IF @MarkedAsNewOnly = 1
	BEGIN
		SET @sql = @sql + '
		AND p.MarkAsNew = 1
		AND (getutcdate() BETWEEN ISNULL(p.MarkAsNewStartDateTimeUtc, ''1/1/1900'') and ISNULL(p.MarkAsNewEndDateTimeUtc, ''1/1/2999''))'
	END
	
	--filter by product tag
	IF ISNULL(@ProductTagId, 0) != 0
	BEGIN
		SET @sql = @sql + '
		AND pptm.ProductTag_Id = ' + CAST(@ProductTagId AS nvarchar(max))
	END
	
	--"Published" property
	IF (@OverridePublished is null)
	BEGIN
		--process according to "showHidden"
		IF @ShowHidden = 0
		BEGIN
			SET @sql = @sql + '
			AND p.Published = 1'
		END
	END
	ELSE IF (@OverridePublished = 1)
	BEGIN
		--published only
		SET @sql = @sql + '
		AND p.Published = 1'
	END
	ELSE IF (@OverridePublished = 0)
	BEGIN
		--unpublished only
		SET @sql = @sql + '
		AND p.Published = 0'
	END
	
	--show hidden
	IF @ShowHidden = 0
	BEGIN
		SET @sql = @sql + '
		AND p.Deleted = 0
		AND (getutcdate() BETWEEN ISNULL(p.AvailableStartDateTimeUtc, ''1/1/1900'') and ISNULL(p.AvailableEndDateTimeUtc, ''1/1/2999''))'
	END
	
	--min price
	IF @PriceMin is not null
	BEGIN
		SET @sql = @sql + '
		AND (p.Price >= ' + CAST(@PriceMin AS nvarchar(max)) + ')'
	END
	
	--max price
	IF @PriceMax is not null
	BEGIN
		SET @sql = @sql + '
		AND (p.Price <= ' + CAST(@PriceMax AS nvarchar(max)) + ')'
	END
	
	--show hidden and ACL
	IF  @ShowHidden = 0 and @FilteredCustomerRoleIdsCount > 0
	BEGIN
		SET @sql = @sql + '
		AND (p.SubjectToAcl = 0 OR EXISTS (
			SELECT 1 FROM #FilteredCustomerRoleIds [fcr]
			WHERE
				[fcr].CustomerRoleId IN (
					SELECT [acl].CustomerRoleId
					FROM [AclRecord] acl with (NOLOCK)
					WHERE [acl].EntityId = p.Id AND [acl].EntityName = ''Product''
				)
			))'
	END
	
	--filter by store
	IF @StoreId > 0
	BEGIN
		SET @sql = @sql + '
		AND (p.LimitedToStores = 0 OR EXISTS (
			SELECT 1 FROM [StoreMapping] sm with (NOLOCK)
			WHERE [sm].EntityId = p.Id AND [sm].EntityName = ''Product'' and [sm].StoreId=' + CAST(@StoreId AS nvarchar(max)) + '
			))'
	END
	
    --prepare filterable specification attribute option identifier (if requested)
    IF @LoadFilterableSpecificationAttributeOptionIds = 1
	BEGIN		
		CREATE TABLE #FilterableSpecs 
		(
			[SpecificationAttributeOptionId] int NOT NULL
		)
        DECLARE @sql_filterableSpecs nvarchar(max)
        SET @sql_filterableSpecs = '
	        INSERT INTO #FilterableSpecs ([SpecificationAttributeOptionId])
	        SELECT DISTINCT [psam].SpecificationAttributeOptionId
	        FROM [Product_SpecificationAttribute_Mapping] [psam] WITH (NOLOCK)
	            WHERE [psam].[AllowFiltering] = 1
	            AND [psam].[ProductId] IN (' + @sql + ')'

        EXEC sp_executesql @sql_filterableSpecs

		--build comma separated list of filterable identifiers
		SELECT @FilterableSpecificationAttributeOptionIds = COALESCE(@FilterableSpecificationAttributeOptionIds + ',' , '') + CAST(SpecificationAttributeOptionId as nvarchar(4000))
		FROM #FilterableSpecs

		DROP TABLE #FilterableSpecs
 	END

	--filter by specification attribution options
	SET @FilteredSpecs = isnull(@FilteredSpecs, '')	
	CREATE TABLE #FilteredSpecs
	(
		SpecificationAttributeOptionId int not null
	)
	INSERT INTO #FilteredSpecs (SpecificationAttributeOptionId)
	SELECT CAST(data as int) FROM [nop_splitstring_to_table](@FilteredSpecs, ',') 

    CREATE TABLE #FilteredSpecsWithAttributes
	(
        SpecificationAttributeId int not null,
		SpecificationAttributeOptionId int not null
	)
	INSERT INTO #FilteredSpecsWithAttributes (SpecificationAttributeId, SpecificationAttributeOptionId)
	SELECT sao.SpecificationAttributeId, fs.SpecificationAttributeOptionId
    FROM #FilteredSpecs fs INNER JOIN SpecificationAttributeOption sao ON sao.Id = fs.SpecificationAttributeOptionId
    ORDER BY sao.SpecificationAttributeId 

    DECLARE @SpecAttributesCount int	
	SET @SpecAttributesCount = (SELECT COUNT(1) FROM #FilteredSpecsWithAttributes)
	IF @SpecAttributesCount > 0
	BEGIN
		--do it for each specified specification option
		DECLARE @SpecificationAttributeOptionId int
        DECLARE @SpecificationAttributeId int
        DECLARE @LastSpecificationAttributeId int
        SET @LastSpecificationAttributeId = 0
		DECLARE cur_SpecificationAttributeOption CURSOR FOR
		SELECT SpecificationAttributeId, SpecificationAttributeOptionId
		FROM #FilteredSpecsWithAttributes

		OPEN cur_SpecificationAttributeOption
        FOREACH:
            FETCH NEXT FROM cur_SpecificationAttributeOption INTO @SpecificationAttributeId, @SpecificationAttributeOptionId
            IF (@LastSpecificationAttributeId <> 0 AND @SpecificationAttributeId <> @LastSpecificationAttributeId OR @@FETCH_STATUS <> 0) 
			    SET @sql = @sql + '
        AND p.Id in (select psam.ProductId from [Product_SpecificationAttribute_Mapping] psam with (NOLOCK) where psam.AllowFiltering = 1 and psam.SpecificationAttributeOptionId IN (SELECT SpecificationAttributeOptionId FROM #FilteredSpecsWithAttributes WHERE SpecificationAttributeId = ' + CAST(@LastSpecificationAttributeId AS nvarchar(max)) + '))'
            SET @LastSpecificationAttributeId = @SpecificationAttributeId
		IF @@FETCH_STATUS = 0 GOTO FOREACH
		CLOSE cur_SpecificationAttributeOption
		DEALLOCATE cur_SpecificationAttributeOption
	END

	--sorting
	SET @sql_orderby = ''	
	IF @OrderBy = 5 /* Name: A to Z */
		SET @sql_orderby = ' p.[Name] ASC'
	ELSE IF @OrderBy = 6 /* Name: Z to A */
		SET @sql_orderby = ' p.[Name] DESC'
	ELSE IF @OrderBy = 10 /* Price: Low to High */
		SET @sql_orderby = ' p.[Price] ASC'
	ELSE IF @OrderBy = 11 /* Price: High to Low */
		SET @sql_orderby = ' p.[Price] DESC'
	ELSE IF @OrderBy = 15 /* creation date */
		SET @sql_orderby = ' p.[CreatedOnUtc] DESC'
	ELSE /* default sorting, 0 (position) */
	BEGIN
		--category position (display order)
		IF @CategoryIdsCount > 0 SET @sql_orderby = ' pcm.DisplayOrder ASC'
		
		--manufacturer position (display order)
		IF @ManufacturerId > 0
		BEGIN
			IF LEN(@sql_orderby) > 0 SET @sql_orderby = @sql_orderby + ', '
			SET @sql_orderby = @sql_orderby + ' pmm.DisplayOrder ASC'
		END
		
		--name
		IF LEN(@sql_orderby) > 0 SET @sql_orderby = @sql_orderby + ', '
		SET @sql_orderby = @sql_orderby + ' p.[Name] ASC'
	END
	
	SET @sql = @sql + '
	ORDER BY' + @sql_orderby
	
    SET @sql = '
    INSERT INTO #DisplayOrderTmp ([ProductId])' + @sql

	--PRINT (@sql)
	EXEC sp_executesql @sql

	DROP TABLE #FilteredCategoryIds
	DROP TABLE #FilteredSpecs
    DROP TABLE #FilteredSpecsWithAttributes
	DROP TABLE #FilteredCustomerRoleIds
	DROP TABLE #KeywordProducts

	CREATE TABLE #PageIndex 
	(
		[IndexId] int IDENTITY (1, 1) NOT NULL,
		[ProductId] int NOT NULL
	)
	INSERT INTO #PageIndex ([ProductId])
	SELECT ProductId
	FROM #DisplayOrderTmp
	GROUP BY ProductId
	ORDER BY min([Id])

	--total records
	SET @TotalRecords = @@rowcount
	
	DROP TABLE #DisplayOrderTmp

	--return products
	SELECT TOP (@RowsToReturn)
		p.*
	FROM
		#PageIndex [pi]
		INNER JOIN Product p with (NOLOCK) on p.Id = [pi].[ProductId]
	WHERE
		[pi].IndexId > @PageLowerBound AND 
		[pi].IndexId < @PageUpperBound
	ORDER BY
		[pi].IndexId
	
	DROP TABLE #PageIndex
END
GO

--new setting
IF NOT EXISTS (SELECT 1 FROM [Setting] WHERE [Name] = N'shippingsettings.ignoreadditionalshippingchargeforpickupinstore')
BEGIN
	INSERT [Setting] ([Name], [Value], [StoreId])
	VALUES (N'shippingsettings.ignoreadditionalshippingchargeforpickupinstore', N'true', 0)
END
GO

--new setting
IF NOT EXISTS (SELECT 1 FROM [Setting] WHERE [name] = N'adminareasettings.usericheditorforcustomeremails')
BEGIN
    INSERT [Setting] ([Name], [Value], [StoreId])
    VALUES (N'adminareasettings.usericheditorforcustomeremails', N'False', 0)
END
GO

--new setting
IF NOT EXISTS (SELECT 1 FROM [Setting] WHERE [Name] = N'messagessettings.usepopupnotifications')
BEGIN
    INSERT [Setting] ([Name], [Value], [StoreId])
    VALUES (N'messagessettings.usepopupnotifications', N'False', 0)
END
GO

--new setting
IF NOT EXISTS (SELECT 1 FROM [Setting] WHERE [Name] = N'customersettings.passwordrequirelowercase')
BEGIN
    INSERT [Setting] ([Name], [Value], [StoreId])
    VALUES (N'customersettings.passwordrequirelowercase', N'False', 0)
END
GO

--new setting
IF NOT EXISTS (SELECT 1 FROM [Setting] WHERE [Name] = N'customersettings.passwordrequireuppercase')
BEGIN
    INSERT [Setting] ([Name], [Value], [StoreId])
    VALUES (N'customersettings.passwordrequireuppercase', N'False', 0)
END
GO

--new setting
IF NOT EXISTS (SELECT 1 FROM [Setting] WHERE [Name] = N'customersettings.passwordrequirenonalphanumeric')
BEGIN
    INSERT [Setting] ([Name], [Value], [StoreId])
    VALUES (N'customersettings.passwordrequirenonalphanumeric', N'False', 0)
END
GO

--new setting
IF NOT EXISTS (SELECT 1 FROM [Setting] WHERE [Name] = N'customersettings.passwordrequiredigit')
BEGIN
    INSERT [Setting] ([Name], [Value], [StoreId])
    VALUES (N'customersettings.passwordrequiredigit', N'False', 0)
END
GO

--new setting
IF NOT EXISTS (SELECT 1 FROM [Setting] WHERE [Name] = N'catalogsettings.exportimportproductuselimitedtostores')
BEGIN
    INSERT [Setting] ([Name], [Value], [StoreId])
    VALUES (N'catalogsettings.exportimportproductuselimitedtostores', N'False', 0)
END
GO

--new setting
IF NOT EXISTS (SELECT 1 FROM [Setting] WHERE [Name] = N'catalogsettings.useajaxloadmenu')
BEGIN
    INSERT [Setting] ([Name], [Value], [StoreId])
    VALUES (N'catalogsettings.useajaxloadmenu', N'False', 0)
END
GO

--new setting
IF NOT EXISTS (SELECT 1 FROM [Setting] WHERE [Name] = N'sitemapsettings.sitemapincludetopics')
BEGIN
    INSERT [Setting] ([Name], [Value], [StoreId])
    VALUES (N'sitemapsettings.sitemapincludetopics', N'True', 0)
END
GO

--new setting
IF NOT EXISTS (SELECT 1 FROM [Setting] WHERE [Name] = N'sitemapsettings.sitemapincludeblogposts')
BEGIN
    INSERT [Setting] ([Name], [Value], [StoreId])
    VALUES (N'sitemapsettings.sitemapincludeblogposts', N'True', 0)
END
GO

--new setting
IF NOT EXISTS (SELECT 1 FROM [Setting] WHERE [Name] = N'sitemapsettings.sitemapincludenews')
BEGIN
    INSERT [Setting] ([Name], [Value], [StoreId])
    VALUES (N'sitemapsettings.sitemapincludenews', N'false', 0)
END
GO

--new setting
IF NOT EXISTS (SELECT 1 FROM [Setting] WHERE [Name] = N'sitemapxmlsettings.sitemapxmlenabled')
BEGIN
    INSERT [Setting] ([Name], [Value], [StoreId])
    VALUES (N'sitemapxmlsettings.sitemapxmlenabled', N'True', 0)
END
GO

--new setting
IF NOT EXISTS (SELECT 1 FROM [Setting] WHERE [Name] = N'sitemapxmlsettings.sitemapxmlincludeblogposts')
BEGIN
    INSERT [Setting] ([Name], [Value], [StoreId])
    VALUES (N'sitemapxmlsettings.sitemapxmlincludeblogposts', N'True', 0)
END
GO

--new setting
IF NOT EXISTS (SELECT 1 FROM [Setting] WHERE [Name] = N'sitemapxmlsettings.sitemapxmlincludecategories')
BEGIN
    INSERT [Setting] ([Name], [Value], [StoreId])
    VALUES (N'sitemapxmlsettings.sitemapxmlincludecategories', N'True', 0)
END
GO

--new setting
IF NOT EXISTS (SELECT 1 FROM [Setting] WHERE [Name] = N'sitemapxmlsettings.sitemapxmlincludecustomurls')
BEGIN
    INSERT [Setting] ([Name], [Value], [StoreId])
    VALUES (N'sitemapxmlsettings.sitemapxmlincludecustomurls', N'True', 0)
END
GO

--new setting
IF NOT EXISTS (SELECT 1 FROM [Setting] WHERE [Name] = N'sitemapxmlsettings.sitemapxmlincludemanufacturers')
BEGIN
    INSERT [Setting] ([Name], [Value], [StoreId])
    VALUES (N'sitemapxmlsettings.sitemapxmlincludemanufacturers', N'True', 0)
END
GO

--new setting
IF NOT EXISTS (SELECT 1 FROM [Setting] WHERE [Name] = N'sitemapxmlsettings.sitemapxmlincludeproducts')
BEGIN
    INSERT [Setting] ([Name], [Value], [StoreId])
    VALUES (N'sitemapxmlsettings.sitemapxmlincludeproducts', N'True', 0)
END
GO

--new setting
IF NOT EXISTS (SELECT 1 FROM [Setting] WHERE [Name] = N'sitemapxmlsettings.sitemapxmlincludeproducttags')
BEGIN
    INSERT [Setting] ([Name], [Value], [StoreId])
    VALUES (N'sitemapxmlsettings.sitemapxmlincludeproducttags', N'True', 0)
END
GO

--new setting
IF NOT EXISTS (SELECT 1 FROM [Setting] WHERE [Name] = N'sitemapxmlsettings.sitemapxmlincludetopics')
BEGIN
    INSERT [Setting] ([Name], [Value], [StoreId])
    VALUES (N'sitemapxmlsettings.sitemapxmlincludetopics', N'True', 0)
END
GO

--new setting
IF NOT EXISTS (SELECT 1 FROM [Setting] WHERE [Name] = N'sitemapxmlsettings.sitemapxmlincludenews')
BEGIN
    INSERT [Setting] ([Name], [Value], [StoreId])
    VALUES (N'sitemapxmlsettings.sitemapxmlincludenews', N'True', 0)
END
GO

--update old settings (#3236)
IF NOT EXISTS (SELECT 1 FROM [Setting] WHERE [Name] = N'sitemapsettings.sitemapenabled')
BEGIN
	UPDATE [Setting] 
	SET [Name] = 'sitemapsettings.sitemapenabled'
	WHERE [Name] = 'commonsettings.sitemapenabled'
END
GO

IF NOT EXISTS (SELECT 1 FROM [Setting] WHERE [Name] = N'sitemapsettings.sitemapincludecategories')
BEGIN
	UPDATE [Setting]
	SET [Name] = 'sitemapsettings.sitemapincludecategories'
	WHERE [Name] = 'commonsettings.sitemapincludecategories'
END
GO

IF NOT EXISTS (SELECT 1 FROM [Setting] WHERE [Name] = N'sitemapsettings.sitemapincludemanufacturers')
BEGIN
	UPDATE [Setting]
	SET [Name] = 'sitemapsettings.sitemapincludemanufacturers'
	WHERE [Name] = 'commonsettings.sitemapincludemanufacturers'
END
GO

IF NOT EXISTS (SELECT 1 FROM [Setting] WHERE [Name] = N'sitemapsettings.sitemapincludeproducts')
BEGIN
	UPDATE [Setting]
	SET [Name] = 'sitemapsettings.sitemapincludeproducts'
	WHERE [Name] = 'commonsettings.sitemapincludeproducts'
END
GO

IF NOT EXISTS (SELECT 1 FROM [Setting] WHERE [Name] = N'sitemapsettings.sitemapincludeproducttags')
BEGIN
	UPDATE [Setting]
	SET [Name] = 'sitemapsettings.sitemapincludeproducttags'
	WHERE [Name] = 'commonsettings.sitemapincludeproducttags'
END
GO

IF NOT EXISTS (SELECT 1 FROM [Setting] WHERE [Name] = N'sitemapsettings.sitemappagesize')
BEGIN
	UPDATE [Setting]
	SET [Name] = 'sitemapsettings.sitemappagesize'
	WHERE [Name] = 'commonsettings.sitemappagesize'
END
GO

IF NOT EXISTS (SELECT 1 FROM [Setting] WHERE [Name] = N'sitemapxmlsettings.sitemapcustomurls')
BEGIN
	UPDATE [Setting]
	SET [Name] = 'sitemapxmlsettings.sitemapcustomurls'
	WHERE [Name] = 'commonsettings.sitemapcustomurls'
END
GO

--updating of indexes in the Picture table for reduced table size after upgrade nopCommerce from 4.00 to 4.10 version
ALTER INDEX ALL ON [Picture] REBUILD
GO

--new activity log type
IF NOT EXISTS (SELECT 1 FROM [ActivityLogType] WHERE [Name] = N'Upload a favicon and app icons archive')
BEGIN
	INSERT [ActivityLogType] ( [SystemKeyword], [Name], [Enabled]) VALUES ( N'UploadIconsArchive', N'Upload a favicon and app icons archive', 1)
END
GO

--new ground shipping description
UPDATE [ShippingMethod] 
SET [Description] = 'Shipping by land transport'
WHERE [Name] = 'Ground'
GO

<<<<<<< HEAD

--delete setting
DELETE FROM [Setting]
WHERE [Name] = N'producteditorsettings.onecolumnproductpage'
GO

--delete setting
DELETE FROM [Setting]
WHERE [Name] = N'producteditorsettings.createdon'
GO

--delete setting
DELETE FROM [Setting]
WHERE [Name] = N'producteditorsettings.updatedon'
GO

--delete setting
DELETE FROM [Setting]
WHERE [Name] = N'producteditorsettings.id'
GO

--delete setting
DELETE FROM [Setting]
WHERE [Name] = N'adminareasettings.usenestedsetting'
GO

--new setting
IF NOT EXISTS (SELECT 1 FROM [Setting] WHERE [Name] = N'commonsettings.minificationenabled')
BEGIN
    INSERT [Setting] ([Name], [Value], [StoreId])
    VALUES (N'commonsettings.minificationenabled', N'true', 0)
END
GO

--update the "ProductTagCountLoadAll" stored procedure
ALTER PROCEDURE [ProductTagCountLoadAll]
(
	@StoreId int,
	@AllowedCustomerRoleIds	nvarchar(MAX) = null	--a list of customer role IDs (comma-separated list) for which a product should be shown (if a subject to ACL)
)
AS
BEGIN
	SET NOCOUNT ON
		
	--filter by customer role IDs (access control list)
	SET @AllowedCustomerRoleIds = isnull(@AllowedCustomerRoleIds, '')	
	CREATE TABLE #FilteredCustomerRoleIds
	(
		CustomerRoleId int not null
	)
		
	INSERT INTO #FilteredCustomerRoleIds (CustomerRoleId)
	SELECT CAST(data as int) FROM [nop_splitstring_to_table](@AllowedCustomerRoleIds, ',')
	DECLARE @FilteredCustomerRoleIdsCount int	
	SET @FilteredCustomerRoleIdsCount = (SELECT COUNT(1) FROM #FilteredCustomerRoleIds)
	
	SELECT pt.Id as [ProductTagId], COUNT(p.Id) as [ProductCount]
	FROM ProductTag pt with (NOLOCK)
	LEFT JOIN Product_ProductTag_Mapping pptm with (NOLOCK) ON pt.[Id] = pptm.[ProductTag_Id]
	LEFT JOIN Product p with (NOLOCK) ON pptm.[Product_Id] = p.[Id]
	WHERE
		p.[Deleted] = 0
		AND p.Published = 1
		AND (@StoreId = 0 or (p.LimitedToStores = 0 OR EXISTS (
			SELECT 1 FROM [StoreMapping] sm with (NOLOCK)
			WHERE [sm].EntityId = p.Id AND [sm].EntityName = 'Product' and [sm].StoreId=@StoreId
			)))
		AND (@FilteredCustomerRoleIdsCount = 0 or (p.SubjectToAcl = 0 OR EXISTS (
			SELECT 1 FROM #FilteredCustomerRoleIds [fcr]
			WHERE
				[fcr].CustomerRoleId IN (
					SELECT [acl].CustomerRoleId
					FROM [AclRecord] acl with (NOLOCK)
					WHERE [acl].EntityId = p.Id AND [acl].EntityName = 'Product'
				))
			))
	GROUP BY pt.Id
	ORDER BY pt.Id
END
GO


--delete setting
DELETE FROM [Setting]
WHERE [Name] = N'storeinformationsettings.googlepluslink'
GO

--new setting
IF NOT EXISTS (SELECT 1 FROM [Setting] WHERE [Name] = N'gdprsettings.loguserprofilechanges')
BEGIN
    INSERT [Setting] ([Name], [Value], [StoreId])
    VALUES (N'gdprsettings.loguserprofilechanges', N'True', 0)
END
GO

--alter column
ALTER TABLE [Setting] ALTER COLUMN [Value] [nvarchar](max) NOT NULL
GO

--new setting
IF NOT EXISTS (SELECT 1 FROM [Setting] WHERE [Name] = N'mediasettings.useabsoluteimagepath')
BEGIN
    INSERT [Setting] ([Name], [Value], [StoreId])
    VALUES (N'mediasettings.useabsoluteimagepath', N'True', 0)
=======
--new setting
IF NOT EXISTS (SELECT 1 FROM [Setting] WHERE [Name] = N'commonsettings.scheduletaskruntimeout')
BEGIN
    INSERT [Setting] ([Name], [Value], [StoreId])
    VALUES (N'commonsettings.scheduletaskruntimeout', N'', 0)
>>>>>>> c6a3f5d0
END
GO<|MERGE_RESOLUTION|>--- conflicted
+++ resolved
@@ -284,7 +284,6 @@
   <LocaleResource Name="Admin.Catalog.Products.AssociatedProducts.TryToAddSelfGroupedProduct">
     <Value>You cannot add current group product to related ones. This group product was ignored while adding.</Value>
   </LocaleResource>
-<<<<<<< HEAD
   <LocaleResource Name="Admin.Configuration.Settings.GeneralCommon.CaptchaShowOnForgotPasswordPage">
     <Value>Show on forgot password page</Value>
   </LocaleResource>
@@ -450,14 +449,12 @@
   <LocaleResource Name="Enums.Nop.Core.Domain.Gdpr.GdprRequestType.ProfileChanged">
     <Value>User changed profile</Value>
   </LocaleResource>
-=======
   <LocaleResource Name="ScheduleTasks.Error">
     <Value>The "{0}" scheduled task failed with the "{1}" error (Task type: "{2}". Store name: "{3}". Task run address: "{4}").</Value>
   </LocaleResource>    
   <LocaleResource Name="ScheduleTasks.TimeoutError">
     <Value>A scheduled task canceled. Timeout expired.</Value>
-  </LocaleResource>    
->>>>>>> c6a3f5d0
+  </LocaleResource> 
 </Language>'
 
 CREATE TABLE #LocaleStringResourceTmp
@@ -1438,8 +1435,6 @@
 WHERE [Name] = 'Ground'
 GO
 
-<<<<<<< HEAD
-
 --delete setting
 DELETE FROM [Setting]
 WHERE [Name] = N'producteditorsettings.onecolumnproductpage'
@@ -1543,12 +1538,13 @@
 BEGIN
     INSERT [Setting] ([Name], [Value], [StoreId])
     VALUES (N'mediasettings.useabsoluteimagepath', N'True', 0)
-=======
+END
+GO
+
 --new setting
 IF NOT EXISTS (SELECT 1 FROM [Setting] WHERE [Name] = N'commonsettings.scheduletaskruntimeout')
 BEGIN
     INSERT [Setting] ([Name], [Value], [StoreId])
     VALUES (N'commonsettings.scheduletaskruntimeout', N'', 0)
->>>>>>> c6a3f5d0
 END
 GO