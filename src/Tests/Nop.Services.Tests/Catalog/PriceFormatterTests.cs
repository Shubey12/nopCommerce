--- conflicted
+++ resolved
@@ -1,153 +1,78 @@
-<<<<<<< HEAD
-﻿using System;
-using System.Collections.Generic;
-using System.Globalization;
-using System.Threading;
-using FluentAssertions;
-using Moq;
-using Nop.Core;
-using Nop.Core.Domain.Directory;
-using Nop.Core.Domain.Localization;
-using Nop.Core.Domain.Tax;
-using Nop.Core.Events;
-using Nop.Core.Infrastructure;
-=======
-﻿using System.Globalization;
-using System.Linq;
-using System.Threading;
-using FluentAssertions;
-using Nop.Core.Domain.Directory;
->>>>>>> a6e3e6a9
-using Nop.Services.Catalog;
-using Nop.Services.Configuration;
-using Nop.Services.Directory;
-using Nop.Services.Localization;
-using NUnit.Framework;
-
-namespace Nop.Services.Tests.Catalog
-{
-    [TestFixture]
-    public class PriceFormatterTests : ServiceTest
-    {
-<<<<<<< HEAD
-        private FakeRepository<Currency> _currencyRepo;
-        private Mock<IEventPublisher> _eventPublisher;
-        private Mock<IStoreMappingService> _storeMappingService;
-        private Mock<IMeasureService> _measureService;
-        private IExchangeRatePluginManager _exchangeRatePluginManager;
-        private ICurrencyService _currencyService;
-=======
->>>>>>> a6e3e6a9
-        private CurrencySettings _currencySettings;
-        private IPriceFormatter _priceFormatter;
-        private ISettingService _settingService;
-
-        private int _enLangId;
-        private Currency _euro;
-        private Currency _dollar;
-        private Currency _pound;
-
-        [SetUp]
-        public void SetUp()
-        {
-<<<<<<< HEAD
-            _workContext = new Mock<IWorkContext>();
-            _workContext.Setup(w => w.WorkingCurrency).Returns(new Currency { RoundingType = RoundingType.Rounding001 });
-
-            _currencySettings = new CurrencySettings();
-            var currency1 = new Currency
-            {
-                Id = 1,
-                Name = "Euro",
-                CurrencyCode = "EUR",
-                DisplayLocale = "",
-                CustomFormatting = "€0.00",
-                DisplayOrder = 1,
-                Published = true,
-                CreatedOnUtc = DateTime.UtcNow,
-                UpdatedOnUtc = DateTime.UtcNow
-            };
-            var currency2 = new Currency
-            {
-                Id = 2,
-                Name = "US Dollar",
-                CurrencyCode = "USD",
-                DisplayLocale = "en-US",
-                CustomFormatting = "",
-                DisplayOrder = 2,
-                Published = true,
-                CreatedOnUtc = DateTime.UtcNow,
-                UpdatedOnUtc = DateTime.UtcNow
-            };
-            _currencyRepo = new FakeRepository<Currency>(new List<Currency> { currency1, currency2 });
-
-            _storeMappingService = new Mock<IStoreMappingService>();
-            _measureService = new Mock<IMeasureService>();
-
-            _eventPublisher = new Mock<IEventPublisher>();
-            _eventPublisher.Setup(x => x.Publish(It.IsAny<object>()));
-
-            var pluginService = new FakePluginService();
-            _exchangeRatePluginManager = new ExchangeRatePluginManager(_currencySettings, new Mock<ICustomerService>().Object, pluginService);
-            _currencyService = new CurrencyService(_currencySettings,
-                _exchangeRatePluginManager,
-                _currencyRepo,
-                _storeMappingService.Object);
-
-            _taxSettings = new TaxSettings();
-
-            _localizationService = new Mock<ILocalizationService>();
-            _localizationService.Setup(x => x.GetResource("Products.InclTaxSuffix", 1, false, string.Empty, false)).Returns("{0} incl tax");
-            _localizationService.Setup(x => x.GetResource("Products.ExclTaxSuffix", 1, false, string.Empty, false)).Returns("{0} excl tax");
-=======
-            _currencySettings = GetService<CurrencySettings>();
-            _priceFormatter = GetService<IPriceFormatter>();
-            _settingService = GetService<ISettingService>();
->>>>>>> a6e3e6a9
-
-            var languageService = GetService<ILanguageService>();
-            var currencyService = GetService<ICurrencyService>();
-
-            _enLangId = languageService.GetAllLanguages().FirstOrDefault(p => p.Name == "English")?.Id ?? 0;
-
-            _euro = currencyService.GetCurrencyByCode("EUR");
-            _dollar = currencyService.GetCurrencyByCode("USD");
-            _pound = currencyService.GetCurrencyByCode("GBP");
-        }
-        
-        [Test]
-        public void CanFormatPriceWithCustomCurrencyFormatting()
-        {
-            Thread.CurrentThread.CurrentCulture = new CultureInfo("en-US");
-            _priceFormatter.FormatPrice(1234.5M, false, _euro, _enLangId, false, false).Should().Be("€1234.50");
-        }
-
-        [Test]
-        public void CanFormatPriceWithDistinctCurrencyDisplayLocale()
-        {
-            _priceFormatter.FormatPrice(1234.5M, false, _dollar, _enLangId, false, false).Should().Be("$1,234.50");
-            _priceFormatter.FormatPrice(1234.5M, false, _pound, _enLangId, false, false).Should().Be("£1,234.50");
-        }
-
-        [Test]
-        public void CanFormatPriceWithShowTax()
-        {
-            _priceFormatter.FormatPrice(1234.5M, false, _dollar, _enLangId, true, true).Should().Be("$1,234.50 incl tax");
-            _priceFormatter.FormatPrice(1234.5M, false, _dollar, _enLangId, false, true).Should().Be("$1,234.50 excl tax");
-        }
-
-        [Test]
-        public void CanFormatPriceWithShowCurrencyCode()
-        {
-            _currencySettings.DisplayCurrencyLabel = true;
-            _settingService.SaveSetting(_currencySettings);
-            //recreate IPriceFormatter to read new currency settings
-            GetService<IPriceFormatter>().FormatPrice(1234.5M, true, _dollar, _enLangId, false, false).Should().Be("$1,234.50 (USD)");
-
-            _currencySettings.DisplayCurrencyLabel = false;
-            _settingService.SaveSetting(_currencySettings);
-            //recreate IPriceFormatter to read new currency settings
-            GetService<IPriceFormatter>().FormatPrice(1234.5M, true, _dollar, _enLangId, false, false).Should().Be("$1,234.50");
-        }
-    }
+﻿using System.Globalization;
+using System.Threading;
+using FluentAssertions;
+using Nop.Core.Domain.Directory;
+using System.Linq;
+using Nop.Services.Catalog;
+using Nop.Services.Configuration;
+using Nop.Services.Directory;
+using Nop.Services.Localization;
+using NUnit.Framework;
+
+namespace Nop.Services.Tests.Catalog
+{
+    [TestFixture]
+    public class PriceFormatterTests : ServiceTest
+    {
+        private CurrencySettings _currencySettings;
+        private IPriceFormatter _priceFormatter;
+        private ISettingService _settingService;
+
+        private int _enLangId;
+        private Currency _euro;
+        private Currency _dollar;
+        private Currency _pound;
+
+        [SetUp]
+        public void SetUp()
+        {
+            _currencySettings = GetService<CurrencySettings>();
+            _priceFormatter = GetService<IPriceFormatter>();
+            _settingService = GetService<ISettingService>();
+
+            var languageService = GetService<ILanguageService>();
+            var currencyService = GetService<ICurrencyService>();
+
+            _enLangId = languageService.GetAllLanguages().FirstOrDefault(p => p.Name == "English")?.Id ?? 0;
+
+            _euro = currencyService.GetCurrencyByCode("EUR");
+            _dollar = currencyService.GetCurrencyByCode("USD");
+            _pound = currencyService.GetCurrencyByCode("GBP");
+        }
+        
+        [Test]
+        public void CanFormatPriceWithCustomCurrencyFormatting()
+        {
+            Thread.CurrentThread.CurrentCulture = new CultureInfo("en-US");
+            _priceFormatter.FormatPrice(1234.5M, false, _euro, _enLangId, false, false).Should().Be("€1234.50");
+        }
+
+        [Test]
+        public void CanFormatPriceWithDistinctCurrencyDisplayLocale()
+        {
+            _priceFormatter.FormatPrice(1234.5M, false, _dollar, _enLangId, false, false).Should().Be("$1,234.50");
+            _priceFormatter.FormatPrice(1234.5M, false, _pound, _enLangId, false, false).Should().Be("£1,234.50");
+        }
+
+        [Test]
+        public void CanFormatPriceWithShowTax()
+        {
+            _priceFormatter.FormatPrice(1234.5M, false, _dollar, _enLangId, true, true).Should().Be("$1,234.50 incl tax");
+            _priceFormatter.FormatPrice(1234.5M, false, _dollar, _enLangId, false, true).Should().Be("$1,234.50 excl tax");
+        }
+
+        [Test]
+        public void CanFormatPriceWithShowCurrencyCode()
+        {
+            _currencySettings.DisplayCurrencyLabel = true;
+            _settingService.SaveSetting(_currencySettings);
+            //recreate IPriceFormatter to read new currency settings
+            GetService<IPriceFormatter>().FormatPrice(1234.5M, true, _dollar, _enLangId, false, false).Should().Be("$1,234.50 (USD)");
+
+            _currencySettings.DisplayCurrencyLabel = false;
+            _settingService.SaveSetting(_currencySettings);
+            //recreate IPriceFormatter to read new currency settings
+            GetService<IPriceFormatter>().FormatPrice(1234.5M, true, _dollar, _enLangId, false, false).Should().Be("$1,234.50");
+        }
+    }
 }