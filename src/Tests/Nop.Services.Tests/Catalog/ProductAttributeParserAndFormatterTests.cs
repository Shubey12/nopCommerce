--- conflicted
+++ resolved
@@ -1,273 +1,189 @@
-﻿using System.Collections.Generic;
-using FluentAssertions;
-<<<<<<< HEAD
-using Moq;
-using Nop.Core;
-=======
->>>>>>> a6e3e6a9
-using Nop.Core.Domain.Catalog;
-using Nop.Core.Domain.Customers;
-using Nop.Services.Catalog;
-<<<<<<< HEAD
-using Nop.Services.Directory;
-using Nop.Services.Localization;
-using Nop.Services.Media;
-using Nop.Services.Tax;
-=======
->>>>>>> a6e3e6a9
-using NUnit.Framework;
-
-namespace Nop.Services.Tests.Catalog
-{
-    [TestFixture]
-    public class ProductAttributeParserTests : ServiceTest
-    {
-<<<<<<< HEAD
-        private FakeRepository<ProductAttribute> _productAttributeRepo;
-        private FakeRepository<ProductAttributeMapping> _productAttributeMappingRepo;
-        private FakeRepository<ProductAttributeCombination> _productAttributeCombinationRepo=new FakeRepository<ProductAttributeCombination>();
-        private FakeRepository<ProductAttributeValue> _productAttributeValueRepo;
-        private FakeRepository<PredefinedProductAttributeValue> _predefinedProductAttributeValueRepo;
-        private IProductAttributeService _productAttributeService;
-        private IProductAttributeParser _productAttributeParser;
-        private Mock<IWorkContext> _workContext;
-        private Mock<ICurrencyService> _currencyService;
-        private ILocalizationService _localizationService;
-        private Mock<ITaxService> _taxService;
-        private Mock<IPriceFormatter> _priceFormatter;
-        private Mock<IPriceCalculationService> _priceCalculationService;
-        private Mock<IDownloadService> _downloadService;
-        private Mock<IWebHelper> _webHelper;
-        private ShoppingCartSettings _shoppingCartSettings;
-=======
-        private IProductAttributeParser _productAttributeParser;
->>>>>>> a6e3e6a9
-        private IProductAttributeFormatter _productAttributeFormatter;
-        private IEnumerable<KeyValuePair<ProductAttributeMapping, IList<ProductAttributeValue>>> _productAttributeMappings;
-
-        [SetUp]
-        public void SetUp()
-        {
-            var productAttributeService = GetService<IProductAttributeService>();
-
-            _productAttributeParser = GetService<IProductAttributeParser>();
-            _productAttributeFormatter = GetService<IProductAttributeFormatter>();
-
-            _productAttributeMappings =
-                productAttributeService.GetProductAttributeMappingsByProductId(GetService<IProductService>()
-                    .GetProductBySku("COMP_CUST").Id).Select(p => KeyValuePair.Create(p, productAttributeService.GetProductAttributeValues(p.Id)));
-        }
-
-        [Test]
-        public void CanAddAndParseProductAttributes()
-        {
-            var attributes = string.Empty;
-
-            foreach (var productAttributeMapping in _productAttributeMappings)
-            {
-                var skip = true;
-
-                foreach (var productAttributeValue in productAttributeMapping.Value.OrderBy(p => p.Id))
-                {
-                    if (skip)
-                    {
-                        skip = false;
-                        continue;
-                    }
-
-                    attributes = _productAttributeParser.AddProductAttribute(attributes, productAttributeMapping.Key, productAttributeValue.Id.ToString());
-                }
-            }
-
-            var parsedAttributeValues = _productAttributeParser.ParseProductAttributeValues(attributes).Select(p => p.Id).ToList();
-
-            foreach (var productAttributeMapping in _productAttributeMappings)
-            {
-                var skip = true;
-
-<<<<<<< HEAD
-            #endregion
-
-            _productAttributeRepo = new FakeRepository<ProductAttribute>(new List<ProductAttribute> { pa1, pa2, pa3, pa4 });
-
-
-            _productAttributeMappingRepo = new FakeRepository<ProductAttributeMapping>(new List<ProductAttributeMapping> { pam1_1, pam2_1, pam3_1, pam4_1 });
-            
-            _productAttributeValueRepo = new FakeRepository<ProductAttributeValue>(new List<ProductAttributeValue> { pav1_1, pav1_2, pav2_1, pav2_2, pav4_1 });
-
-            _predefinedProductAttributeValueRepo = new FakeRepository<PredefinedProductAttributeValue>();
-
-            _productAttributeService = new ProductAttributeService(
-                _predefinedProductAttributeValueRepo,
-                _productAttributeRepo,
-                _productAttributeCombinationRepo,
-                _productAttributeMappingRepo,
-                _productAttributeValueRepo,
-                new TestCacheManager());
-
-            _priceCalculationService = new Mock<IPriceCalculationService>();
-
-            var workingLanguage = new Language();
-            _workContext = new Mock<IWorkContext>();
-            _workContext.Setup(x => x.WorkingLanguage).Returns(workingLanguage);
-            _currencyService = new Mock<ICurrencyService>();
-            _localizationService = TestLocalizationService.Init();
-            
-            _taxService = new Mock<ITaxService>();
-            _priceFormatter = new Mock<IPriceFormatter>();
-            _downloadService = new Mock<IDownloadService>();
-            _webHelper = new Mock<IWebHelper>();
-            _shoppingCartSettings = new ShoppingCartSettings();
-
-            _productAttributeParser = new ProductAttributeParser(_currencyService.Object,
-                _downloadService.Object,
-                _localizationService,
-                _productAttributeService,
-                _productAttributeValueRepo,
-                _workContext.Object);
-
-            _productAttributeFormatter = new ProductAttributeFormatter(_currencyService.Object,
-                _downloadService.Object,
-                _localizationService,
-                _priceCalculationService.Object,
-                _priceFormatter.Object,
-                _productAttributeParser,
-                _productAttributeService,
-                _taxService.Object,
-                _webHelper.Object,
-                _workContext.Object,
-                _shoppingCartSettings);
-=======
-                foreach (var productAttributeValue in productAttributeMapping.Value.OrderBy(p => p.Id))
-                {
-                    if (skip)
-                    {
-                        parsedAttributeValues.Contains(productAttributeValue.Id).Should().BeFalse();
-                        skip = false;
-                        continue;
-                    }
-
-                    parsedAttributeValues.Contains(productAttributeValue.Id).Should().BeTrue();
-                }
-            }
->>>>>>> a6e3e6a9
-        }
-
-        [Test]
-        public void CanAddAndRemoveProductAttributes()
-        {
-            var attributes = string.Empty;
-
-            var delete = false;
-
-            foreach (var productAttributeMapping in _productAttributeMappings)
-            {
-                foreach (var productAttributeValue in productAttributeMapping.Value.OrderBy(p => p.Id)) 
-                    attributes = _productAttributeParser.AddProductAttribute(attributes, productAttributeMapping.Key, productAttributeValue.Id.ToString());
-
-                if (delete)
-                    attributes = _productAttributeParser.RemoveProductAttribute(attributes, productAttributeMapping.Key);
-
-                delete = !delete;
-            }
-
-            var parsedAttributeValues = _productAttributeParser.ParseProductAttributeValues(attributes).Select(p => p.Id).ToList();
-
-            delete = false;
-
-            foreach (var productAttributeMapping in _productAttributeMappings)
-            {
-                foreach (var productAttributeValue in productAttributeMapping.Value.OrderBy(p => p.Id)) 
-                    parsedAttributeValues.Contains(productAttributeValue.Id).Should().Be(!delete);
-
-                delete = !delete;
-            }
-        }
-
-        [Test]
-        public void CanRenderAttributesWithoutPrices()
-        {
-            var attributes = string.Empty;
-
-            foreach (var productAttributeMapping in _productAttributeMappings)
-                foreach (var productAttributeValue in productAttributeMapping.Value.OrderBy(p => p.Id))
-                    attributes = _productAttributeParser.AddProductAttribute(attributes, productAttributeMapping.Key, productAttributeValue.Id.ToString());
-
-            attributes = _productAttributeParser.AddGiftCardAttribute(attributes,
-                "recipientName 1", "recipientEmail@gmail.com",
-                "senderName 1", "senderEmail@gmail.com", "custom message");
-            
-            var product = new Product { IsGiftCard = true, GiftCardType = GiftCardType.Virtual };
-            var customer = new Customer();
-
-            var formattedAttributes = _productAttributeFormatter.FormatAttributes(product,
-                attributes, customer, "<br />", false);
-
-            formattedAttributes.Should().Be(
-                "Processor: 2.2 GHz Intel Pentium Dual-Core E2200<br />Processor: 2.5 GHz Intel Pentium Dual-Core E2200 [+$15.00]<br />RAM: 2 GB<br />RAM: 4GB [+$20.00]<br />RAM: 8GB [+$60.00]<br />HDD: 320 GB<br />HDD: 400 GB [+$100.00]<br />OS: Vista Home [+$50.00]<br />OS: Vista Premium [+$60.00]<br />Software: Microsoft Office [+$50.00]<br />Software: Acrobat Reader [+$10.00]<br />Software: Total Commander [+$5.00]<br />From: senderName 1 <senderEmail@gmail.com><br />For: recipientName 1 <recipientEmail@gmail.com>");
-
-            formattedAttributes = _productAttributeFormatter.FormatAttributes(product,
-                attributes, customer, "<br />", false, false);
-
-            formattedAttributes.Should().Be(
-                "Processor: 2.2 GHz Intel Pentium Dual-Core E2200<br />Processor: 2.5 GHz Intel Pentium Dual-Core E2200<br />RAM: 2 GB<br />RAM: 4GB<br />RAM: 8GB<br />HDD: 320 GB<br />HDD: 400 GB<br />OS: Vista Home<br />OS: Vista Premium<br />Software: Microsoft Office<br />Software: Acrobat Reader<br />Software: Total Commander<br />From: senderName 1 <senderEmail@gmail.com><br />For: recipientName 1 <recipientEmail@gmail.com>");
-        }
-
-        [Test]
-        public void CanAddAndParseGiftCardAttributes()
-        {
-            var attributes = string.Empty;
-            attributes = _productAttributeParser.AddGiftCardAttribute(attributes,
-                "recipientName 1", "recipientEmail@gmail.com",
-                "senderName 1", "senderEmail@gmail.com", "custom message");
-
-            _productAttributeParser.GetGiftCardAttribute(attributes,
-                out var recipientName,
-                out var recipientEmail,
-                out var senderName,
-                out var senderEmail,
-                out var giftCardMessage);
-            recipientName.Should().Be("recipientName 1");
-            recipientEmail.Should().Be("recipientEmail@gmail.com");
-            senderName.Should().Be("senderName 1");
-            senderEmail.Should().Be("senderEmail@gmail.com");
-            giftCardMessage.Should().Be("custom message");
-        }
-
-        [Test]
-        public void CanRenderVirtualGiftCart()
-        {
-            var attributes = _productAttributeParser.AddGiftCardAttribute(string.Empty,
-                "recipientName 1", "recipientEmail@gmail.com",
-                "senderName 1", "senderEmail@gmail.com", "custom message");
-
-            var product = new Product
-            {
-                IsGiftCard = true,
-                GiftCardType = GiftCardType.Virtual
-            };
-            var customer = new Customer();
-            var formattedAttributes = _productAttributeFormatter.FormatAttributes(product,
-                attributes, customer, "<br />", false, false);
-            formattedAttributes.Should().Be("From: senderName 1 <senderEmail@gmail.com><br />For: recipientName 1 <recipientEmail@gmail.com>");
-        }
-
-        [Test]
-        public void CanRenderPhysicalGiftCart()
-        {
-            var attributes = _productAttributeParser.AddGiftCardAttribute(string.Empty,
-                "recipientName 1", "recipientEmail@gmail.com",
-                "senderName 1", "senderEmail@gmail.com", "custom message");
-
-            var product = new Product
-            {
-                IsGiftCard = true,
-                GiftCardType = GiftCardType.Physical
-            };
-            var customer = new Customer();
-            var formattedAttributes = _productAttributeFormatter.FormatAttributes(product,
-                attributes, customer, "<br />", false, false);
-            formattedAttributes.Should().Be("From: senderName 1<br />For: recipientName 1");
-        }
-    }
+﻿using System.Collections.Generic;
+using System.Linq;
+using FluentAssertions;
+using Nop.Core.Domain.Catalog;
+using Nop.Core.Domain.Customers;
+using Nop.Services.Catalog;
+using NUnit.Framework;
+
+namespace Nop.Services.Tests.Catalog
+{
+    [TestFixture]
+    public class ProductAttributeParserTests : ServiceTest
+    {
+        private IProductAttributeParser _productAttributeParser;
+        private IProductAttributeFormatter _productAttributeFormatter;
+        private IEnumerable<KeyValuePair<ProductAttributeMapping, IList<ProductAttributeValue>>> _productAttributeMappings;
+
+        [SetUp]
+        public void SetUp()
+        {
+            var productAttributeService = GetService<IProductAttributeService>();
+
+            _productAttributeParser = GetService<IProductAttributeParser>();
+            _productAttributeFormatter = GetService<IProductAttributeFormatter>();
+
+            _productAttributeMappings =
+                productAttributeService.GetProductAttributeMappingsByProductId(GetService<IProductService>()
+                    .GetProductBySku("COMP_CUST").Id).Select(p => KeyValuePair.Create(p, productAttributeService.GetProductAttributeValues(p.Id)));
+        }
+
+        [Test]
+        public void CanAddAndParseProductAttributes()
+        {
+            var attributes = string.Empty;
+
+            foreach (var productAttributeMapping in _productAttributeMappings)
+            {
+                var skip = true;
+
+                foreach (var productAttributeValue in productAttributeMapping.Value.OrderBy(p => p.Id))
+                {
+                    if (skip)
+                    {
+                        skip = false;
+                        continue;
+                    }
+
+                    attributes = _productAttributeParser.AddProductAttribute(attributes, productAttributeMapping.Key, productAttributeValue.Id.ToString());
+                }
+            }
+
+            var parsedAttributeValues = _productAttributeParser.ParseProductAttributeValues(attributes).Select(p => p.Id).ToList();
+
+            foreach (var productAttributeMapping in _productAttributeMappings)
+            {
+                var skip = true;
+
+               foreach (var productAttributeValue in productAttributeMapping.Value.OrderBy(p => p.Id))
+                {
+                    if (skip)
+                    {
+                        parsedAttributeValues.Contains(productAttributeValue.Id).Should().BeFalse();
+                        skip = false;
+                        continue;
+                    }
+
+                    parsedAttributeValues.Contains(productAttributeValue.Id).Should().BeTrue();
+                }
+            }
+        }
+
+        [Test]
+        public void CanAddAndRemoveProductAttributes()
+        {
+            var attributes = string.Empty;
+
+            var delete = false;
+
+            foreach (var productAttributeMapping in _productAttributeMappings)
+            {
+                foreach (var productAttributeValue in productAttributeMapping.Value.OrderBy(p => p.Id)) 
+                    attributes = _productAttributeParser.AddProductAttribute(attributes, productAttributeMapping.Key, productAttributeValue.Id.ToString());
+
+                if (delete)
+                    attributes = _productAttributeParser.RemoveProductAttribute(attributes, productAttributeMapping.Key);
+
+                delete = !delete;
+            }
+
+            var parsedAttributeValues = _productAttributeParser.ParseProductAttributeValues(attributes).Select(p => p.Id).ToList();
+
+            delete = false;
+
+            foreach (var productAttributeMapping in _productAttributeMappings)
+            {
+                foreach (var productAttributeValue in productAttributeMapping.Value.OrderBy(p => p.Id)) 
+                    parsedAttributeValues.Contains(productAttributeValue.Id).Should().Be(!delete);
+
+                delete = !delete;
+            }
+        }
+
+        [Test]
+        public void CanRenderAttributesWithoutPrices()
+        {
+            var attributes = string.Empty;
+
+            foreach (var productAttributeMapping in _productAttributeMappings)
+                foreach (var productAttributeValue in productAttributeMapping.Value.OrderBy(p => p.Id))
+                    attributes = _productAttributeParser.AddProductAttribute(attributes, productAttributeMapping.Key, productAttributeValue.Id.ToString());
+
+            attributes = _productAttributeParser.AddGiftCardAttribute(attributes,
+                "recipientName 1", "recipientEmail@gmail.com",
+                "senderName 1", "senderEmail@gmail.com", "custom message");
+            
+            var product = new Product { IsGiftCard = true, GiftCardType = GiftCardType.Virtual };
+            var customer = new Customer();
+
+            var formattedAttributes = _productAttributeFormatter.FormatAttributes(product,
+                attributes, customer, "<br />", false);
+
+            formattedAttributes.Should().Be(
+                "Processor: 2.2 GHz Intel Pentium Dual-Core E2200<br />Processor: 2.5 GHz Intel Pentium Dual-Core E2200 [+$15.00]<br />RAM: 2 GB<br />RAM: 4GB [+$20.00]<br />RAM: 8GB [+$60.00]<br />HDD: 320 GB<br />HDD: 400 GB [+$100.00]<br />OS: Vista Home [+$50.00]<br />OS: Vista Premium [+$60.00]<br />Software: Microsoft Office [+$50.00]<br />Software: Acrobat Reader [+$10.00]<br />Software: Total Commander [+$5.00]<br />From: senderName 1 <senderEmail@gmail.com><br />For: recipientName 1 <recipientEmail@gmail.com>");
+
+            formattedAttributes = _productAttributeFormatter.FormatAttributes(product,
+                attributes, customer, "<br />", false, false);
+
+            formattedAttributes.Should().Be(
+                "Processor: 2.2 GHz Intel Pentium Dual-Core E2200<br />Processor: 2.5 GHz Intel Pentium Dual-Core E2200<br />RAM: 2 GB<br />RAM: 4GB<br />RAM: 8GB<br />HDD: 320 GB<br />HDD: 400 GB<br />OS: Vista Home<br />OS: Vista Premium<br />Software: Microsoft Office<br />Software: Acrobat Reader<br />Software: Total Commander<br />From: senderName 1 <senderEmail@gmail.com><br />For: recipientName 1 <recipientEmail@gmail.com>");
+        }
+
+        [Test]
+        public void CanAddAndParseGiftCardAttributes()
+        {
+            var attributes = string.Empty;
+            attributes = _productAttributeParser.AddGiftCardAttribute(attributes,
+                "recipientName 1", "recipientEmail@gmail.com",
+                "senderName 1", "senderEmail@gmail.com", "custom message");
+
+            _productAttributeParser.GetGiftCardAttribute(attributes,
+                out var recipientName,
+                out var recipientEmail,
+                out var senderName,
+                out var senderEmail,
+                out var giftCardMessage);
+            recipientName.Should().Be("recipientName 1");
+            recipientEmail.Should().Be("recipientEmail@gmail.com");
+            senderName.Should().Be("senderName 1");
+            senderEmail.Should().Be("senderEmail@gmail.com");
+            giftCardMessage.Should().Be("custom message");
+        }
+
+        [Test]
+        public void CanRenderVirtualGiftCart()
+        {
+            var attributes = _productAttributeParser.AddGiftCardAttribute(string.Empty,
+                "recipientName 1", "recipientEmail@gmail.com",
+                "senderName 1", "senderEmail@gmail.com", "custom message");
+
+            var product = new Product
+            {
+                IsGiftCard = true,
+                GiftCardType = GiftCardType.Virtual
+            };
+            var customer = new Customer();
+            var formattedAttributes = _productAttributeFormatter.FormatAttributes(product,
+                attributes, customer, "<br />", false, false);
+            formattedAttributes.Should().Be("From: senderName 1 <senderEmail@gmail.com><br />For: recipientName 1 <recipientEmail@gmail.com>");
+        }
+
+        [Test]
+        public void CanRenderPhysicalGiftCart()
+        {
+            var attributes = _productAttributeParser.AddGiftCardAttribute(string.Empty,
+                "recipientName 1", "recipientEmail@gmail.com",
+                "senderName 1", "senderEmail@gmail.com", "custom message");
+
+            var product = new Product
+            {
+                IsGiftCard = true,
+                GiftCardType = GiftCardType.Physical
+            };
+            var customer = new Customer();
+            var formattedAttributes = _productAttributeFormatter.FormatAttributes(product,
+                attributes, customer, "<br />", false, false);
+            formattedAttributes.Should().Be("From: senderName 1<br />For: recipientName 1");
+        }
+    }
 }