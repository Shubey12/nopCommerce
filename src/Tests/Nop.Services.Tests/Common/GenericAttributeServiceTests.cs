--- conflicted
+++ resolved
@@ -1,11 +1,5 @@
 ﻿using System;
-<<<<<<< HEAD
-using Moq;
-using Nop.Core.Events;
-=======
->>>>>>> a6e3e6a9
 using Nop.Services.Common;
-using Nop.Tests;
 using NUnit.Framework;
 
 namespace Nop.Services.Tests.Common
@@ -14,25 +8,11 @@
     public class GenericAttributeServiceTests : ServiceTest
     {
         private IGenericAttributeService _genericAttributeService;
-<<<<<<< HEAD
-        private Mock<IEventPublisher> _eventPublisher;
-        private Mock<Data.IRepository<Core.Domain.Common.GenericAttribute>> _repository;
-=======
->>>>>>> a6e3e6a9
 
         [SetUp]
         public void SetUp()
         {
-<<<<<<< HEAD
-            _eventPublisher = new Mock<IEventPublisher>();
-            _repository = new Mock<Data.IRepository<Core.Domain.Common.GenericAttribute>>();
-
-            _genericAttributeService = new GenericAttributeService(_repository.Object,
-                new TestCacheManager()
-            );
-=======
             _genericAttributeService = GetService<IGenericAttributeService>();
->>>>>>> a6e3e6a9
         }
 
         [Test]
