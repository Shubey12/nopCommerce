--- conflicted
+++ resolved
@@ -1,186 +1,159 @@
-﻿using System.Collections.Generic;
-using System.Linq;
-using FluentAssertions;
-using Moq;
-using Nop.Data;
-using Nop.Core.Domain.Directory;
-using Nop.Services.Directory;
-using Nop.Services.Events;
-using Nop.Tests;
-using NUnit.Framework;
-
-namespace Nop.Services.Tests.Directory
-{
-    [TestFixture]
-    public class MeasureServiceTests : ServiceTest
-    {
-        private Mock<IRepository<MeasureDimension>> _measureDimensionRepository;
-        private Mock<IRepository<MeasureWeight>> _measureWeightRepository;
-        private MeasureSettings _measureSettings;
-        private Mock<IEventPublisher> _eventPublisher;
-        private IMeasureService _measureService;
-
-        private MeasureDimension measureDimension1, measureDimension2, measureDimension3, measureDimension4;
-        private MeasureWeight measureWeight1, measureWeight2, measureWeight3, measureWeight4;
-        
-        [SetUp]
-        public new void SetUp()
-        {
-            measureDimension1 = new MeasureDimension
-            {
-                Id = 1,
-                Name = "inch(es)",
-                SystemKeyword = "inches",
-                Ratio = 1M,
-                DisplayOrder = 1
-            };
-            measureDimension2 = new MeasureDimension
-            {
-                Id = 2,
-                Name = "feet",
-                SystemKeyword = "feet",
-                Ratio = 0.08333333M,
-                DisplayOrder = 2
-            };
-            measureDimension3 = new MeasureDimension
-            {
-                Id = 3,
-                Name = "meter(s)",
-                SystemKeyword = "meters",
-                Ratio = 0.0254M,
-                DisplayOrder = 3
-            };
-            measureDimension4 = new MeasureDimension
-            {
-                Id = 4,
-                Name = "millimetre(s)",
-                SystemKeyword = "millimetres",
-                Ratio = 25.4M,
-                DisplayOrder = 4
-            };
-            
-            measureWeight1 = new MeasureWeight
-            {
-                Id = 1,
-                Name = "ounce(s)",
-                SystemKeyword = "ounce",
-                Ratio = 16M,
-                DisplayOrder = 1
-            };
-            measureWeight2 = new MeasureWeight
-            {
-                Id = 2,
-                Name = "lb(s)",
-                SystemKeyword = "lb",
-                Ratio = 1M,
-                DisplayOrder = 2
-            };
-            measureWeight3 = new MeasureWeight
-            {
-                Id = 3,
-                Name = "kg(s)",
-                SystemKeyword = "kg",
-                Ratio = 0.45359237M,
-                DisplayOrder = 3
-            };
-            measureWeight4 = new MeasureWeight
-            {
-                Id = 4,
-                Name = "gram(s)",
-                SystemKeyword = "grams",
-                Ratio = 453.59237M,
-                DisplayOrder = 4
-            };
-
-            _measureDimensionRepository = new Mock<IRepository<MeasureDimension>>();
-            _measureDimensionRepository.Setup(x => x.Table).Returns(new List<MeasureDimension> { measureDimension1, measureDimension2, measureDimension3, measureDimension4 }.AsQueryable());
-            _measureDimensionRepository.Setup(x => x.GetById(measureDimension1.Id)).Returns(measureDimension1);
-            _measureDimensionRepository.Setup(x => x.GetById(measureDimension2.Id)).Returns(measureDimension2);
-            _measureDimensionRepository.Setup(x => x.GetById(measureDimension3.Id)).Returns(measureDimension3);
-            _measureDimensionRepository.Setup(x => x.GetById(measureDimension4.Id)).Returns(measureDimension4);
-
-            _measureWeightRepository = new Mock<IRepository<MeasureWeight>>();
-            _measureWeightRepository.Setup(x => x.Table).Returns(new List<MeasureWeight> { measureWeight1, measureWeight2, measureWeight3, measureWeight4 }.AsQueryable());
-            _measureWeightRepository.Setup(x => x.GetById(measureWeight1.Id)).Returns(measureWeight1);
-            _measureWeightRepository.Setup(x => x.GetById(measureWeight2.Id)).Returns(measureWeight2);
-            _measureWeightRepository.Setup(x => x.GetById(measureWeight3.Id)).Returns(measureWeight3);
-            _measureWeightRepository.Setup(x => x.GetById(measureWeight4.Id)).Returns(measureWeight4);
-
-            _measureSettings = new MeasureSettings
-            {
-                BaseDimensionId = measureDimension1.Id, //inch(es)
-                BaseWeightId = measureWeight2.Id //lb(s)
-            };
-
-            _eventPublisher = new Mock<IEventPublisher>();
-            _eventPublisher.Setup(x => x.Publish(It.IsAny<object>()));
-
-            _measureService = new MeasureService(_eventPublisher.Object,
-                _measureDimensionRepository.Object,
-                _measureWeightRepository.Object,
-                _measureSettings);
-        }
-
-        [Test]
-        public void Can_convert_dimension()
-        {
-<<<<<<< HEAD
-            //from meter(s) to feet
-            _measureService.ConvertDimension(10, measureDimension3, measureDimension2).Should().Be(32.81M);
-            //from inch(es) to meter(s)
-            _measureService.ConvertDimension(10, measureDimension1, measureDimension3).Should().Be(0.25M);
-            //from meter(s) to meter(s)
-            _measureService.ConvertDimension(13.333M, measureDimension3, measureDimension3).Should().Be(13.33M);
-            //from meter(s) to millimeter(s)
-            _measureService.ConvertDimension(10, measureDimension3, measureDimension4).Should().Be(10000);
-            //from millimeter(s) to meter(s)
-            _measureService.ConvertDimension(10000, measureDimension4, measureDimension3).Should().Be(10);
-=======
-            RunWithTestServiceProvider(() =>
-            {
-                //from meter(s) to feet
-                _measureService.ConvertDimension(10, measureDimension3, measureDimension2).ShouldEqual(32.81);
-                //from inch(es) to meter(s)
-                _measureService.ConvertDimension(10, measureDimension1, measureDimension3).ShouldEqual(0.25);
-                //from meter(s) to meter(s)
-                _measureService.ConvertDimension(13.333M, measureDimension3, measureDimension3).ShouldEqual(13.33);
-                //from meter(s) to millimeter(s)
-                _measureService.ConvertDimension(10, measureDimension3, measureDimension4).ShouldEqual(10000);
-                //from millimeter(s) to meter(s)
-                _measureService.ConvertDimension(10000, measureDimension4, measureDimension3).ShouldEqual(10);
-            });
->>>>>>> 743abdcd
-        }
-
-        [Test]
-        public void Can_convert_weight()
-        {
-<<<<<<< HEAD
-            //from ounce(s) to lb(s)
-            _measureService.ConvertWeight(11, measureWeight1, measureWeight2).Should().Be(0.69M);
-            //from lb(s) to ounce(s)
-            _measureService.ConvertWeight(11, measureWeight2, measureWeight1).Should().Be(176);
-            //from ounce(s) to  ounce(s)
-            _measureService.ConvertWeight(13.333M, measureWeight1, measureWeight1).Should().Be(13.33M);
-            //from kg(s) to ounce(s)
-            _measureService.ConvertWeight(11, measureWeight3, measureWeight1).Should().Be(388.01M);
-            //from kg(s) to gram(s)
-            _measureService.ConvertWeight(10, measureWeight3, measureWeight4).Should().Be(10000);
-=======
-            RunWithTestServiceProvider(() =>
-            {
-                //from ounce(s) to lb(s)
-                _measureService.ConvertWeight(11, measureWeight1, measureWeight2).ShouldEqual(0.69);
-                //from lb(s) to ounce(s)
-                _measureService.ConvertWeight(11, measureWeight2, measureWeight1).ShouldEqual(176);
-                //from ounce(s) to  ounce(s)
-                _measureService.ConvertWeight(13.333M, measureWeight1, measureWeight1).ShouldEqual(13.33);
-                //from kg(s) to ounce(s)
-                _measureService.ConvertWeight(11, measureWeight3, measureWeight1).ShouldEqual(388.01);
-                //from kg(s) to gram(s)
-                _measureService.ConvertWeight(10, measureWeight3, measureWeight4).ShouldEqual(10000);
-            });
->>>>>>> 743abdcd
-        }
-    }
-}
+﻿using System.Collections.Generic;
+using System.Linq;
+using FluentAssertions;
+using Moq;
+using Nop.Data;
+using Nop.Core.Domain.Directory;
+using Nop.Services.Directory;
+using Nop.Services.Events;
+using NUnit.Framework;
+
+namespace Nop.Services.Tests.Directory
+{
+    [TestFixture]
+    public class MeasureServiceTests : ServiceTest
+    {
+        private Mock<IRepository<MeasureDimension>> _measureDimensionRepository;
+        private Mock<IRepository<MeasureWeight>> _measureWeightRepository;
+        private MeasureSettings _measureSettings;
+        private Mock<IEventPublisher> _eventPublisher;
+        private IMeasureService _measureService;
+
+        private MeasureDimension measureDimension1, measureDimension2, measureDimension3, measureDimension4;
+        private MeasureWeight measureWeight1, measureWeight2, measureWeight3, measureWeight4;
+        
+        [SetUp]
+        public new void SetUp()
+        {
+            measureDimension1 = new MeasureDimension
+            {
+                Id = 1,
+                Name = "inch(es)",
+                SystemKeyword = "inches",
+                Ratio = 1M,
+                DisplayOrder = 1
+            };
+            measureDimension2 = new MeasureDimension
+            {
+                Id = 2,
+                Name = "feet",
+                SystemKeyword = "feet",
+                Ratio = 0.08333333M,
+                DisplayOrder = 2
+            };
+            measureDimension3 = new MeasureDimension
+            {
+                Id = 3,
+                Name = "meter(s)",
+                SystemKeyword = "meters",
+                Ratio = 0.0254M,
+                DisplayOrder = 3
+            };
+            measureDimension4 = new MeasureDimension
+            {
+                Id = 4,
+                Name = "millimetre(s)",
+                SystemKeyword = "millimetres",
+                Ratio = 25.4M,
+                DisplayOrder = 4
+            };
+            
+            measureWeight1 = new MeasureWeight
+            {
+                Id = 1,
+                Name = "ounce(s)",
+                SystemKeyword = "ounce",
+                Ratio = 16M,
+                DisplayOrder = 1
+            };
+            measureWeight2 = new MeasureWeight
+            {
+                Id = 2,
+                Name = "lb(s)",
+                SystemKeyword = "lb",
+                Ratio = 1M,
+                DisplayOrder = 2
+            };
+            measureWeight3 = new MeasureWeight
+            {
+                Id = 3,
+                Name = "kg(s)",
+                SystemKeyword = "kg",
+                Ratio = 0.45359237M,
+                DisplayOrder = 3
+            };
+            measureWeight4 = new MeasureWeight
+            {
+                Id = 4,
+                Name = "gram(s)",
+                SystemKeyword = "grams",
+                Ratio = 453.59237M,
+                DisplayOrder = 4
+            };
+
+            _measureDimensionRepository = new Mock<IRepository<MeasureDimension>>();
+            _measureDimensionRepository.Setup(x => x.Table).Returns(new List<MeasureDimension> { measureDimension1, measureDimension2, measureDimension3, measureDimension4 }.AsQueryable());
+            _measureDimensionRepository.Setup(x => x.GetById(measureDimension1.Id)).Returns(measureDimension1);
+            _measureDimensionRepository.Setup(x => x.GetById(measureDimension2.Id)).Returns(measureDimension2);
+            _measureDimensionRepository.Setup(x => x.GetById(measureDimension3.Id)).Returns(measureDimension3);
+            _measureDimensionRepository.Setup(x => x.GetById(measureDimension4.Id)).Returns(measureDimension4);
+
+            _measureWeightRepository = new Mock<IRepository<MeasureWeight>>();
+            _measureWeightRepository.Setup(x => x.Table).Returns(new List<MeasureWeight> { measureWeight1, measureWeight2, measureWeight3, measureWeight4 }.AsQueryable());
+            _measureWeightRepository.Setup(x => x.GetById(measureWeight1.Id)).Returns(measureWeight1);
+            _measureWeightRepository.Setup(x => x.GetById(measureWeight2.Id)).Returns(measureWeight2);
+            _measureWeightRepository.Setup(x => x.GetById(measureWeight3.Id)).Returns(measureWeight3);
+            _measureWeightRepository.Setup(x => x.GetById(measureWeight4.Id)).Returns(measureWeight4);
+
+            _measureSettings = new MeasureSettings
+            {
+                BaseDimensionId = measureDimension1.Id, //inch(es)
+                BaseWeightId = measureWeight2.Id //lb(s)
+            };
+
+            _eventPublisher = new Mock<IEventPublisher>();
+            _eventPublisher.Setup(x => x.Publish(It.IsAny<object>()));
+
+            _measureService = new MeasureService(_eventPublisher.Object,
+                _measureDimensionRepository.Object,
+                _measureWeightRepository.Object,
+                _measureSettings);
+        }
+
+        [Test]
+        public void Can_convert_dimension()
+        {
+            RunWithTestServiceProvider(() =>
+            {
+                //from meter(s) to feet
+                _measureService.ConvertDimension(10, measureDimension3, measureDimension2).Should().Be(32.81M);
+                //from inch(es) to meter(s)
+                _measureService.ConvertDimension(10, measureDimension1, measureDimension3).Should().Be(0.25M);
+                //from meter(s) to meter(s)
+                _measureService.ConvertDimension(13.333M, measureDimension3, measureDimension3).Should().Be(13.33M);
+                //from meter(s) to millimeter(s)
+                _measureService.ConvertDimension(10, measureDimension3, measureDimension4).Should().Be(10000);
+                //from millimeter(s) to meter(s)
+                _measureService.ConvertDimension(10000, measureDimension4, measureDimension3).Should().Be(10);
+            });
+        }
+
+        [Test]
+        public void Can_convert_weight()
+        {
+            RunWithTestServiceProvider(() =>
+            {
+                //from ounce(s) to lb(s)
+                _measureService.ConvertWeight(11, measureWeight1, measureWeight2).Should().Be(0.69M);
+                //from lb(s) to ounce(s)
+                _measureService.ConvertWeight(11, measureWeight2, measureWeight1).Should().Be(176);
+                //from ounce(s) to  ounce(s)
+                _measureService.ConvertWeight(13.333M, measureWeight1, measureWeight1).Should().Be(13.33M);
+                //from kg(s) to ounce(s)
+                _measureService.ConvertWeight(11, measureWeight3, measureWeight1).Should().Be(388.01M);
+                //from kg(s) to gram(s)
+                _measureService.ConvertWeight(10, measureWeight3, measureWeight4).Should().Be(10000);
+            });
+        }
+    }
+}