--- conflicted
+++ resolved
@@ -1,69 +1,27 @@
-﻿using System.Linq;
-using FluentAssertions;
-<<<<<<< HEAD
-using Moq;
-using Nop.Core.Domain.Localization;
-using Nop.Services.Configuration;
-=======
->>>>>>> a6e3e6a9
-using Nop.Services.Localization;
-using NUnit.Framework;
-
-namespace Nop.Services.Tests.Localization
-{
-    [TestFixture]
-    public class LanguageServiceTests : ServiceTest
-    {
-<<<<<<< HEAD
-        private FakeRepository<Language> _languageRepo;
-        private Mock<IStoreMappingService> _storeMappingService;
-        private ILanguageService _languageService;
-        private Mock<ISettingService> _settingService;
-        private LocalizationSettings _localizationSettings;
-=======
-        private ILanguageService _languageService;
->>>>>>> a6e3e6a9
-
-        [SetUp]
-        public void SetUp()
-        {
-<<<<<<< HEAD
-            var lang1 = new Language
-            {
-                Name = "English",
-                LanguageCulture = "en-Us",
-                FlagImageFileName = "us.png",
-                Published = true,
-                DisplayOrder = 1
-            };
-            var lang2 = new Language
-            {
-                Name = "Russian",
-                LanguageCulture = "ru-Ru",
-                FlagImageFileName = "ru.png",
-                Published = true,
-                DisplayOrder = 2
-            };
-
-            _languageRepo = new FakeRepository<Language>(new List<Language> { lang1, lang2 });
-
-            _storeMappingService = new Mock<IStoreMappingService>();
-
-            _settingService = new Mock<ISettingService>();
-
-            _localizationSettings = new LocalizationSettings();
-            _languageService = new LanguageService(_languageRepo,_settingService.Object, new TestCacheManager(),  _storeMappingService.Object, _localizationSettings);
-=======
-            _languageService = GetService<ILanguageService>();
->>>>>>> a6e3e6a9
-        }
-
-        [Test]
-        public void CanGetAllLanguages()
-        {
-            var languages = _languageService.GetAllLanguages();
-            languages.Should().NotBeNull();
-            languages.Any().Should().BeTrue();
-        }
-    }
-}
+﻿using System.Linq;
+using FluentAssertions;
+using Nop.Services.Localization;
+using NUnit.Framework;
+
+namespace Nop.Services.Tests.Localization
+{
+    [TestFixture]
+    public class LanguageServiceTests : ServiceTest
+    {
+        private ILanguageService _languageService;
+
+        [SetUp]
+        public void SetUp()
+        {
+            _languageService = GetService<ILanguageService>();
+        }
+
+        [Test]
+        public void CanGetAllLanguages()
+        {
+            var languages = _languageService.GetAllLanguages();
+            languages.Should().NotBeNull();
+            languages.Any().Should().BeTrue();
+        }
+    }
+}