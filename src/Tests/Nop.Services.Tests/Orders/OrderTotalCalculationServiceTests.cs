--- conflicted
+++ resolved
@@ -1,841 +1,639 @@
-﻿using System;
-using System.Collections.Generic;
-using System.ComponentModel;
-using System.Linq;
-using FluentAssertions;
-<<<<<<< HEAD
-using Moq;
-using Nop.Core;
-using Nop.Core.Configuration;
-=======
-using Nop.Core.ComponentModel;
->>>>>>> a6e3e6a9
-using Nop.Core.Domain.Catalog;
-using Nop.Core.Domain.Customers;
-using Nop.Core.Domain.Discounts;
-using Nop.Core.Domain.Orders;
-using Nop.Core.Domain.Shipping;
-using Nop.Core.Domain.Tax;
-using Nop.Data;
-using Nop.Services.Catalog;
-using Nop.Services.Common;
-using Nop.Services.Configuration;
-using Nop.Services.Customers;
-using Nop.Services.Discounts;
-using Nop.Services.Orders;
-using Nop.Services.Tests.Payments;
-using Nop.Tests;
-using NUnit.Framework;
-
-namespace Nop.Services.Tests.Orders
-{
-    [TestFixture]
-    public class OrderTotalCalculationServiceTests : ServiceTest
-    {
-<<<<<<< HEAD
-        private readonly IDiscountService _discountService;
-        private readonly ICustomerService _customerService;
-        private readonly IOrderTotalCalculationService _orderTotalCalcService;
-        private readonly IProductService _productService;
-        private readonly IRepository<CustomerRole> _customerRoleRepository;
-        private readonly IShoppingCartService _shoppingCartService;
-        private readonly ITaxService _taxService;
-
-        private readonly Mock<IAddressService> _addressService = new Mock<IAddressService>();
-        private readonly Mock<ICurrencyService> _currencyService = new Mock<ICurrencyService>();
-        private readonly Mock<IGenericAttributeService> _genericAttributeService = new Mock<IGenericAttributeService>();
-        private readonly Mock<IPaymentService> _paymentService = new Mock<IPaymentService>();
-        private readonly Mock<IStoreContext> _storeContext = new Mock<IStoreContext>();
-
-        private readonly RewardPointsSettings _rewardPointsSettings = new RewardPointsSettings();
-        private readonly ShippingPluginManager _shippingPluginManager;
-        private readonly ShippingSettings _shippingSettings;
-        private readonly ShoppingCartSettings _shoppingCartSettings = new ShoppingCartSettings();
-        private readonly TaxSettings _taxSettings;
-
-        public OrderTotalCalculationServiceTests()
-        {
-            _shippingSettings = new ShippingSettings
-            {
-                ActiveShippingRateComputationMethodSystemNames = new List<string> { "FixedRateTestShippingRateComputationMethod" },
-                AllowPickupInStore = true,
-                IgnoreAdditionalShippingChargeForPickupInStore = false
-            };
-
-            _taxSettings = new TaxSettings
-            {
-                ShippingIsTaxable = true,
-                PaymentMethodAdditionalFeeIsTaxable = true,
-                DefaultTaxAddressId = 10
-            };
-
-            var products = new List<Product>
-            {
-                new Product
-                {
-                    Id = 1,
-                    Weight = 1.5M,
-                    Height = 2.5M,
-                    Length = 3.5M,
-                    Width = 4.5M,
-                    AdditionalShippingCharge = 5.5M,
-                    IsShipEnabled = true
-                },
-                new Product
-                {
-                    Id = 2,
-                    Weight = 11.5M,
-                    Height = 12.5M,
-                    Length = 13.5M,
-                    Width = 14.5M,
-                    AdditionalShippingCharge = 6.5M,
-                    IsShipEnabled = true
-                },
-                new Product
-                {
-                    Id = 3,
-                    Weight = 11.5M,
-                    Height = 12.5M,
-                    Length = 13.5M,
-                    Width = 14.5M,
-                    AdditionalShippingCharge = 7.5M,
-                    IsShipEnabled = false
-                }
-            };
-
-            var productRepository = _fakeDataStore.RegRepository(products);
-            _productService = new FakeProductService(productRepository: productRepository);
-
-            var store = new Store { Id = 1 };
-
-            _storeContext.Setup(x => x.CurrentStore).Returns(store);
-            _currencyService.Setup(x => x.GetCurrencyById(1)).Returns(new Currency { Id = 1, RoundingTypeId = 0 });
-            _addressService.Setup(x => x.GetAddressById(_taxSettings.DefaultTaxAddressId)).Returns(new Address { Id = _taxSettings.DefaultTaxAddressId });
-            _paymentService.Setup(ps => ps.GetAdditionalHandlingFee(It.IsAny<IList<ShoppingCartItem>>(), "test1")).Returns(20);
-
-            _genericAttributeService.Setup(x =>
-                x.GetAttribute<PickupPoint>(It.IsAny<Customer>(), NopCustomerDefaults.SelectedPickupPointAttribute, _storeContext.Object.CurrentStore.Id, null))
-                .Returns(new PickupPoint());
-            _genericAttributeService.Setup(x => x.GetAttribute<string>(It.IsAny<Customer>(), NopCustomerDefaults.SelectedPaymentMethodAttribute, _storeContext.Object.CurrentStore.Id, null))
-                .Returns("test1");
-
-            _customerRoleRepository = _fakeDataStore.RegRepository(new[]
-            {
-                new CustomerRole
-                {
-                    Id = 1,
-                    Active = true,
-                    FreeShipping = true
-                },
-                new CustomerRole
-                {
-                    Id = 2,
-                    Active = true,
-                    FreeShipping = false
-                }
-            });
-
-            var customerRepository = _fakeDataStore.RegRepository(new[] { new Customer() { Id = 1 } });
-
-            var customerCustomerRoleMappingRepository = _fakeDataStore.RegRepository<CustomerCustomerRoleMapping>();
-
-            _customerService = new FakeCustomerService(
-                customerRepository: customerRepository,
-                customerRoleRepository: _customerRoleRepository,
-                customerCustomerRoleMappingRepository: customerCustomerRoleMappingRepository,
-                storeContext: _storeContext.Object);
-
-            var pluginService = new FakePluginService();
-
-            var pickupPluginManager = new PickupPluginManager(_customerService, pluginService, _shippingSettings);
-            _shippingPluginManager = new ShippingPluginManager(_customerService, pluginService, _shippingSettings);
-            var taxPluginManager = new TaxPluginManager(_customerService, pluginService, _taxSettings);
-            var discountPluginManager = new DiscountPluginManager(_customerService, pluginService);
-
-            var currencySettings = new CurrencySettings { PrimaryStoreCurrencyId = 1 };
-
-            var discountRepository = _fakeDataStore.RegRepository<Discount>();
-
-            _discountService = new FakeDiscountService(
-                customerService: _customerService,
-                discountPluginManager: discountPluginManager,
-                productService: _productService,
-                discountRepository: discountRepository,
-                storeContext: _storeContext.Object);
-
-            IPriceCalculationService priceCalculationService = new FakePriceCalculationService(
-                currencySettings: currencySettings,
-                currencyService: _currencyService.Object,
-                customerService: _customerService,
-                discountService: _discountService,
-                productService: _productService,
-                storeContext: _storeContext.Object);
-
-            _shoppingCartService = new FakeShoppingCartService(
-                productService: _productService,
-                customerService: _customerService,
-                genericAttributeService: _genericAttributeService.Object,
-                priceCalculationService: priceCalculationService,
-                shoppingCartSettings: _shoppingCartSettings);
-
-            IShippingService shippingService = new FakeShippingService(customerSerice: _customerService,
-                genericAttributeService: _genericAttributeService.Object,
-                pickupPluginManager: pickupPluginManager,
-                productService: _productService,
-                shippingPluginManager: _shippingPluginManager,
-                storeContext: _storeContext.Object,
-                shippingSettings: _shippingSettings);
-
-            _taxService = new FakeTaxService(
-                addressService: _addressService.Object,
-                customerService: _customerService,
-                genericAttributeService: _genericAttributeService.Object,
-                storeContext: _storeContext.Object,
-                taxPluginManager: taxPluginManager,
-                shippingSettings: _shippingSettings,
-                taxSettings: _taxSettings);
-
-            _orderTotalCalcService = new FakeOrderTotalCalculationService(
-                addressService: _addressService.Object,
-                customerService: _customerService,
-                discountService: _discountService,
-                genericAttributeService: _genericAttributeService.Object,
-                paymentService: _paymentService.Object,
-                priceCalculationService: priceCalculationService,
-                productService: _productService,
-                shippingPluginManager: _shippingPluginManager,
-                shippingService: shippingService,
-                shoppingCartService: _shoppingCartService,
-                storeContext: _storeContext.Object,
-                taxService: _taxService,
-                shippingSettings: _shippingSettings,
-                taxSettings: _taxSettings,
-                rewardPointsSettings: _rewardPointsSettings);
-
-            var serviceProvider = new FakeServiceProvider(_shoppingCartService, _paymentService.Object,
-                _genericAttributeService.Object, _orderTotalCalcService, _taxService, _taxSettings);
-
-            var nopEngine = new FakeNopEngine(serviceProvider);
-
-            EngineContext.Replace(nopEngine);
-        }
-
-        [SetUp]
-        public override void SetUp()
-        {
-            base.SetUp();
-            _fakeDataStore.ResetStore();
-        }
-=======
-        private IOrderTotalCalculationService _orderTotalCalcService;
-        private IProductService _productService;
-        private ICustomerService _customerService;
-        private IDiscountService _discountService;
-        private TaxSettings _taxSettings;
-        private ISettingService _settingService;
-        private IShoppingCartService _shoppingCartService;
-        private ShoppingCartSettings _shoppingCartSettings;
-        private RewardPointsSettings _rewardPointsSettings;
-
-        private Discount _discount;
-        private Customer _customer;
->>>>>>> a6e3e6a9
-
-        #region Utilities
-
-        private ShoppingCartItem CreateTestShopCartItem(decimal productPrice, int quantity = 1)
-        {
-            //shopping cart
-            var product = new Product
-            {
-                Name = "Product name 1",
-                Price = productPrice,
-                CustomerEntersPrice = false,
-                Published = true,
-                //set HasTierPrices property
-                HasTierPrices = true
-            };
-
-            _productService.InsertProduct(product);
-
-            var shoppingCartItem = new ShoppingCartItem
-            {
-                CustomerId = _customer.Id,
-                ProductId = product.Id,
-                Quantity = quantity
-            };
-
-            return shoppingCartItem;
-        }
-
-        private List<ShoppingCartItem> ShoppingCart
-        {
-            get
-            {
-                var sci1 = new ShoppingCartItem
-                {
-                    ProductId = _productService.GetProductBySku("FR_451_RB").Id,
-                    Quantity = 2
-                };
-                var sci2 = new ShoppingCartItem
-                {
-                    ProductId = _productService.GetProductBySku("FIRST_PRP").Id,
-                    Quantity = 3
-                };
-
-                var cart = new List<ShoppingCartItem> { sci1, sci2 };
-                cart.ForEach(sci => sci.CustomerId = _customer.Id);
-
-                return cart;
-            }
-        }
-
-        #endregion
-
-        [SetUp]
-        public void SetUp()
-        {
-            TypeDescriptor.AddAttributes(typeof(List<int>),
-                new TypeConverterAttribute(typeof(GenericListTypeConverter<int>)));
-            TypeDescriptor.AddAttributes(typeof(List<string>),
-                new TypeConverterAttribute(typeof(GenericListTypeConverter<string>)));
-
-            _settingService = GetService<ISettingService>();
-
-            var shippingSettings = GetService<ShippingSettings>();
-            shippingSettings.ActiveShippingRateComputationMethodSystemNames.Add("FixedRateTestShippingRateComputationMethod");
-            _taxSettings = GetService<TaxSettings>();
-            _taxSettings.ActiveTaxProviderSystemName = "FixedTaxRateTest";
-            _taxSettings.ShippingIsTaxable = true;
-            _settingService.SaveSetting(shippingSettings);
-            _settingService.SaveSetting(_taxSettings);
-
-            _orderTotalCalcService = GetService<IOrderTotalCalculationService>();
-            _productService = GetService<IProductService>();
-            _customerService = GetService<ICustomerService>();
-            _discountService = GetService<IDiscountService>();
-            _shoppingCartService = GetService<IShoppingCartService>();
-
-            _shoppingCartSettings = GetService<ShoppingCartSettings>();
-
-            _rewardPointsSettings = GetService<RewardPointsSettings>();
-
-            _discount = new Discount
-            {
-                Name = "Discount 1",
-                DiscountType = DiscountType.AssignedToOrderSubTotal,
-                DiscountAmount = 3,
-                DiscountLimitation = DiscountLimitationType.Unlimited
-            };
-
-            _customer = _customerService.GetCustomerByEmail(NopTestsDefaults.AdminEmail);
-
-            GetService<IGenericAttributeService>().SaveAttribute(_customer,
-                NopCustomerDefaults.SelectedPaymentMethodAttribute, "Payments.TestMethod", 1);
-        }
-
-        [TearDown]
-        public void TearDown()
-        {
-            var settingService = GetService<ISettingService>();
-
-            var shippingSettings = GetService<ShippingSettings>();
-            shippingSettings.ActiveShippingRateComputationMethodSystemNames.Clear();
-
-            _taxSettings.PaymentMethodAdditionalFeeIsTaxable = false;
-            _taxSettings.ActiveTaxProviderSystemName = string.Empty;
-            _taxSettings.ShippingIsTaxable = false;
-            settingService.SaveSetting(shippingSettings);
-            settingService.SaveSetting(_taxSettings);
-
-            var product = _productService.GetProductBySku("FR_451_RB");
-            product.AdditionalShippingCharge = 0M;
-            product.IsFreeShipping = true;
-            _productService.UpdateProduct(product);
-
-            product = _productService.GetProductBySku("FIRST_PRP");
-            product.AdditionalShippingCharge = 0M;
-            product.IsFreeShipping = true;
-            _productService.UpdateProduct(product);
-
-            GetService<IGenericAttributeService>().SaveAttribute<string>(_customer, NopCustomerDefaults.SelectedPaymentMethodAttribute, null, 1);
-            
-            foreach (var item in GetService<IRepository<Discount>>().Table.Where(d => d.Name == "Discount 1").ToList()) 
-                _discountService.DeleteDiscount(item);
-
-            _productService.DeleteProducts(GetService<IRepository<Product>>().Table.Where(p => p.Name == "Product name 1").ToList());
-        }
-
-        [Test]
-        public void CanGetShoppingCartSubTotalExcludingTax()
-        {
-            //10% - default tax rate
-            _orderTotalCalcService.GetShoppingCartSubTotal(ShoppingCart, false,
-                out var discountAmount, out var appliedDiscounts,
-                out var subTotalWithoutDiscount, out var subTotalWithDiscount, out var taxRates);
-            discountAmount.Should().Be(0);
-            appliedDiscounts.Count.Should().Be(0);
-            subTotalWithoutDiscount.Should().Be(207M);
-            subTotalWithDiscount.Should().Be(207M);
-            taxRates.Count.Should().Be(1);
-            taxRates.ContainsKey(10).Should().BeTrue();
-            taxRates[10].Should().Be(20.7M);
-        }
-
-        [Test]
-        public void CanGetShoppingCartSubTotalIncludingTax()
-        {
-            _orderTotalCalcService.GetShoppingCartSubTotal(ShoppingCart, true,
-                out var discountAmount, out var appliedDiscounts,
-                out var subTotalWithoutDiscount, out var subTotalWithDiscount, out var taxRates);
-            discountAmount.Should().Be(0);
-            appliedDiscounts.Count.Should().Be(0);
-            subTotalWithoutDiscount.Should().Be(227.7M);
-            subTotalWithDiscount.Should().Be(227.7M);
-            taxRates.Count.Should().Be(1);
-            taxRates.ContainsKey(10).Should().BeTrue();
-            taxRates[10].Should().Be(20.7M);
-        }
-
-        [Test]
-        public void CanGetShoppingCartSubtotalDiscountExcludingTax()
-        {
-            _discountService.InsertDiscount(_discount);
-
-            //10% - default tax rate
-            _orderTotalCalcService.GetShoppingCartSubTotal(ShoppingCart, false,
-                out var discountAmount, out var appliedDiscounts,
-                out var subTotalWithoutDiscount, out var subTotalWithDiscount, out var taxRates);
-
-            _discountService.DeleteDiscount(_discount);
-
-            discountAmount.Should().Be(3);
-            appliedDiscounts.Count.Should().Be(1);
-            appliedDiscounts.First().Name.Should().Be("Discount 1");
-            subTotalWithoutDiscount.Should().Be(207M);
-            subTotalWithDiscount.Should().Be(204M);
-            taxRates.Count.Should().Be(1);
-            taxRates.ContainsKey(10).Should().BeTrue();
-            taxRates[10].Should().Be(20.4M);
-        }
-
-        [Test]
-        public void CanGetShoppingCartSubtotalDiscountIncludingTax()
-        {
-            _discountService.InsertDiscount(_discount);
-
-            _orderTotalCalcService.GetShoppingCartSubTotal(ShoppingCart, true,
-                out var discountAmount, out var appliedDiscounts,
-                out var subTotalWithoutDiscount, out var subTotalWithDiscount,
-                out var taxRates);
-
-            _discountService.DeleteDiscount(_discount);
-
-            //The comparison test failed before, because of a very tiny number difference.
-            //discountAmount.ShouldEqual(3.3);
-            (Math.Round(discountAmount, 10) == 3.3M).Should().BeTrue();
-            appliedDiscounts.Count.Should().Be(1);
-            appliedDiscounts.First().Name.Should().Be("Discount 1");
-            subTotalWithoutDiscount.Should().Be(227.7M);
-            subTotalWithDiscount.Should().Be(224.4M);
-            taxRates.Count.Should().Be(1);
-            taxRates.ContainsKey(10).Should().BeTrue();
-            taxRates[10].Should().Be(20.4M);
-        }
-
-        [Test]
-        public void CanGetShoppingCartItemAdditionalShippingCharge()
-        {
-            var product = _productService.GetProductBySku("FR_451_RB");
-            product.AdditionalShippingCharge = 21.25M;
-            product.IsFreeShipping = false;
-            _productService.UpdateProduct(product);
-            var additionalShippingCharge = _orderTotalCalcService.GetShoppingCartAdditionalShippingCharge(ShoppingCart);
-            product.AdditionalShippingCharge = 0M;
-            product.IsFreeShipping = true;
-            _productService.UpdateProduct(product);
-            additionalShippingCharge.Should().Be(42.5M);
-        }
-
-        [Test]
-        public void ShippingShouldBeFreeWhenAllShoppingCartItemsAreMarkedAsFreeShipping()
-        {
-            var product = _productService.GetProductBySku("FR_451_RB");
-            product.IsFreeShipping = true;
-            _productService.UpdateProduct(product);
-
-            _productService.GetProductBySku("FIRST_PRP");
-            product.IsFreeShipping = true;
-            _productService.UpdateProduct(product);
-
-            _orderTotalCalcService.IsFreeShipping(ShoppingCart).Should().BeTrue();
-        }
-
-        [Test]
-        public void ShippingShouldNotBeFreeWhenSomeOfShoppingCartItemsAreNotMarkedAsFreeShipping()
-        {
-            var product = _productService.GetProductBySku("FR_451_RB");
-            product.IsFreeShipping = false;
-            _productService.UpdateProduct(product);
-            var isFreeShipping = _orderTotalCalcService.IsFreeShipping(ShoppingCart);
-            product.IsFreeShipping = true;
-            _productService.UpdateProduct(product);
-            isFreeShipping.Should().BeFalse();
-        }
-
-        [Test]
-        public void ShippingShouldBeFreeWhenCustomerIsInRoleWithFreeShipping()
-        {
-            var product = _productService.GetProductBySku("FR_451_RB");
-            product.IsFreeShipping = false;
-            _productService.UpdateProduct(product);
-            var role = _customerService.GetCustomerRoleBySystemName(NopCustomerDefaults.AdministratorsRoleName);
-            role.FreeShipping = true;
-            _customerService.UpdateCustomerRole(role);
-            var isFreeShipping = _orderTotalCalcService.IsFreeShipping(ShoppingCart);
-            product.IsFreeShipping = true;
-            _productService.UpdateProduct(product);
-            role.FreeShipping = false;
-            _customerService.UpdateCustomerRole(role);
-            isFreeShipping.Should().BeTrue();
-        }
-
-        [Test]
-        public void CanGetShippingTotalWithFixedShippingRateExcludingTax()
-        {
-            var product = _productService.GetProductBySku("FR_451_RB");
-            product.AdditionalShippingCharge = 21.25M;
-            product.IsFreeShipping = false;
-            _productService.UpdateProduct(product);
-
-            var shipping =
-                _orderTotalCalcService.GetShoppingCartShippingTotal(ShoppingCart, false, out var taxRate,
-                    out var appliedDiscounts);
-
-            product.AdditionalShippingCharge = 0M;
-            product.IsFreeShipping = true;
-            _productService.UpdateProduct(product);
-
-            shipping.Should().NotBeNull();
-            //10 - default fixed shipping rate, 42.5 - additional shipping change
-            shipping.Should().Be(52.5M);
-            appliedDiscounts.Count.Should().Be(0);
-            //10 - default fixed tax rate
-            taxRate.Should().Be(10);
-        }
-
-        [Test]
-        public void CanGetShippingTotalWithFixedShippingRateIncludingTax()
-        {
-            var product = _productService.GetProductBySku("FR_451_RB");
-            product.AdditionalShippingCharge = 21.25M;
-            product.IsFreeShipping = false;
-            _productService.UpdateProduct(product);
-
-            var shipping =
-                _orderTotalCalcService.GetShoppingCartShippingTotal(ShoppingCart, true, out var taxRate,
-                    out var appliedDiscounts);
-
-            product.AdditionalShippingCharge = 0M;
-            product.IsFreeShipping = true;
-            _productService.UpdateProduct(product);
-
-            shipping.Should().NotBeNull();
-            //10 - default fixed shipping rate, 42.5 - additional shipping change
-            shipping.Should().Be(57.75M);
-            appliedDiscounts.Count.Should().Be(0);
-            //10 - default fixed tax rate
-            taxRate.Should().Be(10);
-        }
-
-        [Test]
-        public void CanGetShippingTotalDiscountExcludingTax()
-        {
-            var product = _productService.GetProductBySku("FR_451_RB");
-            product.AdditionalShippingCharge = 21.25M;
-            product.IsFreeShipping = false;
-            _productService.UpdateProduct(product);
-
-            _discount.DiscountType = DiscountType.AssignedToShipping;
-            _discountService.InsertDiscount(_discount);
-
-            var shipping =
-                _orderTotalCalcService.GetShoppingCartShippingTotal(ShoppingCart, false, out var taxRate,
-                    out var appliedDiscounts);
-
-            _discountService.DeleteDiscount(_discount);
-            _discount.DiscountType = DiscountType.AssignedToOrderSubTotal;
-            product.AdditionalShippingCharge = 0M;
-            product.IsFreeShipping = true;
-            _productService.UpdateProduct(product);
-
-            appliedDiscounts.Count.Should().Be(1);
-            appliedDiscounts.First().Name.Should().Be("Discount 1");
-            shipping.Should().NotBeNull();
-            //10 - default fixed shipping rate, 42.5 - additional shipping change, -3 - discount
-            shipping.Should().Be(49.5M);
-            //10 - default fixed tax rate
-            taxRate.Should().Be(10);
-        }
-
-        [Test]
-        public void CanGetShippingTotalDiscountIncludingTax()
-        {
-            var product = _productService.GetProductBySku("FR_451_RB");
-            product.AdditionalShippingCharge = 21.25M;
-            product.IsFreeShipping = false;
-            _productService.UpdateProduct(product);
-
-            _discount.DiscountType = DiscountType.AssignedToShipping;
-            _discountService.InsertDiscount(_discount);
-
-            var shipping =
-                _orderTotalCalcService.GetShoppingCartShippingTotal(ShoppingCart, true, out var taxRate,
-                    out var appliedDiscounts);
-
-            _discountService.DeleteDiscount(_discount);
-            _discount.DiscountType = DiscountType.AssignedToOrderSubTotal;
-            product.AdditionalShippingCharge = 0M;
-            product.IsFreeShipping = true;
-            _productService.UpdateProduct(product);
-
-            appliedDiscounts.Count.Should().Be(1);
-            appliedDiscounts.First().Name.Should().Be("Discount 1");
-            shipping.Should().NotBeNull();
-            //10 - default fixed shipping rate, 42.5 - additional shipping change, -3 - discount
-            shipping.Should().Be(54.45M);
-            //10 - default fixed tax rate
-            taxRate.Should().Be(10);
-        }
-
-        [Test]
-        public void CanGetTaxTotal()
-        {
-            //207 - items, 10 - shipping (fixed), 20 - payment fee
-
-            TestPaymentMethod.AdditionalHandlingFee = 20M;
-            var product = _productService.GetProductBySku("FR_451_RB");
-            product.IsFreeShipping = false;
-            _productService.UpdateProduct(product);
-
-            //1. shipping is taxable, payment fee is taxable
-            _taxSettings.ShippingIsTaxable = true;
-            _taxSettings.PaymentMethodAdditionalFeeIsTaxable = true;
-
-            _settingService.SaveSetting(_taxSettings);
-
-            GetService<IOrderTotalCalculationService>().GetTaxTotal(ShoppingCart, out var taxRates).Should().Be(23.7M);
-            taxRates.Should().NotBeNull();
-            taxRates.Count.Should().Be(1);
-            taxRates.ContainsKey(10).Should().BeTrue();
-            taxRates[10].Should().Be(23.7M);
-
-            //2. shipping is taxable, payment fee is not taxable
-            _taxSettings.PaymentMethodAdditionalFeeIsTaxable = false;
-            _settingService.SaveSetting(_taxSettings);
-
-            GetService<IOrderTotalCalculationService>().GetTaxTotal(ShoppingCart, out taxRates).Should().Be(21.7M);
-            taxRates.Should().NotBeNull();
-            taxRates.Count.Should().Be(1);
-            taxRates.ContainsKey(10).Should().BeTrue();
-            taxRates[10].Should().Be(21.7M);
-
-            //3. shipping is not taxable, payment fee is taxable
-            _taxSettings.ShippingIsTaxable = false;
-            _taxSettings.PaymentMethodAdditionalFeeIsTaxable = true;
-            _settingService.SaveSetting(_taxSettings);
-
-            GetService<IOrderTotalCalculationService>().GetTaxTotal(ShoppingCart, out taxRates).Should().Be(22.7M);
-            taxRates.Should().NotBeNull();
-            taxRates.Count.Should().Be(1);
-            taxRates.ContainsKey(10).Should().BeTrue();
-            taxRates[10].Should().Be(22.7M);
-
-            //4. shipping is not taxable, payment fee is not taxable
-            _taxSettings.ShippingIsTaxable = false;
-            _taxSettings.PaymentMethodAdditionalFeeIsTaxable = false;
-            _settingService.SaveSetting(_taxSettings);
-
-            GetService<IOrderTotalCalculationService>().GetTaxTotal(ShoppingCart, out taxRates).Should().Be(20.7M);
-            taxRates.Should().NotBeNull();
-            taxRates.Count.Should().Be(1);
-            taxRates.ContainsKey(10).Should().BeTrue();
-            taxRates[10].Should().Be(20.7M);
-
-            TestPaymentMethod.AdditionalHandlingFee = 0M;
-            product = _productService.GetProductBySku("FR_451_RB");
-            product.IsFreeShipping = false;
-            _productService.UpdateProduct(product);
-        }
-
-        [Test]
-        public void CanGetShoppingCartTotalWithoutShippingRequired()
-        {
-            //shipping is taxable, payment fee is taxable
-            _taxSettings.ShippingIsTaxable = true;
-            _taxSettings.PaymentMethodAdditionalFeeIsTaxable = true;
-            _settingService.SaveSetting(_taxSettings);
-
-            TestPaymentMethod.AdditionalHandlingFee = 20M;
-
-            //207 - items, 20 - payment fee, 22.7 - tax
-            _orderTotalCalcService.GetShoppingCartTotal(ShoppingCart, out _, out _, out _, out _, out _)
-                .Should().Be(249.7M);
-
-            TestPaymentMethod.AdditionalHandlingFee = 0M;
-        }
-
-        [Test]
-        public void CanGetShoppingCartTotalWithShippingRequired()
-        {
-            //shipping is taxable, payment fee is taxable
-            _taxSettings.ShippingIsTaxable = true;
-            _taxSettings.PaymentMethodAdditionalFeeIsTaxable = true;
-
-            _settingService.SaveSetting(_taxSettings);
-
-            var product = _productService.GetProductBySku("FR_451_RB");
-            product.IsFreeShipping = false;
-            _productService.UpdateProduct(product);
-
-            TestPaymentMethod.AdditionalHandlingFee = 20M;
-
-            //207 - items, 10 - shipping (fixed), 20 - payment fee, 23.7 - tax
-            _orderTotalCalcService.GetShoppingCartTotal(ShoppingCart, out _, out _, out _, out _, out _)
-                .Should().Be(260.7M);
-
-            TestPaymentMethod.AdditionalHandlingFee = 0M;
-            product.IsFreeShipping = true;
-            _productService.UpdateProduct(product);
-        }
-
-        [Test]
-        public void CanGetShoppingCartItemUnitprice()
-        {
-            _shoppingCartService.GetUnitPrice(ShoppingCart[0]).Should().Be(new decimal(27.0));
-        }
-
-        [Test]
-        public void CanGetShoppingCartItemSubtotal()
-        {
-            _shoppingCartService.GetSubTotal(ShoppingCart[0]).Should().Be(new decimal(54.0));
-        }
-
-        [Test]
-        [TestCase(12.00009, 12.00)]
-        [TestCase(12.119, 12.12)]
-        [TestCase(12.115, 12.12)]
-        [TestCase(12.114, 12.11)]
-        public void TestGetUnitPriceWhenRoundPricesDuringCalculationIsTruePriceMustBeRounded(decimal inputPrice, decimal expectedPrice)
-        {
-            // arrange
-            var shoppingCartItem = CreateTestShopCartItem(inputPrice);
-
-            // act
-            _shoppingCartSettings.RoundPricesDuringCalculation = true;
-            _settingService.SaveSetting(_shoppingCartSettings);
-
-            var resultPrice = GetService<IShoppingCartService>().GetUnitPrice(shoppingCartItem);
-
-            // assert
-            resultPrice.Should().Be(expectedPrice);
-        }
-
-        [Test]
-        [TestCase(12.00009, 12.00009)]
-        [TestCase(12.119, 12.119)]
-        [TestCase(12.115, 12.115)]
-        [TestCase(12.114, 12.114)]
-        public void TestGetUnitPriceWhenNotRoundPricesDuringCalculationIsFalsePriceMustNotBeRounded(decimal inputPrice, decimal expectedPrice)
-        {
-            // arrange            
-            var shoppingCartItem = CreateTestShopCartItem(inputPrice);
-
-            // act
-            _shoppingCartSettings.RoundPricesDuringCalculation = false;
-            _settingService.SaveSetting(_shoppingCartSettings);
-
-            var resultPrice = GetService<IShoppingCartService>().GetUnitPrice(shoppingCartItem);
-
-            // assert
-            resultPrice.Should().Be(expectedPrice);
-        }
-
-        [Test]
-        public void CanGetShoppingCartTotalDiscount()
-        {
-            _discount.DiscountType = DiscountType.AssignedToOrderTotal;
-
-            _discountService.InsertDiscount(_discount);
-
-            //shipping is taxable, payment fee is taxable
-            _taxSettings.ShippingIsTaxable = true;
-            _taxSettings.PaymentMethodAdditionalFeeIsTaxable = true;
-
-            _settingService.SaveSetting(_taxSettings);
-
-            TestPaymentMethod.AdditionalHandlingFee = 20M;
-
-            var product = _productService.GetProductBySku("FR_451_RB");
-            product.IsFreeShipping = false;
-            _productService.UpdateProduct(product);
-
-            //207 - items, 10 - shipping (fixed), 20 - payment fee, 23.7 - tax, [-3] - discount
-            var scTotal = GetService<IOrderTotalCalculationService>().GetShoppingCartTotal(ShoppingCart, out var discountAmount, out var appliedDiscounts, out _, out _, out _);
-            _discountService.DeleteDiscount(_discount);
-            _discount.DiscountType = DiscountType.AssignedToOrderSubTotal;
-            TestPaymentMethod.AdditionalHandlingFee = 0M;
-
-            product.IsFreeShipping = true;
-            _productService.UpdateProduct(product);
-
-            scTotal.Should().Be(257.7M);
-            discountAmount.Should().Be(3);
-            appliedDiscounts.Count.Should().Be(1);
-            appliedDiscounts.First().Name.Should().Be("Discount 1");
-        }
-
-        [Test]
-        public void CanConvertRewardPointsToAmount()
-        {
-            _rewardPointsSettings.Enabled = true;
-            _rewardPointsSettings.ExchangeRate = 15M;
-
-            _settingService.SaveSetting(_rewardPointsSettings);
-
-            GetService<IOrderTotalCalculationService>().ConvertRewardPointsToAmount(100).Should().Be(1500);
-        }
-
-        [Test]
-        public void CanConvertAmountToRewardPoints()
-        {
-            _rewardPointsSettings.Enabled = true;
-            _rewardPointsSettings.ExchangeRate = 15M;
-
-            _settingService.SaveSetting(_rewardPointsSettings);
-            //we calculate ceiling for reward points
-            GetService<IOrderTotalCalculationService>().ConvertAmountToRewardPoints(100).Should().Be(7);
-        }
-
-        [Test]
-        public void CanCheckMinimumRewardPointsToUseRequirement()
-        {
-            _rewardPointsSettings.Enabled = true;
-            _rewardPointsSettings.MinimumRewardPointsToUse = 0;
-
-            _settingService.SaveSetting(_rewardPointsSettings);
-
-            GetService<IOrderTotalCalculationService>().CheckMinimumRewardPointsToUseRequirement(0).Should().BeTrue();
-            GetService<IOrderTotalCalculationService>().CheckMinimumRewardPointsToUseRequirement(1).Should().BeTrue();
-            GetService<IOrderTotalCalculationService>().CheckMinimumRewardPointsToUseRequirement(10).Should().BeTrue();
-
-            _rewardPointsSettings.MinimumRewardPointsToUse = 2;
-            _settingService.SaveSetting(_rewardPointsSettings);
-
-            GetService<IOrderTotalCalculationService>().CheckMinimumRewardPointsToUseRequirement(0).Should().BeFalse();
-            GetService<IOrderTotalCalculationService>().CheckMinimumRewardPointsToUseRequirement(1).Should().BeFalse();
-            GetService<IOrderTotalCalculationService>().CheckMinimumRewardPointsToUseRequirement(2).Should().BeTrue();
-            GetService<IOrderTotalCalculationService>().CheckMinimumRewardPointsToUseRequirement(10).Should().BeTrue();
-        }
-    }
-}
+﻿using System;
+using System.Collections.Generic;
+using System.ComponentModel;
+using System.Linq;
+using FluentAssertions;
+using Nop.Core.ComponentModel;
+using Nop.Core.Domain.Catalog;
+using Nop.Core.Domain.Customers;
+using Nop.Core.Domain.Discounts;
+using Nop.Core.Domain.Orders;
+using Nop.Core.Domain.Shipping;
+using Nop.Core.Domain.Tax;
+using Nop.Data;
+using Nop.Services.Catalog;
+using Nop.Services.Common;
+using Nop.Services.Configuration;
+using Nop.Services.Customers;
+using Nop.Services.Discounts;
+using Nop.Services.Orders;
+using Nop.Services.Tests.Payments;
+using Nop.Tests;
+using NUnit.Framework;
+
+namespace Nop.Services.Tests.Orders
+{
+    [TestFixture]
+    public class OrderTotalCalculationServiceTests : ServiceTest
+    {
+        private IOrderTotalCalculationService _orderTotalCalcService;
+        private IProductService _productService;
+        private ICustomerService _customerService;
+        private IDiscountService _discountService;
+        private TaxSettings _taxSettings;
+        private ISettingService _settingService;
+        private IShoppingCartService _shoppingCartService;
+        private ShoppingCartSettings _shoppingCartSettings;
+        private RewardPointsSettings _rewardPointsSettings;
+
+        private Discount _discount;
+        private Customer _customer;
+
+        #region Utilities
+
+        private ShoppingCartItem CreateTestShopCartItem(decimal productPrice, int quantity = 1)
+        {
+            //shopping cart
+            var product = new Product
+            {
+                Name = "Product name 1",
+                Price = productPrice,
+                CustomerEntersPrice = false,
+                Published = true,
+                //set HasTierPrices property
+                HasTierPrices = true
+            };
+
+            _productService.InsertProduct(product);
+
+            var shoppingCartItem = new ShoppingCartItem
+            {
+                CustomerId = _customer.Id,
+                ProductId = product.Id,
+                Quantity = quantity
+            };
+
+            return shoppingCartItem;
+        }
+
+        private List<ShoppingCartItem> ShoppingCart
+        {
+            get
+            {
+                var sci1 = new ShoppingCartItem
+                {
+                    ProductId = _productService.GetProductBySku("FR_451_RB").Id,
+                    Quantity = 2
+                };
+                var sci2 = new ShoppingCartItem
+                {
+                    ProductId = _productService.GetProductBySku("FIRST_PRP").Id,
+                    Quantity = 3
+                };
+
+                var cart = new List<ShoppingCartItem> { sci1, sci2 };
+                cart.ForEach(sci => sci.CustomerId = _customer.Id);
+
+                return cart;
+            }
+        }
+
+        #endregion
+
+        [SetUp]
+        public void SetUp()
+        {
+            TypeDescriptor.AddAttributes(typeof(List<int>),
+                new TypeConverterAttribute(typeof(GenericListTypeConverter<int>)));
+            TypeDescriptor.AddAttributes(typeof(List<string>),
+                new TypeConverterAttribute(typeof(GenericListTypeConverter<string>)));
+
+            _settingService = GetService<ISettingService>();
+
+            var shippingSettings = GetService<ShippingSettings>();
+            shippingSettings.ActiveShippingRateComputationMethodSystemNames.Add("FixedRateTestShippingRateComputationMethod");
+            _taxSettings = GetService<TaxSettings>();
+            _taxSettings.ActiveTaxProviderSystemName = "FixedTaxRateTest";
+            _taxSettings.ShippingIsTaxable = true;
+            _settingService.SaveSetting(shippingSettings);
+            _settingService.SaveSetting(_taxSettings);
+
+            _orderTotalCalcService = GetService<IOrderTotalCalculationService>();
+            _productService = GetService<IProductService>();
+            _customerService = GetService<ICustomerService>();
+            _discountService = GetService<IDiscountService>();
+            _shoppingCartService = GetService<IShoppingCartService>();
+
+            _shoppingCartSettings = GetService<ShoppingCartSettings>();
+
+            _rewardPointsSettings = GetService<RewardPointsSettings>();
+
+            _discount = new Discount
+            {
+                Name = "Discount 1",
+                DiscountType = DiscountType.AssignedToOrderSubTotal,
+                DiscountAmount = 3,
+                DiscountLimitation = DiscountLimitationType.Unlimited
+            };
+
+            _customer = _customerService.GetCustomerByEmail(NopTestsDefaults.AdminEmail);
+
+            GetService<IGenericAttributeService>().SaveAttribute(_customer,
+                NopCustomerDefaults.SelectedPaymentMethodAttribute, "Payments.TestMethod", 1);
+        }
+
+        [TearDown]
+        public void TearDown()
+        {
+            var settingService = GetService<ISettingService>();
+
+            var shippingSettings = GetService<ShippingSettings>();
+            shippingSettings.ActiveShippingRateComputationMethodSystemNames.Clear();
+
+            _taxSettings.PaymentMethodAdditionalFeeIsTaxable = false;
+            _taxSettings.ActiveTaxProviderSystemName = string.Empty;
+            _taxSettings.ShippingIsTaxable = false;
+            settingService.SaveSetting(shippingSettings);
+            settingService.SaveSetting(_taxSettings);
+
+            var product = _productService.GetProductBySku("FR_451_RB");
+            product.AdditionalShippingCharge = 0M;
+            product.IsFreeShipping = true;
+            _productService.UpdateProduct(product);
+
+            product = _productService.GetProductBySku("FIRST_PRP");
+            product.AdditionalShippingCharge = 0M;
+            product.IsFreeShipping = true;
+            _productService.UpdateProduct(product);
+
+            GetService<IGenericAttributeService>().SaveAttribute<string>(_customer, NopCustomerDefaults.SelectedPaymentMethodAttribute, null, 1);
+            
+            foreach (var item in GetService<IRepository<Discount>>().Table.Where(d => d.Name == "Discount 1").ToList()) 
+                _discountService.DeleteDiscount(item);
+
+            _productService.DeleteProducts(GetService<IRepository<Product>>().Table.Where(p => p.Name == "Product name 1").ToList());
+        }
+
+        [Test]
+        public void CanGetShoppingCartSubTotalExcludingTax()
+        {
+            //10% - default tax rate
+            _orderTotalCalcService.GetShoppingCartSubTotal(ShoppingCart, false,
+                out var discountAmount, out var appliedDiscounts,
+                out var subTotalWithoutDiscount, out var subTotalWithDiscount, out var taxRates);
+            discountAmount.Should().Be(0);
+            appliedDiscounts.Count.Should().Be(0);
+            subTotalWithoutDiscount.Should().Be(207M);
+            subTotalWithDiscount.Should().Be(207M);
+            taxRates.Count.Should().Be(1);
+            taxRates.ContainsKey(10).Should().BeTrue();
+            taxRates[10].Should().Be(20.7M);
+        }
+
+        [Test]
+        public void CanGetShoppingCartSubTotalIncludingTax()
+        {
+            _orderTotalCalcService.GetShoppingCartSubTotal(ShoppingCart, true,
+                out var discountAmount, out var appliedDiscounts,
+                out var subTotalWithoutDiscount, out var subTotalWithDiscount, out var taxRates);
+            discountAmount.Should().Be(0);
+            appliedDiscounts.Count.Should().Be(0);
+            subTotalWithoutDiscount.Should().Be(227.7M);
+            subTotalWithDiscount.Should().Be(227.7M);
+            taxRates.Count.Should().Be(1);
+            taxRates.ContainsKey(10).Should().BeTrue();
+            taxRates[10].Should().Be(20.7M);
+        }
+
+        [Test]
+        public void CanGetShoppingCartSubtotalDiscountExcludingTax()
+        {
+            _discountService.InsertDiscount(_discount);
+
+            //10% - default tax rate
+            _orderTotalCalcService.GetShoppingCartSubTotal(ShoppingCart, false,
+                out var discountAmount, out var appliedDiscounts,
+                out var subTotalWithoutDiscount, out var subTotalWithDiscount, out var taxRates);
+
+            _discountService.DeleteDiscount(_discount);
+
+            discountAmount.Should().Be(3);
+            appliedDiscounts.Count.Should().Be(1);
+            appliedDiscounts.First().Name.Should().Be("Discount 1");
+            subTotalWithoutDiscount.Should().Be(207M);
+            subTotalWithDiscount.Should().Be(204M);
+            taxRates.Count.Should().Be(1);
+            taxRates.ContainsKey(10).Should().BeTrue();
+            taxRates[10].Should().Be(20.4M);
+        }
+
+        [Test]
+        public void CanGetShoppingCartSubtotalDiscountIncludingTax()
+        {
+            _discountService.InsertDiscount(_discount);
+
+            _orderTotalCalcService.GetShoppingCartSubTotal(ShoppingCart, true,
+                out var discountAmount, out var appliedDiscounts,
+                out var subTotalWithoutDiscount, out var subTotalWithDiscount,
+                out var taxRates);
+
+            _discountService.DeleteDiscount(_discount);
+
+            //The comparison test failed before, because of a very tiny number difference.
+            //discountAmount.ShouldEqual(3.3);
+            (Math.Round(discountAmount, 10) == 3.3M).Should().BeTrue();
+            appliedDiscounts.Count.Should().Be(1);
+            appliedDiscounts.First().Name.Should().Be("Discount 1");
+            subTotalWithoutDiscount.Should().Be(227.7M);
+            subTotalWithDiscount.Should().Be(224.4M);
+            taxRates.Count.Should().Be(1);
+            taxRates.ContainsKey(10).Should().BeTrue();
+            taxRates[10].Should().Be(20.4M);
+        }
+
+        [Test]
+        public void CanGetShoppingCartItemAdditionalShippingCharge()
+        {
+            var product = _productService.GetProductBySku("FR_451_RB");
+            product.AdditionalShippingCharge = 21.25M;
+            product.IsFreeShipping = false;
+            _productService.UpdateProduct(product);
+            var additionalShippingCharge = _orderTotalCalcService.GetShoppingCartAdditionalShippingCharge(ShoppingCart);
+            product.AdditionalShippingCharge = 0M;
+            product.IsFreeShipping = true;
+            _productService.UpdateProduct(product);
+            additionalShippingCharge.Should().Be(42.5M);
+        }
+
+        [Test]
+        public void ShippingShouldBeFreeWhenAllShoppingCartItemsAreMarkedAsFreeShipping()
+        {
+            var product = _productService.GetProductBySku("FR_451_RB");
+            product.IsFreeShipping = true;
+            _productService.UpdateProduct(product);
+
+            _productService.GetProductBySku("FIRST_PRP");
+            product.IsFreeShipping = true;
+            _productService.UpdateProduct(product);
+
+            _orderTotalCalcService.IsFreeShipping(ShoppingCart).Should().BeTrue();
+        }
+
+        [Test]
+        public void ShippingShouldNotBeFreeWhenSomeOfShoppingCartItemsAreNotMarkedAsFreeShipping()
+        {
+            var product = _productService.GetProductBySku("FR_451_RB");
+            product.IsFreeShipping = false;
+            _productService.UpdateProduct(product);
+            var isFreeShipping = _orderTotalCalcService.IsFreeShipping(ShoppingCart);
+            product.IsFreeShipping = true;
+            _productService.UpdateProduct(product);
+            isFreeShipping.Should().BeFalse();
+        }
+
+        [Test]
+        public void ShippingShouldBeFreeWhenCustomerIsInRoleWithFreeShipping()
+        {
+            var product = _productService.GetProductBySku("FR_451_RB");
+            product.IsFreeShipping = false;
+            _productService.UpdateProduct(product);
+            var role = _customerService.GetCustomerRoleBySystemName(NopCustomerDefaults.AdministratorsRoleName);
+            role.FreeShipping = true;
+            _customerService.UpdateCustomerRole(role);
+            var isFreeShipping = _orderTotalCalcService.IsFreeShipping(ShoppingCart);
+            product.IsFreeShipping = true;
+            _productService.UpdateProduct(product);
+            role.FreeShipping = false;
+            _customerService.UpdateCustomerRole(role);
+            isFreeShipping.Should().BeTrue();
+        }
+
+        [Test]
+        public void CanGetShippingTotalWithFixedShippingRateExcludingTax()
+        {
+            var product = _productService.GetProductBySku("FR_451_RB");
+            product.AdditionalShippingCharge = 21.25M;
+            product.IsFreeShipping = false;
+            _productService.UpdateProduct(product);
+
+            var shipping =
+                _orderTotalCalcService.GetShoppingCartShippingTotal(ShoppingCart, false, out var taxRate,
+                    out var appliedDiscounts);
+
+            product.AdditionalShippingCharge = 0M;
+            product.IsFreeShipping = true;
+            _productService.UpdateProduct(product);
+
+            shipping.Should().NotBeNull();
+            //10 - default fixed shipping rate, 42.5 - additional shipping change
+            shipping.Should().Be(52.5M);
+            appliedDiscounts.Count.Should().Be(0);
+            //10 - default fixed tax rate
+            taxRate.Should().Be(10);
+        }
+
+        [Test]
+        public void CanGetShippingTotalWithFixedShippingRateIncludingTax()
+        {
+            var product = _productService.GetProductBySku("FR_451_RB");
+            product.AdditionalShippingCharge = 21.25M;
+            product.IsFreeShipping = false;
+            _productService.UpdateProduct(product);
+
+            var shipping =
+                _orderTotalCalcService.GetShoppingCartShippingTotal(ShoppingCart, true, out var taxRate,
+                    out var appliedDiscounts);
+
+            product.AdditionalShippingCharge = 0M;
+            product.IsFreeShipping = true;
+            _productService.UpdateProduct(product);
+
+            shipping.Should().NotBeNull();
+            //10 - default fixed shipping rate, 42.5 - additional shipping change
+            shipping.Should().Be(57.75M);
+            appliedDiscounts.Count.Should().Be(0);
+            //10 - default fixed tax rate
+            taxRate.Should().Be(10);
+        }
+
+        [Test]
+        public void CanGetShippingTotalDiscountExcludingTax()
+        {
+            var product = _productService.GetProductBySku("FR_451_RB");
+            product.AdditionalShippingCharge = 21.25M;
+            product.IsFreeShipping = false;
+            _productService.UpdateProduct(product);
+
+            _discount.DiscountType = DiscountType.AssignedToShipping;
+            _discountService.InsertDiscount(_discount);
+
+            var shipping =
+                _orderTotalCalcService.GetShoppingCartShippingTotal(ShoppingCart, false, out var taxRate,
+                    out var appliedDiscounts);
+
+            _discountService.DeleteDiscount(_discount);
+            _discount.DiscountType = DiscountType.AssignedToOrderSubTotal;
+            product.AdditionalShippingCharge = 0M;
+            product.IsFreeShipping = true;
+            _productService.UpdateProduct(product);
+
+            appliedDiscounts.Count.Should().Be(1);
+            appliedDiscounts.First().Name.Should().Be("Discount 1");
+            shipping.Should().NotBeNull();
+            //10 - default fixed shipping rate, 42.5 - additional shipping change, -3 - discount
+            shipping.Should().Be(49.5M);
+            //10 - default fixed tax rate
+            taxRate.Should().Be(10);
+        }
+
+        [Test]
+        public void CanGetShippingTotalDiscountIncludingTax()
+        {
+            var product = _productService.GetProductBySku("FR_451_RB");
+            product.AdditionalShippingCharge = 21.25M;
+            product.IsFreeShipping = false;
+            _productService.UpdateProduct(product);
+
+            _discount.DiscountType = DiscountType.AssignedToShipping;
+            _discountService.InsertDiscount(_discount);
+
+            var shipping =
+                _orderTotalCalcService.GetShoppingCartShippingTotal(ShoppingCart, true, out var taxRate,
+                    out var appliedDiscounts);
+
+            _discountService.DeleteDiscount(_discount);
+            _discount.DiscountType = DiscountType.AssignedToOrderSubTotal;
+            product.AdditionalShippingCharge = 0M;
+            product.IsFreeShipping = true;
+            _productService.UpdateProduct(product);
+
+            appliedDiscounts.Count.Should().Be(1);
+            appliedDiscounts.First().Name.Should().Be("Discount 1");
+            shipping.Should().NotBeNull();
+            //10 - default fixed shipping rate, 42.5 - additional shipping change, -3 - discount
+            shipping.Should().Be(54.45M);
+            //10 - default fixed tax rate
+            taxRate.Should().Be(10);
+        }
+
+        [Test]
+        public void CanGetTaxTotal()
+        {
+            //207 - items, 10 - shipping (fixed), 20 - payment fee
+
+            TestPaymentMethod.AdditionalHandlingFee = 20M;
+            var product = _productService.GetProductBySku("FR_451_RB");
+            product.IsFreeShipping = false;
+            _productService.UpdateProduct(product);
+
+            //1. shipping is taxable, payment fee is taxable
+            _taxSettings.ShippingIsTaxable = true;
+            _taxSettings.PaymentMethodAdditionalFeeIsTaxable = true;
+
+            _settingService.SaveSetting(_taxSettings);
+
+            GetService<IOrderTotalCalculationService>().GetTaxTotal(ShoppingCart, out var taxRates).Should().Be(23.7M);
+            taxRates.Should().NotBeNull();
+            taxRates.Count.Should().Be(1);
+            taxRates.ContainsKey(10).Should().BeTrue();
+            taxRates[10].Should().Be(23.7M);
+
+            //2. shipping is taxable, payment fee is not taxable
+            _taxSettings.PaymentMethodAdditionalFeeIsTaxable = false;
+            _settingService.SaveSetting(_taxSettings);
+
+            GetService<IOrderTotalCalculationService>().GetTaxTotal(ShoppingCart, out taxRates).Should().Be(21.7M);
+            taxRates.Should().NotBeNull();
+            taxRates.Count.Should().Be(1);
+            taxRates.ContainsKey(10).Should().BeTrue();
+            taxRates[10].Should().Be(21.7M);
+
+            //3. shipping is not taxable, payment fee is taxable
+            _taxSettings.ShippingIsTaxable = false;
+            _taxSettings.PaymentMethodAdditionalFeeIsTaxable = true;
+            _settingService.SaveSetting(_taxSettings);
+
+            GetService<IOrderTotalCalculationService>().GetTaxTotal(ShoppingCart, out taxRates).Should().Be(22.7M);
+            taxRates.Should().NotBeNull();
+            taxRates.Count.Should().Be(1);
+            taxRates.ContainsKey(10).Should().BeTrue();
+            taxRates[10].Should().Be(22.7M);
+
+            //4. shipping is not taxable, payment fee is not taxable
+            _taxSettings.ShippingIsTaxable = false;
+            _taxSettings.PaymentMethodAdditionalFeeIsTaxable = false;
+            _settingService.SaveSetting(_taxSettings);
+
+            GetService<IOrderTotalCalculationService>().GetTaxTotal(ShoppingCart, out taxRates).Should().Be(20.7M);
+            taxRates.Should().NotBeNull();
+            taxRates.Count.Should().Be(1);
+            taxRates.ContainsKey(10).Should().BeTrue();
+            taxRates[10].Should().Be(20.7M);
+
+            TestPaymentMethod.AdditionalHandlingFee = 0M;
+            product = _productService.GetProductBySku("FR_451_RB");
+            product.IsFreeShipping = false;
+            _productService.UpdateProduct(product);
+        }
+
+        [Test]
+        public void CanGetShoppingCartTotalWithoutShippingRequired()
+        {
+            //shipping is taxable, payment fee is taxable
+            _taxSettings.ShippingIsTaxable = true;
+            _taxSettings.PaymentMethodAdditionalFeeIsTaxable = true;
+            _settingService.SaveSetting(_taxSettings);
+
+            TestPaymentMethod.AdditionalHandlingFee = 20M;
+
+            //207 - items, 20 - payment fee, 22.7 - tax
+            _orderTotalCalcService.GetShoppingCartTotal(ShoppingCart, out _, out _, out _, out _, out _)
+                .Should().Be(249.7M);
+
+            TestPaymentMethod.AdditionalHandlingFee = 0M;
+        }
+
+        [Test]
+        public void CanGetShoppingCartTotalWithShippingRequired()
+        {
+            //shipping is taxable, payment fee is taxable
+            _taxSettings.ShippingIsTaxable = true;
+            _taxSettings.PaymentMethodAdditionalFeeIsTaxable = true;
+
+            _settingService.SaveSetting(_taxSettings);
+
+            var product = _productService.GetProductBySku("FR_451_RB");
+            product.IsFreeShipping = false;
+            _productService.UpdateProduct(product);
+
+            TestPaymentMethod.AdditionalHandlingFee = 20M;
+
+            //207 - items, 10 - shipping (fixed), 20 - payment fee, 23.7 - tax
+            _orderTotalCalcService.GetShoppingCartTotal(ShoppingCart, out _, out _, out _, out _, out _)
+                .Should().Be(260.7M);
+
+            TestPaymentMethod.AdditionalHandlingFee = 0M;
+            product.IsFreeShipping = true;
+            _productService.UpdateProduct(product);
+        }
+
+        [Test]
+        public void CanGetShoppingCartItemUnitprice()
+        {
+            _shoppingCartService.GetUnitPrice(ShoppingCart[0]).Should().Be(new decimal(27.0));
+        }
+
+        [Test]
+        public void CanGetShoppingCartItemSubtotal()
+        {
+            _shoppingCartService.GetSubTotal(ShoppingCart[0]).Should().Be(new decimal(54.0));
+        }
+
+        [Test]
+        [TestCase(12.00009, 12.00)]
+        [TestCase(12.119, 12.12)]
+        [TestCase(12.115, 12.12)]
+        [TestCase(12.114, 12.11)]
+        public void TestGetUnitPriceWhenRoundPricesDuringCalculationIsTruePriceMustBeRounded(decimal inputPrice, decimal expectedPrice)
+        {
+            // arrange
+            var shoppingCartItem = CreateTestShopCartItem(inputPrice);
+
+            // act
+            _shoppingCartSettings.RoundPricesDuringCalculation = true;
+            _settingService.SaveSetting(_shoppingCartSettings);
+
+            var resultPrice = GetService<IShoppingCartService>().GetUnitPrice(shoppingCartItem);
+
+            // assert
+            resultPrice.Should().Be(expectedPrice);
+        }
+
+        [Test]
+        [TestCase(12.00009, 12.00009)]
+        [TestCase(12.119, 12.119)]
+        [TestCase(12.115, 12.115)]
+        [TestCase(12.114, 12.114)]
+        public void TestGetUnitPriceWhenNotRoundPricesDuringCalculationIsFalsePriceMustNotBeRounded(decimal inputPrice, decimal expectedPrice)
+        {
+            // arrange            
+            var shoppingCartItem = CreateTestShopCartItem(inputPrice);
+
+            // act
+            _shoppingCartSettings.RoundPricesDuringCalculation = false;
+            _settingService.SaveSetting(_shoppingCartSettings);
+
+            var resultPrice = GetService<IShoppingCartService>().GetUnitPrice(shoppingCartItem);
+
+            // assert
+            resultPrice.Should().Be(expectedPrice);
+        }
+
+        [Test]
+        public void CanGetShoppingCartTotalDiscount()
+        {
+            _discount.DiscountType = DiscountType.AssignedToOrderTotal;
+
+            _discountService.InsertDiscount(_discount);
+
+            //shipping is taxable, payment fee is taxable
+            _taxSettings.ShippingIsTaxable = true;
+            _taxSettings.PaymentMethodAdditionalFeeIsTaxable = true;
+
+            _settingService.SaveSetting(_taxSettings);
+
+            TestPaymentMethod.AdditionalHandlingFee = 20M;
+
+            var product = _productService.GetProductBySku("FR_451_RB");
+            product.IsFreeShipping = false;
+            _productService.UpdateProduct(product);
+
+            //207 - items, 10 - shipping (fixed), 20 - payment fee, 23.7 - tax, [-3] - discount
+            var scTotal = GetService<IOrderTotalCalculationService>().GetShoppingCartTotal(ShoppingCart, out var discountAmount, out var appliedDiscounts, out _, out _, out _);
+            _discountService.DeleteDiscount(_discount);
+            _discount.DiscountType = DiscountType.AssignedToOrderSubTotal;
+            TestPaymentMethod.AdditionalHandlingFee = 0M;
+
+            product.IsFreeShipping = true;
+            _productService.UpdateProduct(product);
+
+            scTotal.Should().Be(257.7M);
+            discountAmount.Should().Be(3);
+            appliedDiscounts.Count.Should().Be(1);
+            appliedDiscounts.First().Name.Should().Be("Discount 1");
+        }
+
+        [Test]
+        public void CanConvertRewardPointsToAmount()
+        {
+            _rewardPointsSettings.Enabled = true;
+            _rewardPointsSettings.ExchangeRate = 15M;
+
+            _settingService.SaveSetting(_rewardPointsSettings);
+
+            GetService<IOrderTotalCalculationService>().ConvertRewardPointsToAmount(100).Should().Be(1500);
+        }
+
+        [Test]
+        public void CanConvertAmountToRewardPoints()
+        {
+            _rewardPointsSettings.Enabled = true;
+            _rewardPointsSettings.ExchangeRate = 15M;
+
+            _settingService.SaveSetting(_rewardPointsSettings);
+            //we calculate ceiling for reward points
+            GetService<IOrderTotalCalculationService>().ConvertAmountToRewardPoints(100).Should().Be(7);
+        }
+
+        [Test]
+        public void CanCheckMinimumRewardPointsToUseRequirement()
+        {
+            _rewardPointsSettings.Enabled = true;
+            _rewardPointsSettings.MinimumRewardPointsToUse = 0;
+
+            _settingService.SaveSetting(_rewardPointsSettings);
+
+            GetService<IOrderTotalCalculationService>().CheckMinimumRewardPointsToUseRequirement(0).Should().BeTrue();
+            GetService<IOrderTotalCalculationService>().CheckMinimumRewardPointsToUseRequirement(1).Should().BeTrue();
+            GetService<IOrderTotalCalculationService>().CheckMinimumRewardPointsToUseRequirement(10).Should().BeTrue();
+
+            _rewardPointsSettings.MinimumRewardPointsToUse = 2;
+            _settingService.SaveSetting(_rewardPointsSettings);
+
+            GetService<IOrderTotalCalculationService>().CheckMinimumRewardPointsToUseRequirement(0).Should().BeFalse();
+            GetService<IOrderTotalCalculationService>().CheckMinimumRewardPointsToUseRequirement(1).Should().BeFalse();
+            GetService<IOrderTotalCalculationService>().CheckMinimumRewardPointsToUseRequirement(2).Should().BeTrue();
+            GetService<IOrderTotalCalculationService>().CheckMinimumRewardPointsToUseRequirement(10).Should().BeTrue();
+        }
+    }
+}