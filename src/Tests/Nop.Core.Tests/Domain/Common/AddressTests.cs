﻿using System;
using FluentAssertions;
<<<<<<< HEAD
using Moq;
using Nop.Core.Domain.Common;
using Nop.Services.Common;
using Nop.Services.Directory;
=======
using Nop.Core.Domain.Common;
using Nop.Services.Common;
>>>>>>> a6e3e6a9
using Nop.Tests;
using NUnit.Framework;

namespace Nop.Core.Tests.Domain.Common
{
    [TestFixture]
    public class AddressTests : BaseNopTest
    {
        [Test]
        public void CanCloneAddress()
        {
            var address = new Address
            {
                Id = 1,
                FirstName = "FirstName 1",
                LastName = "LastName 1",
                Email = "Email 1",
                Company = "Company 1",
                CountryId = 3,
                StateProvinceId = 4,
                City = "City 1",
                County = "County 1",
                Address1 = "Address1",
                Address2 = "Address2",
                ZipPostalCode = "ZipPostalCode 1",
                PhoneNumber = "PhoneNumber 1",
                FaxNumber = "FaxNumber 1",
                CreatedOnUtc = new DateTime(2010, 01, 01),
            };

<<<<<<< HEAD
            var addressService = new AddressService(new AddressSettings(), new Mock<IAddressAttributeParser>().Object, new Mock<IAddressAttributeService>().Object, new Mock<ICountryService>().Object, new FakeRepository<Address>().GetRepository(), new Mock<IStateProvinceService>().Object);
=======
            var addressService = GetService<IAddressService>();
>>>>>>> a6e3e6a9

            var newAddress = addressService.CloneAddress(address);
            newAddress.Should().NotBeNull();
            newAddress.Id.Should().Be(0);
            newAddress.FirstName.Should().Be("FirstName 1");
            newAddress.LastName.Should().Be("LastName 1");
            newAddress.Email.Should().Be("Email 1");
            newAddress.Company.Should().Be("Company 1");
            newAddress.City.Should().Be("City 1");
            newAddress.County.Should().Be("County 1");
            newAddress.Address1.Should().Be("Address1");
            newAddress.Address2.Should().Be("Address2");
            newAddress.ZipPostalCode.Should().Be("ZipPostalCode 1");
            newAddress.PhoneNumber.Should().Be("PhoneNumber 1");
            newAddress.FaxNumber.Should().Be("FaxNumber 1");
            newAddress.CreatedOnUtc.Should().Be(new DateTime(2010, 01, 01));
            newAddress.CountryId.Should().Be(3);
            newAddress.StateProvinceId.Should().Be(4);
        }
    }
}
<|MERGE_RESOLUTION|>--- conflicted
+++ resolved
@@ -1,67 +1,56 @@
-﻿using System;
-using FluentAssertions;
-<<<<<<< HEAD
-using Moq;
-using Nop.Core.Domain.Common;
-using Nop.Services.Common;
-using Nop.Services.Directory;
-=======
-using Nop.Core.Domain.Common;
-using Nop.Services.Common;
->>>>>>> a6e3e6a9
-using Nop.Tests;
-using NUnit.Framework;
-
-namespace Nop.Core.Tests.Domain.Common
-{
-    [TestFixture]
-    public class AddressTests : BaseNopTest
-    {
-        [Test]
-        public void CanCloneAddress()
-        {
-            var address = new Address
-            {
-                Id = 1,
-                FirstName = "FirstName 1",
-                LastName = "LastName 1",
-                Email = "Email 1",
-                Company = "Company 1",
-                CountryId = 3,
-                StateProvinceId = 4,
-                City = "City 1",
-                County = "County 1",
-                Address1 = "Address1",
-                Address2 = "Address2",
-                ZipPostalCode = "ZipPostalCode 1",
-                PhoneNumber = "PhoneNumber 1",
-                FaxNumber = "FaxNumber 1",
-                CreatedOnUtc = new DateTime(2010, 01, 01),
-            };
-
-<<<<<<< HEAD
-            var addressService = new AddressService(new AddressSettings(), new Mock<IAddressAttributeParser>().Object, new Mock<IAddressAttributeService>().Object, new Mock<ICountryService>().Object, new FakeRepository<Address>().GetRepository(), new Mock<IStateProvinceService>().Object);
-=======
-            var addressService = GetService<IAddressService>();
->>>>>>> a6e3e6a9
-
-            var newAddress = addressService.CloneAddress(address);
-            newAddress.Should().NotBeNull();
-            newAddress.Id.Should().Be(0);
-            newAddress.FirstName.Should().Be("FirstName 1");
-            newAddress.LastName.Should().Be("LastName 1");
-            newAddress.Email.Should().Be("Email 1");
-            newAddress.Company.Should().Be("Company 1");
-            newAddress.City.Should().Be("City 1");
-            newAddress.County.Should().Be("County 1");
-            newAddress.Address1.Should().Be("Address1");
-            newAddress.Address2.Should().Be("Address2");
-            newAddress.ZipPostalCode.Should().Be("ZipPostalCode 1");
-            newAddress.PhoneNumber.Should().Be("PhoneNumber 1");
-            newAddress.FaxNumber.Should().Be("FaxNumber 1");
-            newAddress.CreatedOnUtc.Should().Be(new DateTime(2010, 01, 01));
-            newAddress.CountryId.Should().Be(3);
-            newAddress.StateProvinceId.Should().Be(4);
-        }
-    }
-}
+﻿using System;
+using FluentAssertions;
+using Nop.Core.Domain.Common;
+using Nop.Services.Common;
+using Nop.Tests;
+using NUnit.Framework;
+
+namespace Nop.Core.Tests.Domain.Common
+{
+    [TestFixture]
+    public class AddressTests : BaseNopTest
+    {
+        [Test]
+        public void CanCloneAddress()
+        {
+            var address = new Address
+            {
+                Id = 1,
+                FirstName = "FirstName 1",
+                LastName = "LastName 1",
+                Email = "Email 1",
+                Company = "Company 1",
+                CountryId = 3,
+                StateProvinceId = 4,
+                City = "City 1",
+                County = "County 1",
+                Address1 = "Address1",
+                Address2 = "Address2",
+                ZipPostalCode = "ZipPostalCode 1",
+                PhoneNumber = "PhoneNumber 1",
+                FaxNumber = "FaxNumber 1",
+                CreatedOnUtc = new DateTime(2010, 01, 01),
+            };
+
+            var addressService = GetService<IAddressService>();
+
+            var newAddress = addressService.CloneAddress(address);
+            newAddress.Should().NotBeNull();
+            newAddress.Id.Should().Be(0);
+            newAddress.FirstName.Should().Be("FirstName 1");
+            newAddress.LastName.Should().Be("LastName 1");
+            newAddress.Email.Should().Be("Email 1");
+            newAddress.Company.Should().Be("Company 1");
+            newAddress.City.Should().Be("City 1");
+            newAddress.County.Should().Be("County 1");
+            newAddress.Address1.Should().Be("Address1");
+            newAddress.Address2.Should().Be("Address2");
+            newAddress.ZipPostalCode.Should().Be("ZipPostalCode 1");
+            newAddress.PhoneNumber.Should().Be("PhoneNumber 1");
+            newAddress.FaxNumber.Should().Be("FaxNumber 1");
+            newAddress.CreatedOnUtc.Should().Be(new DateTime(2010, 01, 01));
+            newAddress.CountryId.Should().Be(3);
+            newAddress.StateProvinceId.Should().Be(4);
+        }
+    }
+}