﻿using System;
using System.Data;
using System.Linq;
using System.Text;
using FluentMigrator;
using FluentMigrator.Builders.Create.Index;

namespace Nop.Data.Extensions
{
    public static class AutoReversingMigrationExtentions
    {
        public static void AddForeignKey(this MigrationBase migration, string foreignTable, string foreignColumn, string primaryTable, string primaryColumn, Rule onDeleteRule = Rule.None, bool addIndex = true)
        {
            var keyName = GetForeignKeyName(foreignTable, foreignColumn, primaryTable, primaryColumn);

            if (migration.Schema.Table(foreignTable).Constraint(keyName).Exists())
                keyName = GetForeignKeyName(foreignTable, foreignColumn, primaryTable, primaryColumn, false);

            migration.Create.ForeignKey().FromTable(foreignTable)
                .ForeignColumn(foreignColumn)
                .ToTable(primaryTable)
                .PrimaryColumn(primaryColumn)
                .OnDelete(onDeleteRule);

            if (!addIndex)
                return;

            var indexName = $"IX_{foreignTable}_{foreignColumn}";

            if(migration.Schema.Table(foreignTable).Index(indexName).Exists())
                return;

<<<<<<< HEAD
            migration.Create.Index().OnTable(foreignTable).OnColumn(foreignColumn).Ascending().WithOptions().NonClustered();
=======
            migration.AddIndex(indexName, foreignTable, i=>i.Ascending(), foreignColumn);
        }

        public static ICreateIndexOnColumnSyntax AddIndex(this MigrationBase migration, string indexName, string tableName, Func<ICreateIndexColumnOptionsSyntax, ICreateIndexOnColumnSyntax> options, params string [] columnNames)
        {
            if(!columnNames.Any())
                return null;

            if (migration.Schema.Table(tableName).Index(indexName).Exists())
                return null;

            var index = migration.Create.Index(indexName).OnTable(tableName);

            foreach (var column in columnNames)
            {
                options(index.OnColumn(column));
            }

            return index.WithOptions().NonClustered();
>>>>>>> c3e3c48f
        }

        private static string GetForeignKeyName(string foreignTable, string foreignColumn, string primaryTable, string primaryColumn, bool isShort=true)
        {
            var sb = new StringBuilder();

            sb.Append("FK_");
            sb.Append(foreignTable);
            sb.Append("_");

            sb.Append(isShort
                ? $"{primaryTable}_{primaryTable}{primaryColumn}"
                : $"{foreignColumn}_{primaryTable}_{primaryColumn}");


            return sb.ToString();
        }
    }
}<|MERGE_RESOLUTION|>--- conflicted
+++ resolved
@@ -16,7 +16,7 @@
             if (migration.Schema.Table(foreignTable).Constraint(keyName).Exists())
                 keyName = GetForeignKeyName(foreignTable, foreignColumn, primaryTable, primaryColumn, false);
 
-            migration.Create.ForeignKey().FromTable(foreignTable)
+            migration.Create.ForeignKey(keyName).FromTable(foreignTable)
                 .ForeignColumn(foreignColumn)
                 .ToTable(primaryTable)
                 .PrimaryColumn(primaryColumn)
@@ -30,9 +30,6 @@
             if(migration.Schema.Table(foreignTable).Index(indexName).Exists())
                 return;
 
-<<<<<<< HEAD
-            migration.Create.Index().OnTable(foreignTable).OnColumn(foreignColumn).Ascending().WithOptions().NonClustered();
-=======
             migration.AddIndex(indexName, foreignTable, i=>i.Ascending(), foreignColumn);
         }
 
@@ -52,7 +49,6 @@
             }
 
             return index.WithOptions().NonClustered();
->>>>>>> c3e3c48f
         }
 
         private static string GetForeignKeyName(string foreignTable, string foreignColumn, string primaryTable, string primaryColumn, bool isShort=true)
