﻿using System;
using System.Data;
using System.Linq;
using System.Text;
using FluentMigrator;
using FluentMigrator.Builders.Create.Index;

namespace Nop.Data.Extensions
{
    /// <summary>
    /// MigrationBase extensions
    /// </summary>
    public static class AutoReversingMigrationExtensions
    {
        #region Utilities

        /// <summary>
        /// Generates the foreign key name
        /// </summary>
        /// <param name="foreignTable">Name of the foreign table</param>
        /// <param name="foreignColumn">Name of the foreign column</param>
        /// <param name="primaryTable">Name of the primary table</param>
        /// <param name="primaryColumn">Name of the primary column</param>
        /// <param name="isShort">Specifies whether to use the short version of the key; by default set to true</param>
        /// <returns></returns>
        private static string GetForeignKeyName(string foreignTable, string foreignColumn, string primaryTable, string primaryColumn, bool isShort = true)
        {
            var sb = new StringBuilder();

            sb.Append("FK_");
            sb.Append(foreignTable);
            sb.Append("_");

            sb.Append(isShort
                ? $"{primaryTable}_{primaryTable}{primaryColumn}"
                : $"{foreignColumn}_{primaryTable}_{primaryColumn}");

            return sb.ToString();
        }

        #endregion

        #region Methods

        /// <summary>
        /// Creates a foreign key
        /// </summary>
        /// <param name="migration">Migration class</param>
        /// <param name="foreignTable">Name of the foreign table</param>
        /// <param name="foreignColumn">Name of the foreign column</param>
        /// <param name="primaryTable">Name of the primary table</param>
        /// <param name="primaryColumn">Name of the primary column</param>
        /// <param name="onDeleteRule">The rule to apply to DELETE operations</param>
        /// <param name="addIndex">Indicates whether to add an index foreign key column; by default set to true</param>
        public static void AddForeignKey(this MigrationBase migration, string foreignTable, string foreignColumn, string primaryTable, string primaryColumn, Rule onDeleteRule = Rule.None, bool addIndex = true)
        {

            migration.Create.ForeignKey().FromTable(foreignTable)
                .ForeignColumn(foreignColumn)
                .ToTable(primaryTable)
                .PrimaryColumn(primaryColumn)
                .OnDelete(onDeleteRule);

            if (!addIndex)
                return;

<<<<<<< HEAD
            migration.AddIndex(string.Empty, foreignTable, i=>i.Ascending(), foreignColumn);
=======
            var indexName = $"IX_{foreignTable}_{foreignColumn}";

            if (migration.Schema.Table(foreignTable).Index(indexName).Exists())
                return;

            migration.AddIndex(indexName, foreignTable, i => i.Ascending(), foreignColumn);
>>>>>>> 80036040
        }

        /// <summary>
        /// 
        /// </summary>
        /// <param name="migration">Migration class</param>
        /// <param name="indexName">Name of the index</param>
        /// <param name="tableName">Name of the table</param>
        /// <param name="options">Options to index</param>
        /// <param name="columnNames">Name of the columns</param>
        /// <returns></returns>
        public static ICreateIndexOnColumnSyntax AddIndex(this MigrationBase migration, string indexName, string tableName, Func<ICreateIndexColumnOptionsSyntax, ICreateIndexOnColumnSyntax> options, params string[] columnNames)
        {
            if (!columnNames.Any())
                return null;

            if (!string.IsNullOrEmpty(indexName) && migration.Schema.Table(tableName).Index(indexName).Exists())
                return null;

            var index = migration.Create.Index(indexName).OnTable(tableName);

            foreach (var column in columnNames)
            {
                options(index.OnColumn(column));
            }

            return index.WithOptions().NonClustered();
        }
<<<<<<< HEAD
=======

        #endregion
>>>>>>> 80036040
    }
}<|MERGE_RESOLUTION|>--- conflicted
+++ resolved
@@ -64,16 +64,7 @@
             if (!addIndex)
                 return;
 
-<<<<<<< HEAD
             migration.AddIndex(string.Empty, foreignTable, i=>i.Ascending(), foreignColumn);
-=======
-            var indexName = $"IX_{foreignTable}_{foreignColumn}";
-
-            if (migration.Schema.Table(foreignTable).Index(indexName).Exists())
-                return;
-
-            migration.AddIndex(indexName, foreignTable, i => i.Ascending(), foreignColumn);
->>>>>>> 80036040
         }
 
         /// <summary>
@@ -102,10 +93,7 @@
 
             return index.WithOptions().NonClustered();
         }
-<<<<<<< HEAD
-=======
 
         #endregion
->>>>>>> 80036040
     }
 }