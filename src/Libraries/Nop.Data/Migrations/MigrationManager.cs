--- conflicted
+++ resolved
@@ -45,13 +45,9 @@
             IMigrationContext migrationContext,
             ITypeFinder typeFinder)
         {
-<<<<<<< HEAD
-            _typeMapping = new Dictionary<Type, Action<ICreateTableColumnAsTypeSyntax>>
-=======
             _versionLoader = new Lazy<IVersionLoader>(() => EngineContext.Current.Resolve<IVersionLoader>());
             
-            _typeMapping = new Dictionary<Type, Action<ICreateTableColumnAsTypeSyntax>>()
->>>>>>> 56e4594e
+            _typeMapping = new Dictionary<Type, Action<ICreateTableColumnAsTypeSyntax>>
             {
                 [typeof(int)] = c => c.AsInt32(),
                 [typeof(long)] = c => c.AsInt64(),
