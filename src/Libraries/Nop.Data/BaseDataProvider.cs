--- conflicted
+++ resolved
@@ -258,13 +258,11 @@
 
         protected string CurrentConnectionString => DataSettingsManager.LoadSettings().ConnectionString;
 
-<<<<<<< HEAD
+        /// <summary>
+        /// Name of database provider
+        /// </summary>
+        public string DataProviderName => LinqToDbDataProvider.Name;
+
         #endregion
-=======
-        /// <summary>
-        /// Name of database provider
-        /// </summary>
-        public string DataProviderName => LinqToDbDataProvider.Name;
->>>>>>> 5ec2a06d
     }
 }