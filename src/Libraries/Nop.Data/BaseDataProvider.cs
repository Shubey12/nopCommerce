﻿using System;
using System.Collections.Generic;
using System.Data;
using System.Data.Common;
using System.Linq;
using System.Linq.Expressions;
using System.Threading.Tasks;
using LinqToDB;
using LinqToDB.Data;
using LinqToDB.DataProvider;
using LinqToDB.Mapping;
using LinqToDB.Tools;
using Nop.Core;
using Nop.Core.Configuration;
using Nop.Core.Infrastructure;
using Nop.Data.Mapping;
using StackExchange.Profiling;
using StackExchange.Profiling.Data;

namespace Nop.Data
{
    public abstract class BaseDataProvider
    {
        #region Utils

        /// <summary>
        /// Gets an additional mapping schema
        /// </summary>
        private MappingSchema GetMappingSchema()
        {
            if (Singleton<MappingSchema>.Instance is null)
            {
                Singleton<MappingSchema>.Instance = new MappingSchema(ConfigurationName)
                {
                    MetadataReader = new FluentMigratorMetadataReader()
                };
            }

            if (MiniProfillerEnabled)
            {
                var mpMappingSchema = new MappingSchema(new[] { Singleton<MappingSchema>.Instance });

                mpMappingSchema.SetConvertExpression<ProfiledDbConnection, IDbConnection>(db => db.WrappedConnection);
                mpMappingSchema.SetConvertExpression<ProfiledDbDataReader, IDataReader>(db => db.WrappedReader);
                mpMappingSchema.SetConvertExpression<ProfiledDbTransaction, IDbTransaction>(db => db.WrappedTransaction);
                mpMappingSchema.SetConvertExpression<ProfiledDbCommand, IDbCommand>(db => db.InternalCommand);

                return mpMappingSchema;
            }

            return Singleton<MappingSchema>.Instance;

        }

        private void UpdateParameterValue(DataConnection dataConnection, DataParameter parameter)
        {
            if (dataConnection is null)
                throw new ArgumentNullException(nameof(dataConnection));

            if (parameter is null)
                throw new ArgumentNullException(nameof(parameter));

            if (dataConnection.Command is IDbCommand command &&
                command.Parameters.Count > 0 &&
                command.Parameters.Contains(parameter.Name) &&
                command.Parameters[parameter.Name] is IDbDataParameter param)
            {
                parameter.Value = param.Value;
            }
        }

        private void UpdateOutputParameters(DataConnection dataConnection, DataParameter[] dataParameters)
        {
            if (dataParameters is null || dataParameters.Length == 0)
                return;

            foreach (var dataParam in dataParameters.Where(p => p.Direction == ParameterDirection.Output))
            {
                UpdateParameterValue(dataConnection, dataParam);
            }
        }

        /// <summary>
        /// Gets a connection to the database for a current data provider
        /// </summary>
        /// <param name="connectionString">Connection string</param>
        /// <returns>Connection to a database</returns>
        protected abstract IDbConnection GetInternalDbConnection(string connectionString);

        /// <summary>
        /// Creates the database connection
        /// </summary>
        protected virtual async Task<DataConnection> CreateDataConnection()
        {
            return await CreateDataConnection(LinqToDbDataProvider);
        }

        /// <summary>
        /// Creates the database connection
        /// </summary>
        /// <param name="dataProvider">Data provider</param>
        /// <returns>Database connection</returns>
        protected virtual async Task<DataConnection> CreateDataConnection(IDataProvider dataProvider)
        {
            if (dataProvider is null)
                throw new ArgumentNullException(nameof(dataProvider));

            var dataContext = new DataConnection(dataProvider, await CreateDbConnectionAsync(), GetMappingSchema())
            {
                CommandTimeout = await DataSettingsManager.GetSqlCommandTimeoutAsync()
            };

            return dataContext;
        }

        /// <summary>
        /// Creates a connection to a database
        /// </summary>
        /// <param name="connectionString">Connection string</param>
        /// <returns>Connection to a database</returns>
        protected virtual async Task<IDbConnection> CreateDbConnectionAsync(string connectionString = null)
        {
            var dbConnection = GetInternalDbConnection(!string.IsNullOrEmpty(connectionString) ? connectionString : await GetCurrentConnectionStringAsync());

            return MiniProfillerEnabled ? new ProfiledDbConnection((DbConnection)dbConnection, MiniProfiler.Current) : dbConnection;
        }

        /// <summary>
        /// Creates a connection to a database
        /// </summary>
        /// <param name="connectionString">Connection string</param>
        /// <returns>Connection to a database</returns>
        protected virtual IDbConnection CreateDbConnection(string connectionString = null)
        {
            var dbConnection = GetInternalDbConnection(!string.IsNullOrEmpty(connectionString) ? connectionString : GetCurrentConnectionString());

            return MiniProfillerEnabled ? new ProfiledDbConnection((DbConnection)dbConnection, MiniProfiler.Current) : dbConnection;
        }

        #endregion

        #region Methods

        /// <summary>
        /// Creates a new temporary storage and populate it using data from provided query
        /// </summary>
        /// <param name="storeKey">Name of temporary storage</param>
        /// <param name="query">Query to get records to populate created storage with initial data</param>
        /// <typeparam name="TItem">Storage record mapping class</typeparam>
        /// <returns>IQueryable instance of temporary storage</returns>
        public virtual ITempDataStorage<TItem> CreateTempDataStorage<TItem>(string storeKey, IQueryable<TItem> query)
            where TItem : class
        {
            return new TempSqlDataStorage<TItem>(storeKey, query, CreateDataConnection);
        }

        /// <summary>
        /// Returns mapped entity descriptor.
        /// </summary>
        /// <typeparam name="TEntity">Entity type</typeparam>
        /// <returns>Mapping descriptor</returns>
        public EntityDescriptor GetEntityDescriptor<TEntity>() where TEntity : BaseEntity
        {
            return GetMappingSchema()?.GetEntityDescriptor(typeof(TEntity));
        }

        /// <summary>
        /// Returns queryable source for specified mapping class for current connection,
        /// mapped to database table or view.
        /// </summary>
        /// <typeparam name="TEntity">Entity type</typeparam>
        /// <returns>Queryable source</returns>
        public virtual async Task<ITable<TEntity>> GetTableAsync<TEntity>() where TEntity : BaseEntity
        {
            return new DataContext(LinqToDbDataProvider, await GetCurrentConnectionStringAsync()) { MappingSchema = GetMappingSchema() }
                .GetTable<TEntity>();
        }

        /// <summary>
        /// Returns queryable source for specified mapping class for current connection,
        /// mapped to database table or view.
        /// </summary>
        /// <typeparam name="TEntity">Entity type</typeparam>
        /// <returns>Queryable source</returns>
        public virtual ITable<TEntity> GetTable<TEntity>() where TEntity : BaseEntity
        {
            return new DataContext(LinqToDbDataProvider, GetCurrentConnectionString()) { MappingSchema = GetMappingSchema() }
                .GetTable<TEntity>();
        }

        /// <summary>
        /// Inserts record into table. Returns inserted entity with identity
        /// </summary>
        /// <param name="entity"></param>
        /// <typeparam name="TEntity"></typeparam>
        /// <returns>Inserted entity</returns>
<<<<<<< HEAD
        public async Task<TEntity> InsertEntityAsync<TEntity>(TEntity entity) where TEntity : BaseEntity
=======
        public virtual TEntity InsertEntity<TEntity>(TEntity entity) where TEntity : BaseEntity
>>>>>>> 8436c882
        {
            using var dataContext = await CreateDataConnection();
            entity.Id = await dataContext.InsertWithInt32IdentityAsync(entity);
            return entity;
        }

        /// <summary>
        /// Updates record in table, using values from entity parameter. 
        /// Record to update identified by match on primary key value from obj value.
        /// </summary>
        /// <param name="entity">Entity with data to update</param>
        /// <typeparam name="TEntity">Entity type</typeparam>
<<<<<<< HEAD
        public async Task UpdateEntityAsync<TEntity>(TEntity entity) where TEntity : BaseEntity
=======
        public virtual void UpdateEntity<TEntity>(TEntity entity) where TEntity : BaseEntity
>>>>>>> 8436c882
        {
            using var dataContext = await CreateDataConnection();
            await dataContext.UpdateAsync(entity);
        }

        /// <summary>
        /// Deletes record in table. Record to delete identified
        /// by match on primary key value from obj value.
        /// </summary>
        /// <param name="entity">Entity for delete operation</param>
        /// <typeparam name="TEntity">Entity type</typeparam>
<<<<<<< HEAD
        public async Task DeleteEntityAsync<TEntity>(TEntity entity) where TEntity : BaseEntity
=======
        public virtual void DeleteEntity<TEntity>(TEntity entity) where TEntity : BaseEntity
>>>>>>> 8436c882
        {
            using var dataContext = await CreateDataConnection();
            await dataContext.DeleteAsync(entity);
        }

        /// <summary>
        /// Performs delete records in a table
        /// </summary>
        /// <param name="entities">Entities for delete operation</param>
        /// <typeparam name="TEntity">Entity type</typeparam>
<<<<<<< HEAD
        public async Task BulkDeleteEntitiesAsync<TEntity>(IList<TEntity> entities) where TEntity : BaseEntity
=======
        public virtual void BulkDeleteEntities<TEntity>(IList<TEntity> entities) where TEntity : BaseEntity
>>>>>>> 8436c882
        {
            using var dataContext = await CreateDataConnection();
            if (entities.All(entity => entity.Id == 0))
                foreach (var entity in entities)
                    await dataContext.DeleteAsync(entity);
            else
                await dataContext.GetTable<TEntity>()
                    .Where(e => e.Id.In(entities.Select(x => x.Id)))
                    .DeleteAsync();
        }

        /// <summary>
        /// Performs delete records in a table by a condition
        /// </summary>
        /// <param name="predicate">A function to test each element for a condition.</param>
        /// <typeparam name="TEntity">Entity type</typeparam>
<<<<<<< HEAD
        public async Task BulkDeleteEntitiesAsync<TEntity>(Expression<Func<TEntity, bool>> predicate) where TEntity : BaseEntity
        {
            using var dataContext = await CreateDataConnection();
            await dataContext.GetTable<TEntity>()
=======
        /// <returns>Number of deleted records</returns>
        public virtual int BulkDeleteEntities<TEntity>(Expression<Func<TEntity, bool>> predicate) where TEntity : BaseEntity
        {
            using var dataContext = CreateDataConnection();
            return dataContext.GetTable<TEntity>()
>>>>>>> 8436c882
                .Where(predicate)
                .DeleteAsync();
        }

        /// <summary>
        /// Performs bulk insert operation for entity colllection.
        /// </summary>
        /// <param name="entities">Entities for insert operation</param>
        /// <typeparam name="TEntity">Entity type</typeparam>
<<<<<<< HEAD
        public async Task BulkInsertEntitiesAsync<TEntity>(IEnumerable<TEntity> entities) where TEntity : BaseEntity
=======
        public virtual void BulkInsertEntities<TEntity>(IEnumerable<TEntity> entities) where TEntity : BaseEntity
>>>>>>> 8436c882
        {
            using var dataContext = await CreateDataConnection(LinqToDbDataProvider);
            dataContext.BulkCopy(new BulkCopyOptions(), entities.RetrieveIdentity(dataContext));
        }

        /// <summary>
        /// Executes command returns number of affected records.
        /// </summary>
        /// <param name="sqlStatement">Command text</param>
        /// <param name="dataParameters">Command parameters</param>
        /// <returns>Number of records, affected by command execution.</returns>
<<<<<<< HEAD
        public async Task<int> ExecuteNonQueryAsync(string sqlStatement, params DataParameter[] dataParameters)
=======
        public virtual int ExecuteNonQuery(string sqlStatement, params DataParameter[] dataParameters)
>>>>>>> 8436c882
        {
            using var dataContext = await CreateDataConnection();
            var command = new CommandInfo(dataContext, sqlStatement, dataParameters);
            var affectedRecords = await command.ExecuteAsync();

            UpdateOutputParameters(dataContext, dataParameters);

            return affectedRecords;
        }

        /// <summary>
        /// Executes command using LinqToDB.Mapping.StoredProcedure command type and returns
        /// single value
        /// </summary>
        /// <typeparam name="T">Result record type</typeparam>
        /// <param name="procedureName">Procedure name</param>
        /// <param name="parameters">Command parameters</param>
        /// <returns>Resulting value</returns>
<<<<<<< HEAD
        public async Task<T> ExecuteStoredProcedureAsync<T>(string procedureName, params DataParameter[] parameters)
=======
        public virtual T ExecuteStoredProcedure<T>(string procedureName, params DataParameter[] parameters)
>>>>>>> 8436c882
        {
            using var dataContext = await CreateDataConnection();
            var command = new CommandInfo(dataContext, procedureName, parameters);

            var result = await command.ExecuteProcAsync<T>();
            UpdateOutputParameters(dataContext, parameters);

            return result;
        }

        /// <summary>
        /// Executes command using LinqToDB.Mapping.StoredProcedure command type and returns
        /// number of affected records.
        /// </summary>
        /// <param name="procedureName">Procedure name</param>
        /// <param name="parameters">Command parameters</param>
        /// <returns>Number of records, affected by command execution.</returns>
<<<<<<< HEAD
        public async Task<int> ExecuteStoredProcedureAsync(string procedureName, params DataParameter[] parameters)
=======
        public virtual int ExecuteStoredProcedure(string procedureName, params DataParameter[] parameters)
>>>>>>> 8436c882
        {
            using var dataContext = await CreateDataConnection();
            var command = new CommandInfo(dataContext, procedureName, parameters);

            var affectedRecords = await command.ExecuteProcAsync();
            UpdateOutputParameters(dataContext, parameters);

            return affectedRecords;
        }

        /// <summary>
        /// Executes command using System.Data.CommandType.StoredProcedure command type and
        /// returns results as collection of values of specified type
        /// </summary>
        /// <typeparam name="T">Result record type</typeparam>
        /// <param name="procedureName">Procedure name</param>
        /// <param name="parameters">Command parameters</param>
        /// <returns>Returns collection of query result records</returns>
<<<<<<< HEAD
        public async Task<IList<T>> QueryProcAsync<T>(string procedureName, params DataParameter[] parameters)
=======
        public virtual IList<T> QueryProc<T>(string procedureName, params DataParameter[] parameters)
>>>>>>> 8436c882
        {
            await using var dataContext = await CreateDataConnection();
            var command = new CommandInfo(dataContext, procedureName, parameters);
            var rez = command.QueryProc<T>()?.ToList();
            UpdateOutputParameters(dataContext, parameters);
            return rez ?? new List<T>();
        }

        /// <summary>
        /// Executes SQL command and returns results as collection of values of specified type
        /// </summary>
        /// <typeparam name="T">Type of result items</typeparam>
        /// <param name="sql">SQL command text</param>
        /// <param name="parameters">Parameters to execute the SQL command</param>
        /// <returns>Collection of values of specified type</returns>
<<<<<<< HEAD
        public async Task<IList<T>> QueryAsync<T>(string sql, params DataParameter[] parameters)
=======
        public virtual IList<T> Query<T>(string sql, params DataParameter[] parameters)
>>>>>>> 8436c882
        {
            using var dataContext = await CreateDataConnection();
            return dataContext.Query<T>(sql, parameters)?.ToList() ?? new List<T>();
        }

        #endregion

        #region Properties

        /// <summary>
        /// Linq2Db data provider
        /// </summary>
        protected abstract IDataProvider LinqToDbDataProvider { get; }


        /// <summary>
        /// Gets or sets a value that indicates whether should use MiniProfiler for the current connection
        /// </summary>
        protected bool MiniProfillerEnabled => EngineContext.Current.Resolve<AppSettings>().CommonConfig.MiniProfilerEnabled;

        /// <summary>
        /// Database connection string
        /// </summary>
        protected async Task<string> GetCurrentConnectionStringAsync()
        {
            return (await DataSettingsManager.LoadSettingsAsync()).ConnectionString;
        }

        /// <summary>
        /// Database connection string
        /// </summary>
        protected string GetCurrentConnectionString()
        {
            return DataSettingsManager.LoadSettings().ConnectionString;
        }

        /// <summary>
        /// Name of database provider
        /// </summary>
        public string ConfigurationName => LinqToDbDataProvider.Name;

        #endregion
    }
}<|MERGE_RESOLUTION|>--- conflicted
+++ resolved
@@ -194,11 +194,7 @@
         /// <param name="entity"></param>
         /// <typeparam name="TEntity"></typeparam>
         /// <returns>Inserted entity</returns>
-<<<<<<< HEAD
-        public async Task<TEntity> InsertEntityAsync<TEntity>(TEntity entity) where TEntity : BaseEntity
-=======
-        public virtual TEntity InsertEntity<TEntity>(TEntity entity) where TEntity : BaseEntity
->>>>>>> 8436c882
+        public virtual async Task<TEntity> InsertEntityAsync<TEntity>(TEntity entity) where TEntity : BaseEntity
         {
             using var dataContext = await CreateDataConnection();
             entity.Id = await dataContext.InsertWithInt32IdentityAsync(entity);
@@ -211,11 +207,7 @@
         /// </summary>
         /// <param name="entity">Entity with data to update</param>
         /// <typeparam name="TEntity">Entity type</typeparam>
-<<<<<<< HEAD
-        public async Task UpdateEntityAsync<TEntity>(TEntity entity) where TEntity : BaseEntity
-=======
-        public virtual void UpdateEntity<TEntity>(TEntity entity) where TEntity : BaseEntity
->>>>>>> 8436c882
+        public virtual async Task UpdateEntityAsync<TEntity>(TEntity entity) where TEntity : BaseEntity
         {
             using var dataContext = await CreateDataConnection();
             await dataContext.UpdateAsync(entity);
@@ -227,11 +219,7 @@
         /// </summary>
         /// <param name="entity">Entity for delete operation</param>
         /// <typeparam name="TEntity">Entity type</typeparam>
-<<<<<<< HEAD
-        public async Task DeleteEntityAsync<TEntity>(TEntity entity) where TEntity : BaseEntity
-=======
-        public virtual void DeleteEntity<TEntity>(TEntity entity) where TEntity : BaseEntity
->>>>>>> 8436c882
+        public virtual async Task DeleteEntityAsync<TEntity>(TEntity entity) where TEntity : BaseEntity
         {
             using var dataContext = await CreateDataConnection();
             await dataContext.DeleteAsync(entity);
@@ -242,11 +230,7 @@
         /// </summary>
         /// <param name="entities">Entities for delete operation</param>
         /// <typeparam name="TEntity">Entity type</typeparam>
-<<<<<<< HEAD
-        public async Task BulkDeleteEntitiesAsync<TEntity>(IList<TEntity> entities) where TEntity : BaseEntity
-=======
-        public virtual void BulkDeleteEntities<TEntity>(IList<TEntity> entities) where TEntity : BaseEntity
->>>>>>> 8436c882
+        public virtual async Task BulkDeleteEntitiesAsync<TEntity>(IList<TEntity> entities) where TEntity : BaseEntity
         {
             using var dataContext = await CreateDataConnection();
             if (entities.All(entity => entity.Id == 0))
@@ -263,18 +247,11 @@
         /// </summary>
         /// <param name="predicate">A function to test each element for a condition.</param>
         /// <typeparam name="TEntity">Entity type</typeparam>
-<<<<<<< HEAD
-        public async Task BulkDeleteEntitiesAsync<TEntity>(Expression<Func<TEntity, bool>> predicate) where TEntity : BaseEntity
-        {
-            using var dataContext = await CreateDataConnection();
-            await dataContext.GetTable<TEntity>()
-=======
         /// <returns>Number of deleted records</returns>
-        public virtual int BulkDeleteEntities<TEntity>(Expression<Func<TEntity, bool>> predicate) where TEntity : BaseEntity
-        {
-            using var dataContext = CreateDataConnection();
-            return dataContext.GetTable<TEntity>()
->>>>>>> 8436c882
+        public virtual async Task<int> BulkDeleteEntitiesAsync<TEntity>(Expression<Func<TEntity, bool>> predicate) where TEntity : BaseEntity
+        {
+            using var dataContext = await CreateDataConnection();
+            return await dataContext.GetTable<TEntity>()
                 .Where(predicate)
                 .DeleteAsync();
         }
@@ -284,11 +261,7 @@
         /// </summary>
         /// <param name="entities">Entities for insert operation</param>
         /// <typeparam name="TEntity">Entity type</typeparam>
-<<<<<<< HEAD
-        public async Task BulkInsertEntitiesAsync<TEntity>(IEnumerable<TEntity> entities) where TEntity : BaseEntity
-=======
-        public virtual void BulkInsertEntities<TEntity>(IEnumerable<TEntity> entities) where TEntity : BaseEntity
->>>>>>> 8436c882
+        public virtual async Task BulkInsertEntitiesAsync<TEntity>(IEnumerable<TEntity> entities) where TEntity : BaseEntity
         {
             using var dataContext = await CreateDataConnection(LinqToDbDataProvider);
             dataContext.BulkCopy(new BulkCopyOptions(), entities.RetrieveIdentity(dataContext));
@@ -300,11 +273,7 @@
         /// <param name="sqlStatement">Command text</param>
         /// <param name="dataParameters">Command parameters</param>
         /// <returns>Number of records, affected by command execution.</returns>
-<<<<<<< HEAD
-        public async Task<int> ExecuteNonQueryAsync(string sqlStatement, params DataParameter[] dataParameters)
-=======
-        public virtual int ExecuteNonQuery(string sqlStatement, params DataParameter[] dataParameters)
->>>>>>> 8436c882
+        public virtual async Task<int> ExecuteNonQueryAsync(string sqlStatement, params DataParameter[] dataParameters)
         {
             using var dataContext = await CreateDataConnection();
             var command = new CommandInfo(dataContext, sqlStatement, dataParameters);
@@ -323,11 +292,7 @@
         /// <param name="procedureName">Procedure name</param>
         /// <param name="parameters">Command parameters</param>
         /// <returns>Resulting value</returns>
-<<<<<<< HEAD
-        public async Task<T> ExecuteStoredProcedureAsync<T>(string procedureName, params DataParameter[] parameters)
-=======
-        public virtual T ExecuteStoredProcedure<T>(string procedureName, params DataParameter[] parameters)
->>>>>>> 8436c882
+        public virtual async Task<T> ExecuteStoredProcedureAsync<T>(string procedureName, params DataParameter[] parameters)
         {
             using var dataContext = await CreateDataConnection();
             var command = new CommandInfo(dataContext, procedureName, parameters);
@@ -345,11 +310,7 @@
         /// <param name="procedureName">Procedure name</param>
         /// <param name="parameters">Command parameters</param>
         /// <returns>Number of records, affected by command execution.</returns>
-<<<<<<< HEAD
-        public async Task<int> ExecuteStoredProcedureAsync(string procedureName, params DataParameter[] parameters)
-=======
-        public virtual int ExecuteStoredProcedure(string procedureName, params DataParameter[] parameters)
->>>>>>> 8436c882
+        public virtual async Task<int> ExecuteStoredProcedureAsync(string procedureName, params DataParameter[] parameters)
         {
             using var dataContext = await CreateDataConnection();
             var command = new CommandInfo(dataContext, procedureName, parameters);
@@ -368,11 +329,7 @@
         /// <param name="procedureName">Procedure name</param>
         /// <param name="parameters">Command parameters</param>
         /// <returns>Returns collection of query result records</returns>
-<<<<<<< HEAD
-        public async Task<IList<T>> QueryProcAsync<T>(string procedureName, params DataParameter[] parameters)
-=======
-        public virtual IList<T> QueryProc<T>(string procedureName, params DataParameter[] parameters)
->>>>>>> 8436c882
+        public virtual async Task<IList<T>> QueryProcAsync<T>(string procedureName, params DataParameter[] parameters)
         {
             await using var dataContext = await CreateDataConnection();
             var command = new CommandInfo(dataContext, procedureName, parameters);
@@ -388,11 +345,7 @@
         /// <param name="sql">SQL command text</param>
         /// <param name="parameters">Parameters to execute the SQL command</param>
         /// <returns>Collection of values of specified type</returns>
-<<<<<<< HEAD
-        public async Task<IList<T>> QueryAsync<T>(string sql, params DataParameter[] parameters)
-=======
-        public virtual IList<T> Query<T>(string sql, params DataParameter[] parameters)
->>>>>>> 8436c882
+        public virtual async Task<IList<T>> QueryAsync<T>(string sql, params DataParameter[] parameters)
         {
             using var dataContext = await CreateDataConnection();
             return dataContext.Query<T>(sql, parameters)?.ToList() ?? new List<T>();
