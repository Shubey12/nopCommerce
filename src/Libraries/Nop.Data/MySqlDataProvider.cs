﻿using System;
using System.Collections.Generic;
using System.Data;
using System.Data.Common;
using System.Linq;
using System.Text;
using System.Text.RegularExpressions;
using System.Threading;
using LinqToDB;
using LinqToDB.Data;
using LinqToDB.DataProvider;
using LinqToDB.DataProvider.MySql;
using LinqToDB.SqlQuery;
using MySql.Data.MySqlClient;
using Nop.Core;
using Nop.Core.Infrastructure;
using Nop.Data.Migrations;

namespace Nop.Data
{
    public class MySqlNopDataProvider : BaseDataProvider, INopDataProvider
    {
        #region Fields

        //it's quite fast hash (to cheaply distinguish between objects)
        private const string HASH_ALGORITHM = "SHA1";

        #endregion

        #region Utils

        /// <summary>
        /// Configures the data context
        /// </summary>
        /// <param name="dataContext">Data context to configure</param>
        private void ConfigureDataContext(IDataContext dataContext)
        {
            dataContext.MappingSchema.SetDataType(typeof(Guid), new SqlDataType(DataType.NChar, typeof(Guid), 36));
            dataContext.MappingSchema.SetConvertExpression<string, Guid>(strGuid => new Guid(strGuid));
        }

        protected MySqlConnectionStringBuilder GetConnectionStringBuilder()
        {
            return new MySqlConnectionStringBuilder(CurrentConnectionString);
        }

        /// <summary>
        /// Get SQL commands from the script
        /// </summary>
        /// <param name="sql">SQL script</param>
        /// <returns>List of commands</returns>
        private static IList<string> GetCommandsFromScript(string sql)
        {
            var commands = new List<string>();

            var batches = Regex.Split(sql, @"DELIMITER \;", RegexOptions.IgnoreCase | RegexOptions.Multiline);

            if (batches.Length > 0)
            {
                commands.AddRange(
                    batches
                        .Where(b => !string.IsNullOrWhiteSpace(b))
                        .Select(b =>
                        {
                            b = Regex.Replace(b, @"(DELIMITER )?\$\$", string.Empty);
                            b = Regex.Replace(b, @"#(.*?)\r?\n", "/* $1 */");
                            b = Regex.Replace(b, @"(\r?\n)|(\t)", " ");

                            return b;
                        }));
            }

            return commands;
        }

        /// <summary>
        /// Execute commands from a file with SQL script against the context database
        /// </summary>
        /// <param name="fileProvider">File provider</param>
        /// <param name="filePath">Path to the file</param>
        protected void ExecuteSqlScriptFromFile(INopFileProvider fileProvider, string filePath)
        {
            filePath = fileProvider.MapPath(filePath);
            if (!fileProvider.FileExists(filePath))
                return;

            ExecuteSqlScript(fileProvider.ReadAllText(filePath, Encoding.Default));
        }

        /// <summary>
        /// Creates the database connection
        /// </summary>
        protected override DataConnection CreateDataConnection()
        {
            var dataContext = CreateDataConnection(LinqToDbDataProvider);

            ConfigureDataContext(dataContext);

            return dataContext;
        }

        #endregion

        #region Methods

        /// <summary>
        /// Gets a connection to the database for a current data provider
        /// </summary>
        /// <param name="connectionString">Connection string</param>
        /// <returns>Connection to a database</returns>
        protected override IDbConnection GetInternalDbConnection(string connectionString)
        {
            if (string.IsNullOrEmpty(connectionString))
                throw new ArgumentException(nameof(connectionString));

            return new MySqlConnection(connectionString);
        }

        /// <summary>
        /// Creates the database by using the loaded connection string
        /// </summary>
        /// <param name="collation"></param>
        /// <param name="triesToConnect"></param>
        public void CreateDatabase(string collation, int triesToConnect = 10)
        {
            if (DatabaseExists())
                return;

            var builder = GetConnectionStringBuilder();

            //gets database name
            var databaseName = builder.Database;

            //now create connection string to 'master' database. It always exists.
            builder.Database = null;

            using (var connection = CreateDbConnection(builder.ConnectionString))
            {
                var query = $"CREATE DATABASE IF NOT EXISTS {databaseName};";
                if (!string.IsNullOrWhiteSpace(collation))
                    query = $"{query} COLLATE {collation}";

                var command = connection.CreateCommand();
                command.CommandText = query;
                command.Connection.Open();

                command.ExecuteNonQuery();
            }

            //try connect
            if (triesToConnect <= 0)
                return;

            //sometimes on slow servers (hosting) there could be situations when database requires some time to be created.
            //but we have already started creation of tables and sample data.
            //as a result there is an exception thrown and the installation process cannot continue.
            //that's why we are in a cycle of "triesToConnect" times trying to connect to a database with a delay of one second.
            for (var i = 0; i <= triesToConnect; i++)
            {
                if (i == triesToConnect)
                    throw new Exception("Unable to connect to the new database. Please try one more time");

                if (!DatabaseExists())
                    Thread.Sleep(1000);
                else
                    break;
            }
        }

        /// <summary>
        /// Checks if the specified database exists, returns true if database exists
        /// </summary>
        /// <returns>Returns true if the database exists.</returns>
        public bool DatabaseExists()
        {
            try
            {
                using (var connection = CreateDbConnection())
                {
                    //just try to connect
                    connection.Open();
                }

                return true;
            }
            catch
            {
                return false;
            }
        }

        /// <summary>
        /// Execute commands from the SQL script
        /// </summary>
        /// <param name="sql">SQL script</param>
        public void ExecuteSqlScript(string sql)
        {
            var sqlCommands = GetCommandsFromScript(sql);
            using var currentConnection = CreateDataConnection();
            foreach (var command in sqlCommands)
                currentConnection.Execute(command);
        }

        /// <summary>
        /// Initialize database
        /// </summary>
        public void InitializeDatabase()
        {
            var migrationManager = EngineContext.Current.Resolve<IMigrationManager>();
            migrationManager.ApplyUpMigrations();

            //create stored procedures 
            var fileProvider = EngineContext.Current.Resolve<INopFileProvider>();
            ExecuteSqlScriptFromFile(fileProvider, NopDataDefaults.MySQLStoredProceduresFilePath);
        }

        /// <summary>
        /// Get the current identity value
        /// </summary>
        /// <typeparam name="T">Entity</typeparam>
        /// <returns>Integer identity; null if cannot get the result</returns>
        public virtual int? GetTableIdent<T>() where T : BaseEntity
        {
            using (var currentConnection = CreateDataConnection())
            {
                var tableName = currentConnection.GetTable<T>().TableName;
                var databaseName = currentConnection.Connection.Database;

                //we're using the DbConnection object until linq2db solve this issue https://github.com/linq2db/linq2db/issues/1987
                //with DataContext we could be used KeepConnectionAlive option
                using var dbConnerction = (DbConnection)CreateDbConnection();

                dbConnerction.StateChange += (sender, e) =>
                {
                    try
                    {
                        if (e.CurrentState != ConnectionState.Open)
                            return;

                        var connection = (IDbConnection)sender;
                        using var command = connection.CreateCommand();
                        command.Connection = connection;
                        command.CommandText = $"SET @@SESSION.information_schema_stats_expiry = 0;";
                        command.ExecuteNonQuery();
                    }
                    //ignoring for older than 8.0 versions MySQL (#1193 Unknown system variable)
                    catch (MySqlException ex) when (ex.Number == 1193)
                    {
                        //ignore
                    }
                };

                using var command = dbConnerction.CreateCommand();
                command.Connection = dbConnerction;
                command.CommandText = $"SELECT AUTO_INCREMENT FROM information_schema.TABLES WHERE TABLE_SCHEMA = '{databaseName}' AND TABLE_NAME = '{tableName}'";
                dbConnerction.Open();

                return Convert.ToInt32(command.ExecuteScalar() ?? 1);
            }
        }

        /// <summary>
        /// Set table identity (is supported)
        /// </summary>
        /// <typeparam name="TEntity">Entity</typeparam>
        /// <param name="ident">Identity value</param>
        public virtual void SetTableIdent<TEntity>(int ident) where TEntity : BaseEntity
        {
            var currentIdent = GetTableIdent<TEntity>();
            if (!currentIdent.HasValue || ident <= currentIdent.Value)
                return;

<<<<<<< HEAD
            using var currentConnection = CreateDataConnection();
            var tableName = currentConnection.GetTable<T>().TableName;
=======
            using (var currentConnection = CreateDataConnection())
            {
                var tableName = currentConnection.GetTable<TEntity>().TableName;
>>>>>>> a6e3e6a9

            currentConnection.Execute($"ALTER TABLE `{tableName}` AUTO_INCREMENT = {ident};");
        }

        /// <summary>
        /// Creates a backup of the database
        /// </summary>
        public virtual void BackupDatabase(string fileName)
        {
            throw new DataException("This database provider does not support backup");
        }

        /// <summary>
        /// Restores the database from a backup
        /// </summary>
        /// <param name="backupFileName">The name of the backup file</param>
        public virtual void RestoreDatabase(string backupFileName)
        {
            throw new DataException("This database provider does not support backup");
        }

        /// <summary>
        /// Re-index database tables
        /// </summary>
        public virtual void ReIndexTables()
        {
            using var currentConnection = CreateDataConnection();
            var tables = currentConnection.Query<string>($"SHOW TABLES FROM `{currentConnection.Connection.Database}`").ToList();

            if (tables.Count > 0)
            {
                currentConnection.Execute($"OPTIMIZE TABLE `{string.Join("`, `", tables)}`");
            }
        }

        /// <summary>
        /// Build the connection string
        /// </summary>
        /// <param name="nopConnectionString">Connection string info</param>
        /// <returns>Connection string</returns>
        public virtual string BuildConnectionString(INopConnectionStringInfo nopConnectionString)
        {
            if (nopConnectionString is null)
                throw new ArgumentNullException(nameof(nopConnectionString));

            if (nopConnectionString.IntegratedSecurity)
                throw new NopException("Data provider supports connection only with login and password");

            var builder = new MySqlConnectionStringBuilder
            {
                Server = nopConnectionString.ServerName,
                //Cast DatabaseName to lowercase to avoid case-sensitivity problems
                Database = nopConnectionString.DatabaseName.ToLower(),
                AllowUserVariables = true,
                UserID = nopConnectionString.Username,
                Password = nopConnectionString.Password,
            };

            return builder.ConnectionString;
        }

        /// <summary>
        /// Gets the name of a foreign key
        /// </summary>
        /// <param name="foreignTable">Foreign key table</param>
        /// <param name="foreignColumn">Foreign key column name</param>
        /// <param name="primaryTable">Primary table</param>
        /// <param name="primaryColumn">Primary key column name</param>
        /// <returns>Name of a foreign key</returns>
        public virtual string CreateForeignKeyName(string foreignTable, string foreignColumn, string primaryTable, string primaryColumn)
        {
            //mySql support only 64 chars for constraint name
            //that is why we use hash function for create unique name
            //see details on this topic: https://dev.mysql.com/doc/refman/8.0/en/identifier-length.html
            return "FK_" + HashHelper.CreateHash(Encoding.UTF8.GetBytes($"{foreignTable}_{foreignColumn}_{primaryTable}_{primaryColumn}"), HASH_ALGORITHM);
        }

        /// <summary>
        /// Gets the name of an index
        /// </summary>
        /// <param name="targetTable">Target table name</param>
        /// <param name="targetColumn">Target column name</param>
        /// <returns>Name of an index</returns>
        public virtual string GetIndexName(string targetTable, string targetColumn)
        {
            return "IX_" + HashHelper.CreateHash(Encoding.UTF8.GetBytes($"{targetTable}_{targetColumn}"), HASH_ALGORITHM);
        }

        #endregion

        #region Properties

        /// <summary>
        /// MySql data provider
        /// </summary>
        protected override IDataProvider LinqToDbDataProvider => MySqlTools.GetDataProvider();

        /// <summary>
        /// Gets allowed a limit input value of the data for hashing functions, returns 0 if not limited
        /// </summary>
        public int SupportedLengthOfBinaryHash { get; } = 0;

        /// <summary>
        /// Gets a value indicating whether this data provider supports backup
        /// </summary>
        public virtual bool BackupSupported => false;

        #endregion
    }
}<|MERGE_RESOLUTION|>--- conflicted
+++ resolved
@@ -270,14 +270,8 @@
             if (!currentIdent.HasValue || ident <= currentIdent.Value)
                 return;
 
-<<<<<<< HEAD
             using var currentConnection = CreateDataConnection();
-            var tableName = currentConnection.GetTable<T>().TableName;
-=======
-            using (var currentConnection = CreateDataConnection())
-            {
-                var tableName = currentConnection.GetTable<TEntity>().TableName;
->>>>>>> a6e3e6a9
+            var tableName = currentConnection.GetTable<TEntity>().TableName;
 
             currentConnection.Execute($"ALTER TABLE `{tableName}` AUTO_INCREMENT = {ident};");
         }
