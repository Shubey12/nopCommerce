﻿using System;
using System.Collections.Generic;
using System.Data;
using System.Data.Common;
using System.Linq;
using System.Text;
using System.Text.RegularExpressions;
using System.Threading;
using System.Threading.Tasks;
using LinqToDB;
using LinqToDB.Data;
using LinqToDB.DataProvider;
using LinqToDB.DataProvider.MySql;
using LinqToDB.SqlQuery;
using MySql.Data.MySqlClient;
using Nop.Core;
using Nop.Core.Infrastructure;
using Nop.Data.Migrations;

namespace Nop.Data
{
    public class MySqlNopDataProvider : BaseDataProvider, INopDataProvider
    {
        #region Fields

        //it's quite fast hash (to cheaply distinguish between objects)
        private const string HASH_ALGORITHM = "SHA1";

        #endregion

        #region Utils

        /// <summary>
        /// Configures the data context
        /// </summary>
        private void ConfigureDataContext()
        {
            dataContext.MappingSchema.SetDataType(typeof(Guid), new SqlDataType(DataType.NChar, typeof(Guid), 36));
            dataContext.MappingSchema.SetConvertExpression<string, Guid>(strGuid => new Guid(strGuid));
        }

        protected MySqlConnectionStringBuilder GetConnectionStringBuilder()
        {
            return new MySqlConnectionStringBuilder(CurrentConnectionString);
        }

        /// <summary>
        /// Get SQL commands from the script
        /// </summary>
        /// <param name="sql">SQL script</param>
        /// <returns>List of commands</returns>
        private static IList<string> GetCommandsFromScript(string sql)
        {
            var commands = new List<string>();

            var batches = Regex.Split(sql, @"DELIMITER \;", RegexOptions.IgnoreCase | RegexOptions.Multiline);

            if (batches.Length > 0)
            {
                commands.AddRange(
                    batches
                        .Where(b => !string.IsNullOrWhiteSpace(b))
                        .Select(b =>
                        {
                            b = Regex.Replace(b, @"(DELIMITER )?\$\$", string.Empty);
                            b = Regex.Replace(b, @"#(.*?)\r?\n", "/* $1 */");
                            b = Regex.Replace(b, @"(\r?\n)|(\t)", " ");

                            return b;
                        }));
            }

            return commands;
        }

        /// <summary>
        /// Execute commands from a file with SQL script against the context database
        /// </summary>
        /// <param name="fileProvider">File provider</param>
        /// <param name="filePath">Path to the file</param>
        protected async Task ExecuteSqlScriptFromFile(INopFileProvider fileProvider, string filePath)
        {
            filePath = fileProvider.MapPath(filePath);
            if (!fileProvider.FileExists(filePath))
                return;

            await ExecuteSqlScript(await fileProvider.ReadAllText(filePath, Encoding.Default));
        }

        /// <summary>
        /// Creates the database connection
        /// </summary>
        protected override DataConnection CreateDataConnection()
        {
            var dataContext = CreateDataConnection(LinqToDbDataProvider);

            ConfigureDataContext();

            return dataContext;
        }

        #endregion

        #region Methods

        /// <summary>
        /// Gets a connection to the database for a current data provider
        /// </summary>
        /// <param name="connectionString">Connection string</param>
        /// <returns>Connection to a database</returns>
        protected override IDbConnection GetInternalDbConnection(string connectionString)
        {
            if (string.IsNullOrEmpty(connectionString))
                throw new ArgumentException(nameof(connectionString));

            return new MySqlConnection(connectionString);
        }

        /// <summary>
        /// Creates the database by using the loaded connection string
        /// </summary>
        /// <param name="collation"></param>
        /// <param name="triesToConnect"></param>
        public void CreateDatabase(string collation, int triesToConnect = 10)
        {
            if (DatabaseExists())
                return;

            var builder = GetConnectionStringBuilder();

            //gets database name
            var databaseName = builder.Database;

            //now create connection string to 'master' database. It always exists.
            builder.Database = null;

            using (var connection = CreateDbConnection(builder.ConnectionString))
            {
                var query = $"CREATE DATABASE IF NOT EXISTS {databaseName};";
                if (!string.IsNullOrWhiteSpace(collation))
                    query = $"{query} COLLATE {collation}";

                var command = connection.CreateCommand();
                command.CommandText = query;
                command.Connection.Open();

                command.ExecuteNonQuery();
            }

            //try connect
            if (triesToConnect <= 0)
                return;

            //sometimes on slow servers (hosting) there could be situations when database requires some time to be created.
            //but we have already started creation of tables and sample data.
            //as a result there is an exception thrown and the installation process cannot continue.
            //that's why we are in a cycle of "triesToConnect" times trying to connect to a database with a delay of one second.
            for (var i = 0; i <= triesToConnect; i++)
            {
                if (i == triesToConnect)
                    throw new Exception("Unable to connect to the new database. Please try one more time");

                if (!DatabaseExists())
                    Thread.Sleep(1000);
                else
                    break;
            }
        }

        /// <summary>
        /// Checks if the specified database exists, returns true if database exists
        /// </summary>
        /// <returns>Returns true if the database exists.</returns>
        public bool DatabaseExists()
        {
            try
            {
                using (var connection = CreateDbConnection())
                {
                    //just try to connect
                    connection.Open();
                }

                return true;
            }
            catch
            {
                return false;
            }
        }

        /// <summary>
        /// Execute commands from the SQL script
        /// </summary>
        /// <param name="sql">SQL script</param>
        public async Task ExecuteSqlScript(string sql)
        {
            var sqlCommands = GetCommandsFromScript(sql);
            using var currentConnection = CreateDataConnection();
            foreach (var command in sqlCommands)
                await currentConnection.ExecuteAsync(command);
        }

        /// <summary>
        /// Initialize database
        /// </summary>
        public void InitializeDatabase()
        {
            var migrationManager = EngineContext.Current.Resolve<IMigrationManager>();
            migrationManager.ApplyUpMigrations();

            //create stored procedures 
            var fileProvider = EngineContext.Current.Resolve<INopFileProvider>();
            ExecuteSqlScriptFromFile(fileProvider, NopDataDefaults.MySQLStoredProceduresFilePath).Wait();
        }

        /// <summary>
        /// Get the current identity value
        /// </summary>
        /// <typeparam name="T">Entity</typeparam>
        /// <returns>Integer identity; null if cannot get the result</returns>
        public virtual int? GetTableIdent<T>() where T : BaseEntity
        {
            using var currentConnection = CreateDataConnection();
            var tableName = currentConnection.GetTable<T>().TableName;
            var databaseName = currentConnection.Connection.Database;

            //we're using the DbConnection object until linq2db solve this issue https://github.com/linq2db/linq2db/issues/1987
            //with DataContext we could be used KeepConnectionAlive option
            using var dbConnection = (DbConnection)CreateDbConnection();

            dbConnection.StateChange += (sender, e) =>
            {
                try
                {
                    if (e.CurrentState != ConnectionState.Open)
                        return;

                    var connection = (IDbConnection)sender;
                    using var internalCommand = connection.CreateCommand();
                    internalCommand.Connection = connection;
                    internalCommand.CommandText = $"SET @@SESSION.information_schema_stats_expiry = 0;";
                    internalCommand.ExecuteNonQuery();
                }
                //ignoring for older than 8.0 versions MySQL (#1193 Unknown system variable)
                catch (MySqlException ex) when (ex.Number == 1193)
                {
                    //ignore
                }
            };

            using var command = dbConnection.CreateCommand();
            command.Connection = dbConnection;
            command.CommandText = $"SELECT AUTO_INCREMENT FROM information_schema.TABLES WHERE TABLE_SCHEMA = '{databaseName}' AND TABLE_NAME = '{tableName}'";
            dbConnection.Open();

            return Convert.ToInt32(command.ExecuteScalar() ?? 1);
        }

        /// <summary>
        /// Set table identity (is supported)
        /// </summary>
        /// <typeparam name="TEntity">Entity</typeparam>
        /// <param name="ident">Identity value</param>
<<<<<<< HEAD
        public virtual async Task SetTableIdent<T>(int ident) where T : BaseEntity
=======
        public virtual void SetTableIdent<TEntity>(int ident) where TEntity : BaseEntity
>>>>>>> 8df5bf22
        {
            var currentIdent = GetTableIdent<TEntity>();
            if (!currentIdent.HasValue || ident <= currentIdent.Value)
                return;

            using var currentConnection = CreateDataConnection();
            var tableName = currentConnection.GetTable<TEntity>().TableName;

            await currentConnection.ExecuteAsync($"ALTER TABLE `{tableName}` AUTO_INCREMENT = {ident};");
        }

        /// <summary>
        /// Creates a backup of the database
        /// </summary>
        public virtual Task BackupDatabase(string fileName)
        {
            throw new DataException("This database provider does not support backup");
        }

        /// <summary>
        /// Restores the database from a backup
        /// </summary>
        /// <param name="backupFileName">The name of the backup file</param>
        public virtual Task RestoreDatabase(string backupFileName)
        {
            throw new DataException("This database provider does not support backup");
        }

        /// <summary>
        /// Re-index database tables
        /// </summary>
        public virtual async Task ReIndexTables()
        {
            using var currentConnection = CreateDataConnection();
            var tables = currentConnection.Query<string>($"SHOW TABLES FROM `{currentConnection.Connection.Database}`").ToList();

            if (tables.Count > 0) 
                await currentConnection.ExecuteAsync($"OPTIMIZE TABLE `{string.Join("`, `", tables)}`");
        }

        /// <summary>
        /// Build the connection string
        /// </summary>
        /// <param name="nopConnectionString">Connection string info</param>
        /// <returns>Connection string</returns>
        public virtual string BuildConnectionString(INopConnectionStringInfo nopConnectionString)
        {
            if (nopConnectionString is null)
                throw new ArgumentNullException(nameof(nopConnectionString));

            if (nopConnectionString.IntegratedSecurity)
                throw new NopException("Data provider supports connection only with login and password");

            var builder = new MySqlConnectionStringBuilder
            {
                Server = nopConnectionString.ServerName,
                //Cast DatabaseName to lowercase to avoid case-sensitivity problems
                Database = nopConnectionString.DatabaseName.ToLower(),
                AllowUserVariables = true,
                UserID = nopConnectionString.Username,
                Password = nopConnectionString.Password,
            };

            return builder.ConnectionString;
        }

        /// <summary>
        /// Gets the name of a foreign key
        /// </summary>
        /// <param name="foreignTable">Foreign key table</param>
        /// <param name="foreignColumn">Foreign key column name</param>
        /// <param name="primaryTable">Primary table</param>
        /// <param name="primaryColumn">Primary key column name</param>
        /// <returns>Name of a foreign key</returns>
        public virtual string CreateForeignKeyName(string foreignTable, string foreignColumn, string primaryTable, string primaryColumn)
        {
            //mySql support only 64 chars for constraint name
            //that is why we use hash function for create unique name
            //see details on this topic: https://dev.mysql.com/doc/refman/8.0/en/identifier-length.html
            return "FK_" + HashHelper.CreateHash(Encoding.UTF8.GetBytes($"{foreignTable}_{foreignColumn}_{primaryTable}_{primaryColumn}"), HASH_ALGORITHM);
        }

        /// <summary>
        /// Gets the name of an index
        /// </summary>
        /// <param name="targetTable">Target table name</param>
        /// <param name="targetColumn">Target column name</param>
        /// <returns>Name of an index</returns>
        public virtual string GetIndexName(string targetTable, string targetColumn)
        {
            return "IX_" + HashHelper.CreateHash(Encoding.UTF8.GetBytes($"{targetTable}_{targetColumn}"), HASH_ALGORITHM);
        }

        #endregion

        #region Properties

        /// <summary>
        /// MySql data provider
        /// </summary>
        protected override IDataProvider LinqToDbDataProvider => MySqlTools.GetDataProvider();

        /// <summary>
        /// Gets allowed a limit input value of the data for hashing functions, returns 0 if not limited
        /// </summary>
        public int SupportedLengthOfBinaryHash { get; } = 0;

        /// <summary>
        /// Gets a value indicating whether this data provider supports backup
        /// </summary>
        public virtual bool BackupSupported => false;

        #endregion
    }
}<|MERGE_RESOLUTION|>--- conflicted
+++ resolved
@@ -33,7 +33,8 @@
         /// <summary>
         /// Configures the data context
         /// </summary>
-        private void ConfigureDataContext()
+        /// <param name="dataContext">Data context to configure</param>
+        private void ConfigureDataContext(IDataContext dataContext)
         {
             dataContext.MappingSchema.SetDataType(typeof(Guid), new SqlDataType(DataType.NChar, typeof(Guid), 36));
             dataContext.MappingSchema.SetConvertExpression<string, Guid>(strGuid => new Guid(strGuid));
@@ -94,7 +95,7 @@
         {
             var dataContext = CreateDataConnection(LinqToDbDataProvider);
 
-            ConfigureDataContext();
+            ConfigureDataContext(dataContext);
 
             return dataContext;
         }
@@ -262,11 +263,7 @@
         /// </summary>
         /// <typeparam name="TEntity">Entity</typeparam>
         /// <param name="ident">Identity value</param>
-<<<<<<< HEAD
-        public virtual async Task SetTableIdent<T>(int ident) where T : BaseEntity
-=======
-        public virtual void SetTableIdent<TEntity>(int ident) where TEntity : BaseEntity
->>>>>>> 8df5bf22
+        public virtual async Task SetTableIdent<TEntity>(int ident) where TEntity : BaseEntity
         {
             var currentIdent = GetTableIdent<TEntity>();
             if (!currentIdent.HasValue || ident <= currentIdent.Value)
