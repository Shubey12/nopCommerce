﻿using System.Collections.Generic;
using System.Reflection;
using LinqToDB.Data;
using LinqToDB.Mapping;
using Nop.Core;

namespace Nop.Data
{
    /// <summary>
    /// Represents a data provider
    /// </summary>
    public partial interface IDataProvider
    {
        #region Methods

        /// <summary>
        /// Create the database
        /// </summary>
        /// <param name="collation">Collation</param>
        /// <param name="triesToConnect">Count of tries to connect to the database after creating; set 0 if no need to connect after creating</param>
        void CreateDatabase(string collation, int triesToConnect = 10);

        /// <summary>
        /// Initialize database
        /// </summary>
        void InitializeDatabase();

        /// <summary>
        /// Executes all found (and unapplied) migrations
        /// </summary>
        /// <param name="assembly">Assembly to find the migration;
        /// leave null to search migration on the whole application pull</param>
        void ApplyUpMigrations(Assembly assembly);

        /// <summary>
        /// Executes an Down migration
        /// </summary>
        /// <param name="assembly">Assembly to find the migration;
        /// leave null to search migration on the whole application pull</param>
        void ApplyDownMigrations(Assembly assembly);

        /// <summary>
        /// Create database schema if it not exists
        /// </summary>
        /// <param name="assembly">Assembly to find the mapping configurations classes;
        /// leave null to search mapping configurations classes on the whole application pull</param>
        void CreateDatabaseSchemaIfNotExists(Assembly assembly);

        /// <summary>
        /// Delete database schema if it exists
        /// </summary>
        /// <param name="assembly">Assembly to find the mapping configurations classes;
        /// leave null to search mapping configurations classes on the whole application pull</param>
        void DeleteDatabaseSchemaIfExists(Assembly assembly);

        /// <summary>
        /// Checks if the specified database exists, returns true if database exists
        /// </summary>
        /// <returns>Returns true if the database exists.</returns>
        bool IsDatabaseExists();
        
        /// <summary>
        /// Get the current identity value
        /// </summary>
        /// <typeparam name="T">Entity</typeparam>
        /// <returns>Integer identity; null if cannot get the result</returns>
        int? GetTableIdent<T>() where T : BaseEntity;

        /// <summary>
        /// Set table identity (is supported)
        /// </summary>
        /// <typeparam name="T">Entity</typeparam>
        /// <param name="ident">Identity value</param>
        void SetTableIdent<T>(int ident) where T : BaseEntity;

        /// <summary>
        /// Creates a backup of the database
        /// </summary>
        void BackupDatabase(string fileName);

        /// <summary>
        /// Restores the database from a backup
        /// </summary>
        /// <param name="backupFileName">The name of the backup file</param>
        void RestoreDatabase(string backupFileName);

        /// <summary>
        /// Re-index database tables
        /// </summary>
        void ReIndexTables();

        /// <summary>
        /// Loads the original copy of the entity
        /// </summary>
        /// <typeparam name="TEntity">Entity type</typeparam>
        /// <param name="entity">Entity</param>
        /// <returns>Copy of the passed entity</returns>
        TEntity LoadOriginalCopy<TEntity>(TEntity entity) where TEntity : BaseEntity;

        /// <summary>
        /// Insert a new entity
        /// </summary>
        /// <typeparam name="TEntity">Entity type</typeparam>
        /// <param name="entity">Entity</param>
        /// <returns>Entity</returns>
        TEntity InsertEntity<TEntity>(TEntity entity) where TEntity : BaseEntity;

        /// <summary>
<<<<<<< HEAD
        /// Performs bulk insert entities operation
        /// </summary>
        /// <typeparam name="TEntity">Entity type</typeparam>
        /// <param name="entities">Collection of Entities</param>
        void BulkInsertEntities<TEntity>(IEnumerable<TEntity> entities) where TEntity : BaseEntity;

=======
        /// Returns mapped entity descriptor
        /// </summary>
        /// <typeparam name="TEntity">Type of entity</typeparam>
        /// <returns>Mapped entity descriptor</returns>
>>>>>>> 80036040
        EntityDescriptor GetEntityDescriptor<TEntity>() where TEntity : BaseEntity;

        /// <summary>
        /// Build the connection string
        /// </summary>
        /// <param name="nopConnectionString">Connection string info</param>
        /// <returns>Connection string</returns>
        string BuildConnectionString(INopConnectionStringInfo nopConnectionString);

        string GetForeignKeyName(string foreignTable, string foreignColumn, string primaryTable, string primaryColumn, bool isShort = true);

        string GetIndexName(string targetTable, string targetColumn, bool isShort = true);        

        #endregion

        #region Properties

        /// <summary>
        /// Gets a value indicating whether this data provider supports backup
        /// </summary>
        bool BackupSupported { get; }

        /// <summary>
        /// Gets a maximum length of the data for HASHBYTES functions, returns 0 if HASHBYTES function is not supported
        /// </summary>
        int SupportedLengthOfBinaryHash { get; }

        /// <summary>
        /// Executes command using System.Data.CommandType.StoredProcedure command type and
        /// returns results as collection of values of specified type
        /// </summary>
        /// <typeparam name="T">Result record type</typeparam>
        /// <param name="procedureName">Procedure name</param>
        /// <param name="parameters">Command parameters</param>
        /// <returns>Returns collection of query result records</returns>
        IList<T> QueryProc<T>(string procedureName, params DataParameter[] parameters);

        /// <summary>
        /// Executes command and returns results as collection of values of specified type
        /// </summary>
        /// <typeparam name="T">Result record type</typeparam>
        /// <param name="sql">Command text</param>
        /// <param name="parameters">Command parameters</param>
        /// <returns>Returns collection of query result records</returns>
        IList<T> Query<T>(string sql, params DataParameter[] parameters);

        #endregion
    }
}<|MERGE_RESOLUTION|>--- conflicted
+++ resolved
@@ -106,19 +106,17 @@
         TEntity InsertEntity<TEntity>(TEntity entity) where TEntity : BaseEntity;
 
         /// <summary>
-<<<<<<< HEAD
         /// Performs bulk insert entities operation
         /// </summary>
         /// <typeparam name="TEntity">Entity type</typeparam>
         /// <param name="entities">Collection of Entities</param>
         void BulkInsertEntities<TEntity>(IEnumerable<TEntity> entities) where TEntity : BaseEntity;
 
-=======
+		/// <summary>
         /// Returns mapped entity descriptor
         /// </summary>
         /// <typeparam name="TEntity">Type of entity</typeparam>
         /// <returns>Mapped entity descriptor</returns>
->>>>>>> 80036040
         EntityDescriptor GetEntityDescriptor<TEntity>() where TEntity : BaseEntity;
 
         /// <summary>
