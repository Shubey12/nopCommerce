﻿using LinqToDB.Mapping;
using Nop.Core.Domain.Orders;
using Nop.Data.Extensions;

namespace Nop.Data.Mapping.Orders
{
    /// <summary>
    /// Represents an order mapping configuration
    /// </summary>
    public partial class OrderMap : NopEntityTypeConfiguration<Order>
    {
        #region Methods

        /// <summary>
        /// Configures the entity
        /// </summary>
        /// <param name="builder">The builder to be used to configure the entity</param>
        public override void Configure(EntityMappingBuilder<Order> builder)
        {
            builder.HasTableName(nameof(Order));

<<<<<<< HEAD
            builder.Property(order => order.CurrencyRate).HasDataType(DataType.Decimal).HasPrecision(18).HasScale(8);
            builder.Property(order => order.OrderSubtotalInclTax).HasDataType(DataType.Decimal).HasPrecision(18).HasScale(4);
            builder.Property(order => order.OrderSubtotalExclTax).HasDataType(DataType.Decimal).HasPrecision(18).HasScale(4);
            builder.Property(order => order.OrderSubTotalDiscountInclTax).HasDataType(DataType.Decimal).HasPrecision(18).HasScale(4);
            builder.Property(order => order.OrderSubTotalDiscountExclTax).HasDataType(DataType.Decimal).HasPrecision(18).HasScale(4);
            builder.Property(order => order.OrderShippingInclTax).HasDataType(DataType.Decimal).HasPrecision(18).HasScale(4);
            builder.Property(order => order.OrderShippingExclTax).HasDataType(DataType.Decimal).HasPrecision(18).HasScale(4);
            builder.Property(order => order.PaymentMethodAdditionalFeeInclTax).HasDataType(DataType.Decimal).HasPrecision(18).HasScale(4);
            builder.Property(order => order.PaymentMethodAdditionalFeeExclTax).HasDataType(DataType.Decimal).HasPrecision(18).HasScale(4);
            builder.Property(order => order.OrderTax).HasDataType(DataType.Decimal).HasPrecision(18).HasScale(4);
            builder.Property(order => order.OrderDiscount).HasDataType(DataType.Decimal).HasPrecision(18).HasScale(4);
            builder.Property(order => order.OrderTotal).HasDataType(DataType.Decimal).HasPrecision(18).HasScale(4);
            builder.Property(order => order.RefundedAmount).HasDataType(DataType.Decimal).HasPrecision(18).HasScale(4);
            builder.Property(order => order.CustomOrderNumber).IsNullable(false);
=======
            builder.Property(order => order.CurrencyRate).HasDecimal();
            builder.Property(order => order.OrderSubtotalInclTax).HasDecimal();
            builder.Property(order => order.OrderSubtotalExclTax).HasDecimal();
            builder.Property(order => order.OrderSubTotalDiscountInclTax).HasDecimal();
            builder.Property(order => order.OrderSubTotalDiscountExclTax).HasDecimal();
            builder.Property(order => order.OrderShippingInclTax).HasDecimal();
            builder.Property(order => order.OrderShippingExclTax).HasDecimal();
            builder.Property(order => order.PaymentMethodAdditionalFeeInclTax).HasDecimal();
            builder.Property(order => order.PaymentMethodAdditionalFeeExclTax).HasDecimal();
            builder.Property(order => order.OrderTax).HasDecimal();
            builder.Property(order => order.OrderDiscount).HasDecimal();
            builder.Property(order => order.OrderTotal).HasDecimal();
            builder.Property(order => order.RefundedAmount).HasDecimal();
            builder.HasColumn(order => order.CustomOrderNumber).IsColumnRequired();

>>>>>>> 477300ee
            builder.Property(order => order.OrderGuid);
            builder.Property(order => order.StoreId);
            builder.Property(order => order.CustomerId);
            builder.Property(order => order.BillingAddressId);
            builder.Property(order => order.ShippingAddressId);
            builder.Property(order => order.PickupAddressId);
            builder.Property(order => order.PickupInStore);
            builder.Property(order => order.OrderStatusId);
            builder.Property(order => order.ShippingStatusId);
            builder.Property(order => order.PaymentStatusId);
            builder.Property(order => order.PaymentMethodSystemName);
            builder.Property(order => order.CustomerCurrencyCode);
            builder.Property(order => order.CustomerTaxDisplayTypeId);
            builder.Property(order => order.VatNumber);
            builder.Property(order => order.TaxRates);
            builder.Property(order => order.RewardPointsHistoryEntryId);
            builder.Property(order => order.CheckoutAttributeDescription);
            builder.Property(order => order.CheckoutAttributesXml);
            builder.Property(order => order.CustomerLanguageId);
            builder.Property(order => order.AffiliateId);
            builder.Property(order => order.CustomerIp);
            builder.Property(order => order.AllowStoringCreditCardNumber);
            builder.Property(order => order.CardType);
            builder.Property(order => order.CardName);
            builder.Property(order => order.CardNumber);
            builder.Property(order => order.MaskedCreditCardNumber);
            builder.Property(order => order.CardCvv2);
            builder.Property(order => order.CardExpirationMonth);
            builder.Property(order => order.CardExpirationYear);
            builder.Property(order => order.AuthorizationTransactionId);
            builder.Property(order => order.AuthorizationTransactionCode);
            builder.Property(order => order.AuthorizationTransactionResult);
            builder.Property(order => order.CaptureTransactionId);
            builder.Property(order => order.CaptureTransactionResult);
            builder.Property(order => order.SubscriptionTransactionId);
            builder.Property(order => order.PaidDateUtc);
            builder.Property(order => order.ShippingMethod);
            builder.Property(order => order.ShippingRateComputationMethodSystemName);
            builder.Property(order => order.CustomValuesXml);
            builder.Property(order => order.Deleted);
            builder.Property(order => order.CreatedOnUtc);
            builder.Property(order => order.RedeemedRewardPointsEntryId);

            builder.Ignore(order => order.OrderStatus);
            builder.Ignore(order => order.PaymentStatus);
            builder.Ignore(order => order.ShippingStatus);
            builder.Ignore(order => order.CustomerTaxDisplayType);
        }

        #endregion
    }
}<|MERGE_RESOLUTION|>--- conflicted
+++ resolved
@@ -19,22 +19,6 @@
         {
             builder.HasTableName(nameof(Order));
 
-<<<<<<< HEAD
-            builder.Property(order => order.CurrencyRate).HasDataType(DataType.Decimal).HasPrecision(18).HasScale(8);
-            builder.Property(order => order.OrderSubtotalInclTax).HasDataType(DataType.Decimal).HasPrecision(18).HasScale(4);
-            builder.Property(order => order.OrderSubtotalExclTax).HasDataType(DataType.Decimal).HasPrecision(18).HasScale(4);
-            builder.Property(order => order.OrderSubTotalDiscountInclTax).HasDataType(DataType.Decimal).HasPrecision(18).HasScale(4);
-            builder.Property(order => order.OrderSubTotalDiscountExclTax).HasDataType(DataType.Decimal).HasPrecision(18).HasScale(4);
-            builder.Property(order => order.OrderShippingInclTax).HasDataType(DataType.Decimal).HasPrecision(18).HasScale(4);
-            builder.Property(order => order.OrderShippingExclTax).HasDataType(DataType.Decimal).HasPrecision(18).HasScale(4);
-            builder.Property(order => order.PaymentMethodAdditionalFeeInclTax).HasDataType(DataType.Decimal).HasPrecision(18).HasScale(4);
-            builder.Property(order => order.PaymentMethodAdditionalFeeExclTax).HasDataType(DataType.Decimal).HasPrecision(18).HasScale(4);
-            builder.Property(order => order.OrderTax).HasDataType(DataType.Decimal).HasPrecision(18).HasScale(4);
-            builder.Property(order => order.OrderDiscount).HasDataType(DataType.Decimal).HasPrecision(18).HasScale(4);
-            builder.Property(order => order.OrderTotal).HasDataType(DataType.Decimal).HasPrecision(18).HasScale(4);
-            builder.Property(order => order.RefundedAmount).HasDataType(DataType.Decimal).HasPrecision(18).HasScale(4);
-            builder.Property(order => order.CustomOrderNumber).IsNullable(false);
-=======
             builder.Property(order => order.CurrencyRate).HasDecimal();
             builder.Property(order => order.OrderSubtotalInclTax).HasDecimal();
             builder.Property(order => order.OrderSubtotalExclTax).HasDecimal();
@@ -48,9 +32,7 @@
             builder.Property(order => order.OrderDiscount).HasDecimal();
             builder.Property(order => order.OrderTotal).HasDecimal();
             builder.Property(order => order.RefundedAmount).HasDecimal();
-            builder.HasColumn(order => order.CustomOrderNumber).IsColumnRequired();
-
->>>>>>> 477300ee
+            builder.Property(order => order.CustomOrderNumber).IsNullable(false);
             builder.Property(order => order.OrderGuid);
             builder.Property(order => order.StoreId);
             builder.Property(order => order.CustomerId);
