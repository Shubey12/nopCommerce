﻿using System.Collections.Generic;
using System.Linq;
using System.Threading.Tasks;
using Nop.Core;
using Nop.Core.Caching;
using Nop.Core.Domain.Catalog;
using Nop.Core.Domain.Common;
using Nop.Core.Domain.Directory;
using Nop.Data;
using Nop.Services.Localization;
using Nop.Services.Stores;

namespace Nop.Services.Directory
{
    /// <summary>
    /// Country service
    /// </summary>
    public partial class CountryService : ICountryService
    {
        #region Fields

        private readonly CatalogSettings _catalogSettings;
        private readonly IStaticCacheManager _staticCacheManager;
        private readonly ILocalizationService _localizationService;
        private readonly IRepository<Country> _countryRepository;
        private readonly IStoreContext _storeContext;
        private readonly IStoreMappingService _storeMappingService;

        #endregion

        #region Ctor

        public CountryService(CatalogSettings catalogSettings,
            IStaticCacheManager staticCacheManager,
            ILocalizationService localizationService,
            IRepository<Country> countryRepository,
            IStoreContext storeContext,
            IStoreMappingService storeMappingService)
        {
            _catalogSettings = catalogSettings;
            _staticCacheManager = staticCacheManager;
            _localizationService = localizationService;
            _countryRepository = countryRepository;
            _storeContext = storeContext;
            _storeMappingService = storeMappingService;
        }

        #endregion

        #region Methods

        /// <summary>
        /// Deletes a country
        /// </summary>
        /// <param name="country">Country</param>
        public virtual async Task DeleteCountryAsync(Country country)
        {
            await _countryRepository.DeleteAsync(country);
        }

        /// <summary>
        /// Gets all countries
        /// </summary>
        /// <param name="languageId">Language identifier. It's used to sort countries by localized names (if specified); pass 0 to skip it</param>
        /// <param name="showHidden">A value indicating whether to show hidden records</param>
        /// <returns>Countries</returns>
        public virtual async Task<IList<Country>> GetAllCountriesAsync(int languageId = 0, bool showHidden = false)
        {
            var key = _staticCacheManager.PrepareKeyForDefaultCache(NopDirectoryDefaults.CountriesAllCacheKey, languageId,
                showHidden, await _storeContext.GetCurrentStoreAsync());

            return await _staticCacheManager.GetAsync(key, async () =>
            {
                var countries = await _countryRepository.GetAllAsync(async query =>
                {
                    if (!showHidden)
                        query = query.Where(c => c.Published);

                    //Store mapping
                    var storeId = _storeContext.CurrentStore.Id;

                    if (!_catalogSettings.IgnoreStoreLimitations && _storeMappingService.IsEntityMappingExists<Country>(storeId))
                    {
<<<<<<< HEAD
                        //Store mapping
                        var currentStoreId = (await _storeContext.GetCurrentStoreAsync()).Id;
                        query = from c in query
                            join sc in _storeMappingRepository.Table
                                on new {c1 = c.Id, c2 = nameof(Country)} equals new
                                {
                                    c1 = sc.EntityId, c2 = sc.EntityName
                                } into c_sc
                            from sc in c_sc.DefaultIfEmpty()
                            where !c.LimitedToStores || currentStoreId == sc.StoreId
                            select c;

                        query = query.Distinct();
=======
                        query = query.Where(_storeMappingService.ApplyStoreMapping<Country>(storeId));
>>>>>>> 8436c882
                    }

                    return query.OrderBy(c => c.DisplayOrder).ThenBy(c => c.Name);
                });

                if (languageId > 0)
                {
                    //we should sort countries by localized names when they have the same display order
                    countries = await countries.ToAsyncEnumerable()
                        .OrderBy(c => c.DisplayOrder)
                        .ThenByAwait(async c => await _localizationService.GetLocalizedAsync(c, x => x.Name, languageId))
                        .ToListAsync();
                }

                return countries;
            });
        }

        /// <summary>
        /// Gets all countries that allow billing
        /// </summary>
        /// <param name="languageId">Language identifier. It's used to sort countries by localized names (if specified); pass 0 to skip it</param>
        /// <param name="showHidden">A value indicating whether to show hidden records</param>
        /// <returns>Countries</returns>
        public virtual async Task<IList<Country>> GetAllCountriesForBillingAsync(int languageId = 0, bool showHidden = false)
        {
            return (await GetAllCountriesAsync(languageId, showHidden)).Where(c => c.AllowsBilling).ToList();
        }

        /// <summary>
        /// Gets all countries that allow shipping
        /// </summary>
        /// <param name="languageId">Language identifier. It's used to sort countries by localized names (if specified); pass 0 to skip it</param>
        /// <param name="showHidden">A value indicating whether to show hidden records</param>
        /// <returns>Countries</returns>
        public virtual async Task<IList<Country>> GetAllCountriesForShippingAsync(int languageId = 0, bool showHidden = false)
        {
            return (await GetAllCountriesAsync(languageId, showHidden)).Where(c => c.AllowsShipping).ToList();
        }

        /// <summary>
        /// Gets a country by address 
        /// </summary>
        /// <param name="address">Address</param>
        /// <returns>Country</returns>
        public virtual async Task<Country> GetCountryByAddressAsync(Address address)
        {
            return await GetCountryByIdAsync(address?.CountryId ?? 0);
        }

        /// <summary>
        /// Gets a country 
        /// </summary>
        /// <param name="countryId">Country identifier</param>
        /// <returns>Country</returns>
        public virtual async Task<Country> GetCountryByIdAsync(int countryId)
        {
            return await _countryRepository.GetByIdAsync(countryId, cache => default);
        }

        /// <summary>
        /// Get countries by identifiers
        /// </summary>
        /// <param name="countryIds">Country identifiers</param>
        /// <returns>Countries</returns>
        public virtual async Task<IList<Country>> GetCountriesByIdsAsync(int[] countryIds)
        {
            return await _countryRepository.GetByIdsAsync(countryIds);
        }

        /// <summary>
        /// Gets a country by two letter ISO code
        /// </summary>
        /// <param name="twoLetterIsoCode">Country two letter ISO code</param>
        /// <returns>Country</returns>
        public virtual async Task<Country> GetCountryByTwoLetterIsoCodeAsync(string twoLetterIsoCode)
        {
            if (string.IsNullOrEmpty(twoLetterIsoCode))
                return null;

            var key = _staticCacheManager.PrepareKeyForDefaultCache(NopDirectoryDefaults.CountriesByTwoLetterCodeCacheKey, twoLetterIsoCode);

            var query = from c in _countryRepository.Table
                where c.TwoLetterIsoCode == twoLetterIsoCode
                select c;

            return await _staticCacheManager.GetAsync(key, async () => await query.ToAsyncEnumerable().FirstOrDefaultAsync());
        }

        /// <summary>
        /// Gets a country by three letter ISO code
        /// </summary>
        /// <param name="threeLetterIsoCode">Country three letter ISO code</param>
        /// <returns>Country</returns>
        public virtual async Task<Country> GetCountryByThreeLetterIsoCodeAsync(string threeLetterIsoCode)
        {
            if (string.IsNullOrEmpty(threeLetterIsoCode))
                return null;

            var key = _staticCacheManager.PrepareKeyForDefaultCache(NopDirectoryDefaults.CountriesByThreeLetterCodeCacheKey, threeLetterIsoCode);

            var query = from c in _countryRepository.Table
                where c.ThreeLetterIsoCode == threeLetterIsoCode
                select c;

            return await _staticCacheManager.GetAsync(key, async () => await query.ToAsyncEnumerable().FirstOrDefaultAsync());
        }

        /// <summary>
        /// Inserts a country
        /// </summary>
        /// <param name="country">Country</param>
        public virtual async Task InsertCountryAsync(Country country)
        {
            await _countryRepository.InsertAsync(country);
        }

        /// <summary>
        /// Updates the country
        /// </summary>
        /// <param name="country">Country</param>
        public virtual async Task UpdateCountryAsync(Country country)
        {
            await _countryRepository.UpdateAsync(country);
        }

        #endregion
    }
}<|MERGE_RESOLUTION|>--- conflicted
+++ resolved
@@ -1,229 +1,213 @@
-﻿using System.Collections.Generic;
-using System.Linq;
-using System.Threading.Tasks;
-using Nop.Core;
-using Nop.Core.Caching;
-using Nop.Core.Domain.Catalog;
-using Nop.Core.Domain.Common;
-using Nop.Core.Domain.Directory;
-using Nop.Data;
-using Nop.Services.Localization;
-using Nop.Services.Stores;
-
-namespace Nop.Services.Directory
-{
-    /// <summary>
-    /// Country service
-    /// </summary>
-    public partial class CountryService : ICountryService
-    {
-        #region Fields
-
-        private readonly CatalogSettings _catalogSettings;
-        private readonly IStaticCacheManager _staticCacheManager;
-        private readonly ILocalizationService _localizationService;
-        private readonly IRepository<Country> _countryRepository;
-        private readonly IStoreContext _storeContext;
-        private readonly IStoreMappingService _storeMappingService;
-
-        #endregion
-
-        #region Ctor
-
-        public CountryService(CatalogSettings catalogSettings,
-            IStaticCacheManager staticCacheManager,
-            ILocalizationService localizationService,
-            IRepository<Country> countryRepository,
-            IStoreContext storeContext,
-            IStoreMappingService storeMappingService)
-        {
-            _catalogSettings = catalogSettings;
-            _staticCacheManager = staticCacheManager;
-            _localizationService = localizationService;
-            _countryRepository = countryRepository;
-            _storeContext = storeContext;
-            _storeMappingService = storeMappingService;
-        }
-
-        #endregion
-
-        #region Methods
-
-        /// <summary>
-        /// Deletes a country
-        /// </summary>
-        /// <param name="country">Country</param>
-        public virtual async Task DeleteCountryAsync(Country country)
-        {
-            await _countryRepository.DeleteAsync(country);
-        }
-
-        /// <summary>
-        /// Gets all countries
-        /// </summary>
-        /// <param name="languageId">Language identifier. It's used to sort countries by localized names (if specified); pass 0 to skip it</param>
-        /// <param name="showHidden">A value indicating whether to show hidden records</param>
-        /// <returns>Countries</returns>
-        public virtual async Task<IList<Country>> GetAllCountriesAsync(int languageId = 0, bool showHidden = false)
-        {
-            var key = _staticCacheManager.PrepareKeyForDefaultCache(NopDirectoryDefaults.CountriesAllCacheKey, languageId,
-                showHidden, await _storeContext.GetCurrentStoreAsync());
-
-            return await _staticCacheManager.GetAsync(key, async () =>
-            {
-                var countries = await _countryRepository.GetAllAsync(async query =>
-                {
-                    if (!showHidden)
-                        query = query.Where(c => c.Published);
-
-                    //Store mapping
-                    var storeId = _storeContext.CurrentStore.Id;
-
-                    if (!_catalogSettings.IgnoreStoreLimitations && _storeMappingService.IsEntityMappingExists<Country>(storeId))
-                    {
-<<<<<<< HEAD
-                        //Store mapping
-                        var currentStoreId = (await _storeContext.GetCurrentStoreAsync()).Id;
-                        query = from c in query
-                            join sc in _storeMappingRepository.Table
-                                on new {c1 = c.Id, c2 = nameof(Country)} equals new
-                                {
-                                    c1 = sc.EntityId, c2 = sc.EntityName
-                                } into c_sc
-                            from sc in c_sc.DefaultIfEmpty()
-                            where !c.LimitedToStores || currentStoreId == sc.StoreId
-                            select c;
-
-                        query = query.Distinct();
-=======
-                        query = query.Where(_storeMappingService.ApplyStoreMapping<Country>(storeId));
->>>>>>> 8436c882
-                    }
-
-                    return query.OrderBy(c => c.DisplayOrder).ThenBy(c => c.Name);
-                });
-
-                if (languageId > 0)
-                {
-                    //we should sort countries by localized names when they have the same display order
-                    countries = await countries.ToAsyncEnumerable()
-                        .OrderBy(c => c.DisplayOrder)
-                        .ThenByAwait(async c => await _localizationService.GetLocalizedAsync(c, x => x.Name, languageId))
-                        .ToListAsync();
-                }
-
-                return countries;
-            });
-        }
-
-        /// <summary>
-        /// Gets all countries that allow billing
-        /// </summary>
-        /// <param name="languageId">Language identifier. It's used to sort countries by localized names (if specified); pass 0 to skip it</param>
-        /// <param name="showHidden">A value indicating whether to show hidden records</param>
-        /// <returns>Countries</returns>
-        public virtual async Task<IList<Country>> GetAllCountriesForBillingAsync(int languageId = 0, bool showHidden = false)
-        {
-            return (await GetAllCountriesAsync(languageId, showHidden)).Where(c => c.AllowsBilling).ToList();
-        }
-
-        /// <summary>
-        /// Gets all countries that allow shipping
-        /// </summary>
-        /// <param name="languageId">Language identifier. It's used to sort countries by localized names (if specified); pass 0 to skip it</param>
-        /// <param name="showHidden">A value indicating whether to show hidden records</param>
-        /// <returns>Countries</returns>
-        public virtual async Task<IList<Country>> GetAllCountriesForShippingAsync(int languageId = 0, bool showHidden = false)
-        {
-            return (await GetAllCountriesAsync(languageId, showHidden)).Where(c => c.AllowsShipping).ToList();
-        }
-
-        /// <summary>
-        /// Gets a country by address 
-        /// </summary>
-        /// <param name="address">Address</param>
-        /// <returns>Country</returns>
-        public virtual async Task<Country> GetCountryByAddressAsync(Address address)
-        {
-            return await GetCountryByIdAsync(address?.CountryId ?? 0);
-        }
-
-        /// <summary>
-        /// Gets a country 
-        /// </summary>
-        /// <param name="countryId">Country identifier</param>
-        /// <returns>Country</returns>
-        public virtual async Task<Country> GetCountryByIdAsync(int countryId)
-        {
-            return await _countryRepository.GetByIdAsync(countryId, cache => default);
-        }
-
-        /// <summary>
-        /// Get countries by identifiers
-        /// </summary>
-        /// <param name="countryIds">Country identifiers</param>
-        /// <returns>Countries</returns>
-        public virtual async Task<IList<Country>> GetCountriesByIdsAsync(int[] countryIds)
-        {
-            return await _countryRepository.GetByIdsAsync(countryIds);
-        }
-
-        /// <summary>
-        /// Gets a country by two letter ISO code
-        /// </summary>
-        /// <param name="twoLetterIsoCode">Country two letter ISO code</param>
-        /// <returns>Country</returns>
-        public virtual async Task<Country> GetCountryByTwoLetterIsoCodeAsync(string twoLetterIsoCode)
-        {
-            if (string.IsNullOrEmpty(twoLetterIsoCode))
-                return null;
-
-            var key = _staticCacheManager.PrepareKeyForDefaultCache(NopDirectoryDefaults.CountriesByTwoLetterCodeCacheKey, twoLetterIsoCode);
-
-            var query = from c in _countryRepository.Table
-                where c.TwoLetterIsoCode == twoLetterIsoCode
-                select c;
-
-            return await _staticCacheManager.GetAsync(key, async () => await query.ToAsyncEnumerable().FirstOrDefaultAsync());
-        }
-
-        /// <summary>
-        /// Gets a country by three letter ISO code
-        /// </summary>
-        /// <param name="threeLetterIsoCode">Country three letter ISO code</param>
-        /// <returns>Country</returns>
-        public virtual async Task<Country> GetCountryByThreeLetterIsoCodeAsync(string threeLetterIsoCode)
-        {
-            if (string.IsNullOrEmpty(threeLetterIsoCode))
-                return null;
-
-            var key = _staticCacheManager.PrepareKeyForDefaultCache(NopDirectoryDefaults.CountriesByThreeLetterCodeCacheKey, threeLetterIsoCode);
-
-            var query = from c in _countryRepository.Table
-                where c.ThreeLetterIsoCode == threeLetterIsoCode
-                select c;
-
-            return await _staticCacheManager.GetAsync(key, async () => await query.ToAsyncEnumerable().FirstOrDefaultAsync());
-        }
-
-        /// <summary>
-        /// Inserts a country
-        /// </summary>
-        /// <param name="country">Country</param>
-        public virtual async Task InsertCountryAsync(Country country)
-        {
-            await _countryRepository.InsertAsync(country);
-        }
-
-        /// <summary>
-        /// Updates the country
-        /// </summary>
-        /// <param name="country">Country</param>
-        public virtual async Task UpdateCountryAsync(Country country)
-        {
-            await _countryRepository.UpdateAsync(country);
-        }
-
-        #endregion
-    }
+﻿using System.Collections.Generic;
+using System.Linq;
+using System.Threading.Tasks;
+using Nop.Core;
+using Nop.Core.Caching;
+using Nop.Core.Domain.Catalog;
+using Nop.Core.Domain.Common;
+using Nop.Core.Domain.Directory;
+using Nop.Data;
+using Nop.Services.Localization;
+using Nop.Services.Stores;
+
+namespace Nop.Services.Directory
+{
+    /// <summary>
+    /// Country service
+    /// </summary>
+    public partial class CountryService : ICountryService
+    {
+        #region Fields
+
+        private readonly CatalogSettings _catalogSettings;
+        private readonly IStaticCacheManager _staticCacheManager;
+        private readonly ILocalizationService _localizationService;
+        private readonly IRepository<Country> _countryRepository;
+        private readonly IStoreContext _storeContext;
+        private readonly IStoreMappingService _storeMappingService;
+
+        #endregion
+
+        #region Ctor
+
+        public CountryService(CatalogSettings catalogSettings,
+            IStaticCacheManager staticCacheManager,
+            ILocalizationService localizationService,
+            IRepository<Country> countryRepository,
+            IStoreContext storeContext,
+            IStoreMappingService storeMappingService)
+        {
+            _catalogSettings = catalogSettings;
+            _staticCacheManager = staticCacheManager;
+            _localizationService = localizationService;
+            _countryRepository = countryRepository;
+            _storeContext = storeContext;
+            _storeMappingService = storeMappingService;
+        }
+
+        #endregion
+
+        #region Methods
+
+        /// <summary>
+        /// Deletes a country
+        /// </summary>
+        /// <param name="country">Country</param>
+        public virtual async Task DeleteCountryAsync(Country country)
+        {
+            await _countryRepository.DeleteAsync(country);
+        }
+
+        /// <summary>
+        /// Gets all countries
+        /// </summary>
+        /// <param name="languageId">Language identifier. It's used to sort countries by localized names (if specified); pass 0 to skip it</param>
+        /// <param name="showHidden">A value indicating whether to show hidden records</param>
+        /// <returns>Countries</returns>
+        public virtual async Task<IList<Country>> GetAllCountriesAsync(int languageId = 0, bool showHidden = false)
+        {
+            var key = _staticCacheManager.PrepareKeyForDefaultCache(NopDirectoryDefaults.CountriesAllCacheKey, languageId,
+                showHidden, await _storeContext.GetCurrentStoreAsync());
+
+            return await _staticCacheManager.GetAsync(key, async () =>
+            {
+                var countries = await _countryRepository.GetAllAsync(async query =>
+                {
+                    if (!showHidden)
+                        query = query.Where(c => c.Published);
+
+                    //Store mapping
+                    var storeId = _storeContext.CurrentStore.Id;
+
+                    if (!_catalogSettings.IgnoreStoreLimitations && _storeMappingService.IsEntityMappingExists<Country>(storeId))
+                    {
+                        query = query.Where(_storeMappingService.ApplyStoreMapping<Country>(storeId));
+                    }
+
+                    return query.OrderBy(c => c.DisplayOrder).ThenBy(c => c.Name);
+                });
+
+                if (languageId > 0)
+                {
+                    //we should sort countries by localized names when they have the same display order
+                    countries = await countries.ToAsyncEnumerable()
+                        .OrderBy(c => c.DisplayOrder)
+                        .ThenByAwait(async c => await _localizationService.GetLocalizedAsync(c, x => x.Name, languageId))
+                        .ToListAsync();
+                }
+
+                return countries;
+            });
+        }
+
+        /// <summary>
+        /// Gets all countries that allow billing
+        /// </summary>
+        /// <param name="languageId">Language identifier. It's used to sort countries by localized names (if specified); pass 0 to skip it</param>
+        /// <param name="showHidden">A value indicating whether to show hidden records</param>
+        /// <returns>Countries</returns>
+        public virtual async Task<IList<Country>> GetAllCountriesForBillingAsync(int languageId = 0, bool showHidden = false)
+        {
+            return (await GetAllCountriesAsync(languageId, showHidden)).Where(c => c.AllowsBilling).ToList();
+        }
+
+        /// <summary>
+        /// Gets all countries that allow shipping
+        /// </summary>
+        /// <param name="languageId">Language identifier. It's used to sort countries by localized names (if specified); pass 0 to skip it</param>
+        /// <param name="showHidden">A value indicating whether to show hidden records</param>
+        /// <returns>Countries</returns>
+        public virtual async Task<IList<Country>> GetAllCountriesForShippingAsync(int languageId = 0, bool showHidden = false)
+        {
+            return (await GetAllCountriesAsync(languageId, showHidden)).Where(c => c.AllowsShipping).ToList();
+        }
+
+        /// <summary>
+        /// Gets a country by address 
+        /// </summary>
+        /// <param name="address">Address</param>
+        /// <returns>Country</returns>
+        public virtual async Task<Country> GetCountryByAddressAsync(Address address)
+        {
+            return await GetCountryByIdAsync(address?.CountryId ?? 0);
+        }
+
+        /// <summary>
+        /// Gets a country 
+        /// </summary>
+        /// <param name="countryId">Country identifier</param>
+        /// <returns>Country</returns>
+        public virtual async Task<Country> GetCountryByIdAsync(int countryId)
+        {
+            return await _countryRepository.GetByIdAsync(countryId, cache => default);
+        }
+
+        /// <summary>
+        /// Get countries by identifiers
+        /// </summary>
+        /// <param name="countryIds">Country identifiers</param>
+        /// <returns>Countries</returns>
+        public virtual async Task<IList<Country>> GetCountriesByIdsAsync(int[] countryIds)
+        {
+            return await _countryRepository.GetByIdsAsync(countryIds);
+        }
+
+        /// <summary>
+        /// Gets a country by two letter ISO code
+        /// </summary>
+        /// <param name="twoLetterIsoCode">Country two letter ISO code</param>
+        /// <returns>Country</returns>
+        public virtual async Task<Country> GetCountryByTwoLetterIsoCodeAsync(string twoLetterIsoCode)
+        {
+            if (string.IsNullOrEmpty(twoLetterIsoCode))
+                return null;
+
+            var key = _staticCacheManager.PrepareKeyForDefaultCache(NopDirectoryDefaults.CountriesByTwoLetterCodeCacheKey, twoLetterIsoCode);
+
+            var query = from c in _countryRepository.Table
+                where c.TwoLetterIsoCode == twoLetterIsoCode
+                select c;
+
+            return await _staticCacheManager.GetAsync(key, async () => await query.ToAsyncEnumerable().FirstOrDefaultAsync());
+        }
+
+        /// <summary>
+        /// Gets a country by three letter ISO code
+        /// </summary>
+        /// <param name="threeLetterIsoCode">Country three letter ISO code</param>
+        /// <returns>Country</returns>
+        public virtual async Task<Country> GetCountryByThreeLetterIsoCodeAsync(string threeLetterIsoCode)
+        {
+            if (string.IsNullOrEmpty(threeLetterIsoCode))
+                return null;
+
+            var key = _staticCacheManager.PrepareKeyForDefaultCache(NopDirectoryDefaults.CountriesByThreeLetterCodeCacheKey, threeLetterIsoCode);
+
+            var query = from c in _countryRepository.Table
+                where c.ThreeLetterIsoCode == threeLetterIsoCode
+                select c;
+
+            return await _staticCacheManager.GetAsync(key, async () => await query.ToAsyncEnumerable().FirstOrDefaultAsync());
+        }
+
+        /// <summary>
+        /// Inserts a country
+        /// </summary>
+        /// <param name="country">Country</param>
+        public virtual async Task InsertCountryAsync(Country country)
+        {
+            await _countryRepository.InsertAsync(country);
+        }
+
+        /// <summary>
+        /// Updates the country
+        /// </summary>
+        /// <param name="country">Country</param>
+        public virtual async Task UpdateCountryAsync(Country country)
+        {
+            await _countryRepository.UpdateAsync(country);
+        }
+
+        #endregion
+    }
 }