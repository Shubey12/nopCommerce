--- conflicted
+++ resolved
@@ -1,234 +1,231 @@
-﻿using System;
-using System.Collections.Generic;
-using System.Linq;
-<<<<<<< HEAD
-using System.Threading.Tasks;
-=======
-using System.Linq.Expressions;
-using LinqToDB;
->>>>>>> 8436c882
-using Nop.Core;
-using Nop.Core.Caching;
-using Nop.Core.Domain.Catalog;
-using Nop.Core.Domain.Stores;
-using Nop.Data;
-
-namespace Nop.Services.Stores
-{
-    /// <summary>
-    /// Store mapping service
-    /// </summary>
-    public partial class StoreMappingService : IStoreMappingService
-    {
-        #region Fields
-
-        private readonly CatalogSettings _catalogSettings;
-        private readonly IRepository<StoreMapping> _storeMappingRepository;
-        private readonly IStaticCacheManager _staticCacheManager;
-        private readonly IStoreContext _storeContext;
-
-        #endregion
-
-        #region Ctor
-
-        public StoreMappingService(CatalogSettings catalogSettings,
-            IRepository<StoreMapping> storeMappingRepository,
-            IStaticCacheManager staticCacheManager,
-            IStoreContext storeContext)
-        {
-            _catalogSettings = catalogSettings;
-            _storeMappingRepository = storeMappingRepository;
-            _staticCacheManager = staticCacheManager;
-            _storeContext = storeContext;
-        }
-
-        #endregion
-
-        #region Methods
-
-        /// <summary>
-        /// Get an expression predicate to apply a store mapping
-        /// </summary>
-        /// <param name="storeId">Store identifier</param>
-        /// <typeparam name="TEntity">Type of entity with supported store mapping</typeparam>
-        /// <returns>Lambda expression</returns>
-        public virtual Expression<Func<TEntity, bool>> ApplyStoreMapping<TEntity>(int storeId) where TEntity : BaseEntity, IStoreMappingSupported
-        {
-            return (me) => (from sm in _storeMappingRepository.Table
-                            where !me.LimitedToStores || (sm.StoreId == storeId && sm.EntityId == me.Id && sm.EntityName == typeof(TEntity).Name)
-                            select sm.EntityId).Any();
-        }
-
-        /// <summary>
-        /// Deletes a store mapping record
-        /// </summary>
-        /// <param name="storeMapping">Store mapping record</param>
-        public virtual async Task DeleteStoreMappingAsync(StoreMapping storeMapping)
-        {
-            await _storeMappingRepository.DeleteAsync(storeMapping);
-        }
-
-        /// <summary>
-        /// Gets a store mapping record
-        /// </summary>
-        /// <param name="storeMappingId">Store mapping record identifier</param>
-        /// <returns>Store mapping record</returns>
-        public virtual async Task<StoreMapping> GetStoreMappingByIdAsync(int storeMappingId)
-        {
-            return await _storeMappingRepository.GetByIdAsync(storeMappingId);
-        }
-
-        /// <summary>
-        /// Gets store mapping records
-        /// </summary>
-        /// <typeparam name="T">Type</typeparam>
-        /// <param name="entity">Entity</param>
-        /// <returns>Store mapping records</returns>
-        public virtual async Task<IList<StoreMapping>> GetStoreMappingsAsync<T>(T entity) where T : BaseEntity, IStoreMappingSupported
-        {
-            if (entity == null)
-                throw new ArgumentNullException(nameof(entity));
-
-            var entityId = entity.Id;
-            var entityName = entity.GetType().Name;
-
-            var key = _staticCacheManager.PrepareKeyForDefaultCache(NopStoreDefaults.StoreMappingsCacheKey, entityId, entityName);
-
-            var query = from sm in _storeMappingRepository.Table
-                        where sm.EntityId == entityId &&
-                        sm.EntityName == entityName
-                        select sm;
-
-            var storeMappings = await _staticCacheManager.GetAsync(key, async () => await query.ToAsyncEnumerable().ToListAsync());
-
-            return storeMappings;
-        }
-
-        /// <summary>
-        /// Inserts a store mapping record
-        /// </summary>
-        /// <param name="storeMapping">Store mapping</param>
-        protected virtual async Task InsertStoreMappingAsync(StoreMapping storeMapping)
-        {
-            await _storeMappingRepository.InsertAsync(storeMapping);
-        }
-
-        /// <summary>
-        /// Inserts a store mapping record
-        /// </summary>
-        /// <typeparam name="T">Type</typeparam>
-        /// <param name="storeId">Store id</param>
-        /// <param name="entity">Entity</param>
-        public virtual async Task InsertStoreMappingAsync<T>(T entity, int storeId) where T : BaseEntity, IStoreMappingSupported
-        {
-            if (entity == null)
-                throw new ArgumentNullException(nameof(entity));
-
-            if (storeId == 0)
-                throw new ArgumentOutOfRangeException(nameof(storeId));
-
-            var entityId = entity.Id;
-            var entityName = entity.GetType().Name;
-
-            var storeMapping = new StoreMapping
-            {
-                EntityId = entityId,
-                EntityName = entityName,
-                StoreId = storeId
-            };
-
-            await InsertStoreMappingAsync(storeMapping);
-        }
-
-        /// <summary>
-        /// Get a value indicating whether a store mapping exists for an entity type
-        /// </summary>
-        /// <param name="storeId">Store identifier</param>
-        /// <typeparam name="T">Entity type</typeparam>
-        /// <returns>True if exists; otherwise false</returns>
-        public virtual bool IsEntityMappingExists<T>(int storeId) where T : BaseEntity, IStoreMappingSupported
-        {
-            if (storeId == 0)
-                return false;
-
-            var entityName = typeof(T).Name;
-
-            var key = _staticCacheManager.PrepareKeyForDefaultCache(NopStoreDefaults.StoreMappingExistsCacheKey, storeId, entityName);
-
-            var query = from sm in _storeMappingRepository.Table
-                where sm.StoreId == storeId &&
-                      sm.EntityName == entityName
-                select sm.StoreId;
-
-            return _staticCacheManager.Get(key, query.Any);
-        }
-
-        /// <summary>
-        /// Find store identifiers with granted access (mapped to the entity)
-        /// </summary>
-        /// <typeparam name="T">Type</typeparam>
-        /// <param name="entity">Entity</param>
-        /// <returns>Store identifiers</returns>
-        public virtual async Task<int[]> GetStoresIdsWithAccessAsync<T>(T entity) where T : BaseEntity, IStoreMappingSupported
-        {
-            if (entity == null)
-                throw new ArgumentNullException(nameof(entity));
-
-            var entityId = entity.Id;
-            var entityName = entity.GetType().Name;
-
-            var key = _staticCacheManager.PrepareKeyForDefaultCache(NopStoreDefaults.StoreMappingIdsCacheKey, entityId, entityName);
-
-            var query = from sm in _storeMappingRepository.Table
-                where sm.EntityId == entityId &&
-                      sm.EntityName == entityName
-                select sm.StoreId;
-
-            return await _staticCacheManager.GetAsync(key, async () => await query.ToAsyncEnumerable().ToArrayAsync());
-        }
-
-        /// <summary>
-        /// Authorize whether entity could be accessed in the current store (mapped to this store)
-        /// </summary>
-        /// <typeparam name="T">Type</typeparam>
-        /// <param name="entity">Entity</param>
-        /// <returns>true - authorized; otherwise, false</returns>
-        public virtual async Task<bool> AuthorizeAsync<T>(T entity) where T : BaseEntity, IStoreMappingSupported
-        {
-            return await AuthorizeAsync(entity, (await _storeContext.GetCurrentStoreAsync()).Id);
-        }
-
-        /// <summary>
-        /// Authorize whether entity could be accessed in a store (mapped to this store)
-        /// </summary>
-        /// <typeparam name="T">Type</typeparam>
-        /// <param name="entity">Entity</param>
-        /// <param name="storeId">Store identifier</param>
-        /// <returns>true - authorized; otherwise, false</returns>
-        public virtual async Task<bool> AuthorizeAsync<T>(T entity, int storeId) where T : BaseEntity, IStoreMappingSupported
-        {
-            if (entity == null)
-                return false;
-
-            if (storeId == 0)
-                //return true if no store specified/found
-                return true;
-
-            if (_catalogSettings.IgnoreStoreLimitations)
-                return true;
-
-            if (!entity.LimitedToStores)
-                return true;
-
-            foreach (var storeIdWithAccess in await GetStoresIdsWithAccessAsync(entity))
-                if (storeId == storeIdWithAccess)
-                    //yes, we have such permission
-                    return true;
-
-            //no permission found
-            return false;
-        }
-
-        #endregion
-    }
+﻿using System;
+using System.Collections.Generic;
+using System.Linq;
+using System.Linq.Expressions;
+using LinqToDB;
+using System.Threading.Tasks;
+using Nop.Core;
+using Nop.Core.Caching;
+using Nop.Core.Domain.Catalog;
+using Nop.Core.Domain.Stores;
+using Nop.Data;
+
+namespace Nop.Services.Stores
+{
+    /// <summary>
+    /// Store mapping service
+    /// </summary>
+    public partial class StoreMappingService : IStoreMappingService
+    {
+        #region Fields
+
+        private readonly CatalogSettings _catalogSettings;
+        private readonly IRepository<StoreMapping> _storeMappingRepository;
+        private readonly IStaticCacheManager _staticCacheManager;
+        private readonly IStoreContext _storeContext;
+
+        #endregion
+
+        #region Ctor
+
+        public StoreMappingService(CatalogSettings catalogSettings,
+            IRepository<StoreMapping> storeMappingRepository,
+            IStaticCacheManager staticCacheManager,
+            IStoreContext storeContext)
+        {
+            _catalogSettings = catalogSettings;
+            _storeMappingRepository = storeMappingRepository;
+            _staticCacheManager = staticCacheManager;
+            _storeContext = storeContext;
+        }
+
+        #endregion
+
+        #region Methods
+
+        /// <summary>
+        /// Get an expression predicate to apply a store mapping
+        /// </summary>
+        /// <param name="storeId">Store identifier</param>
+        /// <typeparam name="TEntity">Type of entity with supported store mapping</typeparam>
+        /// <returns>Lambda expression</returns>
+        public virtual Expression<Func<TEntity, bool>> ApplyStoreMapping<TEntity>(int storeId) where TEntity : BaseEntity, IStoreMappingSupported
+        {
+            return (me) => (from sm in _storeMappingRepository.Table
+                            where !me.LimitedToStores || (sm.StoreId == storeId && sm.EntityId == me.Id && sm.EntityName == typeof(TEntity).Name)
+                            select sm.EntityId).Any();
+        }
+
+        /// <summary>
+        /// Deletes a store mapping record
+        /// </summary>
+        /// <param name="storeMapping">Store mapping record</param>
+        public virtual async Task DeleteStoreMappingAsync(StoreMapping storeMapping)
+        {
+            await _storeMappingRepository.DeleteAsync(storeMapping);
+        }
+
+        /// <summary>
+        /// Gets a store mapping record
+        /// </summary>
+        /// <param name="storeMappingId">Store mapping record identifier</param>
+        /// <returns>Store mapping record</returns>
+        public virtual async Task<StoreMapping> GetStoreMappingByIdAsync(int storeMappingId)
+        {
+            return await _storeMappingRepository.GetByIdAsync(storeMappingId);
+        }
+
+        /// <summary>
+        /// Gets store mapping records
+        /// </summary>
+        /// <typeparam name="T">Type</typeparam>
+        /// <param name="entity">Entity</param>
+        /// <returns>Store mapping records</returns>
+        public virtual async Task<IList<StoreMapping>> GetStoreMappingsAsync<T>(T entity) where T : BaseEntity, IStoreMappingSupported
+        {
+            if (entity == null)
+                throw new ArgumentNullException(nameof(entity));
+
+            var entityId = entity.Id;
+            var entityName = entity.GetType().Name;
+
+            var key = _staticCacheManager.PrepareKeyForDefaultCache(NopStoreDefaults.StoreMappingsCacheKey, entityId, entityName);
+
+            var query = from sm in _storeMappingRepository.Table
+                        where sm.EntityId == entityId &&
+                        sm.EntityName == entityName
+                        select sm;
+
+            var storeMappings = await _staticCacheManager.GetAsync(key, async () => await query.ToAsyncEnumerable().ToListAsync());
+
+            return storeMappings;
+        }
+
+        /// <summary>
+        /// Inserts a store mapping record
+        /// </summary>
+        /// <param name="storeMapping">Store mapping</param>
+        protected virtual async Task InsertStoreMappingAsync(StoreMapping storeMapping)
+        {
+            await _storeMappingRepository.InsertAsync(storeMapping);
+        }
+
+        /// <summary>
+        /// Inserts a store mapping record
+        /// </summary>
+        /// <typeparam name="T">Type</typeparam>
+        /// <param name="storeId">Store id</param>
+        /// <param name="entity">Entity</param>
+        public virtual async Task InsertStoreMappingAsync<T>(T entity, int storeId) where T : BaseEntity, IStoreMappingSupported
+        {
+            if (entity == null)
+                throw new ArgumentNullException(nameof(entity));
+
+            if (storeId == 0)
+                throw new ArgumentOutOfRangeException(nameof(storeId));
+
+            var entityId = entity.Id;
+            var entityName = entity.GetType().Name;
+
+            var storeMapping = new StoreMapping
+            {
+                EntityId = entityId,
+                EntityName = entityName,
+                StoreId = storeId
+            };
+
+            await InsertStoreMappingAsync(storeMapping);
+        }
+
+        /// <summary>
+        /// Get a value indicating whether a store mapping exists for an entity type
+        /// </summary>
+        /// <param name="storeId">Store identifier</param>
+        /// <typeparam name="T">Entity type</typeparam>
+        /// <returns>True if exists; otherwise false</returns>
+        public virtual bool IsEntityMappingExists<T>(int storeId) where T : BaseEntity, IStoreMappingSupported
+        {
+            if (storeId == 0)
+                return false;
+
+            var entityName = typeof(T).Name;
+
+            var key = _staticCacheManager.PrepareKeyForDefaultCache(NopStoreDefaults.StoreMappingExistsCacheKey, storeId, entityName);
+
+            var query = from sm in _storeMappingRepository.Table
+                where sm.StoreId == storeId &&
+                      sm.EntityName == entityName
+                select sm.StoreId;
+
+            return _staticCacheManager.Get(key, query.Any);
+        }
+
+        /// <summary>
+        /// Find store identifiers with granted access (mapped to the entity)
+        /// </summary>
+        /// <typeparam name="T">Type</typeparam>
+        /// <param name="entity">Entity</param>
+        /// <returns>Store identifiers</returns>
+        public virtual async Task<int[]> GetStoresIdsWithAccessAsync<T>(T entity) where T : BaseEntity, IStoreMappingSupported
+        {
+            if (entity == null)
+                throw new ArgumentNullException(nameof(entity));
+
+            var entityId = entity.Id;
+            var entityName = entity.GetType().Name;
+
+            var key = _staticCacheManager.PrepareKeyForDefaultCache(NopStoreDefaults.StoreMappingIdsCacheKey, entityId, entityName);
+
+            var query = from sm in _storeMappingRepository.Table
+                where sm.EntityId == entityId &&
+                      sm.EntityName == entityName
+                select sm.StoreId;
+
+            return await _staticCacheManager.GetAsync(key, async () => await query.ToAsyncEnumerable().ToArrayAsync());
+        }
+
+        /// <summary>
+        /// Authorize whether entity could be accessed in the current store (mapped to this store)
+        /// </summary>
+        /// <typeparam name="T">Type</typeparam>
+        /// <param name="entity">Entity</param>
+        /// <returns>true - authorized; otherwise, false</returns>
+        public virtual async Task<bool> AuthorizeAsync<T>(T entity) where T : BaseEntity, IStoreMappingSupported
+        {
+            return await AuthorizeAsync(entity, (await _storeContext.GetCurrentStoreAsync()).Id);
+        }
+
+        /// <summary>
+        /// Authorize whether entity could be accessed in a store (mapped to this store)
+        /// </summary>
+        /// <typeparam name="T">Type</typeparam>
+        /// <param name="entity">Entity</param>
+        /// <param name="storeId">Store identifier</param>
+        /// <returns>true - authorized; otherwise, false</returns>
+        public virtual async Task<bool> AuthorizeAsync<T>(T entity, int storeId) where T : BaseEntity, IStoreMappingSupported
+        {
+            if (entity == null)
+                return false;
+
+            if (storeId == 0)
+                //return true if no store specified/found
+                return true;
+
+            if (_catalogSettings.IgnoreStoreLimitations)
+                return true;
+
+            if (!entity.LimitedToStores)
+                return true;
+
+            foreach (var storeIdWithAccess in await GetStoresIdsWithAccessAsync(entity))
+                if (storeId == storeIdWithAccess)
+                    //yes, we have such permission
+                    return true;
+
+            //no permission found
+            return false;
+        }
+
+        #endregion
+    }
 }