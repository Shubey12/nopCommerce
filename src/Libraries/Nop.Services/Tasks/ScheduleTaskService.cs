--- conflicted
+++ resolved
@@ -1,150 +1,114 @@
-﻿using System;
-using System.Collections.Generic;
-using System.Linq;
-using System.Threading.Tasks;
-using LinqToDB;
-using Nop.Core.Domain.Tasks;
-using Nop.Data;
-
-namespace Nop.Services.Tasks
-{
-    /// <summary>
-    /// Task service
-    /// </summary>
-    public partial class ScheduleTaskService : IScheduleTaskService
-    {
-        #region Fields
-
-        private readonly IRepository<ScheduleTask> _taskRepository;
-
-        #endregion
-
-        #region Ctor
-
-        public ScheduleTaskService(IRepository<ScheduleTask> taskRepository)
-        {
-            _taskRepository = taskRepository;
-        }
-
-        #endregion
-
-        #region Methods
-
-        /// <summary>
-        /// Deletes a task
-        /// </summary>
-        /// <param name="task">Task</param>
-        public virtual async System.Threading.Tasks.Task DeleteTask(ScheduleTask task)
-        {
-<<<<<<< HEAD
-            if (task == null)
-                throw new ArgumentNullException(nameof(task));
-
-            await _taskRepository.Delete(task);
-=======
-            _taskRepository.Delete(task, false);
->>>>>>> 8df5bf22
-        }
-
-        /// <summary>
-        /// Gets a task
-        /// </summary>
-        /// <param name="taskId">Task identifier</param>
-        /// <returns>Task</returns>
-        public virtual async Task<ScheduleTask> GetTaskById(int taskId)
-        {
-<<<<<<< HEAD
-            if (taskId == 0)
-                return null;
-
-            return await _taskRepository.ToCachedGetById(taskId);
-=======
-            return _taskRepository.GetById(taskId, cache => default);
->>>>>>> 8df5bf22
-        }
-
-        /// <summary>
-        /// Gets a task by its type
-        /// </summary>
-        /// <param name="type">Task type</param>
-        /// <returns>Task</returns>
-        public virtual async Task<ScheduleTask> GetTaskByType(string type)
-        {
-            if (string.IsNullOrWhiteSpace(type))
-                return null;
-
-            var query = _taskRepository.Table;
-            query = query.Where(st => st.Type == type);
-            query = query.OrderByDescending(t => t.Id);
-
-            var task = await query.FirstOrDefaultAsync();
-
-            return task;
-        }
-
-        /// <summary>
-        /// Gets all tasks
-        /// </summary>
-        /// <param name="showHidden">A value indicating whether to show hidden records</param>
-        /// <returns>Tasks</returns>
-        public virtual async Task<IList<ScheduleTask>> GetAllTasks(bool showHidden = false)
-        {
-<<<<<<< HEAD
-            var query = _taskRepository.Table;
-            if (!showHidden) 
-                query = query.Where(t => t.Enabled);
-=======
-            var tasks = _taskRepository.GetAll(query =>
-            {
-                if (!showHidden) 
-                    query = query.Where(t => t.Enabled);
-
-                query = query.OrderByDescending(t => t.Seconds);
->>>>>>> 8df5bf22
-
-                return query;
-            });
-
-<<<<<<< HEAD
-            var tasks = await query.ToListAsync();
-
-=======
->>>>>>> 8df5bf22
-            return tasks;
-        }
-
-        /// <summary>
-        /// Inserts a task
-        /// </summary>
-        /// <param name="task">Task</param>
-        public virtual async System.Threading.Tasks.Task InsertTask(ScheduleTask task)
-        {
-            if (task == null)
-                throw new ArgumentNullException(nameof(task));
-
-<<<<<<< HEAD
-            await _taskRepository.Insert(task);
-=======
-            _taskRepository.Insert(task, false);
->>>>>>> 8df5bf22
-        }
-
-        /// <summary>
-        /// Updates the task
-        /// </summary>
-        /// <param name="task">Task</param>
-        public virtual async System.Threading.Tasks.Task UpdateTask(ScheduleTask task)
-        {
-<<<<<<< HEAD
-            if (task == null)
-                throw new ArgumentNullException(nameof(task));
-
-            await _taskRepository.Update(task);
-=======
-            _taskRepository.Update(task, false);
->>>>>>> 8df5bf22
-        }
-
-        #endregion
-    }
+﻿using System;
+using System.Collections.Generic;
+using System.Linq;
+using System.Threading.Tasks;
+using LinqToDB;
+using Nop.Core.Domain.Tasks;
+using Nop.Data;
+
+namespace Nop.Services.Tasks
+{
+    /// <summary>
+    /// Task service
+    /// </summary>
+    public partial class ScheduleTaskService : IScheduleTaskService
+    {
+        #region Fields
+
+        private readonly IRepository<ScheduleTask> _taskRepository;
+
+        #endregion
+
+        #region Ctor
+
+        public ScheduleTaskService(IRepository<ScheduleTask> taskRepository)
+        {
+            _taskRepository = taskRepository;
+        }
+
+        #endregion
+
+        #region Methods
+
+        /// <summary>
+        /// Deletes a task
+        /// </summary>
+        /// <param name="task">Task</param>
+        public virtual async System.Threading.Tasks.Task DeleteTask(ScheduleTask task)
+        {
+            await _taskRepository.Delete(task, false);
+        }
+
+        /// <summary>
+        /// Gets a task
+        /// </summary>
+        /// <param name="taskId">Task identifier</param>
+        /// <returns>Task</returns>
+        public virtual async Task<ScheduleTask> GetTaskById(int taskId)
+        {
+            return await _taskRepository.GetById(taskId, cache => default);
+        }
+
+        /// <summary>
+        /// Gets a task by its type
+        /// </summary>
+        /// <param name="type">Task type</param>
+        /// <returns>Task</returns>
+        public virtual async Task<ScheduleTask> GetTaskByType(string type)
+        {
+            if (string.IsNullOrWhiteSpace(type))
+                return null;
+
+            var query = _taskRepository.Table;
+            query = query.Where(st => st.Type == type);
+            query = query.OrderByDescending(t => t.Id);
+
+            var task = await query.FirstOrDefaultAsync();
+
+            return task;
+        }
+
+        /// <summary>
+        /// Gets all tasks
+        /// </summary>
+        /// <param name="showHidden">A value indicating whether to show hidden records</param>
+        /// <returns>Tasks</returns>
+        public virtual async Task<IList<ScheduleTask>> GetAllTasks(bool showHidden = false)
+        {
+            var tasks = await _taskRepository.GetAll(query =>
+            {
+                if (!showHidden) 
+                    query = query.Where(t => t.Enabled);
+
+                query = query.OrderByDescending(t => t.Seconds);
+
+                return query;
+            });
+
+            return tasks;
+        }
+
+        /// <summary>
+        /// Inserts a task
+        /// </summary>
+        /// <param name="task">Task</param>
+        public virtual async System.Threading.Tasks.Task InsertTask(ScheduleTask task)
+        {
+            if (task == null)
+                throw new ArgumentNullException(nameof(task));
+
+            await _taskRepository.Insert(task, false);
+        }
+
+        /// <summary>
+        /// Updates the task
+        /// </summary>
+        /// <param name="task">Task</param>
+        public virtual async System.Threading.Tasks.Task UpdateTask(ScheduleTask task)
+        {
+            await _taskRepository.Update(task, false);
+        }
+
+        #endregion
+    }
 }