﻿using System;
using System.Collections.Generic;
using System.IO;
using System.Linq;
using System.Net.Http;
using System.Threading.Tasks;
using Microsoft.AspNetCore.StaticFiles;
using Microsoft.Extensions.DependencyInjection;
using Nop.Core;
using Nop.Core.Domain.Catalog;
using Nop.Core.Domain.Directory;
using Nop.Core.Domain.Media;
using Nop.Core.Domain.Messages;
using Nop.Core.Domain.Shipping;
using Nop.Core.Domain.Tax;
using Nop.Core.Domain.Vendors;
using Nop.Core.Http;
using Nop.Core.Infrastructure;
using Nop.Data;
using Nop.Services.Catalog;
using Nop.Services.Directory;
using Nop.Services.ExportImport.Help;
using Nop.Services.Localization;
using Nop.Services.Logging;
using Nop.Services.Media;
using Nop.Services.Messages;
using Nop.Services.Seo;
using Nop.Services.Shipping;
using Nop.Services.Shipping.Date;
using Nop.Services.Stores;
using Nop.Services.Tax;
using Nop.Services.Vendors;
using OfficeOpenXml;

namespace Nop.Services.ExportImport
{
    /// <summary>
    /// Import manager
    /// </summary>
    public partial class ImportManager : IImportManager
    {
        #region Constants

        //it's quite fast hash (to cheaply distinguish between objects)
        private const string IMAGE_HASH_ALGORITHM = "SHA512";

        private const string UPLOADS_TEMP_PATH = "~/App_Data/TempUploads";

        #endregion

        #region Fields

        private readonly CatalogSettings _catalogSettings;
        private readonly ICategoryService _categoryService;
        private readonly ICountryService _countryService;
        private readonly ICustomerActivityService _customerActivityService;
        private readonly INopDataProvider _dataProvider;
        private readonly IDateRangeService _dateRangeService;
        private readonly IHttpClientFactory _httpClientFactory;
        private readonly ILocalizationService _localizationService;
        private readonly ILogger _logger;
        private readonly IManufacturerService _manufacturerService;
        private readonly IMeasureService _measureService;
        private readonly INewsLetterSubscriptionService _newsLetterSubscriptionService;
        private readonly INopFileProvider _fileProvider;
        private readonly IPictureService _pictureService;
        private readonly IProductAttributeService _productAttributeService;
        private readonly IProductService _productService;
        private readonly IProductTagService _productTagService;
        private readonly IProductTemplateService _productTemplateService;
        private readonly IServiceScopeFactory _serviceScopeFactory;
        private readonly IShippingService _shippingService;
        private readonly ISpecificationAttributeService _specificationAttributeService;
        private readonly IStateProvinceService _stateProvinceService;
        private readonly IStoreContext _storeContext;
        private readonly IStoreMappingService _storeMappingService;
        private readonly IStoreService _storeService;
        private readonly ITaxCategoryService _taxCategoryService;
        private readonly IUrlRecordService _urlRecordService;
        private readonly IVendorService _vendorService;
        private readonly IWorkContext _workContext;
        private readonly MediaSettings _mediaSettings;
        private readonly VendorSettings _vendorSettings;

        #endregion

        #region Ctor

        public ImportManager(CatalogSettings catalogSettings,
            ICategoryService categoryService,
            ICountryService countryService,
            ICustomerActivityService customerActivityService,
            INopDataProvider dataProvider,
            IDateRangeService dateRangeService,
            IHttpClientFactory httpClientFactory,
            ILocalizationService localizationService,
            ILogger logger,
            IManufacturerService manufacturerService,
            IMeasureService measureService,
            INewsLetterSubscriptionService newsLetterSubscriptionService,
            INopFileProvider fileProvider,
            IPictureService pictureService,
            IProductAttributeService productAttributeService,
            IProductService productService,
            IProductTagService productTagService,
            IProductTemplateService productTemplateService,
            IServiceScopeFactory serviceScopeFactory,
            IShippingService shippingService,
            ISpecificationAttributeService specificationAttributeService,
            IStateProvinceService stateProvinceService,
            IStoreContext storeContext,
            IStoreMappingService storeMappingService,
            IStoreService storeService,
            ITaxCategoryService taxCategoryService,
            IUrlRecordService urlRecordService,
            IVendorService vendorService,
            IWorkContext workContext,
            MediaSettings mediaSettings,
            VendorSettings vendorSettings)
        {
            _catalogSettings = catalogSettings;
            _categoryService = categoryService;
            _countryService = countryService;
            _customerActivityService = customerActivityService;
            _dataProvider = dataProvider;
            _dateRangeService = dateRangeService;
            _httpClientFactory = httpClientFactory;
            _fileProvider = fileProvider;
            _localizationService = localizationService;
            _logger = logger;
            _manufacturerService = manufacturerService;
            _measureService = measureService;
            _newsLetterSubscriptionService = newsLetterSubscriptionService;
            _pictureService = pictureService;
            _productAttributeService = productAttributeService;
            _productService = productService;
            _productTagService = productTagService;
            _productTemplateService = productTemplateService;
            _serviceScopeFactory = serviceScopeFactory;
            _shippingService = shippingService;
            _specificationAttributeService = specificationAttributeService;
            _stateProvinceService = stateProvinceService;
            _storeContext = storeContext;
            _storeMappingService = storeMappingService;
            _storeService = storeService;
            _taxCategoryService = taxCategoryService;
            _urlRecordService = urlRecordService;
            _vendorService = vendorService;
            _workContext = workContext;
            _mediaSettings = mediaSettings;
            _vendorSettings = vendorSettings;
        }

        #endregion

        #region Utilities

        private static ExportedAttributeType GetTypeOfExportedAttribute(ExcelWorksheet worksheet, PropertyManager<ExportProductAttribute> productAttributeManager, PropertyManager<ExportSpecificationAttribute> specificationAttributeManager, int iRow)
        {
            productAttributeManager.ReadFromXlsx(worksheet, iRow, ExportProductAttribute.ProducAttributeCellOffset);

            if (productAttributeManager.IsCaption)
            {
                return ExportedAttributeType.ProductAttribute;
            }

            specificationAttributeManager.ReadFromXlsx(worksheet, iRow, ExportProductAttribute.ProducAttributeCellOffset);

            if (specificationAttributeManager.IsCaption)
            {
                return ExportedAttributeType.SpecificationAttribute;
            }

            return ExportedAttributeType.NotSpecified;
        }

        private static async Task SetOutLineForSpecificationAttributeRowAsync(object cellValue, ExcelWorksheet worksheet, int endRow)
        {
            var attributeType = (cellValue ?? string.Empty).ToString();

            if (attributeType.Equals("AttributeType", StringComparison.InvariantCultureIgnoreCase))
            {
                worksheet.Row(endRow).OutlineLevel = 1;
            }
            else
            {
                if ((await SpecificationAttributeType.Option.ToSelectListAsync(useLocalization: false))
                    .Any(p => p.Text.Equals(attributeType, StringComparison.InvariantCultureIgnoreCase)))
                    worksheet.Row(endRow).OutlineLevel = 1;
                else if (int.TryParse(attributeType, out var attributeTypeId) && Enum.IsDefined(typeof(SpecificationAttributeType), attributeTypeId))
                    worksheet.Row(endRow).OutlineLevel = 1;
            }
        }

        private static void CopyDataToNewFile(ImportProductMetadata metadata, ExcelWorksheet worksheet, string filePath, int startRow, int endRow, int endCell)
        {
            using var stream = new FileStream(filePath, FileMode.OpenOrCreate);
            // ok, we can run the real code of the sample now
            using var xlPackage = new ExcelPackage(stream);
            // uncomment this line if you want the XML written out to the outputDir
            //xlPackage.DebugMode = true; 

            // get handles to the worksheets
            var outWorksheet = xlPackage.Workbook.Worksheets.Add(typeof(Product).Name);
            metadata.Manager.WriteCaption(outWorksheet);
            var outRow = 2;
            for (var row = startRow; row <= endRow; row++)
            {
                outWorksheet.Row(outRow).OutlineLevel = worksheet.Row(row).OutlineLevel;
                for (var cell = 1; cell <= endCell; cell++)
                {
                    outWorksheet.Cells[outRow, cell].Value = worksheet.Cells[row, cell].Value;
                }

                outRow += 1;
            }

            xlPackage.Save();
        }

        protected virtual int GetColumnIndex(string[] properties, string columnName)
        {
            if (properties == null)
                throw new ArgumentNullException(nameof(properties));

            if (columnName == null)
                throw new ArgumentNullException(nameof(columnName));

            for (var i = 0; i < properties.Length; i++)
                if (properties[i].Equals(columnName, StringComparison.InvariantCultureIgnoreCase))
                    return i + 1; //excel indexes start from 1
            return 0;
        }

        protected virtual string GetMimeTypeFromFilePath(string filePath)
        {
            new FileExtensionContentTypeProvider().TryGetContentType(filePath, out var mimeType);

            //set to jpeg in case mime type cannot be found
            return mimeType ?? MimeTypes.ImageJpeg;
        }

        /// <summary>
        /// Creates or loads the image
        /// </summary>
        /// <param name="picturePath">The path to the image file</param>
        /// <param name="name">The name of the object</param>
        /// <param name="picId">Image identifier, may be null</param>
        /// <returns>The image or null if the image has not changed</returns>
        protected virtual async Task<Picture> LoadPictureAsync(string picturePath, string name, int? picId = null)
        {
            if (string.IsNullOrEmpty(picturePath) || !_fileProvider.FileExists(picturePath))
                return null;

            var mimeType = GetMimeTypeFromFilePath(picturePath);
            var newPictureBinary = await _fileProvider.ReadAllBytesAsync(picturePath);
            var pictureAlreadyExists = false;
            if (picId != null)
            {
                //compare with existing product pictures
                var existingPicture = await _pictureService.GetPictureByIdAsync(picId.Value);
                if (existingPicture != null)
                {
                    var existingBinary = await _pictureService.LoadPictureBinaryAsync(existingPicture);
                    //picture binary after validation (like in database)
                    var validatedPictureBinary = await _pictureService.ValidatePictureAsync(newPictureBinary, mimeType);
                    if (existingBinary.SequenceEqual(validatedPictureBinary) ||
                        existingBinary.SequenceEqual(newPictureBinary))
                    {
                        pictureAlreadyExists = true;
                    }
                }
            }

            if (pictureAlreadyExists)
                return null;

            var newPicture = await _pictureService.InsertPictureAsync(newPictureBinary, mimeType, await _pictureService.GetPictureSeNameAsync(name));
            return newPicture;
        }

        private async Task LogPictureInsertErrorAsync(string picturePath, Exception ex)
        {
            var extension = _fileProvider.GetFileExtension(picturePath);
            var name = _fileProvider.GetFileNameWithoutExtension(picturePath);

            var point = string.IsNullOrEmpty(extension) ? string.Empty : ".";
            var fileName = _fileProvider.FileExists(picturePath) ? $"{name}{point}{extension}" : string.Empty;
            
            await _logger.ErrorAsync($"Insert picture failed (file name: {fileName})", ex);
        }

        protected virtual async Task ImportProductImagesUsingServicesAsync(IList<ProductPictureMetadata> productPictureMetadata)
        {
            foreach (var product in productPictureMetadata)
            {
                foreach (var picturePath in new[] { product.Picture1Path, product.Picture2Path, product.Picture3Path })
                {
                    if (string.IsNullOrEmpty(picturePath))
                        continue;

                    var mimeType = GetMimeTypeFromFilePath(picturePath);
                    var newPictureBinary = await _fileProvider.ReadAllBytesAsync(picturePath);
                    var pictureAlreadyExists = false;
                    if (!product.IsNew)
                    {
                        //compare with existing product pictures
                        var existingPictures = await _pictureService.GetPicturesByProductIdAsync(product.ProductItem.Id);
                        foreach (var existingPicture in existingPictures)
                        {
                            var existingBinary = await _pictureService.LoadPictureBinaryAsync(existingPicture);
                            //picture binary after validation (like in database)
                            var validatedPictureBinary = await _pictureService.ValidatePictureAsync(newPictureBinary, mimeType);
                            if (!existingBinary.SequenceEqual(validatedPictureBinary) &&
                                !existingBinary.SequenceEqual(newPictureBinary))
                                continue;
                            //the same picture content
                            pictureAlreadyExists = true;
                            break;
                        }
                    }

                    if (pictureAlreadyExists)
                        continue;

                    try
                    {
                        var newPicture = await _pictureService.InsertPictureAsync(newPictureBinary, mimeType, await _pictureService.GetPictureSeNameAsync(product.ProductItem.Name));
                        await _productService.InsertProductPictureAsync(new ProductPicture
                        {
                            //EF has some weird issue if we set "Picture = newPicture" instead of "PictureId = newPicture.Id"
                            //pictures are duplicated
                            //maybe because entity size is too large
                            PictureId = newPicture.Id,
                            DisplayOrder = 1,
                            ProductId = product.ProductItem.Id
                        });
                        await _productService.UpdateProductAsync(product.ProductItem);
                    }
                    catch (Exception ex)
                    {
                        await LogPictureInsertErrorAsync(picturePath, ex);
                    }
                }
            }
        }

        protected virtual async Task ImportProductImagesUsingHashAsync(IList<ProductPictureMetadata> productPictureMetadata, IList<Product> allProductsBySku)
        {
            //performance optimization, load all pictures hashes
            //it will only be used if the images are stored in the SQL Server database (not compact)
            var trimByteCount = _dataProvider.SupportedLengthOfBinaryHash - 1;
            var productsImagesIds = await _productService.GetProductsImagesIdsAsync(allProductsBySku.Select(p => p.Id).ToArray());
            var allPicturesHashes = await _pictureService.GetPicturesHashAsync(productsImagesIds.SelectMany(p => p.Value).ToArray());

            foreach (var product in productPictureMetadata)
            {
                foreach (var picturePath in new[] { product.Picture1Path, product.Picture2Path, product.Picture3Path })
                {
                    if (string.IsNullOrEmpty(picturePath))
                        continue;
                    try
                    {
                        var mimeType = GetMimeTypeFromFilePath(picturePath);
                        var newPictureBinary = await _fileProvider.ReadAllBytesAsync(picturePath);
                        var pictureAlreadyExists = false;
                        if (!product.IsNew)
                        {
                            var newImageHash = HashHelper.CreateHash(
                                newPictureBinary,
                                IMAGE_HASH_ALGORITHM,
                                trimByteCount);

                            var newValidatedImageHash = HashHelper.CreateHash(
                                await _pictureService.ValidatePictureAsync(newPictureBinary, mimeType), 
                                IMAGE_HASH_ALGORITHM,
                                trimByteCount);

                            var imagesIds = productsImagesIds.ContainsKey(product.ProductItem.Id)
                                ? productsImagesIds[product.ProductItem.Id]
                                : Array.Empty<int>();

                            pictureAlreadyExists = allPicturesHashes.Where(p => imagesIds.Contains(p.Key))
                                .Select(p => p.Value)
                                .Any(p => 
                                    p.Equals(newImageHash, StringComparison.OrdinalIgnoreCase) || 
                                    p.Equals(newValidatedImageHash, StringComparison.OrdinalIgnoreCase));
                        }

                        if (pictureAlreadyExists)
                            continue;

                        var newPicture = await _pictureService.InsertPictureAsync(newPictureBinary, mimeType, await _pictureService.GetPictureSeNameAsync(product.ProductItem.Name));

                        await _productService.InsertProductPictureAsync(new ProductPicture
                        {
                            //EF has some weird issue if we set "Picture = newPicture" instead of "PictureId = newPicture.Id"
                            //pictures are duplicated
                            //maybe because entity size is too large
                            PictureId = newPicture.Id,
                            DisplayOrder = 1,
                            ProductId = product.ProductItem.Id
                        });

                        await _productService.UpdateProductAsync(product.ProductItem);
                    }
                    catch (Exception ex)
                    {
                        await LogPictureInsertErrorAsync(picturePath, ex);
                    }
                }
            }
        }

        protected virtual async Task<(string seName, bool isParentCategoryExists)> UpdateCategoryByXlsxAsync(Category category, PropertyManager<Category> manager, Dictionary<string, ValueTask<Category>> allCategories, bool isNew)
        {
            var seName = string.Empty;
            var isParentCategoryExists = true;
            var isParentCategorySet = false;

            foreach (var property in manager.GetProperties)
            {
                switch (property.PropertyName)
                {
                    case "Name":
                        category.Name = property.StringValue.Split(new[] { ">>" }, StringSplitOptions.RemoveEmptyEntries).Last().Trim();
                        break;
                    case "Description":
                        category.Description = property.StringValue;
                        break;
                    case "CategoryTemplateId":
                        category.CategoryTemplateId = property.IntValue;
                        break;
                    case "MetaKeywords":
                        category.MetaKeywords = property.StringValue;
                        break;
                    case "MetaDescription":
                        category.MetaDescription = property.StringValue;
                        break;
                    case "MetaTitle":
                        category.MetaTitle = property.StringValue;
                        break;
                    case "ParentCategoryId":
                        if (!isParentCategorySet)
                        {
                            var parentCategory = await await allCategories.Values.FirstOrDefaultAwaitAsync(async c => (await c).Id == property.IntValue);
                            isParentCategorySet = parentCategory != null;

                            isParentCategoryExists = isParentCategorySet || property.IntValue == 0;

                            category.ParentCategoryId = parentCategory?.Id ?? property.IntValue;
                        }

                        break;
                    case "ParentCategoryName":
                        if (_catalogSettings.ExportImportCategoriesUsingCategoryName && !isParentCategorySet)
                        {
                            var categoryName = manager.GetProperty("ParentCategoryName").StringValue;
                            if (!string.IsNullOrEmpty(categoryName))
                            {
                                var parentCategory = allCategories.ContainsKey(categoryName)
                                    //try find category by full name with all parent category names
                                    ? await allCategories[categoryName]
                                    //try find category by name
                                    : await await allCategories.Values.FirstOrDefaultAwaitAsync(async c => (await c).Name.Equals(categoryName, StringComparison.InvariantCulture));

                                if (parentCategory != null)
                                {
                                    category.ParentCategoryId = parentCategory.Id;
                                    isParentCategorySet = true;
                                }
                                else
                                {
                                    isParentCategoryExists = false;
                                }
                            }
                        }

                        break;
                    case "Picture":
                        var picture = await LoadPictureAsync(manager.GetProperty("Picture").StringValue, category.Name, isNew ? null : (int?)category.PictureId);
                        if (picture != null)
                            category.PictureId = picture.Id;
                        break;
                    case "PageSize":
                        category.PageSize = property.IntValue;
                        break;
                    case "AllowCustomersToSelectPageSize":
                        category.AllowCustomersToSelectPageSize = property.BooleanValue;
                        break;
                    case "PageSizeOptions":
                        category.PageSizeOptions = property.StringValue;
                        break;
                    case "PriceRanges":
                        category.PriceRanges = property.StringValue;
                        break;
                    case "ShowOnHomepage":
                        category.ShowOnHomepage = property.BooleanValue;
                        break;
                    case "IncludeInTopMenu":
                        category.IncludeInTopMenu = property.BooleanValue;
                        break;
                    case "Published":
                        category.Published = property.BooleanValue;
                        break;
                    case "DisplayOrder":
                        category.DisplayOrder = property.IntValue;
                        break;
                    case "SeName":
                        seName = property.StringValue;
                        break;
                }
            }

            category.UpdatedOnUtc = DateTime.UtcNow;
            return (seName, isParentCategoryExists);
        }

        protected virtual async Task<(Category category, bool isNew, string curentCategoryBreadCrumb)> GetCategoryFromXlsxAsync(PropertyManager<Category> manager, ExcelWorksheet worksheet, int iRow, Dictionary<string, ValueTask<Category>> allCategories)
        {
            manager.ReadFromXlsx(worksheet, iRow);

            //try get category from database by ID
            var category = await await allCategories.Values.FirstOrDefaultAwaitAsync(async c => (await c).Id == manager.GetProperty("Id")?.IntValue);

            if (_catalogSettings.ExportImportCategoriesUsingCategoryName && category == null)
            {
                var categoryName = manager.GetProperty("Name").StringValue;
                if (!string.IsNullOrEmpty(categoryName))
                {
                    category = allCategories.ContainsKey(categoryName)
                        //try find category by full name with all parent category names
                        ? await allCategories[categoryName]
                        //try find category by name
                        : await await allCategories.Values.FirstOrDefaultAwaitAsync(async c => (await c).Name.Equals(categoryName, StringComparison.InvariantCulture));
                }
            }

            var isNew = category == null;

            category ??= new Category();

            var curentCategoryBreadCrumb = string.Empty;

            if (isNew)
            {
                category.CreatedOnUtc = DateTime.UtcNow;
                //default values
                category.PageSize = _catalogSettings.DefaultCategoryPageSize;
                category.PageSizeOptions = _catalogSettings.DefaultCategoryPageSizeOptions;
                category.Published = true;
                category.IncludeInTopMenu = true;
                category.AllowCustomersToSelectPageSize = true;
            }
            else
                curentCategoryBreadCrumb = await _categoryService.GetFormattedBreadCrumbAsync(category);

            return (category, isNew, curentCategoryBreadCrumb);
        }

        protected virtual async Task SaveCategoryAsync(bool isNew, Category category, Dictionary<string, ValueTask<Category>> allCategories, string curentCategoryBreadCrumb, bool setSeName, string seName)
        {
            if (isNew)
                await _categoryService.InsertCategoryAsync(category);
            else
                await _categoryService.UpdateCategoryAsync(category);

            var categoryBreadCrumb = await _categoryService.GetFormattedBreadCrumbAsync(category);
            if (!allCategories.ContainsKey(categoryBreadCrumb))
                allCategories.Add(categoryBreadCrumb, new ValueTask<Category>(category));
            if (!string.IsNullOrEmpty(curentCategoryBreadCrumb) && allCategories.ContainsKey(curentCategoryBreadCrumb) &&
                categoryBreadCrumb != curentCategoryBreadCrumb)
                allCategories.Remove(curentCategoryBreadCrumb);

            //search engine name
            if (setSeName)
                await _urlRecordService.SaveSlugAsync(category, await _urlRecordService.ValidateSeNameAsync(category, seName, category.Name, true), 0);
        }

        protected virtual async Task SetOutLineForProductAttributeRowAsync(object cellValue, ExcelWorksheet worksheet, int endRow)
        {
            try
            {
                var aid = Convert.ToInt32(cellValue ?? -1);

                var productAttribute = await _productAttributeService.GetProductAttributeByIdAsync(aid);

                if (productAttribute != null)
                    worksheet.Row(endRow).OutlineLevel = 1;
            }
            catch (FormatException)
            {
                if ((cellValue ?? string.Empty).ToString() == "AttributeId")
                    worksheet.Row(endRow).OutlineLevel = 1;
            }
        }

        protected virtual async Task ImportProductAttributeAsync(PropertyManager<ExportProductAttribute> productAttributeManager, Product lastLoadedProduct)
        {
            if (!_catalogSettings.ExportImportProductAttributes || lastLoadedProduct == null || productAttributeManager.IsCaption)
                return;

            var productAttributeId = productAttributeManager.GetProperty("AttributeId").IntValue;
            var attributeControlTypeId = productAttributeManager.GetProperty("AttributeControlType").IntValue;

            var productAttributeValueId = productAttributeManager.GetProperty("ProductAttributeValueId").IntValue;
            var associatedProductId = productAttributeManager.GetProperty("AssociatedProductId").IntValue;
            var valueName = productAttributeManager.GetProperty("ValueName").StringValue;
            var attributeValueTypeId = productAttributeManager.GetProperty("AttributeValueType").IntValue;
            var colorSquaresRgb = productAttributeManager.GetProperty("ColorSquaresRgb").StringValue;
            var imageSquaresPictureId = productAttributeManager.GetProperty("ImageSquaresPictureId").IntValue;
            var priceAdjustment = productAttributeManager.GetProperty("PriceAdjustment").DecimalValue;
            var priceAdjustmentUsePercentage = productAttributeManager.GetProperty("PriceAdjustmentUsePercentage").BooleanValue;
            var weightAdjustment = productAttributeManager.GetProperty("WeightAdjustment").DecimalValue;
            var cost = productAttributeManager.GetProperty("Cost").DecimalValue;
            var customerEntersQty = productAttributeManager.GetProperty("CustomerEntersQty").BooleanValue;
            var quantity = productAttributeManager.GetProperty("Quantity").IntValue;
            var isPreSelected = productAttributeManager.GetProperty("IsPreSelected").BooleanValue;
            var displayOrder = productAttributeManager.GetProperty("DisplayOrder").IntValue;
            var pictureId = productAttributeManager.GetProperty("PictureId").IntValue;
            var textPrompt = productAttributeManager.GetProperty("AttributeTextPrompt").StringValue;
            var isRequired = productAttributeManager.GetProperty("AttributeIsRequired").BooleanValue;
            var attributeDisplayOrder = productAttributeManager.GetProperty("AttributeDisplayOrder").IntValue;

            var productAttributeMapping = (await _productAttributeService.GetProductAttributeMappingsByProductIdAsync(lastLoadedProduct.Id))
                .FirstOrDefault(pam => pam.ProductAttributeId == productAttributeId);

            if (productAttributeMapping == null)
            {
                //insert mapping
                productAttributeMapping = new ProductAttributeMapping
                {
                    ProductId = lastLoadedProduct.Id,
                    ProductAttributeId = productAttributeId,
                    TextPrompt = textPrompt,
                    IsRequired = isRequired,
                    AttributeControlTypeId = attributeControlTypeId,
                    DisplayOrder = attributeDisplayOrder
                };
                await _productAttributeService.InsertProductAttributeMappingAsync(productAttributeMapping);
            }
            else
            {
                productAttributeMapping.AttributeControlTypeId = attributeControlTypeId;
                productAttributeMapping.TextPrompt = textPrompt;
                productAttributeMapping.IsRequired = isRequired;
                productAttributeMapping.DisplayOrder = attributeDisplayOrder;
                await _productAttributeService.UpdateProductAttributeMappingAsync(productAttributeMapping);
            }

            var pav = await _productAttributeService.GetProductAttributeValueByIdAsync(productAttributeValueId);

            var attributeControlType = (AttributeControlType)attributeControlTypeId;

            if (pav == null)
            {
                switch (attributeControlType)
                {
                    case AttributeControlType.Datepicker:
                    case AttributeControlType.FileUpload:
                    case AttributeControlType.MultilineTextbox:
                    case AttributeControlType.TextBox:
                        return;
                }

                pav = new ProductAttributeValue
                {
                    ProductAttributeMappingId = productAttributeMapping.Id,
                    AttributeValueType = (AttributeValueType)attributeValueTypeId,
                    AssociatedProductId = associatedProductId,
                    Name = valueName,
                    PriceAdjustment = priceAdjustment,
                    PriceAdjustmentUsePercentage = priceAdjustmentUsePercentage,
                    WeightAdjustment = weightAdjustment,
                    Cost = cost,
                    IsPreSelected = isPreSelected,
                    DisplayOrder = displayOrder,
                    ColorSquaresRgb = colorSquaresRgb,
                    ImageSquaresPictureId = imageSquaresPictureId,
                    CustomerEntersQty = customerEntersQty,
                    Quantity = quantity,
                    PictureId = pictureId
                };

                await _productAttributeService.InsertProductAttributeValueAsync(pav);
            }
            else
            {
                pav.AttributeValueTypeId = attributeValueTypeId;
                pav.AssociatedProductId = associatedProductId;
                pav.Name = valueName;
                pav.ColorSquaresRgb = colorSquaresRgb;
                pav.ImageSquaresPictureId = imageSquaresPictureId;
                pav.PriceAdjustment = priceAdjustment;
                pav.PriceAdjustmentUsePercentage = priceAdjustmentUsePercentage;
                pav.WeightAdjustment = weightAdjustment;
                pav.Cost = cost;
                pav.CustomerEntersQty = customerEntersQty;
                pav.Quantity = quantity;
                pav.IsPreSelected = isPreSelected;
                pav.DisplayOrder = displayOrder;
                pav.PictureId = pictureId;

                await _productAttributeService.UpdateProductAttributeValueAsync(pav);
            }
        }

        private async Task ImportSpecificationAttributeAsync(PropertyManager<ExportSpecificationAttribute> specificationAttributeManager, Product lastLoadedProduct)
        {
            if (!_catalogSettings.ExportImportProductSpecificationAttributes || lastLoadedProduct == null || specificationAttributeManager.IsCaption)
                return;

            var attributeTypeId = specificationAttributeManager.GetProperty("AttributeType").IntValue;
            var allowFiltering = specificationAttributeManager.GetProperty("AllowFiltering").BooleanValue;
            var specificationAttributeOptionId = specificationAttributeManager.GetProperty("SpecificationAttributeOptionId").IntValue;
            var productId = lastLoadedProduct.Id;
            var customValue = specificationAttributeManager.GetProperty("CustomValue").StringValue;
            var displayOrder = specificationAttributeManager.GetProperty("DisplayOrder").IntValue;
            var showOnProductPage = specificationAttributeManager.GetProperty("ShowOnProductPage").BooleanValue;

            //if specification attribute option isn't set, try to get first of possible specification attribute option for current specification attribute
            if (specificationAttributeOptionId == 0)
            {
                var specificationAttribute = specificationAttributeManager.GetProperty("SpecificationAttribute").IntValue;
                specificationAttributeOptionId =
                    (await _specificationAttributeService.GetSpecificationAttributeOptionsBySpecificationAttributeAsync(
                        specificationAttribute))
                    .FirstOrDefault()?.Id ?? specificationAttributeOptionId;
            }

            var productSpecificationAttribute = specificationAttributeOptionId == 0
                ? null
                : (await _specificationAttributeService.GetProductSpecificationAttributesAsync(productId, specificationAttributeOptionId)).FirstOrDefault();

            var isNew = productSpecificationAttribute == null;

            if (isNew) productSpecificationAttribute = new ProductSpecificationAttribute();

            if (attributeTypeId != (int)SpecificationAttributeType.Option)
                //we allow filtering only for "Option" attribute type
                allowFiltering = false;

            //we don't allow CustomValue for "Option" attribute type
            if (attributeTypeId == (int)SpecificationAttributeType.Option) 
                customValue = null;

            productSpecificationAttribute.AttributeTypeId = attributeTypeId;
            productSpecificationAttribute.SpecificationAttributeOptionId = specificationAttributeOptionId;
            productSpecificationAttribute.ProductId = productId;
            productSpecificationAttribute.CustomValue = customValue;
            productSpecificationAttribute.AllowFiltering = allowFiltering;
            productSpecificationAttribute.ShowOnProductPage = showOnProductPage;
            productSpecificationAttribute.DisplayOrder = displayOrder;

            if (isNew)
                await _specificationAttributeService.InsertProductSpecificationAttributeAsync(productSpecificationAttribute);
            else
                await _specificationAttributeService.UpdateProductSpecificationAttributeAsync(productSpecificationAttribute);
        }

        private async Task<string> DownloadFileAsync(string urlString, IList<string> downloadedFiles)
        {
            if (string.IsNullOrEmpty(urlString))
                return string.Empty;

            if (!Uri.IsWellFormedUriString(urlString, UriKind.Absolute))
                return urlString;

            if (!_catalogSettings.ExportImportAllowDownloadImages)
                return string.Empty;

            //ensure that temp directory is created
            var tempDirectory = _fileProvider.MapPath(UPLOADS_TEMP_PATH);
            _fileProvider.CreateDirectory(tempDirectory);

            var fileName = _fileProvider.GetFileName(urlString);
            if (string.IsNullOrEmpty(fileName))
                return string.Empty;

            var filePath = _fileProvider.Combine(tempDirectory, fileName);
            try
            {
                var client = _httpClientFactory.CreateClient(NopHttpDefaults.DefaultHttpClient);
                var fileData = await client.GetByteArrayAsync(urlString);
                await using (var fs = new FileStream(filePath, FileMode.OpenOrCreate)) 
                    fs.Write(fileData, 0, fileData.Length);

                downloadedFiles?.Add(filePath);
                return filePath;
            }
            catch (Exception ex)
            {
                await _logger.ErrorAsync("Download image failed", ex);
            }

            return string.Empty;
        }

        private async Task<ImportProductMetadata> PrepareImportProductDataAsync(ExcelWorksheet worksheet)
        {
            //the columns
            var properties = GetPropertiesByExcelCells<Product>(worksheet);

            var manager = new PropertyManager<Product>(properties, _catalogSettings);

            var productAttributeProperties = new[]
            {
                new PropertyByName<ExportProductAttribute>("AttributeId"),
                new PropertyByName<ExportProductAttribute>("AttributeName"),
                new PropertyByName<ExportProductAttribute>("AttributeTextPrompt"),
                new PropertyByName<ExportProductAttribute>("AttributeIsRequired"),
                new PropertyByName<ExportProductAttribute>("AttributeControlType"),
                new PropertyByName<ExportProductAttribute>("AttributeDisplayOrder"),
                new PropertyByName<ExportProductAttribute>("ProductAttributeValueId"),
                new PropertyByName<ExportProductAttribute>("ValueName"),
                new PropertyByName<ExportProductAttribute>("AttributeValueType"),
                new PropertyByName<ExportProductAttribute>("AssociatedProductId"),
                new PropertyByName<ExportProductAttribute>("ColorSquaresRgb"),
                new PropertyByName<ExportProductAttribute>("ImageSquaresPictureId"),
                new PropertyByName<ExportProductAttribute>("PriceAdjustment"),
                new PropertyByName<ExportProductAttribute>("PriceAdjustmentUsePercentage"),
                new PropertyByName<ExportProductAttribute>("WeightAdjustment"),
                new PropertyByName<ExportProductAttribute>("Cost"),
                new PropertyByName<ExportProductAttribute>("CustomerEntersQty"),
                new PropertyByName<ExportProductAttribute>("Quantity"),
                new PropertyByName<ExportProductAttribute>("IsPreSelected"),
                new PropertyByName<ExportProductAttribute>("DisplayOrder"),
                new PropertyByName<ExportProductAttribute>("PictureId")
            };

            var productAttributeManager = new PropertyManager<ExportProductAttribute>(productAttributeProperties, _catalogSettings);

            var specificationAttributeProperties = new[]
            {
                new PropertyByName<ExportSpecificationAttribute>("AttributeType", p => p.AttributeTypeId),
                new PropertyByName<ExportSpecificationAttribute>("SpecificationAttribute", p => p.SpecificationAttributeId),
                new PropertyByName<ExportSpecificationAttribute>("CustomValue", p => p.CustomValue),
                new PropertyByName<ExportSpecificationAttribute>("SpecificationAttributeOptionId", p => p.SpecificationAttributeOptionId),
                new PropertyByName<ExportSpecificationAttribute>("AllowFiltering", p => p.AllowFiltering),
                new PropertyByName<ExportSpecificationAttribute>("ShowOnProductPage", p => p.ShowOnProductPage),
                new PropertyByName<ExportSpecificationAttribute>("DisplayOrder", p => p.DisplayOrder)
            };

            var specificationAttributeManager = new PropertyManager<ExportSpecificationAttribute>(specificationAttributeProperties, _catalogSettings);

            var endRow = 2;
            var allCategories = new List<string>();
            var allSku = new List<string>();

            var tempProperty = manager.GetProperty("Categories");
            var categoryCellNum = tempProperty?.PropertyOrderPosition ?? -1;

            tempProperty = manager.GetProperty("SKU");
            var skuCellNum = tempProperty?.PropertyOrderPosition ?? -1;

            var allManufacturers = new List<string>();
            tempProperty = manager.GetProperty("Manufacturers");
            var manufacturerCellNum = tempProperty?.PropertyOrderPosition ?? -1;

            var allStores = new List<string>();
            tempProperty = manager.GetProperty("LimitedToStores");
            var limitedToStoresCellNum = tempProperty?.PropertyOrderPosition ?? -1;

            if (_catalogSettings.ExportImportUseDropdownlistsForAssociatedEntities)
            {
                productAttributeManager.SetSelectList("AttributeControlType", await AttributeControlType.TextBox.ToSelectListAsync(useLocalization: false));
                productAttributeManager.SetSelectList("AttributeValueType", await AttributeValueType.Simple.ToSelectListAsync(useLocalization: false));

                specificationAttributeManager.SetSelectList("AttributeType", await SpecificationAttributeType.Option.ToSelectListAsync(useLocalization: false));
                specificationAttributeManager.SetSelectList("SpecificationAttribute", (await _specificationAttributeService
                    .GetSpecificationAttributesAsync())
                    .Select(sa => sa as BaseEntity)
                    .ToSelectList(p => (p as SpecificationAttribute)?.Name ?? string.Empty));

                manager.SetSelectList("ProductType", await ProductType.SimpleProduct.ToSelectListAsync(useLocalization: false));
                manager.SetSelectList("GiftCardType", await GiftCardType.Virtual.ToSelectListAsync(useLocalization: false));
                manager.SetSelectList("DownloadActivationType",
                    await DownloadActivationType.Manually.ToSelectListAsync(useLocalization: false));
                manager.SetSelectList("ManageInventoryMethod",
                    await ManageInventoryMethod.DontManageStock.ToSelectListAsync(useLocalization: false));
                manager.SetSelectList("LowStockActivity",
                    await LowStockActivity.Nothing.ToSelectListAsync(useLocalization: false));
                manager.SetSelectList("BackorderMode", await BackorderMode.NoBackorders.ToSelectListAsync(useLocalization: false));
                manager.SetSelectList("RecurringCyclePeriod",
                    await RecurringProductCyclePeriod.Days.ToSelectListAsync(useLocalization: false));
                manager.SetSelectList("RentalPricePeriod", await RentalPricePeriod.Days.ToSelectListAsync(useLocalization: false));

                manager.SetSelectList("Vendor",
                    (await _vendorService.GetAllVendorsAsync(showHidden: true)).Select(v => v as BaseEntity)
                        .ToSelectList(p => (p as Vendor)?.Name ?? string.Empty));
                manager.SetSelectList("ProductTemplate",
                    (await _productTemplateService.GetAllProductTemplatesAsync()).Select(pt => pt as BaseEntity)
                        .ToSelectList(p => (p as ProductTemplate)?.Name ?? string.Empty));
                manager.SetSelectList("DeliveryDate",
                    (await _dateRangeService.GetAllDeliveryDatesAsync()).Select(dd => dd as BaseEntity)
                        .ToSelectList(p => (p as DeliveryDate)?.Name ?? string.Empty));
                manager.SetSelectList("ProductAvailabilityRange",
                    (await _dateRangeService.GetAllProductAvailabilityRangesAsync()).Select(range => range as BaseEntity)
                        .ToSelectList(p => (p as ProductAvailabilityRange)?.Name ?? string.Empty));
                manager.SetSelectList("TaxCategory",
                    (await _taxCategoryService.GetAllTaxCategoriesAsync()).Select(tc => tc as BaseEntity)
                        .ToSelectList(p => (p as TaxCategory)?.Name ?? string.Empty));
                manager.SetSelectList("BasepriceUnit",
                    (await _measureService.GetAllMeasureWeightsAsync()).Select(mw => mw as BaseEntity)
                        .ToSelectList(p => (p as MeasureWeight)?.Name ?? string.Empty));
                manager.SetSelectList("BasepriceBaseUnit",
                    (await _measureService.GetAllMeasureWeightsAsync()).Select(mw => mw as BaseEntity)
                        .ToSelectList(p => (p as MeasureWeight)?.Name ?? string.Empty));
            }

            var allAttributeIds = new List<int>();
            var allSpecificationAttributeOptionIds = new List<int>();

            var attributeIdCellNum = 1 + ExportProductAttribute.ProducAttributeCellOffset;
            var specificationAttributeOptionIdCellNum =
                specificationAttributeManager.GetIndex("SpecificationAttributeOptionId") +
                ExportProductAttribute.ProducAttributeCellOffset;

            var productsInFile = new List<int>();

            //find end of data
            var typeOfExportedAttribute = ExportedAttributeType.NotSpecified;
            while (true)
            {
                var allColumnsAreEmpty = manager.GetProperties
                    .Select(property => worksheet.Cells[endRow, property.PropertyOrderPosition])
                    .All(cell => string.IsNullOrEmpty(cell?.Value?.ToString()));

                if (allColumnsAreEmpty)
                    break;

                if (new[] { 1, 2 }.Select(cellNum => worksheet.Cells[endRow, cellNum])
                        .All(cell => string.IsNullOrEmpty(cell?.Value?.ToString())) &&
                    worksheet.Row(endRow).OutlineLevel == 0)
                {
                    var cellValue = worksheet.Cells[endRow, attributeIdCellNum].Value;
                    await SetOutLineForProductAttributeRowAsync(cellValue, worksheet, endRow);
                    await SetOutLineForSpecificationAttributeRowAsync(cellValue, worksheet, endRow);
                }

                if (worksheet.Row(endRow).OutlineLevel != 0)
                {
                    var newTypeOfExportedAttribute = GetTypeOfExportedAttribute(worksheet, productAttributeManager, specificationAttributeManager, endRow);

                    //skip caption row
                    if (newTypeOfExportedAttribute != ExportedAttributeType.NotSpecified && newTypeOfExportedAttribute != typeOfExportedAttribute)
                    {
                        typeOfExportedAttribute = newTypeOfExportedAttribute;
                        endRow++;
                        continue;
                    }

                    switch (typeOfExportedAttribute)
                    {
                        case ExportedAttributeType.ProductAttribute:
                            productAttributeManager.ReadFromXlsx(worksheet, endRow,
                                ExportProductAttribute.ProducAttributeCellOffset);
                            if (int.TryParse((worksheet.Cells[endRow, attributeIdCellNum].Value ?? string.Empty).ToString(), out var aid))
                            {
                                allAttributeIds.Add(aid);
                            }

                            break;
                        case ExportedAttributeType.SpecificationAttribute:
                            specificationAttributeManager.ReadFromXlsx(worksheet, endRow, ExportProductAttribute.ProducAttributeCellOffset);

                            if (int.TryParse((worksheet.Cells[endRow, specificationAttributeOptionIdCellNum].Value ?? string.Empty).ToString(), out var saoid))
                            {
                                allSpecificationAttributeOptionIds.Add(saoid);
                            }

                            break;
                    }

                    endRow++;
                    continue;
                }

                if (categoryCellNum > 0)
                {
                    var categoryIds = worksheet.Cells[endRow, categoryCellNum].Value?.ToString() ?? string.Empty;

                    if (!string.IsNullOrEmpty(categoryIds))
                        allCategories.AddRange(categoryIds
                            .Split(new[] { ";", ">>" }, StringSplitOptions.RemoveEmptyEntries).Select(x => x.Trim())
                            .Distinct());
                }

                if (skuCellNum > 0)
                {
                    var sku = worksheet.Cells[endRow, skuCellNum].Value?.ToString() ?? string.Empty;

                    if (!string.IsNullOrEmpty(sku))
                        allSku.Add(sku);
                }

                if (manufacturerCellNum > 0)
                {
                    var manufacturerIds = worksheet.Cells[endRow, manufacturerCellNum].Value?.ToString() ??
                                          string.Empty;
                    if (!string.IsNullOrEmpty(manufacturerIds))
                        allManufacturers.AddRange(manufacturerIds
                            .Split(new[] { ';' }, StringSplitOptions.RemoveEmptyEntries).Select(x => x.Trim()));
                }

                if (limitedToStoresCellNum > 0)
                {
                    var storeIds = worksheet.Cells[endRow, limitedToStoresCellNum].Value?.ToString() ??
                                          string.Empty;
                    if (!string.IsNullOrEmpty(storeIds))
                        allStores.AddRange(storeIds
                            .Split(new[] { ';' }, StringSplitOptions.RemoveEmptyEntries).Select(x => x.Trim()));
                }

                //counting the number of products
                productsInFile.Add(endRow);

                endRow++;
            }

            //performance optimization, the check for the existence of the categories in one SQL request
            var notExistingCategories = await _categoryService.GetNotExistingCategoriesAsync(allCategories.ToArray());
            if (notExistingCategories.Any())
            {
                throw new ArgumentException(string.Format(await _localizationService.GetResourceAsync("Admin.Catalog.Products.Import.CategoriesDontExist"), string.Join(", ", notExistingCategories)));
            }

            //performance optimization, the check for the existence of the manufacturers in one SQL request
            var notExistingManufacturers = await _manufacturerService.GetNotExistingManufacturersAsync(allManufacturers.ToArray());
            if (notExistingManufacturers.Any())
            {
                throw new ArgumentException(string.Format(await _localizationService.GetResourceAsync("Admin.Catalog.Products.Import.ManufacturersDontExist"), string.Join(", ", notExistingManufacturers)));
            }

            //performance optimization, the check for the existence of the product attributes in one SQL request
            var notExistingProductAttributes = await _productAttributeService.GetNotExistingAttributesAsync(allAttributeIds.ToArray());
            if (notExistingProductAttributes.Any())
            {
                throw new ArgumentException(string.Format(await _localizationService.GetResourceAsync("Admin.Catalog.Products.Import.ProductAttributesDontExist"), string.Join(", ", notExistingProductAttributes)));
            }

            //performance optimization, the check for the existence of the specification attribute options in one SQL request
            var notExistingSpecificationAttributeOptions = await _specificationAttributeService.GetNotExistingSpecificationAttributeOptionsAsync(allSpecificationAttributeOptionIds.Where(saoId => saoId != 0).ToArray());
            if (notExistingSpecificationAttributeOptions.Any())
            {
                throw new ArgumentException($"The following specification attribute option ID(s) don't exist - {string.Join(", ", notExistingSpecificationAttributeOptions)}");
            }

            //performance optimization, the check for the existence of the stores in one SQL request
            var notExistingStores = await _storeService.GetNotExistingStoresAsync(allStores.ToArray());
            if (notExistingStores.Any())
            {
                throw new ArgumentException(string.Format(await _localizationService.GetResourceAsync("Admin.Catalog.Products.Import.StoresDontExist"), string.Join(", ", notExistingStores)));
            }

            return new ImportProductMetadata
            {
                EndRow = endRow,
                Manager = manager,
                Properties = properties,
                ProductsInFile = productsInFile,
                ProductAttributeManager = productAttributeManager,
                SpecificationAttributeManager = specificationAttributeManager,
                SkuCellNum = skuCellNum,
                AllSku = allSku
            };
        }

        private async Task ImportProductsFromSplitedXlsxAsync(ExcelWorksheet worksheet, ImportProductMetadata metadata)
        {
            foreach (var path in SplitProductFile(worksheet, metadata))
            {
                using (var scope = _serviceScopeFactory.CreateScope())
                {
                    // Resolve
                    var importManager = scope.ServiceProvider.GetRequiredService<IImportManager>();

                    using var sr = new StreamReader(path);
                    await importManager.ImportProductsFromXlsxAsync(sr.BaseStream);
                }

                try
                {
                    _fileProvider.DeleteFile(path);
                }
                catch
                {
                    // ignored
                }
            }
        }

        private IList<string> SplitProductFile(ExcelWorksheet worksheet, ImportProductMetadata metadata)
        {
            var fileIndex = 1;
            var fileName = Guid.NewGuid().ToString();
            var endCell = metadata.Properties.Max(p => p.PropertyOrderPosition);

            var filePaths = new List<string>();

            while (true)
            {
                var curIndex = fileIndex * _catalogSettings.ExportImportProductsCountInOneFile;

                var startRow = metadata.ProductsInFile[(fileIndex - 1) * _catalogSettings.ExportImportProductsCountInOneFile];

                var endRow = metadata.CountProductsInFile > curIndex + 1
                    ? metadata.ProductsInFile[curIndex - 1]
                    : metadata.EndRow;

                var filePath = $"{_fileProvider.MapPath(UPLOADS_TEMP_PATH)}/{fileName}_part_{fileIndex}.xlsx";

                CopyDataToNewFile(metadata, worksheet, filePath, startRow, endRow, endCell);

                filePaths.Add(filePath);
                fileIndex += 1;

                if (endRow == metadata.EndRow)
                    break;
            }

            return filePaths;
        }

        #endregion

        #region Methods

        /// <summary>
        /// Get property list by excel cells
        /// </summary>
        /// <typeparam name="T">Type of object</typeparam>
        /// <param name="worksheet">Excel worksheet</param>
        /// <returns>Property list</returns>
        public static IList<PropertyByName<T>> GetPropertiesByExcelCells<T>(ExcelWorksheet worksheet)
        {
            var properties = new List<PropertyByName<T>>();
            var poz = 1;
            while (true)
            {
                try
                {
                    var cell = worksheet.Cells[1, poz];

                    if (string.IsNullOrEmpty(cell?.Value?.ToString()))
                        break;

                    poz += 1;
                    properties.Add(new PropertyByName<T>(cell.Value.ToString()));
                }
                catch
                {
                    break;
                }
            }

            return properties;
        }

        /// <summary>
        /// Import products from XLSX file
        /// </summary>
        /// <param name="stream">Stream</param>
        public virtual async Task ImportProductsFromXlsxAsync(Stream stream)
        {
            using var xlPackage = new ExcelPackage(stream);
            // get the first worksheet in the workbook
            var worksheet = xlPackage.Workbook.Worksheets.FirstOrDefault();
            if (worksheet == null)
                throw new NopException("No worksheet found");

            var downloadedFiles = new List<string>();

            var metadata = await PrepareImportProductDataAsync(worksheet);

            if (_catalogSettings.ExportImportSplitProductsFile && metadata.CountProductsInFile > _catalogSettings.ExportImportProductsCountInOneFile)
            {
                await ImportProductsFromSplitedXlsxAsync(worksheet, metadata);
                return;
            }

            //performance optimization, load all products by SKU in one SQL request
            var allProductsBySku = await _productService.GetProductsBySkuAsync(metadata.AllSku.ToArray(), (await _workContext.GetCurrentVendorAsync())?.Id ?? 0);

            //validate maximum number of products per vendor
            if (_vendorSettings.MaximumProductNumber > 0 &&
                await _workContext.GetCurrentVendorAsync() != null)
            {
                var newProductsCount = metadata.CountProductsInFile - allProductsBySku.Count;
                if (await _productService.GetNumberOfProductsByVendorIdAsync((await _workContext.GetCurrentVendorAsync()).Id) + newProductsCount > _vendorSettings.MaximumProductNumber)
                    throw new ArgumentException(string.Format(await _localizationService.GetResourceAsync("Admin.Catalog.Products.ExceededMaximumNumber"), _vendorSettings.MaximumProductNumber));
            }

            //performance optimization, load all categories IDs for products in one SQL request
            var allProductsCategoryIds = await _categoryService.GetProductCategoryIdsAsync(allProductsBySku.Select(p => p.Id).ToArray());

            //performance optimization, load all categories in one SQL request
            Dictionary<CategoryKey, Category> allCategories;
            try
            {
                var allCategoryList = await _categoryService.GetAllCategoriesAsync(showHidden: true);

                allCategories = await allCategoryList
                    .ToDictionaryAwaitAsync(async c => await CategoryKey.CreateCategoryKeyAsync(c, _categoryService, allCategoryList, _storeMappingService), c => new ValueTask<Category>(c));
            }
            catch (ArgumentException)
            {
                //categories with the same name are not supported in the same category level
                throw new ArgumentException(await _localizationService.GetResourceAsync("Admin.Catalog.Products.Import.CategoriesWithSameNameNotSupported"));
            }

            //performance optimization, load all manufacturers IDs for products in one SQL request
            var allProductsManufacturerIds = await _manufacturerService.GetProductManufacturerIdsAsync(allProductsBySku.Select(p => p.Id).ToArray());

            //performance optimization, load all manufacturers in one SQL request
            var allManufacturers = await _manufacturerService.GetAllManufacturersAsync(showHidden: true);

            //performance optimization, load all stores in one SQL request
            var allStores = await _storeService.GetAllStoresAsync();

            //product to import images
            var productPictureMetadata = new List<ProductPictureMetadata>();

            Product lastLoadedProduct = null;
            var typeOfExportedAttribute = ExportedAttributeType.NotSpecified;

            for (var iRow = 2; iRow < metadata.EndRow; iRow++)
            {
                //imports product attributes
                if (worksheet.Row(iRow).OutlineLevel != 0)
                {
                    if (lastLoadedProduct == null)
                        continue;

                    var newTypeOfExportedAttribute = GetTypeOfExportedAttribute(worksheet, metadata.ProductAttributeManager, metadata.SpecificationAttributeManager, iRow);

                    //skip caption row
                    if (newTypeOfExportedAttribute != ExportedAttributeType.NotSpecified &&
                        newTypeOfExportedAttribute != typeOfExportedAttribute)
                    {
                        typeOfExportedAttribute = newTypeOfExportedAttribute;
                        continue;
                    }

                    switch (typeOfExportedAttribute)
                    {
                        case ExportedAttributeType.ProductAttribute:
                            await ImportProductAttributeAsync(metadata.ProductAttributeManager, lastLoadedProduct);
                            break;
                        case ExportedAttributeType.SpecificationAttribute:
                            await ImportSpecificationAttributeAsync(metadata.SpecificationAttributeManager, lastLoadedProduct);
                            break;
                        case ExportedAttributeType.NotSpecified:
                        default:
                            continue;
                    }

                    continue;
                }

                metadata.Manager.ReadFromXlsx(worksheet, iRow);

                var product = metadata.SkuCellNum > 0 ? allProductsBySku.FirstOrDefault(p => p.Sku == metadata.Manager.GetProperty("SKU").StringValue) : null;

                var isNew = product == null;

                product ??= new Product();

                //some of previous values
                var previousStockQuantity = product.StockQuantity;
                var previousWarehouseId = product.WarehouseId;

                if (isNew)
                    product.CreatedOnUtc = DateTime.UtcNow;

                foreach (var property in metadata.Manager.GetProperties)
                {
                    switch (property.PropertyName)
                    {
                        case "ProductType":
                            product.ProductTypeId = property.IntValue;
                            break;
                        case "ParentGroupedProductId":
                            product.ParentGroupedProductId = property.IntValue;
                            break;
                        case "VisibleIndividually":
                            product.VisibleIndividually = property.BooleanValue;
                            break;
                        case "Name":
                            product.Name = property.StringValue;
                            break;
                        case "ShortDescription":
                            product.ShortDescription = property.StringValue;
                            break;
                        case "FullDescription":
                            product.FullDescription = property.StringValue;
                            break;
                        case "Vendor":
                            //vendor can't change this field
                            if (await _workContext.GetCurrentVendorAsync() == null)
                                product.VendorId = property.IntValue;
                            break;
                        case "ProductTemplate":
                            product.ProductTemplateId = property.IntValue;
                            break;
                        case "ShowOnHomepage":
                            //vendor can't change this field
                            if (await _workContext.GetCurrentVendorAsync() == null)
                                product.ShowOnHomepage = property.BooleanValue;
                            break;
                        case "DisplayOrder":
                            //vendor can't change this field
                            if (await _workContext.GetCurrentVendorAsync() == null)
                                product.DisplayOrder = property.IntValue;
                            break;
                        case "MetaKeywords":
                            product.MetaKeywords = property.StringValue;
                            break;
                        case "MetaDescription":
                            product.MetaDescription = property.StringValue;
                            break;
                        case "MetaTitle":
                            product.MetaTitle = property.StringValue;
                            break;
                        case "AllowCustomerReviews":
                            product.AllowCustomerReviews = property.BooleanValue;
                            break;
                        case "Published":
                            product.Published = property.BooleanValue;
                            break;
                        case "SKU":
                            product.Sku = property.StringValue;
                            break;
                        case "ManufacturerPartNumber":
                            product.ManufacturerPartNumber = property.StringValue;
                            break;
                        case "Gtin":
                            product.Gtin = property.StringValue;
                            break;
                        case "IsGiftCard":
                            product.IsGiftCard = property.BooleanValue;
                            break;
                        case "GiftCardType":
                            product.GiftCardTypeId = property.IntValue;
                            break;
                        case "OverriddenGiftCardAmount":
                            product.OverriddenGiftCardAmount = property.DecimalValue;
                            break;
                        case "RequireOtherProducts":
                            product.RequireOtherProducts = property.BooleanValue;
                            break;
                        case "RequiredProductIds":
                            product.RequiredProductIds = property.StringValue;
                            break;
                        case "AutomaticallyAddRequiredProducts":
                            product.AutomaticallyAddRequiredProducts = property.BooleanValue;
                            break;
                        case "IsDownload":
                            product.IsDownload = property.BooleanValue;
                            break;
                        case "DownloadId":
                            product.DownloadId = property.IntValue;
                            break;
                        case "UnlimitedDownloads":
                            product.UnlimitedDownloads = property.BooleanValue;
                            break;
                        case "MaxNumberOfDownloads":
                            product.MaxNumberOfDownloads = property.IntValue;
                            break;
                        case "DownloadActivationType":
                            product.DownloadActivationTypeId = property.IntValue;
                            break;
                        case "HasSampleDownload":
                            product.HasSampleDownload = property.BooleanValue;
                            break;
                        case "SampleDownloadId":
                            product.SampleDownloadId = property.IntValue;
                            break;
                        case "HasUserAgreement":
                            product.HasUserAgreement = property.BooleanValue;
                            break;
                        case "UserAgreementText":
                            product.UserAgreementText = property.StringValue;
                            break;
                        case "IsRecurring":
                            product.IsRecurring = property.BooleanValue;
                            break;
                        case "RecurringCycleLength":
                            product.RecurringCycleLength = property.IntValue;
                            break;
                        case "RecurringCyclePeriod":
                            product.RecurringCyclePeriodId = property.IntValue;
                            break;
                        case "RecurringTotalCycles":
                            product.RecurringTotalCycles = property.IntValue;
                            break;
                        case "IsRental":
                            product.IsRental = property.BooleanValue;
                            break;
                        case "RentalPriceLength":
                            product.RentalPriceLength = property.IntValue;
                            break;
                        case "RentalPricePeriod":
                            product.RentalPricePeriodId = property.IntValue;
                            break;
                        case "IsShipEnabled":
                            product.IsShipEnabled = property.BooleanValue;
                            break;
                        case "IsFreeShipping":
                            product.IsFreeShipping = property.BooleanValue;
                            break;
                        case "ShipSeparately":
                            product.ShipSeparately = property.BooleanValue;
                            break;
                        case "AdditionalShippingCharge":
                            product.AdditionalShippingCharge = property.DecimalValue;
                            break;
                        case "DeliveryDate":
                            product.DeliveryDateId = property.IntValue;
                            break;
                        case "IsTaxExempt":
                            product.IsTaxExempt = property.BooleanValue;
                            break;
                        case "TaxCategory":
                            product.TaxCategoryId = property.IntValue;
                            break;
                        case "IsTelecommunicationsOrBroadcastingOrElectronicServices":
                            product.IsTelecommunicationsOrBroadcastingOrElectronicServices = property.BooleanValue;
                            break;
                        case "ManageInventoryMethod":
                            product.ManageInventoryMethodId = property.IntValue;
                            break;
                        case "ProductAvailabilityRange":
                            product.ProductAvailabilityRangeId = property.IntValue;
                            break;
                        case "UseMultipleWarehouses":
                            product.UseMultipleWarehouses = property.BooleanValue;
                            break;
                        case "WarehouseId":
                            product.WarehouseId = property.IntValue;
                            break;
                        case "StockQuantity":
                            product.StockQuantity = property.IntValue;
                            break;
                        case "DisplayStockAvailability":
                            product.DisplayStockAvailability = property.BooleanValue;
                            break;
                        case "DisplayStockQuantity":
                            product.DisplayStockQuantity = property.BooleanValue;
                            break;
                        case "MinStockQuantity":
                            product.MinStockQuantity = property.IntValue;
                            break;
                        case "LowStockActivity":
                            product.LowStockActivityId = property.IntValue;
                            break;
                        case "NotifyAdminForQuantityBelow":
                            product.NotifyAdminForQuantityBelow = property.IntValue;
                            break;
                        case "BackorderMode":
                            product.BackorderModeId = property.IntValue;
                            break;
                        case "AllowBackInStockSubscriptions":
                            product.AllowBackInStockSubscriptions = property.BooleanValue;
                            break;
                        case "OrderMinimumQuantity":
                            product.OrderMinimumQuantity = property.IntValue;
                            break;
                        case "OrderMaximumQuantity":
                            product.OrderMaximumQuantity = property.IntValue;
                            break;
                        case "AllowedQuantities":
                            product.AllowedQuantities = property.StringValue;
                            break;
                        case "AllowAddingOnlyExistingAttributeCombinations":
                            product.AllowAddingOnlyExistingAttributeCombinations = property.BooleanValue;
                            break;
                        case "NotReturnable":
                            product.NotReturnable = property.BooleanValue;
                            break;
                        case "DisableBuyButton":
                            product.DisableBuyButton = property.BooleanValue;
                            break;
                        case "DisableWishlistButton":
                            product.DisableWishlistButton = property.BooleanValue;
                            break;
                        case "AvailableForPreOrder":
                            product.AvailableForPreOrder = property.BooleanValue;
                            break;
                        case "PreOrderAvailabilityStartDateTimeUtc":
                            product.PreOrderAvailabilityStartDateTimeUtc = property.DateTimeNullable;
                            break;
                        case "CallForPrice":
                            product.CallForPrice = property.BooleanValue;
                            break;
                        case "Price":
                            product.Price = property.DecimalValue;
                            break;
                        case "OldPrice":
                            product.OldPrice = property.DecimalValue;
                            break;
                        case "ProductCost":
                            product.ProductCost = property.DecimalValue;
                            break;
                        case "CustomerEntersPrice":
                            product.CustomerEntersPrice = property.BooleanValue;
                            break;
                        case "MinimumCustomerEnteredPrice":
                            product.MinimumCustomerEnteredPrice = property.DecimalValue;
                            break;
                        case "MaximumCustomerEnteredPrice":
                            product.MaximumCustomerEnteredPrice = property.DecimalValue;
                            break;
                        case "BasepriceEnabled":
                            product.BasepriceEnabled = property.BooleanValue;
                            break;
                        case "BasepriceAmount":
                            product.BasepriceAmount = property.DecimalValue;
                            break;
                        case "BasepriceUnit":
                            product.BasepriceUnitId = property.IntValue;
                            break;
                        case "BasepriceBaseAmount":
                            product.BasepriceBaseAmount = property.DecimalValue;
                            break;
                        case "BasepriceBaseUnit":
                            product.BasepriceBaseUnitId = property.IntValue;
                            break;
                        case "MarkAsNew":
                            product.MarkAsNew = property.BooleanValue;
                            break;
                        case "MarkAsNewStartDateTimeUtc":
                            product.MarkAsNewStartDateTimeUtc = property.DateTimeNullable;
                            break;
                        case "MarkAsNewEndDateTimeUtc":
                            product.MarkAsNewEndDateTimeUtc = property.DateTimeNullable;
                            break;
                        case "Weight":
                            product.Weight = property.DecimalValue;
                            break;
                        case "Length":
                            product.Length = property.DecimalValue;
                            break;
                        case "Width":
                            product.Width = property.DecimalValue;
                            break;
                        case "Height":
                            product.Height = property.DecimalValue;
                            break;
                        case "IsLimitedToStores":
                            product.LimitedToStores = property.BooleanValue;
                            break;
                    }
                }

                //set some default values if not specified
                if (isNew && metadata.Properties.All(p => p.PropertyName != "ProductType"))
                    product.ProductType = ProductType.SimpleProduct;
                if (isNew && metadata.Properties.All(p => p.PropertyName != "VisibleIndividually"))
                    product.VisibleIndividually = true;
                if (isNew && metadata.Properties.All(p => p.PropertyName != "Published"))
                    product.Published = true;

                //sets the current vendor for the new product
                if (isNew && await _workContext.GetCurrentVendorAsync() != null)
                    product.VendorId = (await _workContext.GetCurrentVendorAsync()).Id;

                product.UpdatedOnUtc = DateTime.UtcNow;

                if (isNew)
                    await _productService.InsertProductAsync(product);
                else
                    await _productService.UpdateProductAsync(product);

                //quantity change history
                if (isNew || previousWarehouseId == product.WarehouseId)
                {
                    await _productService.AddStockQuantityHistoryEntryAsync(product, product.StockQuantity - previousStockQuantity, product.StockQuantity,
                        product.WarehouseId, await _localizationService.GetResourceAsync("Admin.StockQuantityHistory.Messages.ImportProduct.Edit"));
                }
                //warehouse is changed 
                else
                {
                    //compose a message
                    var oldWarehouseMessage = string.Empty;
                    if (previousWarehouseId > 0)
                    {
                        var oldWarehouse = await _shippingService.GetWarehouseByIdAsync(previousWarehouseId);
                        if (oldWarehouse != null)
                            oldWarehouseMessage = string.Format(await _localizationService.GetResourceAsync("Admin.StockQuantityHistory.Messages.EditWarehouse.Old"), oldWarehouse.Name);
                    }

                    var newWarehouseMessage = string.Empty;
                    if (product.WarehouseId > 0)
                    {
                        var newWarehouse = await _shippingService.GetWarehouseByIdAsync(product.WarehouseId);
                        if (newWarehouse != null)
                            newWarehouseMessage = string.Format(await _localizationService.GetResourceAsync("Admin.StockQuantityHistory.Messages.EditWarehouse.New"), newWarehouse.Name);
                    }

                    var message = string.Format(await _localizationService.GetResourceAsync("Admin.StockQuantityHistory.Messages.ImportProduct.EditWarehouse"), oldWarehouseMessage, newWarehouseMessage);

                    //record history
                    await _productService.AddStockQuantityHistoryEntryAsync(product, -previousStockQuantity, 0, previousWarehouseId, message);
                    await _productService.AddStockQuantityHistoryEntryAsync(product, product.StockQuantity, product.StockQuantity, product.WarehouseId, message);
                }

                var tempProperty = metadata.Manager.GetProperty("SeName");

                //search engine name
                var seName = tempProperty?.StringValue ?? (isNew ? string.Empty : await _urlRecordService.GetSeNameAsync(product, 0));
                await _urlRecordService.SaveSlugAsync(product, await _urlRecordService.ValidateSeNameAsync(product, seName, product.Name, true), 0);

                tempProperty = metadata.Manager.GetProperty("Categories");

                if (tempProperty != null)
                {
                    var categoryList = tempProperty.StringValue;

                    //category mappings
                    var categories = isNew || !allProductsCategoryIds.ContainsKey(product.Id) ? Array.Empty<int>() : allProductsCategoryIds[product.Id];

                    var importedCategories = await categoryList.Split(new[] { ';' }, StringSplitOptions.RemoveEmptyEntries)
                        .Select(categoryName => new CategoryKey(categoryName))
                        .SelectAwait(async categoryKey =>
                        {
                            var rez = allCategories.ContainsKey(categoryKey) ? allCategories[categoryKey].Id : allCategories.Values.FirstOrDefault(c => c.Name == categoryKey.Key)?.Id;

                            if (!rez.HasValue && int.TryParse(categoryKey.Key, out var id)) 
                                rez = id;

                            if (!rez.HasValue)
                                //database doesn't contain the imported category
                                throw new ArgumentException(string.Format(await _localizationService.GetResourceAsync("Admin.Catalog.Products.Import.DatabaseNotContainCategory"), categoryKey.Key));

                            return rez.Value;
                        }).ToListAsync();

                    foreach (var categoryId in importedCategories)
                    {
                        if (categories.Any(c => c == categoryId))
                            continue;

                        var productCategory = new ProductCategory
                        {
                            ProductId = product.Id,
                            CategoryId = categoryId,
                            IsFeaturedProduct = false,
                            DisplayOrder = 1
                        };
                        await _categoryService.InsertProductCategoryAsync(productCategory);
                    }

                    //delete product categories
                    var deletedProductCategories = await categories.Where(categoryId => !importedCategories.Contains(categoryId))
                        .SelectAwait(async categoryId => (await _categoryService.GetProductCategoriesByProductIdAsync(product.Id)).First(pc => pc.CategoryId == categoryId)).ToListAsync();

                    foreach (var deletedProductCategory in deletedProductCategories) 
                        await _categoryService.DeleteProductCategoryAsync(deletedProductCategory);
                }

                tempProperty = metadata.Manager.GetProperty("Manufacturers");
                if (tempProperty != null)
                {
                    var manufacturerList = tempProperty.StringValue;

                    //manufacturer mappings
                    var manufacturers = isNew || !allProductsManufacturerIds.ContainsKey(product.Id) ? Array.Empty<int>() : allProductsManufacturerIds[product.Id];
                    var importedManufacturers = manufacturerList.Split(new[] { ';' }, StringSplitOptions.RemoveEmptyEntries)
                        .Select(x => allManufacturers.FirstOrDefault(m => m.Name == x.Trim())?.Id ?? int.Parse(x.Trim())).ToList();
                    foreach (var manufacturerId in importedManufacturers)
                    {
                        if (manufacturers.Any(c => c == manufacturerId))
                            continue;

                        var productManufacturer = new ProductManufacturer
                        {
                            ProductId = product.Id,
                            ManufacturerId = manufacturerId,
                            IsFeaturedProduct = false,
                            DisplayOrder = 1
                        };
                        await _manufacturerService.InsertProductManufacturerAsync(productManufacturer);
                    }

                    //delete product manufacturers
                    var deletedProductsManufacturers = await manufacturers.Where(manufacturerId => !importedManufacturers.Contains(manufacturerId))
                        .SelectAwait(async manufacturerId => (await _manufacturerService.GetProductManufacturersByProductIdAsync(product.Id)).First(pc => pc.ManufacturerId == manufacturerId)).ToListAsync();
                    foreach (var deletedProductManufacturer in deletedProductsManufacturers) 
                        await _manufacturerService.DeleteProductManufacturerAsync(deletedProductManufacturer);
                }

                tempProperty = metadata.Manager.GetProperty("ProductTags");
                if (tempProperty != null)
                {
                    var productTags = tempProperty.StringValue.Split(new[] { ';' }, StringSplitOptions.RemoveEmptyEntries).Select(s => s.Trim()).ToList();

                    //searching existing product tags by their id
                    var productTagIds = productTags.Where(pt => int.TryParse(pt, out var _)).Select(int.Parse);

                    var productTagsByIds = (await _productTagService.GetAllProductTagsByProductIdAsync(product.Id)).Where(pt => productTagIds.Contains(pt.Id)).ToList();

                    productTags.AddRange(productTagsByIds.Select(pt => pt.Name));
                    var filter = productTagsByIds.Select(pt => pt.Id.ToString()).ToList();

                    //product tag mappings
                    await _productTagService.UpdateProductTagsAsync(product, productTags.Where(pt => !filter.Contains(pt)).ToArray());
                }

                tempProperty = metadata.Manager.GetProperty("LimitedToStores");
                if (tempProperty != null)
                {
                    var limitedToStoresList = tempProperty.StringValue;

                    var importedStores = product.LimitedToStores ? limitedToStoresList.Split(new[] { ';' }, StringSplitOptions.RemoveEmptyEntries)
                        .Select(x => allStores.FirstOrDefault(store => store.Name == x.Trim())?.Id ?? int.Parse(x.Trim())).ToList() : new List<int>();

                    await _productService.UpdateProductStoreMappingsAsync(product, importedStores);
                }

                var picture1 = await DownloadFileAsync(metadata.Manager.GetProperty("Picture1")?.StringValue, downloadedFiles);
                var picture2 = await DownloadFileAsync(metadata.Manager.GetProperty("Picture2")?.StringValue, downloadedFiles);
                var picture3 = await DownloadFileAsync(metadata.Manager.GetProperty("Picture3")?.StringValue, downloadedFiles);

                productPictureMetadata.Add(new ProductPictureMetadata
                {
                    ProductItem = product,
                    Picture1Path = picture1,
                    Picture2Path = picture2,
                    Picture3Path = picture3,
                    IsNew = isNew
                });

                lastLoadedProduct = product;

                //update "HasTierPrices" and "HasDiscountsApplied" properties
                //_productService.UpdateHasTierPricesProperty(product);
                //_productService.UpdateHasDiscountsApplied(product);
            }

            if (_mediaSettings.ImportProductImagesUsingHash && await _pictureService.IsStoreInDbAsync())
                await ImportProductImagesUsingHashAsync(productPictureMetadata, allProductsBySku);
            else
                await ImportProductImagesUsingServicesAsync(productPictureMetadata);

            foreach (var downloadedFile in downloadedFiles)
            {
                if (!_fileProvider.FileExists(downloadedFile))
                    continue;

                try
                {
                    _fileProvider.DeleteFile(downloadedFile);
                }
                catch
                {
                    // ignored
                }
            }

            //activity log
            await _customerActivityService.InsertActivityAsync("ImportProducts", string.Format(await _localizationService.GetResourceAsync("ActivityLog.ImportProducts"), metadata.CountProductsInFile));
        }

        /// <summary>
        /// Import newsletter subscribers from TXT file
        /// </summary>
        /// <param name="stream">Stream</param>
        /// <returns>Number of imported subscribers</returns>
        public virtual async Task<int> ImportNewsletterSubscribersFromTxtAsync(Stream stream)
        {
            var count = 0;
            using (var reader = new StreamReader(stream))
                while (!reader.EndOfStream)
                {
                    var line = await reader.ReadLineAsync();
                    if (string.IsNullOrWhiteSpace(line))
                        continue;
                    var tmp = line.Split(',');

                    if (tmp.Length > 3)
                        throw new NopException("Wrong file format");

                    var isActive = true;

                    var storeId = (await _storeContext.GetCurrentStoreAsync()).Id;

                    //"email" field specified
                    var email = tmp[0].Trim();

                    if (!CommonHelper.IsValidEmail(email))
                        continue;

                    //"active" field specified
                    if (tmp.Length >= 2)
                        isActive = bool.Parse(tmp[1].Trim());

                    //"storeId" field specified
                    if (tmp.Length == 3)
                        storeId = int.Parse(tmp[2].Trim());

                    //import
                    var subscription = await _newsLetterSubscriptionService.GetNewsLetterSubscriptionByEmailAndStoreIdAsync(email, storeId);
                    if (subscription != null)
                    {
                        subscription.Email = email;
                        subscription.Active = isActive;
                        await _newsLetterSubscriptionService.UpdateNewsLetterSubscriptionAsync(subscription);
                    }
                    else
                    {
                        subscription = new NewsLetterSubscription
                        {
                            Active = isActive,
                            CreatedOnUtc = DateTime.UtcNow,
                            Email = email,
                            StoreId = storeId,
                            NewsLetterSubscriptionGuid = Guid.NewGuid()
                        };
                        await _newsLetterSubscriptionService.InsertNewsLetterSubscriptionAsync(subscription);
                    }

                    count++;
                }

            return count;
        }

        /// <summary>
        /// Import states from TXT file
        /// </summary>
        /// <param name="stream">Stream</param>
        /// <param name="writeLog">Indicates whether to add logging</param>
        /// <returns>Number of imported states</returns>
<<<<<<< HEAD
        public virtual async Task<int> ImportStatesFromTxtAsync(Stream stream)
=======
        public virtual int ImportStatesFromTxt(Stream stream, bool writeLog = true)
>>>>>>> d523c7f8
        {
            var count = 0;
            using (var reader = new StreamReader(stream))
            {
                while (!reader.EndOfStream)
                {
                    var line = await reader.ReadLineAsync();
                    if (string.IsNullOrWhiteSpace(line))
                        continue;
                    var tmp = line.Split(',');

                    if (tmp.Length != 5)
                        throw new NopException("Wrong file format");

                    //parse
                    var countryTwoLetterIsoCode = tmp[0].Trim();
                    var name = tmp[1].Trim();
                    var abbreviation = tmp[2].Trim();
                    var published = bool.Parse(tmp[3].Trim());
                    var displayOrder = int.Parse(tmp[4].Trim());

                    var country = await _countryService.GetCountryByTwoLetterIsoCodeAsync(countryTwoLetterIsoCode);
                    if (country == null)
                    {
                        //country cannot be loaded. skip
                        continue;
                    }

                    //import
                    var states = await _stateProvinceService.GetStateProvincesByCountryIdAsync(country.Id, showHidden: true);
                    var state = states.FirstOrDefault(x => x.Name.Equals(name, StringComparison.InvariantCultureIgnoreCase));

                    if (state != null)
                    {
                        state.Abbreviation = abbreviation;
                        state.Published = published;
                        state.DisplayOrder = displayOrder;
                        await _stateProvinceService.UpdateStateProvinceAsync(state);
                    }
                    else
                    {
                        state = new StateProvince
                        {
                            CountryId = country.Id,
                            Name = name,
                            Abbreviation = abbreviation,
                            Published = published,
                            DisplayOrder = displayOrder
                        };
                        await _stateProvinceService.InsertStateProvinceAsync(state);
                    }

                    count++;
                }
            }

            //activity log
<<<<<<< HEAD
            await _customerActivityService.InsertActivityAsync("ImportStates",
                string.Format(await _localizationService.GetResourceAsync("ActivityLog.ImportStates"), count));
=======
            if (writeLog)
            {
                _customerActivityService.InsertActivity("ImportStates",
                string.Format(_localizationService.GetResource("ActivityLog.ImportStates"), count));
            }
>>>>>>> d523c7f8

            return count;
        }

        /// <summary>
        /// Import manufacturers from XLSX file
        /// </summary>
        /// <param name="stream">Stream</param>
        public virtual async Task ImportManufacturersFromXlsxAsync(Stream stream)
        {
            using var xlPackage = new ExcelPackage(stream);
            // get the first worksheet in the workbook
            var worksheet = xlPackage.Workbook.Worksheets.FirstOrDefault();
            if (worksheet == null)
                throw new NopException("No worksheet found");

            //the columns
            var properties = GetPropertiesByExcelCells<Manufacturer>(worksheet);

            var manager = new PropertyManager<Manufacturer>(properties, _catalogSettings);

            var iRow = 2;
            var setSeName = properties.Any(p => p.PropertyName == "SeName");

            while (true)
            {
                var allColumnsAreEmpty = manager.GetProperties
                    .Select(property => worksheet.Cells[iRow, property.PropertyOrderPosition])
                    .All(cell => cell?.Value == null || string.IsNullOrEmpty(cell.Value.ToString()));

                if (allColumnsAreEmpty)
                    break;

                manager.ReadFromXlsx(worksheet, iRow);

                var manufacturer = await _manufacturerService.GetManufacturerByIdAsync(manager.GetProperty("Id").IntValue);

                var isNew = manufacturer == null;

                manufacturer ??= new Manufacturer();

                if (isNew)
                {
                    manufacturer.CreatedOnUtc = DateTime.UtcNow;

                    //default values
                    manufacturer.PageSize = _catalogSettings.DefaultManufacturerPageSize;
                    manufacturer.PageSizeOptions = _catalogSettings.DefaultManufacturerPageSizeOptions;
                    manufacturer.Published = true;
                    manufacturer.AllowCustomersToSelectPageSize = true;
                }

                var seName = string.Empty;

                foreach (var property in manager.GetProperties)
                {
                    switch (property.PropertyName)
                    {
                        case "Name":
                            manufacturer.Name = property.StringValue;
                            break;
                        case "Description":
                            manufacturer.Description = property.StringValue;
                            break;
                        case "ManufacturerTemplateId":
                            manufacturer.ManufacturerTemplateId = property.IntValue;
                            break;
                        case "MetaKeywords":
                            manufacturer.MetaKeywords = property.StringValue;
                            break;
                        case "MetaDescription":
                            manufacturer.MetaDescription = property.StringValue;
                            break;
                        case "MetaTitle":
                            manufacturer.MetaTitle = property.StringValue;
                            break;
                        case "Picture":
                            var picture = await LoadPictureAsync(manager.GetProperty("Picture").StringValue, manufacturer.Name, isNew ? null : (int?)manufacturer.PictureId);

                            if (picture != null)
                                manufacturer.PictureId = picture.Id;

                            break;
                        case "PageSize":
                            manufacturer.PageSize = property.IntValue;
                            break;
                        case "AllowCustomersToSelectPageSize":
                            manufacturer.AllowCustomersToSelectPageSize = property.BooleanValue;
                            break;
                        case "PageSizeOptions":
                            manufacturer.PageSizeOptions = property.StringValue;
                            break;
                        case "PriceRanges":
                            manufacturer.PriceRanges = property.StringValue;
                            break;
                        case "Published":
                            manufacturer.Published = property.BooleanValue;
                            break;
                        case "DisplayOrder":
                            manufacturer.DisplayOrder = property.IntValue;
                            break;
                        case "SeName":
                            seName = property.StringValue;
                            break;
                    }
                }

                manufacturer.UpdatedOnUtc = DateTime.UtcNow;

                if (isNew)
                    await _manufacturerService.InsertManufacturerAsync(manufacturer);
                else
                    await _manufacturerService.UpdateManufacturerAsync(manufacturer);

                //search engine name
                if (setSeName)
                    await _urlRecordService.SaveSlugAsync(manufacturer, await _urlRecordService.ValidateSeNameAsync(manufacturer, seName, manufacturer.Name, true), 0);

                iRow++;
            }

            //activity log
            await _customerActivityService.InsertActivityAsync("ImportManufacturers",
                string.Format(await _localizationService.GetResourceAsync("ActivityLog.ImportManufacturers"), iRow - 2));
        }

        /// <summary>
        /// Import categories from XLSX file
        /// </summary>
        /// <param name="stream">Stream</param>
        public virtual async Task ImportCategoriesFromXlsxAsync(Stream stream)
        {
            using var xlPackage = new ExcelPackage(stream);
            // get the first worksheet in the workbook
            var worksheet = xlPackage.Workbook.Worksheets.FirstOrDefault();
            if (worksheet == null)
                throw new NopException("No worksheet found");

            //the columns
            var properties = GetPropertiesByExcelCells<Category>(worksheet);

            var manager = new PropertyManager<Category>(properties, _catalogSettings);

            var iRow = 2;
            var setSeName = properties.Any(p => p.PropertyName == "SeName");

            //performance optimization, load all categories in one SQL request
            var allCategories = await (await _categoryService
                .GetAllCategoriesAsync(showHidden: true))
                .GroupByAwait(async c => await _categoryService.GetFormattedBreadCrumbAsync(c))
                .ToDictionaryAsync(c => c.Key, c => c.FirstAsync());

            var saveNextTime = new List<int>();

            while (true)
            {
                var allColumnsAreEmpty = manager.GetProperties
                    .Select(property => worksheet.Cells[iRow, property.PropertyOrderPosition])
                    .All(cell => string.IsNullOrEmpty(cell?.Value?.ToString()));

                if (allColumnsAreEmpty)
                    break;

                //get category by data in xlsx file if it possible, or create new category
                var (category, isNew, currentCategoryBreadCrumb) = await GetCategoryFromXlsxAsync(manager, worksheet, iRow, allCategories);

                //update category by data in xlsx file
                var (seName, isParentCategoryExists) = await UpdateCategoryByXlsxAsync(category, manager, allCategories, isNew);

                if (isParentCategoryExists)
                {
                    //if parent category exists in database then save category into database
                    await SaveCategoryAsync(isNew, category, allCategories, currentCategoryBreadCrumb, setSeName, seName);
                }
                else
                {
                    //if parent category doesn't exists in database then try save category into database next time
                    saveNextTime.Add(iRow);
                }

                iRow++;
            }

            var needSave = saveNextTime.Any();

            while (needSave)
            {
                var remove = new List<int>();

                //try to save unsaved categories
                foreach (var rowId in saveNextTime)
                {
                    //get category by data in xlsx file if it possible, or create new category
                    var (category, isNew, currentCategoryBreadCrumb) = await GetCategoryFromXlsxAsync(manager, worksheet, rowId, allCategories);
                    //update category by data in xlsx file
                    var (seName, isParentCategoryExists) = await UpdateCategoryByXlsxAsync(category, manager, allCategories, isNew);

                    if (!isParentCategoryExists)
                        continue;

                    //if parent category exists in database then save category into database
                    await SaveCategoryAsync(isNew, category, allCategories, currentCategoryBreadCrumb, setSeName, seName);
                    remove.Add(rowId);
                }

                saveNextTime.RemoveAll(item => remove.Contains(item));

                needSave = remove.Any() && saveNextTime.Any();
            }

            //activity log
            await _customerActivityService.InsertActivityAsync("ImportCategories",
                string.Format(await _localizationService.GetResourceAsync("ActivityLog.ImportCategories"), iRow - 2 - saveNextTime.Count));

            if (!saveNextTime.Any())
                return;

            var categoriesName = new List<string>();

            foreach (var rowId in saveNextTime)
            {
                manager.ReadFromXlsx(worksheet, rowId);
                categoriesName.Add(manager.GetProperty("Name").StringValue);
            }

            throw new ArgumentException(string.Format(await _localizationService.GetResourceAsync("Admin.Catalog.Categories.Import.CategoriesArentImported"), string.Join(", ", categoriesName)));
        }

        #endregion

        #region Nested classes

        protected class ProductPictureMetadata
        {
            public Product ProductItem { get; set; }

            public string Picture1Path { get; set; }

            public string Picture2Path { get; set; }

            public string Picture3Path { get; set; }

            public bool IsNew { get; set; }
        }

        public class CategoryKey
        {
            public static async Task<CategoryKey> CreateCategoryKeyAsync(Category category, ICategoryService categoryService, IList<Category> allCategories, IStoreMappingService storeMappingService)
            {
                var categoryKey = new CategoryKey(await categoryService.GetFormattedBreadCrumbAsync(category, allCategories), category.LimitedToStores ? (await storeMappingService.GetStoresIdsWithAccessAsync(category)).ToList() : new List<int>());
                categoryKey.Category = category;

                return categoryKey;
            }

            public CategoryKey(string key, List<int> storesIds = null)
            {
                Key = key.Trim();
                StoresIds = storesIds ?? new List<int>();
            }

            public List<int> StoresIds { get; }

            public Category Category { get; private set; }

            public string Key { get; }

            public bool Equals(CategoryKey y)
            {
                if (y == null)
                    return false;

                if (Category != null && y.Category != null)
                    return Category.Id == y.Category.Id;

                if ((StoresIds.Any() || y.StoresIds.Any())
                    && (StoresIds.All(id => !y.StoresIds.Contains(id)) || y.StoresIds.All(id => !StoresIds.Contains(id))))
                    return false;

                return Key.Equals(y.Key);
            }

            public override int GetHashCode()
            {
                if (!StoresIds.Any())
                    return Key.GetHashCode();

                var storesIds = StoresIds.Select(id => id.ToString())
                    .Aggregate(string.Empty, (all, current) => all + current);

                return $"{storesIds}_{Key}".GetHashCode();
            }

            public override bool Equals(object obj)
            {
                var other = obj as CategoryKey;
                return other?.Equals(other) ?? false;
            }
        }

        #endregion
    }
}<|MERGE_RESOLUTION|>--- conflicted
+++ resolved
@@ -1,2209 +1,2200 @@
-﻿using System;
-using System.Collections.Generic;
-using System.IO;
-using System.Linq;
-using System.Net.Http;
-using System.Threading.Tasks;
-using Microsoft.AspNetCore.StaticFiles;
-using Microsoft.Extensions.DependencyInjection;
-using Nop.Core;
-using Nop.Core.Domain.Catalog;
-using Nop.Core.Domain.Directory;
-using Nop.Core.Domain.Media;
-using Nop.Core.Domain.Messages;
-using Nop.Core.Domain.Shipping;
-using Nop.Core.Domain.Tax;
-using Nop.Core.Domain.Vendors;
-using Nop.Core.Http;
-using Nop.Core.Infrastructure;
-using Nop.Data;
-using Nop.Services.Catalog;
-using Nop.Services.Directory;
-using Nop.Services.ExportImport.Help;
-using Nop.Services.Localization;
-using Nop.Services.Logging;
-using Nop.Services.Media;
-using Nop.Services.Messages;
-using Nop.Services.Seo;
-using Nop.Services.Shipping;
-using Nop.Services.Shipping.Date;
-using Nop.Services.Stores;
-using Nop.Services.Tax;
-using Nop.Services.Vendors;
-using OfficeOpenXml;
-
-namespace Nop.Services.ExportImport
-{
-    /// <summary>
-    /// Import manager
-    /// </summary>
-    public partial class ImportManager : IImportManager
-    {
-        #region Constants
-
-        //it's quite fast hash (to cheaply distinguish between objects)
-        private const string IMAGE_HASH_ALGORITHM = "SHA512";
-
-        private const string UPLOADS_TEMP_PATH = "~/App_Data/TempUploads";
-
-        #endregion
-
-        #region Fields
-
-        private readonly CatalogSettings _catalogSettings;
-        private readonly ICategoryService _categoryService;
-        private readonly ICountryService _countryService;
-        private readonly ICustomerActivityService _customerActivityService;
-        private readonly INopDataProvider _dataProvider;
-        private readonly IDateRangeService _dateRangeService;
-        private readonly IHttpClientFactory _httpClientFactory;
-        private readonly ILocalizationService _localizationService;
-        private readonly ILogger _logger;
-        private readonly IManufacturerService _manufacturerService;
-        private readonly IMeasureService _measureService;
-        private readonly INewsLetterSubscriptionService _newsLetterSubscriptionService;
-        private readonly INopFileProvider _fileProvider;
-        private readonly IPictureService _pictureService;
-        private readonly IProductAttributeService _productAttributeService;
-        private readonly IProductService _productService;
-        private readonly IProductTagService _productTagService;
-        private readonly IProductTemplateService _productTemplateService;
-        private readonly IServiceScopeFactory _serviceScopeFactory;
-        private readonly IShippingService _shippingService;
-        private readonly ISpecificationAttributeService _specificationAttributeService;
-        private readonly IStateProvinceService _stateProvinceService;
-        private readonly IStoreContext _storeContext;
-        private readonly IStoreMappingService _storeMappingService;
-        private readonly IStoreService _storeService;
-        private readonly ITaxCategoryService _taxCategoryService;
-        private readonly IUrlRecordService _urlRecordService;
-        private readonly IVendorService _vendorService;
-        private readonly IWorkContext _workContext;
-        private readonly MediaSettings _mediaSettings;
-        private readonly VendorSettings _vendorSettings;
-
-        #endregion
-
-        #region Ctor
-
-        public ImportManager(CatalogSettings catalogSettings,
-            ICategoryService categoryService,
-            ICountryService countryService,
-            ICustomerActivityService customerActivityService,
-            INopDataProvider dataProvider,
-            IDateRangeService dateRangeService,
-            IHttpClientFactory httpClientFactory,
-            ILocalizationService localizationService,
-            ILogger logger,
-            IManufacturerService manufacturerService,
-            IMeasureService measureService,
-            INewsLetterSubscriptionService newsLetterSubscriptionService,
-            INopFileProvider fileProvider,
-            IPictureService pictureService,
-            IProductAttributeService productAttributeService,
-            IProductService productService,
-            IProductTagService productTagService,
-            IProductTemplateService productTemplateService,
-            IServiceScopeFactory serviceScopeFactory,
-            IShippingService shippingService,
-            ISpecificationAttributeService specificationAttributeService,
-            IStateProvinceService stateProvinceService,
-            IStoreContext storeContext,
-            IStoreMappingService storeMappingService,
-            IStoreService storeService,
-            ITaxCategoryService taxCategoryService,
-            IUrlRecordService urlRecordService,
-            IVendorService vendorService,
-            IWorkContext workContext,
-            MediaSettings mediaSettings,
-            VendorSettings vendorSettings)
-        {
-            _catalogSettings = catalogSettings;
-            _categoryService = categoryService;
-            _countryService = countryService;
-            _customerActivityService = customerActivityService;
-            _dataProvider = dataProvider;
-            _dateRangeService = dateRangeService;
-            _httpClientFactory = httpClientFactory;
-            _fileProvider = fileProvider;
-            _localizationService = localizationService;
-            _logger = logger;
-            _manufacturerService = manufacturerService;
-            _measureService = measureService;
-            _newsLetterSubscriptionService = newsLetterSubscriptionService;
-            _pictureService = pictureService;
-            _productAttributeService = productAttributeService;
-            _productService = productService;
-            _productTagService = productTagService;
-            _productTemplateService = productTemplateService;
-            _serviceScopeFactory = serviceScopeFactory;
-            _shippingService = shippingService;
-            _specificationAttributeService = specificationAttributeService;
-            _stateProvinceService = stateProvinceService;
-            _storeContext = storeContext;
-            _storeMappingService = storeMappingService;
-            _storeService = storeService;
-            _taxCategoryService = taxCategoryService;
-            _urlRecordService = urlRecordService;
-            _vendorService = vendorService;
-            _workContext = workContext;
-            _mediaSettings = mediaSettings;
-            _vendorSettings = vendorSettings;
-        }
-
-        #endregion
-
-        #region Utilities
-
-        private static ExportedAttributeType GetTypeOfExportedAttribute(ExcelWorksheet worksheet, PropertyManager<ExportProductAttribute> productAttributeManager, PropertyManager<ExportSpecificationAttribute> specificationAttributeManager, int iRow)
-        {
-            productAttributeManager.ReadFromXlsx(worksheet, iRow, ExportProductAttribute.ProducAttributeCellOffset);
-
-            if (productAttributeManager.IsCaption)
-            {
-                return ExportedAttributeType.ProductAttribute;
-            }
-
-            specificationAttributeManager.ReadFromXlsx(worksheet, iRow, ExportProductAttribute.ProducAttributeCellOffset);
-
-            if (specificationAttributeManager.IsCaption)
-            {
-                return ExportedAttributeType.SpecificationAttribute;
-            }
-
-            return ExportedAttributeType.NotSpecified;
-        }
-
-        private static async Task SetOutLineForSpecificationAttributeRowAsync(object cellValue, ExcelWorksheet worksheet, int endRow)
-        {
-            var attributeType = (cellValue ?? string.Empty).ToString();
-
-            if (attributeType.Equals("AttributeType", StringComparison.InvariantCultureIgnoreCase))
-            {
-                worksheet.Row(endRow).OutlineLevel = 1;
-            }
-            else
-            {
-                if ((await SpecificationAttributeType.Option.ToSelectListAsync(useLocalization: false))
-                    .Any(p => p.Text.Equals(attributeType, StringComparison.InvariantCultureIgnoreCase)))
-                    worksheet.Row(endRow).OutlineLevel = 1;
-                else if (int.TryParse(attributeType, out var attributeTypeId) && Enum.IsDefined(typeof(SpecificationAttributeType), attributeTypeId))
-                    worksheet.Row(endRow).OutlineLevel = 1;
-            }
-        }
-
-        private static void CopyDataToNewFile(ImportProductMetadata metadata, ExcelWorksheet worksheet, string filePath, int startRow, int endRow, int endCell)
-        {
-            using var stream = new FileStream(filePath, FileMode.OpenOrCreate);
-            // ok, we can run the real code of the sample now
-            using var xlPackage = new ExcelPackage(stream);
-            // uncomment this line if you want the XML written out to the outputDir
-            //xlPackage.DebugMode = true; 
-
-            // get handles to the worksheets
-            var outWorksheet = xlPackage.Workbook.Worksheets.Add(typeof(Product).Name);
-            metadata.Manager.WriteCaption(outWorksheet);
-            var outRow = 2;
-            for (var row = startRow; row <= endRow; row++)
-            {
-                outWorksheet.Row(outRow).OutlineLevel = worksheet.Row(row).OutlineLevel;
-                for (var cell = 1; cell <= endCell; cell++)
-                {
-                    outWorksheet.Cells[outRow, cell].Value = worksheet.Cells[row, cell].Value;
-                }
-
-                outRow += 1;
-            }
-
-            xlPackage.Save();
-        }
-
-        protected virtual int GetColumnIndex(string[] properties, string columnName)
-        {
-            if (properties == null)
-                throw new ArgumentNullException(nameof(properties));
-
-            if (columnName == null)
-                throw new ArgumentNullException(nameof(columnName));
-
-            for (var i = 0; i < properties.Length; i++)
-                if (properties[i].Equals(columnName, StringComparison.InvariantCultureIgnoreCase))
-                    return i + 1; //excel indexes start from 1
-            return 0;
-        }
-
-        protected virtual string GetMimeTypeFromFilePath(string filePath)
-        {
-            new FileExtensionContentTypeProvider().TryGetContentType(filePath, out var mimeType);
-
-            //set to jpeg in case mime type cannot be found
-            return mimeType ?? MimeTypes.ImageJpeg;
-        }
-
-        /// <summary>
-        /// Creates or loads the image
-        /// </summary>
-        /// <param name="picturePath">The path to the image file</param>
-        /// <param name="name">The name of the object</param>
-        /// <param name="picId">Image identifier, may be null</param>
-        /// <returns>The image or null if the image has not changed</returns>
-        protected virtual async Task<Picture> LoadPictureAsync(string picturePath, string name, int? picId = null)
-        {
-            if (string.IsNullOrEmpty(picturePath) || !_fileProvider.FileExists(picturePath))
-                return null;
-
-            var mimeType = GetMimeTypeFromFilePath(picturePath);
-            var newPictureBinary = await _fileProvider.ReadAllBytesAsync(picturePath);
-            var pictureAlreadyExists = false;
-            if (picId != null)
-            {
-                //compare with existing product pictures
-                var existingPicture = await _pictureService.GetPictureByIdAsync(picId.Value);
-                if (existingPicture != null)
-                {
-                    var existingBinary = await _pictureService.LoadPictureBinaryAsync(existingPicture);
-                    //picture binary after validation (like in database)
-                    var validatedPictureBinary = await _pictureService.ValidatePictureAsync(newPictureBinary, mimeType);
-                    if (existingBinary.SequenceEqual(validatedPictureBinary) ||
-                        existingBinary.SequenceEqual(newPictureBinary))
-                    {
-                        pictureAlreadyExists = true;
-                    }
-                }
-            }
-
-            if (pictureAlreadyExists)
-                return null;
-
-            var newPicture = await _pictureService.InsertPictureAsync(newPictureBinary, mimeType, await _pictureService.GetPictureSeNameAsync(name));
-            return newPicture;
-        }
-
-        private async Task LogPictureInsertErrorAsync(string picturePath, Exception ex)
-        {
-            var extension = _fileProvider.GetFileExtension(picturePath);
-            var name = _fileProvider.GetFileNameWithoutExtension(picturePath);
-
-            var point = string.IsNullOrEmpty(extension) ? string.Empty : ".";
-            var fileName = _fileProvider.FileExists(picturePath) ? $"{name}{point}{extension}" : string.Empty;
-            
-            await _logger.ErrorAsync($"Insert picture failed (file name: {fileName})", ex);
-        }
-
-        protected virtual async Task ImportProductImagesUsingServicesAsync(IList<ProductPictureMetadata> productPictureMetadata)
-        {
-            foreach (var product in productPictureMetadata)
-            {
-                foreach (var picturePath in new[] { product.Picture1Path, product.Picture2Path, product.Picture3Path })
-                {
-                    if (string.IsNullOrEmpty(picturePath))
-                        continue;
-
-                    var mimeType = GetMimeTypeFromFilePath(picturePath);
-                    var newPictureBinary = await _fileProvider.ReadAllBytesAsync(picturePath);
-                    var pictureAlreadyExists = false;
-                    if (!product.IsNew)
-                    {
-                        //compare with existing product pictures
-                        var existingPictures = await _pictureService.GetPicturesByProductIdAsync(product.ProductItem.Id);
-                        foreach (var existingPicture in existingPictures)
-                        {
-                            var existingBinary = await _pictureService.LoadPictureBinaryAsync(existingPicture);
-                            //picture binary after validation (like in database)
-                            var validatedPictureBinary = await _pictureService.ValidatePictureAsync(newPictureBinary, mimeType);
-                            if (!existingBinary.SequenceEqual(validatedPictureBinary) &&
-                                !existingBinary.SequenceEqual(newPictureBinary))
-                                continue;
-                            //the same picture content
-                            pictureAlreadyExists = true;
-                            break;
-                        }
-                    }
-
-                    if (pictureAlreadyExists)
-                        continue;
-
-                    try
-                    {
-                        var newPicture = await _pictureService.InsertPictureAsync(newPictureBinary, mimeType, await _pictureService.GetPictureSeNameAsync(product.ProductItem.Name));
-                        await _productService.InsertProductPictureAsync(new ProductPicture
-                        {
-                            //EF has some weird issue if we set "Picture = newPicture" instead of "PictureId = newPicture.Id"
-                            //pictures are duplicated
-                            //maybe because entity size is too large
-                            PictureId = newPicture.Id,
-                            DisplayOrder = 1,
-                            ProductId = product.ProductItem.Id
-                        });
-                        await _productService.UpdateProductAsync(product.ProductItem);
-                    }
-                    catch (Exception ex)
-                    {
-                        await LogPictureInsertErrorAsync(picturePath, ex);
-                    }
-                }
-            }
-        }
-
-        protected virtual async Task ImportProductImagesUsingHashAsync(IList<ProductPictureMetadata> productPictureMetadata, IList<Product> allProductsBySku)
-        {
-            //performance optimization, load all pictures hashes
-            //it will only be used if the images are stored in the SQL Server database (not compact)
-            var trimByteCount = _dataProvider.SupportedLengthOfBinaryHash - 1;
-            var productsImagesIds = await _productService.GetProductsImagesIdsAsync(allProductsBySku.Select(p => p.Id).ToArray());
-            var allPicturesHashes = await _pictureService.GetPicturesHashAsync(productsImagesIds.SelectMany(p => p.Value).ToArray());
-
-            foreach (var product in productPictureMetadata)
-            {
-                foreach (var picturePath in new[] { product.Picture1Path, product.Picture2Path, product.Picture3Path })
-                {
-                    if (string.IsNullOrEmpty(picturePath))
-                        continue;
-                    try
-                    {
-                        var mimeType = GetMimeTypeFromFilePath(picturePath);
-                        var newPictureBinary = await _fileProvider.ReadAllBytesAsync(picturePath);
-                        var pictureAlreadyExists = false;
-                        if (!product.IsNew)
-                        {
-                            var newImageHash = HashHelper.CreateHash(
-                                newPictureBinary,
-                                IMAGE_HASH_ALGORITHM,
-                                trimByteCount);
-
-                            var newValidatedImageHash = HashHelper.CreateHash(
-                                await _pictureService.ValidatePictureAsync(newPictureBinary, mimeType), 
-                                IMAGE_HASH_ALGORITHM,
-                                trimByteCount);
-
-                            var imagesIds = productsImagesIds.ContainsKey(product.ProductItem.Id)
-                                ? productsImagesIds[product.ProductItem.Id]
-                                : Array.Empty<int>();
-
-                            pictureAlreadyExists = allPicturesHashes.Where(p => imagesIds.Contains(p.Key))
-                                .Select(p => p.Value)
-                                .Any(p => 
-                                    p.Equals(newImageHash, StringComparison.OrdinalIgnoreCase) || 
-                                    p.Equals(newValidatedImageHash, StringComparison.OrdinalIgnoreCase));
-                        }
-
-                        if (pictureAlreadyExists)
-                            continue;
-
-                        var newPicture = await _pictureService.InsertPictureAsync(newPictureBinary, mimeType, await _pictureService.GetPictureSeNameAsync(product.ProductItem.Name));
-
-                        await _productService.InsertProductPictureAsync(new ProductPicture
-                        {
-                            //EF has some weird issue if we set "Picture = newPicture" instead of "PictureId = newPicture.Id"
-                            //pictures are duplicated
-                            //maybe because entity size is too large
-                            PictureId = newPicture.Id,
-                            DisplayOrder = 1,
-                            ProductId = product.ProductItem.Id
-                        });
-
-                        await _productService.UpdateProductAsync(product.ProductItem);
-                    }
-                    catch (Exception ex)
-                    {
-                        await LogPictureInsertErrorAsync(picturePath, ex);
-                    }
-                }
-            }
-        }
-
-        protected virtual async Task<(string seName, bool isParentCategoryExists)> UpdateCategoryByXlsxAsync(Category category, PropertyManager<Category> manager, Dictionary<string, ValueTask<Category>> allCategories, bool isNew)
-        {
-            var seName = string.Empty;
-            var isParentCategoryExists = true;
-            var isParentCategorySet = false;
-
-            foreach (var property in manager.GetProperties)
-            {
-                switch (property.PropertyName)
-                {
-                    case "Name":
-                        category.Name = property.StringValue.Split(new[] { ">>" }, StringSplitOptions.RemoveEmptyEntries).Last().Trim();
-                        break;
-                    case "Description":
-                        category.Description = property.StringValue;
-                        break;
-                    case "CategoryTemplateId":
-                        category.CategoryTemplateId = property.IntValue;
-                        break;
-                    case "MetaKeywords":
-                        category.MetaKeywords = property.StringValue;
-                        break;
-                    case "MetaDescription":
-                        category.MetaDescription = property.StringValue;
-                        break;
-                    case "MetaTitle":
-                        category.MetaTitle = property.StringValue;
-                        break;
-                    case "ParentCategoryId":
-                        if (!isParentCategorySet)
-                        {
-                            var parentCategory = await await allCategories.Values.FirstOrDefaultAwaitAsync(async c => (await c).Id == property.IntValue);
-                            isParentCategorySet = parentCategory != null;
-
-                            isParentCategoryExists = isParentCategorySet || property.IntValue == 0;
-
-                            category.ParentCategoryId = parentCategory?.Id ?? property.IntValue;
-                        }
-
-                        break;
-                    case "ParentCategoryName":
-                        if (_catalogSettings.ExportImportCategoriesUsingCategoryName && !isParentCategorySet)
-                        {
-                            var categoryName = manager.GetProperty("ParentCategoryName").StringValue;
-                            if (!string.IsNullOrEmpty(categoryName))
-                            {
-                                var parentCategory = allCategories.ContainsKey(categoryName)
-                                    //try find category by full name with all parent category names
-                                    ? await allCategories[categoryName]
-                                    //try find category by name
-                                    : await await allCategories.Values.FirstOrDefaultAwaitAsync(async c => (await c).Name.Equals(categoryName, StringComparison.InvariantCulture));
-
-                                if (parentCategory != null)
-                                {
-                                    category.ParentCategoryId = parentCategory.Id;
-                                    isParentCategorySet = true;
-                                }
-                                else
-                                {
-                                    isParentCategoryExists = false;
-                                }
-                            }
-                        }
-
-                        break;
-                    case "Picture":
-                        var picture = await LoadPictureAsync(manager.GetProperty("Picture").StringValue, category.Name, isNew ? null : (int?)category.PictureId);
-                        if (picture != null)
-                            category.PictureId = picture.Id;
-                        break;
-                    case "PageSize":
-                        category.PageSize = property.IntValue;
-                        break;
-                    case "AllowCustomersToSelectPageSize":
-                        category.AllowCustomersToSelectPageSize = property.BooleanValue;
-                        break;
-                    case "PageSizeOptions":
-                        category.PageSizeOptions = property.StringValue;
-                        break;
-                    case "PriceRanges":
-                        category.PriceRanges = property.StringValue;
-                        break;
-                    case "ShowOnHomepage":
-                        category.ShowOnHomepage = property.BooleanValue;
-                        break;
-                    case "IncludeInTopMenu":
-                        category.IncludeInTopMenu = property.BooleanValue;
-                        break;
-                    case "Published":
-                        category.Published = property.BooleanValue;
-                        break;
-                    case "DisplayOrder":
-                        category.DisplayOrder = property.IntValue;
-                        break;
-                    case "SeName":
-                        seName = property.StringValue;
-                        break;
-                }
-            }
-
-            category.UpdatedOnUtc = DateTime.UtcNow;
-            return (seName, isParentCategoryExists);
-        }
-
-        protected virtual async Task<(Category category, bool isNew, string curentCategoryBreadCrumb)> GetCategoryFromXlsxAsync(PropertyManager<Category> manager, ExcelWorksheet worksheet, int iRow, Dictionary<string, ValueTask<Category>> allCategories)
-        {
-            manager.ReadFromXlsx(worksheet, iRow);
-
-            //try get category from database by ID
-            var category = await await allCategories.Values.FirstOrDefaultAwaitAsync(async c => (await c).Id == manager.GetProperty("Id")?.IntValue);
-
-            if (_catalogSettings.ExportImportCategoriesUsingCategoryName && category == null)
-            {
-                var categoryName = manager.GetProperty("Name").StringValue;
-                if (!string.IsNullOrEmpty(categoryName))
-                {
-                    category = allCategories.ContainsKey(categoryName)
-                        //try find category by full name with all parent category names
-                        ? await allCategories[categoryName]
-                        //try find category by name
-                        : await await allCategories.Values.FirstOrDefaultAwaitAsync(async c => (await c).Name.Equals(categoryName, StringComparison.InvariantCulture));
-                }
-            }
-
-            var isNew = category == null;
-
-            category ??= new Category();
-
-            var curentCategoryBreadCrumb = string.Empty;
-
-            if (isNew)
-            {
-                category.CreatedOnUtc = DateTime.UtcNow;
-                //default values
-                category.PageSize = _catalogSettings.DefaultCategoryPageSize;
-                category.PageSizeOptions = _catalogSettings.DefaultCategoryPageSizeOptions;
-                category.Published = true;
-                category.IncludeInTopMenu = true;
-                category.AllowCustomersToSelectPageSize = true;
-            }
-            else
-                curentCategoryBreadCrumb = await _categoryService.GetFormattedBreadCrumbAsync(category);
-
-            return (category, isNew, curentCategoryBreadCrumb);
-        }
-
-        protected virtual async Task SaveCategoryAsync(bool isNew, Category category, Dictionary<string, ValueTask<Category>> allCategories, string curentCategoryBreadCrumb, bool setSeName, string seName)
-        {
-            if (isNew)
-                await _categoryService.InsertCategoryAsync(category);
-            else
-                await _categoryService.UpdateCategoryAsync(category);
-
-            var categoryBreadCrumb = await _categoryService.GetFormattedBreadCrumbAsync(category);
-            if (!allCategories.ContainsKey(categoryBreadCrumb))
-                allCategories.Add(categoryBreadCrumb, new ValueTask<Category>(category));
-            if (!string.IsNullOrEmpty(curentCategoryBreadCrumb) && allCategories.ContainsKey(curentCategoryBreadCrumb) &&
-                categoryBreadCrumb != curentCategoryBreadCrumb)
-                allCategories.Remove(curentCategoryBreadCrumb);
-
-            //search engine name
-            if (setSeName)
-                await _urlRecordService.SaveSlugAsync(category, await _urlRecordService.ValidateSeNameAsync(category, seName, category.Name, true), 0);
-        }
-
-        protected virtual async Task SetOutLineForProductAttributeRowAsync(object cellValue, ExcelWorksheet worksheet, int endRow)
-        {
-            try
-            {
-                var aid = Convert.ToInt32(cellValue ?? -1);
-
-                var productAttribute = await _productAttributeService.GetProductAttributeByIdAsync(aid);
-
-                if (productAttribute != null)
-                    worksheet.Row(endRow).OutlineLevel = 1;
-            }
-            catch (FormatException)
-            {
-                if ((cellValue ?? string.Empty).ToString() == "AttributeId")
-                    worksheet.Row(endRow).OutlineLevel = 1;
-            }
-        }
-
-        protected virtual async Task ImportProductAttributeAsync(PropertyManager<ExportProductAttribute> productAttributeManager, Product lastLoadedProduct)
-        {
-            if (!_catalogSettings.ExportImportProductAttributes || lastLoadedProduct == null || productAttributeManager.IsCaption)
-                return;
-
-            var productAttributeId = productAttributeManager.GetProperty("AttributeId").IntValue;
-            var attributeControlTypeId = productAttributeManager.GetProperty("AttributeControlType").IntValue;
-
-            var productAttributeValueId = productAttributeManager.GetProperty("ProductAttributeValueId").IntValue;
-            var associatedProductId = productAttributeManager.GetProperty("AssociatedProductId").IntValue;
-            var valueName = productAttributeManager.GetProperty("ValueName").StringValue;
-            var attributeValueTypeId = productAttributeManager.GetProperty("AttributeValueType").IntValue;
-            var colorSquaresRgb = productAttributeManager.GetProperty("ColorSquaresRgb").StringValue;
-            var imageSquaresPictureId = productAttributeManager.GetProperty("ImageSquaresPictureId").IntValue;
-            var priceAdjustment = productAttributeManager.GetProperty("PriceAdjustment").DecimalValue;
-            var priceAdjustmentUsePercentage = productAttributeManager.GetProperty("PriceAdjustmentUsePercentage").BooleanValue;
-            var weightAdjustment = productAttributeManager.GetProperty("WeightAdjustment").DecimalValue;
-            var cost = productAttributeManager.GetProperty("Cost").DecimalValue;
-            var customerEntersQty = productAttributeManager.GetProperty("CustomerEntersQty").BooleanValue;
-            var quantity = productAttributeManager.GetProperty("Quantity").IntValue;
-            var isPreSelected = productAttributeManager.GetProperty("IsPreSelected").BooleanValue;
-            var displayOrder = productAttributeManager.GetProperty("DisplayOrder").IntValue;
-            var pictureId = productAttributeManager.GetProperty("PictureId").IntValue;
-            var textPrompt = productAttributeManager.GetProperty("AttributeTextPrompt").StringValue;
-            var isRequired = productAttributeManager.GetProperty("AttributeIsRequired").BooleanValue;
-            var attributeDisplayOrder = productAttributeManager.GetProperty("AttributeDisplayOrder").IntValue;
-
-            var productAttributeMapping = (await _productAttributeService.GetProductAttributeMappingsByProductIdAsync(lastLoadedProduct.Id))
-                .FirstOrDefault(pam => pam.ProductAttributeId == productAttributeId);
-
-            if (productAttributeMapping == null)
-            {
-                //insert mapping
-                productAttributeMapping = new ProductAttributeMapping
-                {
-                    ProductId = lastLoadedProduct.Id,
-                    ProductAttributeId = productAttributeId,
-                    TextPrompt = textPrompt,
-                    IsRequired = isRequired,
-                    AttributeControlTypeId = attributeControlTypeId,
-                    DisplayOrder = attributeDisplayOrder
-                };
-                await _productAttributeService.InsertProductAttributeMappingAsync(productAttributeMapping);
-            }
-            else
-            {
-                productAttributeMapping.AttributeControlTypeId = attributeControlTypeId;
-                productAttributeMapping.TextPrompt = textPrompt;
-                productAttributeMapping.IsRequired = isRequired;
-                productAttributeMapping.DisplayOrder = attributeDisplayOrder;
-                await _productAttributeService.UpdateProductAttributeMappingAsync(productAttributeMapping);
-            }
-
-            var pav = await _productAttributeService.GetProductAttributeValueByIdAsync(productAttributeValueId);
-
-            var attributeControlType = (AttributeControlType)attributeControlTypeId;
-
-            if (pav == null)
-            {
-                switch (attributeControlType)
-                {
-                    case AttributeControlType.Datepicker:
-                    case AttributeControlType.FileUpload:
-                    case AttributeControlType.MultilineTextbox:
-                    case AttributeControlType.TextBox:
-                        return;
-                }
-
-                pav = new ProductAttributeValue
-                {
-                    ProductAttributeMappingId = productAttributeMapping.Id,
-                    AttributeValueType = (AttributeValueType)attributeValueTypeId,
-                    AssociatedProductId = associatedProductId,
-                    Name = valueName,
-                    PriceAdjustment = priceAdjustment,
-                    PriceAdjustmentUsePercentage = priceAdjustmentUsePercentage,
-                    WeightAdjustment = weightAdjustment,
-                    Cost = cost,
-                    IsPreSelected = isPreSelected,
-                    DisplayOrder = displayOrder,
-                    ColorSquaresRgb = colorSquaresRgb,
-                    ImageSquaresPictureId = imageSquaresPictureId,
-                    CustomerEntersQty = customerEntersQty,
-                    Quantity = quantity,
-                    PictureId = pictureId
-                };
-
-                await _productAttributeService.InsertProductAttributeValueAsync(pav);
-            }
-            else
-            {
-                pav.AttributeValueTypeId = attributeValueTypeId;
-                pav.AssociatedProductId = associatedProductId;
-                pav.Name = valueName;
-                pav.ColorSquaresRgb = colorSquaresRgb;
-                pav.ImageSquaresPictureId = imageSquaresPictureId;
-                pav.PriceAdjustment = priceAdjustment;
-                pav.PriceAdjustmentUsePercentage = priceAdjustmentUsePercentage;
-                pav.WeightAdjustment = weightAdjustment;
-                pav.Cost = cost;
-                pav.CustomerEntersQty = customerEntersQty;
-                pav.Quantity = quantity;
-                pav.IsPreSelected = isPreSelected;
-                pav.DisplayOrder = displayOrder;
-                pav.PictureId = pictureId;
-
-                await _productAttributeService.UpdateProductAttributeValueAsync(pav);
-            }
-        }
-
-        private async Task ImportSpecificationAttributeAsync(PropertyManager<ExportSpecificationAttribute> specificationAttributeManager, Product lastLoadedProduct)
-        {
-            if (!_catalogSettings.ExportImportProductSpecificationAttributes || lastLoadedProduct == null || specificationAttributeManager.IsCaption)
-                return;
-
-            var attributeTypeId = specificationAttributeManager.GetProperty("AttributeType").IntValue;
-            var allowFiltering = specificationAttributeManager.GetProperty("AllowFiltering").BooleanValue;
-            var specificationAttributeOptionId = specificationAttributeManager.GetProperty("SpecificationAttributeOptionId").IntValue;
-            var productId = lastLoadedProduct.Id;
-            var customValue = specificationAttributeManager.GetProperty("CustomValue").StringValue;
-            var displayOrder = specificationAttributeManager.GetProperty("DisplayOrder").IntValue;
-            var showOnProductPage = specificationAttributeManager.GetProperty("ShowOnProductPage").BooleanValue;
-
-            //if specification attribute option isn't set, try to get first of possible specification attribute option for current specification attribute
-            if (specificationAttributeOptionId == 0)
-            {
-                var specificationAttribute = specificationAttributeManager.GetProperty("SpecificationAttribute").IntValue;
-                specificationAttributeOptionId =
-                    (await _specificationAttributeService.GetSpecificationAttributeOptionsBySpecificationAttributeAsync(
-                        specificationAttribute))
-                    .FirstOrDefault()?.Id ?? specificationAttributeOptionId;
-            }
-
-            var productSpecificationAttribute = specificationAttributeOptionId == 0
-                ? null
-                : (await _specificationAttributeService.GetProductSpecificationAttributesAsync(productId, specificationAttributeOptionId)).FirstOrDefault();
-
-            var isNew = productSpecificationAttribute == null;
-
-            if (isNew) productSpecificationAttribute = new ProductSpecificationAttribute();
-
-            if (attributeTypeId != (int)SpecificationAttributeType.Option)
-                //we allow filtering only for "Option" attribute type
-                allowFiltering = false;
-
-            //we don't allow CustomValue for "Option" attribute type
-            if (attributeTypeId == (int)SpecificationAttributeType.Option) 
-                customValue = null;
-
-            productSpecificationAttribute.AttributeTypeId = attributeTypeId;
-            productSpecificationAttribute.SpecificationAttributeOptionId = specificationAttributeOptionId;
-            productSpecificationAttribute.ProductId = productId;
-            productSpecificationAttribute.CustomValue = customValue;
-            productSpecificationAttribute.AllowFiltering = allowFiltering;
-            productSpecificationAttribute.ShowOnProductPage = showOnProductPage;
-            productSpecificationAttribute.DisplayOrder = displayOrder;
-
-            if (isNew)
-                await _specificationAttributeService.InsertProductSpecificationAttributeAsync(productSpecificationAttribute);
-            else
-                await _specificationAttributeService.UpdateProductSpecificationAttributeAsync(productSpecificationAttribute);
-        }
-
-        private async Task<string> DownloadFileAsync(string urlString, IList<string> downloadedFiles)
-        {
-            if (string.IsNullOrEmpty(urlString))
-                return string.Empty;
-
-            if (!Uri.IsWellFormedUriString(urlString, UriKind.Absolute))
-                return urlString;
-
-            if (!_catalogSettings.ExportImportAllowDownloadImages)
-                return string.Empty;
-
-            //ensure that temp directory is created
-            var tempDirectory = _fileProvider.MapPath(UPLOADS_TEMP_PATH);
-            _fileProvider.CreateDirectory(tempDirectory);
-
-            var fileName = _fileProvider.GetFileName(urlString);
-            if (string.IsNullOrEmpty(fileName))
-                return string.Empty;
-
-            var filePath = _fileProvider.Combine(tempDirectory, fileName);
-            try
-            {
-                var client = _httpClientFactory.CreateClient(NopHttpDefaults.DefaultHttpClient);
-                var fileData = await client.GetByteArrayAsync(urlString);
-                await using (var fs = new FileStream(filePath, FileMode.OpenOrCreate)) 
-                    fs.Write(fileData, 0, fileData.Length);
-
-                downloadedFiles?.Add(filePath);
-                return filePath;
-            }
-            catch (Exception ex)
-            {
-                await _logger.ErrorAsync("Download image failed", ex);
-            }
-
-            return string.Empty;
-        }
-
-        private async Task<ImportProductMetadata> PrepareImportProductDataAsync(ExcelWorksheet worksheet)
-        {
-            //the columns
-            var properties = GetPropertiesByExcelCells<Product>(worksheet);
-
-            var manager = new PropertyManager<Product>(properties, _catalogSettings);
-
-            var productAttributeProperties = new[]
-            {
-                new PropertyByName<ExportProductAttribute>("AttributeId"),
-                new PropertyByName<ExportProductAttribute>("AttributeName"),
-                new PropertyByName<ExportProductAttribute>("AttributeTextPrompt"),
-                new PropertyByName<ExportProductAttribute>("AttributeIsRequired"),
-                new PropertyByName<ExportProductAttribute>("AttributeControlType"),
-                new PropertyByName<ExportProductAttribute>("AttributeDisplayOrder"),
-                new PropertyByName<ExportProductAttribute>("ProductAttributeValueId"),
-                new PropertyByName<ExportProductAttribute>("ValueName"),
-                new PropertyByName<ExportProductAttribute>("AttributeValueType"),
-                new PropertyByName<ExportProductAttribute>("AssociatedProductId"),
-                new PropertyByName<ExportProductAttribute>("ColorSquaresRgb"),
-                new PropertyByName<ExportProductAttribute>("ImageSquaresPictureId"),
-                new PropertyByName<ExportProductAttribute>("PriceAdjustment"),
-                new PropertyByName<ExportProductAttribute>("PriceAdjustmentUsePercentage"),
-                new PropertyByName<ExportProductAttribute>("WeightAdjustment"),
-                new PropertyByName<ExportProductAttribute>("Cost"),
-                new PropertyByName<ExportProductAttribute>("CustomerEntersQty"),
-                new PropertyByName<ExportProductAttribute>("Quantity"),
-                new PropertyByName<ExportProductAttribute>("IsPreSelected"),
-                new PropertyByName<ExportProductAttribute>("DisplayOrder"),
-                new PropertyByName<ExportProductAttribute>("PictureId")
-            };
-
-            var productAttributeManager = new PropertyManager<ExportProductAttribute>(productAttributeProperties, _catalogSettings);
-
-            var specificationAttributeProperties = new[]
-            {
-                new PropertyByName<ExportSpecificationAttribute>("AttributeType", p => p.AttributeTypeId),
-                new PropertyByName<ExportSpecificationAttribute>("SpecificationAttribute", p => p.SpecificationAttributeId),
-                new PropertyByName<ExportSpecificationAttribute>("CustomValue", p => p.CustomValue),
-                new PropertyByName<ExportSpecificationAttribute>("SpecificationAttributeOptionId", p => p.SpecificationAttributeOptionId),
-                new PropertyByName<ExportSpecificationAttribute>("AllowFiltering", p => p.AllowFiltering),
-                new PropertyByName<ExportSpecificationAttribute>("ShowOnProductPage", p => p.ShowOnProductPage),
-                new PropertyByName<ExportSpecificationAttribute>("DisplayOrder", p => p.DisplayOrder)
-            };
-
-            var specificationAttributeManager = new PropertyManager<ExportSpecificationAttribute>(specificationAttributeProperties, _catalogSettings);
-
-            var endRow = 2;
-            var allCategories = new List<string>();
-            var allSku = new List<string>();
-
-            var tempProperty = manager.GetProperty("Categories");
-            var categoryCellNum = tempProperty?.PropertyOrderPosition ?? -1;
-
-            tempProperty = manager.GetProperty("SKU");
-            var skuCellNum = tempProperty?.PropertyOrderPosition ?? -1;
-
-            var allManufacturers = new List<string>();
-            tempProperty = manager.GetProperty("Manufacturers");
-            var manufacturerCellNum = tempProperty?.PropertyOrderPosition ?? -1;
-
-            var allStores = new List<string>();
-            tempProperty = manager.GetProperty("LimitedToStores");
-            var limitedToStoresCellNum = tempProperty?.PropertyOrderPosition ?? -1;
-
-            if (_catalogSettings.ExportImportUseDropdownlistsForAssociatedEntities)
-            {
-                productAttributeManager.SetSelectList("AttributeControlType", await AttributeControlType.TextBox.ToSelectListAsync(useLocalization: false));
-                productAttributeManager.SetSelectList("AttributeValueType", await AttributeValueType.Simple.ToSelectListAsync(useLocalization: false));
-
-                specificationAttributeManager.SetSelectList("AttributeType", await SpecificationAttributeType.Option.ToSelectListAsync(useLocalization: false));
-                specificationAttributeManager.SetSelectList("SpecificationAttribute", (await _specificationAttributeService
-                    .GetSpecificationAttributesAsync())
-                    .Select(sa => sa as BaseEntity)
-                    .ToSelectList(p => (p as SpecificationAttribute)?.Name ?? string.Empty));
-
-                manager.SetSelectList("ProductType", await ProductType.SimpleProduct.ToSelectListAsync(useLocalization: false));
-                manager.SetSelectList("GiftCardType", await GiftCardType.Virtual.ToSelectListAsync(useLocalization: false));
-                manager.SetSelectList("DownloadActivationType",
-                    await DownloadActivationType.Manually.ToSelectListAsync(useLocalization: false));
-                manager.SetSelectList("ManageInventoryMethod",
-                    await ManageInventoryMethod.DontManageStock.ToSelectListAsync(useLocalization: false));
-                manager.SetSelectList("LowStockActivity",
-                    await LowStockActivity.Nothing.ToSelectListAsync(useLocalization: false));
-                manager.SetSelectList("BackorderMode", await BackorderMode.NoBackorders.ToSelectListAsync(useLocalization: false));
-                manager.SetSelectList("RecurringCyclePeriod",
-                    await RecurringProductCyclePeriod.Days.ToSelectListAsync(useLocalization: false));
-                manager.SetSelectList("RentalPricePeriod", await RentalPricePeriod.Days.ToSelectListAsync(useLocalization: false));
-
-                manager.SetSelectList("Vendor",
-                    (await _vendorService.GetAllVendorsAsync(showHidden: true)).Select(v => v as BaseEntity)
-                        .ToSelectList(p => (p as Vendor)?.Name ?? string.Empty));
-                manager.SetSelectList("ProductTemplate",
-                    (await _productTemplateService.GetAllProductTemplatesAsync()).Select(pt => pt as BaseEntity)
-                        .ToSelectList(p => (p as ProductTemplate)?.Name ?? string.Empty));
-                manager.SetSelectList("DeliveryDate",
-                    (await _dateRangeService.GetAllDeliveryDatesAsync()).Select(dd => dd as BaseEntity)
-                        .ToSelectList(p => (p as DeliveryDate)?.Name ?? string.Empty));
-                manager.SetSelectList("ProductAvailabilityRange",
-                    (await _dateRangeService.GetAllProductAvailabilityRangesAsync()).Select(range => range as BaseEntity)
-                        .ToSelectList(p => (p as ProductAvailabilityRange)?.Name ?? string.Empty));
-                manager.SetSelectList("TaxCategory",
-                    (await _taxCategoryService.GetAllTaxCategoriesAsync()).Select(tc => tc as BaseEntity)
-                        .ToSelectList(p => (p as TaxCategory)?.Name ?? string.Empty));
-                manager.SetSelectList("BasepriceUnit",
-                    (await _measureService.GetAllMeasureWeightsAsync()).Select(mw => mw as BaseEntity)
-                        .ToSelectList(p => (p as MeasureWeight)?.Name ?? string.Empty));
-                manager.SetSelectList("BasepriceBaseUnit",
-                    (await _measureService.GetAllMeasureWeightsAsync()).Select(mw => mw as BaseEntity)
-                        .ToSelectList(p => (p as MeasureWeight)?.Name ?? string.Empty));
-            }
-
-            var allAttributeIds = new List<int>();
-            var allSpecificationAttributeOptionIds = new List<int>();
-
-            var attributeIdCellNum = 1 + ExportProductAttribute.ProducAttributeCellOffset;
-            var specificationAttributeOptionIdCellNum =
-                specificationAttributeManager.GetIndex("SpecificationAttributeOptionId") +
-                ExportProductAttribute.ProducAttributeCellOffset;
-
-            var productsInFile = new List<int>();
-
-            //find end of data
-            var typeOfExportedAttribute = ExportedAttributeType.NotSpecified;
-            while (true)
-            {
-                var allColumnsAreEmpty = manager.GetProperties
-                    .Select(property => worksheet.Cells[endRow, property.PropertyOrderPosition])
-                    .All(cell => string.IsNullOrEmpty(cell?.Value?.ToString()));
-
-                if (allColumnsAreEmpty)
-                    break;
-
-                if (new[] { 1, 2 }.Select(cellNum => worksheet.Cells[endRow, cellNum])
-                        .All(cell => string.IsNullOrEmpty(cell?.Value?.ToString())) &&
-                    worksheet.Row(endRow).OutlineLevel == 0)
-                {
-                    var cellValue = worksheet.Cells[endRow, attributeIdCellNum].Value;
-                    await SetOutLineForProductAttributeRowAsync(cellValue, worksheet, endRow);
-                    await SetOutLineForSpecificationAttributeRowAsync(cellValue, worksheet, endRow);
-                }
-
-                if (worksheet.Row(endRow).OutlineLevel != 0)
-                {
-                    var newTypeOfExportedAttribute = GetTypeOfExportedAttribute(worksheet, productAttributeManager, specificationAttributeManager, endRow);
-
-                    //skip caption row
-                    if (newTypeOfExportedAttribute != ExportedAttributeType.NotSpecified && newTypeOfExportedAttribute != typeOfExportedAttribute)
-                    {
-                        typeOfExportedAttribute = newTypeOfExportedAttribute;
-                        endRow++;
-                        continue;
-                    }
-
-                    switch (typeOfExportedAttribute)
-                    {
-                        case ExportedAttributeType.ProductAttribute:
-                            productAttributeManager.ReadFromXlsx(worksheet, endRow,
-                                ExportProductAttribute.ProducAttributeCellOffset);
-                            if (int.TryParse((worksheet.Cells[endRow, attributeIdCellNum].Value ?? string.Empty).ToString(), out var aid))
-                            {
-                                allAttributeIds.Add(aid);
-                            }
-
-                            break;
-                        case ExportedAttributeType.SpecificationAttribute:
-                            specificationAttributeManager.ReadFromXlsx(worksheet, endRow, ExportProductAttribute.ProducAttributeCellOffset);
-
-                            if (int.TryParse((worksheet.Cells[endRow, specificationAttributeOptionIdCellNum].Value ?? string.Empty).ToString(), out var saoid))
-                            {
-                                allSpecificationAttributeOptionIds.Add(saoid);
-                            }
-
-                            break;
-                    }
-
-                    endRow++;
-                    continue;
-                }
-
-                if (categoryCellNum > 0)
-                {
-                    var categoryIds = worksheet.Cells[endRow, categoryCellNum].Value?.ToString() ?? string.Empty;
-
-                    if (!string.IsNullOrEmpty(categoryIds))
-                        allCategories.AddRange(categoryIds
-                            .Split(new[] { ";", ">>" }, StringSplitOptions.RemoveEmptyEntries).Select(x => x.Trim())
-                            .Distinct());
-                }
-
-                if (skuCellNum > 0)
-                {
-                    var sku = worksheet.Cells[endRow, skuCellNum].Value?.ToString() ?? string.Empty;
-
-                    if (!string.IsNullOrEmpty(sku))
-                        allSku.Add(sku);
-                }
-
-                if (manufacturerCellNum > 0)
-                {
-                    var manufacturerIds = worksheet.Cells[endRow, manufacturerCellNum].Value?.ToString() ??
-                                          string.Empty;
-                    if (!string.IsNullOrEmpty(manufacturerIds))
-                        allManufacturers.AddRange(manufacturerIds
-                            .Split(new[] { ';' }, StringSplitOptions.RemoveEmptyEntries).Select(x => x.Trim()));
-                }
-
-                if (limitedToStoresCellNum > 0)
-                {
-                    var storeIds = worksheet.Cells[endRow, limitedToStoresCellNum].Value?.ToString() ??
-                                          string.Empty;
-                    if (!string.IsNullOrEmpty(storeIds))
-                        allStores.AddRange(storeIds
-                            .Split(new[] { ';' }, StringSplitOptions.RemoveEmptyEntries).Select(x => x.Trim()));
-                }
-
-                //counting the number of products
-                productsInFile.Add(endRow);
-
-                endRow++;
-            }
-
-            //performance optimization, the check for the existence of the categories in one SQL request
-            var notExistingCategories = await _categoryService.GetNotExistingCategoriesAsync(allCategories.ToArray());
-            if (notExistingCategories.Any())
-            {
-                throw new ArgumentException(string.Format(await _localizationService.GetResourceAsync("Admin.Catalog.Products.Import.CategoriesDontExist"), string.Join(", ", notExistingCategories)));
-            }
-
-            //performance optimization, the check for the existence of the manufacturers in one SQL request
-            var notExistingManufacturers = await _manufacturerService.GetNotExistingManufacturersAsync(allManufacturers.ToArray());
-            if (notExistingManufacturers.Any())
-            {
-                throw new ArgumentException(string.Format(await _localizationService.GetResourceAsync("Admin.Catalog.Products.Import.ManufacturersDontExist"), string.Join(", ", notExistingManufacturers)));
-            }
-
-            //performance optimization, the check for the existence of the product attributes in one SQL request
-            var notExistingProductAttributes = await _productAttributeService.GetNotExistingAttributesAsync(allAttributeIds.ToArray());
-            if (notExistingProductAttributes.Any())
-            {
-                throw new ArgumentException(string.Format(await _localizationService.GetResourceAsync("Admin.Catalog.Products.Import.ProductAttributesDontExist"), string.Join(", ", notExistingProductAttributes)));
-            }
-
-            //performance optimization, the check for the existence of the specification attribute options in one SQL request
-            var notExistingSpecificationAttributeOptions = await _specificationAttributeService.GetNotExistingSpecificationAttributeOptionsAsync(allSpecificationAttributeOptionIds.Where(saoId => saoId != 0).ToArray());
-            if (notExistingSpecificationAttributeOptions.Any())
-            {
-                throw new ArgumentException($"The following specification attribute option ID(s) don't exist - {string.Join(", ", notExistingSpecificationAttributeOptions)}");
-            }
-
-            //performance optimization, the check for the existence of the stores in one SQL request
-            var notExistingStores = await _storeService.GetNotExistingStoresAsync(allStores.ToArray());
-            if (notExistingStores.Any())
-            {
-                throw new ArgumentException(string.Format(await _localizationService.GetResourceAsync("Admin.Catalog.Products.Import.StoresDontExist"), string.Join(", ", notExistingStores)));
-            }
-
-            return new ImportProductMetadata
-            {
-                EndRow = endRow,
-                Manager = manager,
-                Properties = properties,
-                ProductsInFile = productsInFile,
-                ProductAttributeManager = productAttributeManager,
-                SpecificationAttributeManager = specificationAttributeManager,
-                SkuCellNum = skuCellNum,
-                AllSku = allSku
-            };
-        }
-
-        private async Task ImportProductsFromSplitedXlsxAsync(ExcelWorksheet worksheet, ImportProductMetadata metadata)
-        {
-            foreach (var path in SplitProductFile(worksheet, metadata))
-            {
-                using (var scope = _serviceScopeFactory.CreateScope())
-                {
-                    // Resolve
-                    var importManager = scope.ServiceProvider.GetRequiredService<IImportManager>();
-
-                    using var sr = new StreamReader(path);
-                    await importManager.ImportProductsFromXlsxAsync(sr.BaseStream);
-                }
-
-                try
-                {
-                    _fileProvider.DeleteFile(path);
-                }
-                catch
-                {
-                    // ignored
-                }
-            }
-        }
-
-        private IList<string> SplitProductFile(ExcelWorksheet worksheet, ImportProductMetadata metadata)
-        {
-            var fileIndex = 1;
-            var fileName = Guid.NewGuid().ToString();
-            var endCell = metadata.Properties.Max(p => p.PropertyOrderPosition);
-
-            var filePaths = new List<string>();
-
-            while (true)
-            {
-                var curIndex = fileIndex * _catalogSettings.ExportImportProductsCountInOneFile;
-
-                var startRow = metadata.ProductsInFile[(fileIndex - 1) * _catalogSettings.ExportImportProductsCountInOneFile];
-
-                var endRow = metadata.CountProductsInFile > curIndex + 1
-                    ? metadata.ProductsInFile[curIndex - 1]
-                    : metadata.EndRow;
-
-                var filePath = $"{_fileProvider.MapPath(UPLOADS_TEMP_PATH)}/{fileName}_part_{fileIndex}.xlsx";
-
-                CopyDataToNewFile(metadata, worksheet, filePath, startRow, endRow, endCell);
-
-                filePaths.Add(filePath);
-                fileIndex += 1;
-
-                if (endRow == metadata.EndRow)
-                    break;
-            }
-
-            return filePaths;
-        }
-
-        #endregion
-
-        #region Methods
-
-        /// <summary>
-        /// Get property list by excel cells
-        /// </summary>
-        /// <typeparam name="T">Type of object</typeparam>
-        /// <param name="worksheet">Excel worksheet</param>
-        /// <returns>Property list</returns>
-        public static IList<PropertyByName<T>> GetPropertiesByExcelCells<T>(ExcelWorksheet worksheet)
-        {
-            var properties = new List<PropertyByName<T>>();
-            var poz = 1;
-            while (true)
-            {
-                try
-                {
-                    var cell = worksheet.Cells[1, poz];
-
-                    if (string.IsNullOrEmpty(cell?.Value?.ToString()))
-                        break;
-
-                    poz += 1;
-                    properties.Add(new PropertyByName<T>(cell.Value.ToString()));
-                }
-                catch
-                {
-                    break;
-                }
-            }
-
-            return properties;
-        }
-
-        /// <summary>
-        /// Import products from XLSX file
-        /// </summary>
-        /// <param name="stream">Stream</param>
-        public virtual async Task ImportProductsFromXlsxAsync(Stream stream)
-        {
-            using var xlPackage = new ExcelPackage(stream);
-            // get the first worksheet in the workbook
-            var worksheet = xlPackage.Workbook.Worksheets.FirstOrDefault();
-            if (worksheet == null)
-                throw new NopException("No worksheet found");
-
-            var downloadedFiles = new List<string>();
-
-            var metadata = await PrepareImportProductDataAsync(worksheet);
-
-            if (_catalogSettings.ExportImportSplitProductsFile && metadata.CountProductsInFile > _catalogSettings.ExportImportProductsCountInOneFile)
-            {
-                await ImportProductsFromSplitedXlsxAsync(worksheet, metadata);
-                return;
-            }
-
-            //performance optimization, load all products by SKU in one SQL request
-            var allProductsBySku = await _productService.GetProductsBySkuAsync(metadata.AllSku.ToArray(), (await _workContext.GetCurrentVendorAsync())?.Id ?? 0);
-
-            //validate maximum number of products per vendor
-            if (_vendorSettings.MaximumProductNumber > 0 &&
-                await _workContext.GetCurrentVendorAsync() != null)
-            {
-                var newProductsCount = metadata.CountProductsInFile - allProductsBySku.Count;
-                if (await _productService.GetNumberOfProductsByVendorIdAsync((await _workContext.GetCurrentVendorAsync()).Id) + newProductsCount > _vendorSettings.MaximumProductNumber)
-                    throw new ArgumentException(string.Format(await _localizationService.GetResourceAsync("Admin.Catalog.Products.ExceededMaximumNumber"), _vendorSettings.MaximumProductNumber));
-            }
-
-            //performance optimization, load all categories IDs for products in one SQL request
-            var allProductsCategoryIds = await _categoryService.GetProductCategoryIdsAsync(allProductsBySku.Select(p => p.Id).ToArray());
-
-            //performance optimization, load all categories in one SQL request
-            Dictionary<CategoryKey, Category> allCategories;
-            try
-            {
-                var allCategoryList = await _categoryService.GetAllCategoriesAsync(showHidden: true);
-
-                allCategories = await allCategoryList
-                    .ToDictionaryAwaitAsync(async c => await CategoryKey.CreateCategoryKeyAsync(c, _categoryService, allCategoryList, _storeMappingService), c => new ValueTask<Category>(c));
-            }
-            catch (ArgumentException)
-            {
-                //categories with the same name are not supported in the same category level
-                throw new ArgumentException(await _localizationService.GetResourceAsync("Admin.Catalog.Products.Import.CategoriesWithSameNameNotSupported"));
-            }
-
-            //performance optimization, load all manufacturers IDs for products in one SQL request
-            var allProductsManufacturerIds = await _manufacturerService.GetProductManufacturerIdsAsync(allProductsBySku.Select(p => p.Id).ToArray());
-
-            //performance optimization, load all manufacturers in one SQL request
-            var allManufacturers = await _manufacturerService.GetAllManufacturersAsync(showHidden: true);
-
-            //performance optimization, load all stores in one SQL request
-            var allStores = await _storeService.GetAllStoresAsync();
-
-            //product to import images
-            var productPictureMetadata = new List<ProductPictureMetadata>();
-
-            Product lastLoadedProduct = null;
-            var typeOfExportedAttribute = ExportedAttributeType.NotSpecified;
-
-            for (var iRow = 2; iRow < metadata.EndRow; iRow++)
-            {
-                //imports product attributes
-                if (worksheet.Row(iRow).OutlineLevel != 0)
-                {
-                    if (lastLoadedProduct == null)
-                        continue;
-
-                    var newTypeOfExportedAttribute = GetTypeOfExportedAttribute(worksheet, metadata.ProductAttributeManager, metadata.SpecificationAttributeManager, iRow);
-
-                    //skip caption row
-                    if (newTypeOfExportedAttribute != ExportedAttributeType.NotSpecified &&
-                        newTypeOfExportedAttribute != typeOfExportedAttribute)
-                    {
-                        typeOfExportedAttribute = newTypeOfExportedAttribute;
-                        continue;
-                    }
-
-                    switch (typeOfExportedAttribute)
-                    {
-                        case ExportedAttributeType.ProductAttribute:
-                            await ImportProductAttributeAsync(metadata.ProductAttributeManager, lastLoadedProduct);
-                            break;
-                        case ExportedAttributeType.SpecificationAttribute:
-                            await ImportSpecificationAttributeAsync(metadata.SpecificationAttributeManager, lastLoadedProduct);
-                            break;
-                        case ExportedAttributeType.NotSpecified:
-                        default:
-                            continue;
-                    }
-
-                    continue;
-                }
-
-                metadata.Manager.ReadFromXlsx(worksheet, iRow);
-
-                var product = metadata.SkuCellNum > 0 ? allProductsBySku.FirstOrDefault(p => p.Sku == metadata.Manager.GetProperty("SKU").StringValue) : null;
-
-                var isNew = product == null;
-
-                product ??= new Product();
-
-                //some of previous values
-                var previousStockQuantity = product.StockQuantity;
-                var previousWarehouseId = product.WarehouseId;
-
-                if (isNew)
-                    product.CreatedOnUtc = DateTime.UtcNow;
-
-                foreach (var property in metadata.Manager.GetProperties)
-                {
-                    switch (property.PropertyName)
-                    {
-                        case "ProductType":
-                            product.ProductTypeId = property.IntValue;
-                            break;
-                        case "ParentGroupedProductId":
-                            product.ParentGroupedProductId = property.IntValue;
-                            break;
-                        case "VisibleIndividually":
-                            product.VisibleIndividually = property.BooleanValue;
-                            break;
-                        case "Name":
-                            product.Name = property.StringValue;
-                            break;
-                        case "ShortDescription":
-                            product.ShortDescription = property.StringValue;
-                            break;
-                        case "FullDescription":
-                            product.FullDescription = property.StringValue;
-                            break;
-                        case "Vendor":
-                            //vendor can't change this field
-                            if (await _workContext.GetCurrentVendorAsync() == null)
-                                product.VendorId = property.IntValue;
-                            break;
-                        case "ProductTemplate":
-                            product.ProductTemplateId = property.IntValue;
-                            break;
-                        case "ShowOnHomepage":
-                            //vendor can't change this field
-                            if (await _workContext.GetCurrentVendorAsync() == null)
-                                product.ShowOnHomepage = property.BooleanValue;
-                            break;
-                        case "DisplayOrder":
-                            //vendor can't change this field
-                            if (await _workContext.GetCurrentVendorAsync() == null)
-                                product.DisplayOrder = property.IntValue;
-                            break;
-                        case "MetaKeywords":
-                            product.MetaKeywords = property.StringValue;
-                            break;
-                        case "MetaDescription":
-                            product.MetaDescription = property.StringValue;
-                            break;
-                        case "MetaTitle":
-                            product.MetaTitle = property.StringValue;
-                            break;
-                        case "AllowCustomerReviews":
-                            product.AllowCustomerReviews = property.BooleanValue;
-                            break;
-                        case "Published":
-                            product.Published = property.BooleanValue;
-                            break;
-                        case "SKU":
-                            product.Sku = property.StringValue;
-                            break;
-                        case "ManufacturerPartNumber":
-                            product.ManufacturerPartNumber = property.StringValue;
-                            break;
-                        case "Gtin":
-                            product.Gtin = property.StringValue;
-                            break;
-                        case "IsGiftCard":
-                            product.IsGiftCard = property.BooleanValue;
-                            break;
-                        case "GiftCardType":
-                            product.GiftCardTypeId = property.IntValue;
-                            break;
-                        case "OverriddenGiftCardAmount":
-                            product.OverriddenGiftCardAmount = property.DecimalValue;
-                            break;
-                        case "RequireOtherProducts":
-                            product.RequireOtherProducts = property.BooleanValue;
-                            break;
-                        case "RequiredProductIds":
-                            product.RequiredProductIds = property.StringValue;
-                            break;
-                        case "AutomaticallyAddRequiredProducts":
-                            product.AutomaticallyAddRequiredProducts = property.BooleanValue;
-                            break;
-                        case "IsDownload":
-                            product.IsDownload = property.BooleanValue;
-                            break;
-                        case "DownloadId":
-                            product.DownloadId = property.IntValue;
-                            break;
-                        case "UnlimitedDownloads":
-                            product.UnlimitedDownloads = property.BooleanValue;
-                            break;
-                        case "MaxNumberOfDownloads":
-                            product.MaxNumberOfDownloads = property.IntValue;
-                            break;
-                        case "DownloadActivationType":
-                            product.DownloadActivationTypeId = property.IntValue;
-                            break;
-                        case "HasSampleDownload":
-                            product.HasSampleDownload = property.BooleanValue;
-                            break;
-                        case "SampleDownloadId":
-                            product.SampleDownloadId = property.IntValue;
-                            break;
-                        case "HasUserAgreement":
-                            product.HasUserAgreement = property.BooleanValue;
-                            break;
-                        case "UserAgreementText":
-                            product.UserAgreementText = property.StringValue;
-                            break;
-                        case "IsRecurring":
-                            product.IsRecurring = property.BooleanValue;
-                            break;
-                        case "RecurringCycleLength":
-                            product.RecurringCycleLength = property.IntValue;
-                            break;
-                        case "RecurringCyclePeriod":
-                            product.RecurringCyclePeriodId = property.IntValue;
-                            break;
-                        case "RecurringTotalCycles":
-                            product.RecurringTotalCycles = property.IntValue;
-                            break;
-                        case "IsRental":
-                            product.IsRental = property.BooleanValue;
-                            break;
-                        case "RentalPriceLength":
-                            product.RentalPriceLength = property.IntValue;
-                            break;
-                        case "RentalPricePeriod":
-                            product.RentalPricePeriodId = property.IntValue;
-                            break;
-                        case "IsShipEnabled":
-                            product.IsShipEnabled = property.BooleanValue;
-                            break;
-                        case "IsFreeShipping":
-                            product.IsFreeShipping = property.BooleanValue;
-                            break;
-                        case "ShipSeparately":
-                            product.ShipSeparately = property.BooleanValue;
-                            break;
-                        case "AdditionalShippingCharge":
-                            product.AdditionalShippingCharge = property.DecimalValue;
-                            break;
-                        case "DeliveryDate":
-                            product.DeliveryDateId = property.IntValue;
-                            break;
-                        case "IsTaxExempt":
-                            product.IsTaxExempt = property.BooleanValue;
-                            break;
-                        case "TaxCategory":
-                            product.TaxCategoryId = property.IntValue;
-                            break;
-                        case "IsTelecommunicationsOrBroadcastingOrElectronicServices":
-                            product.IsTelecommunicationsOrBroadcastingOrElectronicServices = property.BooleanValue;
-                            break;
-                        case "ManageInventoryMethod":
-                            product.ManageInventoryMethodId = property.IntValue;
-                            break;
-                        case "ProductAvailabilityRange":
-                            product.ProductAvailabilityRangeId = property.IntValue;
-                            break;
-                        case "UseMultipleWarehouses":
-                            product.UseMultipleWarehouses = property.BooleanValue;
-                            break;
-                        case "WarehouseId":
-                            product.WarehouseId = property.IntValue;
-                            break;
-                        case "StockQuantity":
-                            product.StockQuantity = property.IntValue;
-                            break;
-                        case "DisplayStockAvailability":
-                            product.DisplayStockAvailability = property.BooleanValue;
-                            break;
-                        case "DisplayStockQuantity":
-                            product.DisplayStockQuantity = property.BooleanValue;
-                            break;
-                        case "MinStockQuantity":
-                            product.MinStockQuantity = property.IntValue;
-                            break;
-                        case "LowStockActivity":
-                            product.LowStockActivityId = property.IntValue;
-                            break;
-                        case "NotifyAdminForQuantityBelow":
-                            product.NotifyAdminForQuantityBelow = property.IntValue;
-                            break;
-                        case "BackorderMode":
-                            product.BackorderModeId = property.IntValue;
-                            break;
-                        case "AllowBackInStockSubscriptions":
-                            product.AllowBackInStockSubscriptions = property.BooleanValue;
-                            break;
-                        case "OrderMinimumQuantity":
-                            product.OrderMinimumQuantity = property.IntValue;
-                            break;
-                        case "OrderMaximumQuantity":
-                            product.OrderMaximumQuantity = property.IntValue;
-                            break;
-                        case "AllowedQuantities":
-                            product.AllowedQuantities = property.StringValue;
-                            break;
-                        case "AllowAddingOnlyExistingAttributeCombinations":
-                            product.AllowAddingOnlyExistingAttributeCombinations = property.BooleanValue;
-                            break;
-                        case "NotReturnable":
-                            product.NotReturnable = property.BooleanValue;
-                            break;
-                        case "DisableBuyButton":
-                            product.DisableBuyButton = property.BooleanValue;
-                            break;
-                        case "DisableWishlistButton":
-                            product.DisableWishlistButton = property.BooleanValue;
-                            break;
-                        case "AvailableForPreOrder":
-                            product.AvailableForPreOrder = property.BooleanValue;
-                            break;
-                        case "PreOrderAvailabilityStartDateTimeUtc":
-                            product.PreOrderAvailabilityStartDateTimeUtc = property.DateTimeNullable;
-                            break;
-                        case "CallForPrice":
-                            product.CallForPrice = property.BooleanValue;
-                            break;
-                        case "Price":
-                            product.Price = property.DecimalValue;
-                            break;
-                        case "OldPrice":
-                            product.OldPrice = property.DecimalValue;
-                            break;
-                        case "ProductCost":
-                            product.ProductCost = property.DecimalValue;
-                            break;
-                        case "CustomerEntersPrice":
-                            product.CustomerEntersPrice = property.BooleanValue;
-                            break;
-                        case "MinimumCustomerEnteredPrice":
-                            product.MinimumCustomerEnteredPrice = property.DecimalValue;
-                            break;
-                        case "MaximumCustomerEnteredPrice":
-                            product.MaximumCustomerEnteredPrice = property.DecimalValue;
-                            break;
-                        case "BasepriceEnabled":
-                            product.BasepriceEnabled = property.BooleanValue;
-                            break;
-                        case "BasepriceAmount":
-                            product.BasepriceAmount = property.DecimalValue;
-                            break;
-                        case "BasepriceUnit":
-                            product.BasepriceUnitId = property.IntValue;
-                            break;
-                        case "BasepriceBaseAmount":
-                            product.BasepriceBaseAmount = property.DecimalValue;
-                            break;
-                        case "BasepriceBaseUnit":
-                            product.BasepriceBaseUnitId = property.IntValue;
-                            break;
-                        case "MarkAsNew":
-                            product.MarkAsNew = property.BooleanValue;
-                            break;
-                        case "MarkAsNewStartDateTimeUtc":
-                            product.MarkAsNewStartDateTimeUtc = property.DateTimeNullable;
-                            break;
-                        case "MarkAsNewEndDateTimeUtc":
-                            product.MarkAsNewEndDateTimeUtc = property.DateTimeNullable;
-                            break;
-                        case "Weight":
-                            product.Weight = property.DecimalValue;
-                            break;
-                        case "Length":
-                            product.Length = property.DecimalValue;
-                            break;
-                        case "Width":
-                            product.Width = property.DecimalValue;
-                            break;
-                        case "Height":
-                            product.Height = property.DecimalValue;
-                            break;
-                        case "IsLimitedToStores":
-                            product.LimitedToStores = property.BooleanValue;
-                            break;
-                    }
-                }
-
-                //set some default values if not specified
-                if (isNew && metadata.Properties.All(p => p.PropertyName != "ProductType"))
-                    product.ProductType = ProductType.SimpleProduct;
-                if (isNew && metadata.Properties.All(p => p.PropertyName != "VisibleIndividually"))
-                    product.VisibleIndividually = true;
-                if (isNew && metadata.Properties.All(p => p.PropertyName != "Published"))
-                    product.Published = true;
-
-                //sets the current vendor for the new product
-                if (isNew && await _workContext.GetCurrentVendorAsync() != null)
-                    product.VendorId = (await _workContext.GetCurrentVendorAsync()).Id;
-
-                product.UpdatedOnUtc = DateTime.UtcNow;
-
-                if (isNew)
-                    await _productService.InsertProductAsync(product);
-                else
-                    await _productService.UpdateProductAsync(product);
-
-                //quantity change history
-                if (isNew || previousWarehouseId == product.WarehouseId)
-                {
-                    await _productService.AddStockQuantityHistoryEntryAsync(product, product.StockQuantity - previousStockQuantity, product.StockQuantity,
-                        product.WarehouseId, await _localizationService.GetResourceAsync("Admin.StockQuantityHistory.Messages.ImportProduct.Edit"));
-                }
-                //warehouse is changed 
-                else
-                {
-                    //compose a message
-                    var oldWarehouseMessage = string.Empty;
-                    if (previousWarehouseId > 0)
-                    {
-                        var oldWarehouse = await _shippingService.GetWarehouseByIdAsync(previousWarehouseId);
-                        if (oldWarehouse != null)
-                            oldWarehouseMessage = string.Format(await _localizationService.GetResourceAsync("Admin.StockQuantityHistory.Messages.EditWarehouse.Old"), oldWarehouse.Name);
-                    }
-
-                    var newWarehouseMessage = string.Empty;
-                    if (product.WarehouseId > 0)
-                    {
-                        var newWarehouse = await _shippingService.GetWarehouseByIdAsync(product.WarehouseId);
-                        if (newWarehouse != null)
-                            newWarehouseMessage = string.Format(await _localizationService.GetResourceAsync("Admin.StockQuantityHistory.Messages.EditWarehouse.New"), newWarehouse.Name);
-                    }
-
-                    var message = string.Format(await _localizationService.GetResourceAsync("Admin.StockQuantityHistory.Messages.ImportProduct.EditWarehouse"), oldWarehouseMessage, newWarehouseMessage);
-
-                    //record history
-                    await _productService.AddStockQuantityHistoryEntryAsync(product, -previousStockQuantity, 0, previousWarehouseId, message);
-                    await _productService.AddStockQuantityHistoryEntryAsync(product, product.StockQuantity, product.StockQuantity, product.WarehouseId, message);
-                }
-
-                var tempProperty = metadata.Manager.GetProperty("SeName");
-
-                //search engine name
-                var seName = tempProperty?.StringValue ?? (isNew ? string.Empty : await _urlRecordService.GetSeNameAsync(product, 0));
-                await _urlRecordService.SaveSlugAsync(product, await _urlRecordService.ValidateSeNameAsync(product, seName, product.Name, true), 0);
-
-                tempProperty = metadata.Manager.GetProperty("Categories");
-
-                if (tempProperty != null)
-                {
-                    var categoryList = tempProperty.StringValue;
-
-                    //category mappings
-                    var categories = isNew || !allProductsCategoryIds.ContainsKey(product.Id) ? Array.Empty<int>() : allProductsCategoryIds[product.Id];
-
-                    var importedCategories = await categoryList.Split(new[] { ';' }, StringSplitOptions.RemoveEmptyEntries)
-                        .Select(categoryName => new CategoryKey(categoryName))
-                        .SelectAwait(async categoryKey =>
-                        {
-                            var rez = allCategories.ContainsKey(categoryKey) ? allCategories[categoryKey].Id : allCategories.Values.FirstOrDefault(c => c.Name == categoryKey.Key)?.Id;
-
-                            if (!rez.HasValue && int.TryParse(categoryKey.Key, out var id)) 
-                                rez = id;
-
-                            if (!rez.HasValue)
-                                //database doesn't contain the imported category
-                                throw new ArgumentException(string.Format(await _localizationService.GetResourceAsync("Admin.Catalog.Products.Import.DatabaseNotContainCategory"), categoryKey.Key));
-
-                            return rez.Value;
-                        }).ToListAsync();
-
-                    foreach (var categoryId in importedCategories)
-                    {
-                        if (categories.Any(c => c == categoryId))
-                            continue;
-
-                        var productCategory = new ProductCategory
-                        {
-                            ProductId = product.Id,
-                            CategoryId = categoryId,
-                            IsFeaturedProduct = false,
-                            DisplayOrder = 1
-                        };
-                        await _categoryService.InsertProductCategoryAsync(productCategory);
-                    }
-
-                    //delete product categories
-                    var deletedProductCategories = await categories.Where(categoryId => !importedCategories.Contains(categoryId))
-                        .SelectAwait(async categoryId => (await _categoryService.GetProductCategoriesByProductIdAsync(product.Id)).First(pc => pc.CategoryId == categoryId)).ToListAsync();
-
-                    foreach (var deletedProductCategory in deletedProductCategories) 
-                        await _categoryService.DeleteProductCategoryAsync(deletedProductCategory);
-                }
-
-                tempProperty = metadata.Manager.GetProperty("Manufacturers");
-                if (tempProperty != null)
-                {
-                    var manufacturerList = tempProperty.StringValue;
-
-                    //manufacturer mappings
-                    var manufacturers = isNew || !allProductsManufacturerIds.ContainsKey(product.Id) ? Array.Empty<int>() : allProductsManufacturerIds[product.Id];
-                    var importedManufacturers = manufacturerList.Split(new[] { ';' }, StringSplitOptions.RemoveEmptyEntries)
-                        .Select(x => allManufacturers.FirstOrDefault(m => m.Name == x.Trim())?.Id ?? int.Parse(x.Trim())).ToList();
-                    foreach (var manufacturerId in importedManufacturers)
-                    {
-                        if (manufacturers.Any(c => c == manufacturerId))
-                            continue;
-
-                        var productManufacturer = new ProductManufacturer
-                        {
-                            ProductId = product.Id,
-                            ManufacturerId = manufacturerId,
-                            IsFeaturedProduct = false,
-                            DisplayOrder = 1
-                        };
-                        await _manufacturerService.InsertProductManufacturerAsync(productManufacturer);
-                    }
-
-                    //delete product manufacturers
-                    var deletedProductsManufacturers = await manufacturers.Where(manufacturerId => !importedManufacturers.Contains(manufacturerId))
-                        .SelectAwait(async manufacturerId => (await _manufacturerService.GetProductManufacturersByProductIdAsync(product.Id)).First(pc => pc.ManufacturerId == manufacturerId)).ToListAsync();
-                    foreach (var deletedProductManufacturer in deletedProductsManufacturers) 
-                        await _manufacturerService.DeleteProductManufacturerAsync(deletedProductManufacturer);
-                }
-
-                tempProperty = metadata.Manager.GetProperty("ProductTags");
-                if (tempProperty != null)
-                {
-                    var productTags = tempProperty.StringValue.Split(new[] { ';' }, StringSplitOptions.RemoveEmptyEntries).Select(s => s.Trim()).ToList();
-
-                    //searching existing product tags by their id
-                    var productTagIds = productTags.Where(pt => int.TryParse(pt, out var _)).Select(int.Parse);
-
-                    var productTagsByIds = (await _productTagService.GetAllProductTagsByProductIdAsync(product.Id)).Where(pt => productTagIds.Contains(pt.Id)).ToList();
-
-                    productTags.AddRange(productTagsByIds.Select(pt => pt.Name));
-                    var filter = productTagsByIds.Select(pt => pt.Id.ToString()).ToList();
-
-                    //product tag mappings
-                    await _productTagService.UpdateProductTagsAsync(product, productTags.Where(pt => !filter.Contains(pt)).ToArray());
-                }
-
-                tempProperty = metadata.Manager.GetProperty("LimitedToStores");
-                if (tempProperty != null)
-                {
-                    var limitedToStoresList = tempProperty.StringValue;
-
-                    var importedStores = product.LimitedToStores ? limitedToStoresList.Split(new[] { ';' }, StringSplitOptions.RemoveEmptyEntries)
-                        .Select(x => allStores.FirstOrDefault(store => store.Name == x.Trim())?.Id ?? int.Parse(x.Trim())).ToList() : new List<int>();
-
-                    await _productService.UpdateProductStoreMappingsAsync(product, importedStores);
-                }
-
-                var picture1 = await DownloadFileAsync(metadata.Manager.GetProperty("Picture1")?.StringValue, downloadedFiles);
-                var picture2 = await DownloadFileAsync(metadata.Manager.GetProperty("Picture2")?.StringValue, downloadedFiles);
-                var picture3 = await DownloadFileAsync(metadata.Manager.GetProperty("Picture3")?.StringValue, downloadedFiles);
-
-                productPictureMetadata.Add(new ProductPictureMetadata
-                {
-                    ProductItem = product,
-                    Picture1Path = picture1,
-                    Picture2Path = picture2,
-                    Picture3Path = picture3,
-                    IsNew = isNew
-                });
-
-                lastLoadedProduct = product;
-
-                //update "HasTierPrices" and "HasDiscountsApplied" properties
-                //_productService.UpdateHasTierPricesProperty(product);
-                //_productService.UpdateHasDiscountsApplied(product);
-            }
-
-            if (_mediaSettings.ImportProductImagesUsingHash && await _pictureService.IsStoreInDbAsync())
-                await ImportProductImagesUsingHashAsync(productPictureMetadata, allProductsBySku);
-            else
-                await ImportProductImagesUsingServicesAsync(productPictureMetadata);
-
-            foreach (var downloadedFile in downloadedFiles)
-            {
-                if (!_fileProvider.FileExists(downloadedFile))
-                    continue;
-
-                try
-                {
-                    _fileProvider.DeleteFile(downloadedFile);
-                }
-                catch
-                {
-                    // ignored
-                }
-            }
-
-            //activity log
-            await _customerActivityService.InsertActivityAsync("ImportProducts", string.Format(await _localizationService.GetResourceAsync("ActivityLog.ImportProducts"), metadata.CountProductsInFile));
-        }
-
-        /// <summary>
-        /// Import newsletter subscribers from TXT file
-        /// </summary>
-        /// <param name="stream">Stream</param>
-        /// <returns>Number of imported subscribers</returns>
-        public virtual async Task<int> ImportNewsletterSubscribersFromTxtAsync(Stream stream)
-        {
-            var count = 0;
-            using (var reader = new StreamReader(stream))
-                while (!reader.EndOfStream)
-                {
-                    var line = await reader.ReadLineAsync();
-                    if (string.IsNullOrWhiteSpace(line))
-                        continue;
-                    var tmp = line.Split(',');
-
-                    if (tmp.Length > 3)
-                        throw new NopException("Wrong file format");
-
-                    var isActive = true;
-
-                    var storeId = (await _storeContext.GetCurrentStoreAsync()).Id;
-
-                    //"email" field specified
-                    var email = tmp[0].Trim();
-
-                    if (!CommonHelper.IsValidEmail(email))
-                        continue;
-
-                    //"active" field specified
-                    if (tmp.Length >= 2)
-                        isActive = bool.Parse(tmp[1].Trim());
-
-                    //"storeId" field specified
-                    if (tmp.Length == 3)
-                        storeId = int.Parse(tmp[2].Trim());
-
-                    //import
-                    var subscription = await _newsLetterSubscriptionService.GetNewsLetterSubscriptionByEmailAndStoreIdAsync(email, storeId);
-                    if (subscription != null)
-                    {
-                        subscription.Email = email;
-                        subscription.Active = isActive;
-                        await _newsLetterSubscriptionService.UpdateNewsLetterSubscriptionAsync(subscription);
-                    }
-                    else
-                    {
-                        subscription = new NewsLetterSubscription
-                        {
-                            Active = isActive,
-                            CreatedOnUtc = DateTime.UtcNow,
-                            Email = email,
-                            StoreId = storeId,
-                            NewsLetterSubscriptionGuid = Guid.NewGuid()
-                        };
-                        await _newsLetterSubscriptionService.InsertNewsLetterSubscriptionAsync(subscription);
-                    }
-
-                    count++;
-                }
-
-            return count;
-        }
-
-        /// <summary>
-        /// Import states from TXT file
-        /// </summary>
-        /// <param name="stream">Stream</param>
-        /// <param name="writeLog">Indicates whether to add logging</param>
-        /// <returns>Number of imported states</returns>
-<<<<<<< HEAD
-        public virtual async Task<int> ImportStatesFromTxtAsync(Stream stream)
-=======
-        public virtual int ImportStatesFromTxt(Stream stream, bool writeLog = true)
->>>>>>> d523c7f8
-        {
-            var count = 0;
-            using (var reader = new StreamReader(stream))
-            {
-                while (!reader.EndOfStream)
-                {
-                    var line = await reader.ReadLineAsync();
-                    if (string.IsNullOrWhiteSpace(line))
-                        continue;
-                    var tmp = line.Split(',');
-
-                    if (tmp.Length != 5)
-                        throw new NopException("Wrong file format");
-
-                    //parse
-                    var countryTwoLetterIsoCode = tmp[0].Trim();
-                    var name = tmp[1].Trim();
-                    var abbreviation = tmp[2].Trim();
-                    var published = bool.Parse(tmp[3].Trim());
-                    var displayOrder = int.Parse(tmp[4].Trim());
-
-                    var country = await _countryService.GetCountryByTwoLetterIsoCodeAsync(countryTwoLetterIsoCode);
-                    if (country == null)
-                    {
-                        //country cannot be loaded. skip
-                        continue;
-                    }
-
-                    //import
-                    var states = await _stateProvinceService.GetStateProvincesByCountryIdAsync(country.Id, showHidden: true);
-                    var state = states.FirstOrDefault(x => x.Name.Equals(name, StringComparison.InvariantCultureIgnoreCase));
-
-                    if (state != null)
-                    {
-                        state.Abbreviation = abbreviation;
-                        state.Published = published;
-                        state.DisplayOrder = displayOrder;
-                        await _stateProvinceService.UpdateStateProvinceAsync(state);
-                    }
-                    else
-                    {
-                        state = new StateProvince
-                        {
-                            CountryId = country.Id,
-                            Name = name,
-                            Abbreviation = abbreviation,
-                            Published = published,
-                            DisplayOrder = displayOrder
-                        };
-                        await _stateProvinceService.InsertStateProvinceAsync(state);
-                    }
-
-                    count++;
-                }
-            }
-
-            //activity log
-<<<<<<< HEAD
-            await _customerActivityService.InsertActivityAsync("ImportStates",
-                string.Format(await _localizationService.GetResourceAsync("ActivityLog.ImportStates"), count));
-=======
-            if (writeLog)
-            {
-                _customerActivityService.InsertActivity("ImportStates",
-                string.Format(_localizationService.GetResource("ActivityLog.ImportStates"), count));
-            }
->>>>>>> d523c7f8
-
-            return count;
-        }
-
-        /// <summary>
-        /// Import manufacturers from XLSX file
-        /// </summary>
-        /// <param name="stream">Stream</param>
-        public virtual async Task ImportManufacturersFromXlsxAsync(Stream stream)
-        {
-            using var xlPackage = new ExcelPackage(stream);
-            // get the first worksheet in the workbook
-            var worksheet = xlPackage.Workbook.Worksheets.FirstOrDefault();
-            if (worksheet == null)
-                throw new NopException("No worksheet found");
-
-            //the columns
-            var properties = GetPropertiesByExcelCells<Manufacturer>(worksheet);
-
-            var manager = new PropertyManager<Manufacturer>(properties, _catalogSettings);
-
-            var iRow = 2;
-            var setSeName = properties.Any(p => p.PropertyName == "SeName");
-
-            while (true)
-            {
-                var allColumnsAreEmpty = manager.GetProperties
-                    .Select(property => worksheet.Cells[iRow, property.PropertyOrderPosition])
-                    .All(cell => cell?.Value == null || string.IsNullOrEmpty(cell.Value.ToString()));
-
-                if (allColumnsAreEmpty)
-                    break;
-
-                manager.ReadFromXlsx(worksheet, iRow);
-
-                var manufacturer = await _manufacturerService.GetManufacturerByIdAsync(manager.GetProperty("Id").IntValue);
-
-                var isNew = manufacturer == null;
-
-                manufacturer ??= new Manufacturer();
-
-                if (isNew)
-                {
-                    manufacturer.CreatedOnUtc = DateTime.UtcNow;
-
-                    //default values
-                    manufacturer.PageSize = _catalogSettings.DefaultManufacturerPageSize;
-                    manufacturer.PageSizeOptions = _catalogSettings.DefaultManufacturerPageSizeOptions;
-                    manufacturer.Published = true;
-                    manufacturer.AllowCustomersToSelectPageSize = true;
-                }
-
-                var seName = string.Empty;
-
-                foreach (var property in manager.GetProperties)
-                {
-                    switch (property.PropertyName)
-                    {
-                        case "Name":
-                            manufacturer.Name = property.StringValue;
-                            break;
-                        case "Description":
-                            manufacturer.Description = property.StringValue;
-                            break;
-                        case "ManufacturerTemplateId":
-                            manufacturer.ManufacturerTemplateId = property.IntValue;
-                            break;
-                        case "MetaKeywords":
-                            manufacturer.MetaKeywords = property.StringValue;
-                            break;
-                        case "MetaDescription":
-                            manufacturer.MetaDescription = property.StringValue;
-                            break;
-                        case "MetaTitle":
-                            manufacturer.MetaTitle = property.StringValue;
-                            break;
-                        case "Picture":
-                            var picture = await LoadPictureAsync(manager.GetProperty("Picture").StringValue, manufacturer.Name, isNew ? null : (int?)manufacturer.PictureId);
-
-                            if (picture != null)
-                                manufacturer.PictureId = picture.Id;
-
-                            break;
-                        case "PageSize":
-                            manufacturer.PageSize = property.IntValue;
-                            break;
-                        case "AllowCustomersToSelectPageSize":
-                            manufacturer.AllowCustomersToSelectPageSize = property.BooleanValue;
-                            break;
-                        case "PageSizeOptions":
-                            manufacturer.PageSizeOptions = property.StringValue;
-                            break;
-                        case "PriceRanges":
-                            manufacturer.PriceRanges = property.StringValue;
-                            break;
-                        case "Published":
-                            manufacturer.Published = property.BooleanValue;
-                            break;
-                        case "DisplayOrder":
-                            manufacturer.DisplayOrder = property.IntValue;
-                            break;
-                        case "SeName":
-                            seName = property.StringValue;
-                            break;
-                    }
-                }
-
-                manufacturer.UpdatedOnUtc = DateTime.UtcNow;
-
-                if (isNew)
-                    await _manufacturerService.InsertManufacturerAsync(manufacturer);
-                else
-                    await _manufacturerService.UpdateManufacturerAsync(manufacturer);
-
-                //search engine name
-                if (setSeName)
-                    await _urlRecordService.SaveSlugAsync(manufacturer, await _urlRecordService.ValidateSeNameAsync(manufacturer, seName, manufacturer.Name, true), 0);
-
-                iRow++;
-            }
-
-            //activity log
-            await _customerActivityService.InsertActivityAsync("ImportManufacturers",
-                string.Format(await _localizationService.GetResourceAsync("ActivityLog.ImportManufacturers"), iRow - 2));
-        }
-
-        /// <summary>
-        /// Import categories from XLSX file
-        /// </summary>
-        /// <param name="stream">Stream</param>
-        public virtual async Task ImportCategoriesFromXlsxAsync(Stream stream)
-        {
-            using var xlPackage = new ExcelPackage(stream);
-            // get the first worksheet in the workbook
-            var worksheet = xlPackage.Workbook.Worksheets.FirstOrDefault();
-            if (worksheet == null)
-                throw new NopException("No worksheet found");
-
-            //the columns
-            var properties = GetPropertiesByExcelCells<Category>(worksheet);
-
-            var manager = new PropertyManager<Category>(properties, _catalogSettings);
-
-            var iRow = 2;
-            var setSeName = properties.Any(p => p.PropertyName == "SeName");
-
-            //performance optimization, load all categories in one SQL request
-            var allCategories = await (await _categoryService
-                .GetAllCategoriesAsync(showHidden: true))
-                .GroupByAwait(async c => await _categoryService.GetFormattedBreadCrumbAsync(c))
-                .ToDictionaryAsync(c => c.Key, c => c.FirstAsync());
-
-            var saveNextTime = new List<int>();
-
-            while (true)
-            {
-                var allColumnsAreEmpty = manager.GetProperties
-                    .Select(property => worksheet.Cells[iRow, property.PropertyOrderPosition])
-                    .All(cell => string.IsNullOrEmpty(cell?.Value?.ToString()));
-
-                if (allColumnsAreEmpty)
-                    break;
-
-                //get category by data in xlsx file if it possible, or create new category
-                var (category, isNew, currentCategoryBreadCrumb) = await GetCategoryFromXlsxAsync(manager, worksheet, iRow, allCategories);
-
-                //update category by data in xlsx file
-                var (seName, isParentCategoryExists) = await UpdateCategoryByXlsxAsync(category, manager, allCategories, isNew);
-
-                if (isParentCategoryExists)
-                {
-                    //if parent category exists in database then save category into database
-                    await SaveCategoryAsync(isNew, category, allCategories, currentCategoryBreadCrumb, setSeName, seName);
-                }
-                else
-                {
-                    //if parent category doesn't exists in database then try save category into database next time
-                    saveNextTime.Add(iRow);
-                }
-
-                iRow++;
-            }
-
-            var needSave = saveNextTime.Any();
-
-            while (needSave)
-            {
-                var remove = new List<int>();
-
-                //try to save unsaved categories
-                foreach (var rowId in saveNextTime)
-                {
-                    //get category by data in xlsx file if it possible, or create new category
-                    var (category, isNew, currentCategoryBreadCrumb) = await GetCategoryFromXlsxAsync(manager, worksheet, rowId, allCategories);
-                    //update category by data in xlsx file
-                    var (seName, isParentCategoryExists) = await UpdateCategoryByXlsxAsync(category, manager, allCategories, isNew);
-
-                    if (!isParentCategoryExists)
-                        continue;
-
-                    //if parent category exists in database then save category into database
-                    await SaveCategoryAsync(isNew, category, allCategories, currentCategoryBreadCrumb, setSeName, seName);
-                    remove.Add(rowId);
-                }
-
-                saveNextTime.RemoveAll(item => remove.Contains(item));
-
-                needSave = remove.Any() && saveNextTime.Any();
-            }
-
-            //activity log
-            await _customerActivityService.InsertActivityAsync("ImportCategories",
-                string.Format(await _localizationService.GetResourceAsync("ActivityLog.ImportCategories"), iRow - 2 - saveNextTime.Count));
-
-            if (!saveNextTime.Any())
-                return;
-
-            var categoriesName = new List<string>();
-
-            foreach (var rowId in saveNextTime)
-            {
-                manager.ReadFromXlsx(worksheet, rowId);
-                categoriesName.Add(manager.GetProperty("Name").StringValue);
-            }
-
-            throw new ArgumentException(string.Format(await _localizationService.GetResourceAsync("Admin.Catalog.Categories.Import.CategoriesArentImported"), string.Join(", ", categoriesName)));
-        }
-
-        #endregion
-
-        #region Nested classes
-
-        protected class ProductPictureMetadata
-        {
-            public Product ProductItem { get; set; }
-
-            public string Picture1Path { get; set; }
-
-            public string Picture2Path { get; set; }
-
-            public string Picture3Path { get; set; }
-
-            public bool IsNew { get; set; }
-        }
-
-        public class CategoryKey
-        {
-            public static async Task<CategoryKey> CreateCategoryKeyAsync(Category category, ICategoryService categoryService, IList<Category> allCategories, IStoreMappingService storeMappingService)
-            {
-                var categoryKey = new CategoryKey(await categoryService.GetFormattedBreadCrumbAsync(category, allCategories), category.LimitedToStores ? (await storeMappingService.GetStoresIdsWithAccessAsync(category)).ToList() : new List<int>());
-                categoryKey.Category = category;
-
-                return categoryKey;
-            }
-
-            public CategoryKey(string key, List<int> storesIds = null)
-            {
-                Key = key.Trim();
-                StoresIds = storesIds ?? new List<int>();
-            }
-
-            public List<int> StoresIds { get; }
-
-            public Category Category { get; private set; }
-
-            public string Key { get; }
-
-            public bool Equals(CategoryKey y)
-            {
-                if (y == null)
-                    return false;
-
-                if (Category != null && y.Category != null)
-                    return Category.Id == y.Category.Id;
-
-                if ((StoresIds.Any() || y.StoresIds.Any())
-                    && (StoresIds.All(id => !y.StoresIds.Contains(id)) || y.StoresIds.All(id => !StoresIds.Contains(id))))
-                    return false;
-
-                return Key.Equals(y.Key);
-            }
-
-            public override int GetHashCode()
-            {
-                if (!StoresIds.Any())
-                    return Key.GetHashCode();
-
-                var storesIds = StoresIds.Select(id => id.ToString())
-                    .Aggregate(string.Empty, (all, current) => all + current);
-
-                return $"{storesIds}_{Key}".GetHashCode();
-            }
-
-            public override bool Equals(object obj)
-            {
-                var other = obj as CategoryKey;
-                return other?.Equals(other) ?? false;
-            }
-        }
-
-        #endregion
-    }
+﻿using System;
+using System.Collections.Generic;
+using System.IO;
+using System.Linq;
+using System.Net.Http;
+using System.Threading.Tasks;
+using Microsoft.AspNetCore.StaticFiles;
+using Microsoft.Extensions.DependencyInjection;
+using Nop.Core;
+using Nop.Core.Domain.Catalog;
+using Nop.Core.Domain.Directory;
+using Nop.Core.Domain.Media;
+using Nop.Core.Domain.Messages;
+using Nop.Core.Domain.Shipping;
+using Nop.Core.Domain.Tax;
+using Nop.Core.Domain.Vendors;
+using Nop.Core.Http;
+using Nop.Core.Infrastructure;
+using Nop.Data;
+using Nop.Services.Catalog;
+using Nop.Services.Directory;
+using Nop.Services.ExportImport.Help;
+using Nop.Services.Localization;
+using Nop.Services.Logging;
+using Nop.Services.Media;
+using Nop.Services.Messages;
+using Nop.Services.Seo;
+using Nop.Services.Shipping;
+using Nop.Services.Shipping.Date;
+using Nop.Services.Stores;
+using Nop.Services.Tax;
+using Nop.Services.Vendors;
+using OfficeOpenXml;
+
+namespace Nop.Services.ExportImport
+{
+    /// <summary>
+    /// Import manager
+    /// </summary>
+    public partial class ImportManager : IImportManager
+    {
+        #region Constants
+
+        //it's quite fast hash (to cheaply distinguish between objects)
+        private const string IMAGE_HASH_ALGORITHM = "SHA512";
+
+        private const string UPLOADS_TEMP_PATH = "~/App_Data/TempUploads";
+
+        #endregion
+
+        #region Fields
+
+        private readonly CatalogSettings _catalogSettings;
+        private readonly ICategoryService _categoryService;
+        private readonly ICountryService _countryService;
+        private readonly ICustomerActivityService _customerActivityService;
+        private readonly INopDataProvider _dataProvider;
+        private readonly IDateRangeService _dateRangeService;
+        private readonly IHttpClientFactory _httpClientFactory;
+        private readonly ILocalizationService _localizationService;
+        private readonly ILogger _logger;
+        private readonly IManufacturerService _manufacturerService;
+        private readonly IMeasureService _measureService;
+        private readonly INewsLetterSubscriptionService _newsLetterSubscriptionService;
+        private readonly INopFileProvider _fileProvider;
+        private readonly IPictureService _pictureService;
+        private readonly IProductAttributeService _productAttributeService;
+        private readonly IProductService _productService;
+        private readonly IProductTagService _productTagService;
+        private readonly IProductTemplateService _productTemplateService;
+        private readonly IServiceScopeFactory _serviceScopeFactory;
+        private readonly IShippingService _shippingService;
+        private readonly ISpecificationAttributeService _specificationAttributeService;
+        private readonly IStateProvinceService _stateProvinceService;
+        private readonly IStoreContext _storeContext;
+        private readonly IStoreMappingService _storeMappingService;
+        private readonly IStoreService _storeService;
+        private readonly ITaxCategoryService _taxCategoryService;
+        private readonly IUrlRecordService _urlRecordService;
+        private readonly IVendorService _vendorService;
+        private readonly IWorkContext _workContext;
+        private readonly MediaSettings _mediaSettings;
+        private readonly VendorSettings _vendorSettings;
+
+        #endregion
+
+        #region Ctor
+
+        public ImportManager(CatalogSettings catalogSettings,
+            ICategoryService categoryService,
+            ICountryService countryService,
+            ICustomerActivityService customerActivityService,
+            INopDataProvider dataProvider,
+            IDateRangeService dateRangeService,
+            IHttpClientFactory httpClientFactory,
+            ILocalizationService localizationService,
+            ILogger logger,
+            IManufacturerService manufacturerService,
+            IMeasureService measureService,
+            INewsLetterSubscriptionService newsLetterSubscriptionService,
+            INopFileProvider fileProvider,
+            IPictureService pictureService,
+            IProductAttributeService productAttributeService,
+            IProductService productService,
+            IProductTagService productTagService,
+            IProductTemplateService productTemplateService,
+            IServiceScopeFactory serviceScopeFactory,
+            IShippingService shippingService,
+            ISpecificationAttributeService specificationAttributeService,
+            IStateProvinceService stateProvinceService,
+            IStoreContext storeContext,
+            IStoreMappingService storeMappingService,
+            IStoreService storeService,
+            ITaxCategoryService taxCategoryService,
+            IUrlRecordService urlRecordService,
+            IVendorService vendorService,
+            IWorkContext workContext,
+            MediaSettings mediaSettings,
+            VendorSettings vendorSettings)
+        {
+            _catalogSettings = catalogSettings;
+            _categoryService = categoryService;
+            _countryService = countryService;
+            _customerActivityService = customerActivityService;
+            _dataProvider = dataProvider;
+            _dateRangeService = dateRangeService;
+            _httpClientFactory = httpClientFactory;
+            _fileProvider = fileProvider;
+            _localizationService = localizationService;
+            _logger = logger;
+            _manufacturerService = manufacturerService;
+            _measureService = measureService;
+            _newsLetterSubscriptionService = newsLetterSubscriptionService;
+            _pictureService = pictureService;
+            _productAttributeService = productAttributeService;
+            _productService = productService;
+            _productTagService = productTagService;
+            _productTemplateService = productTemplateService;
+            _serviceScopeFactory = serviceScopeFactory;
+            _shippingService = shippingService;
+            _specificationAttributeService = specificationAttributeService;
+            _stateProvinceService = stateProvinceService;
+            _storeContext = storeContext;
+            _storeMappingService = storeMappingService;
+            _storeService = storeService;
+            _taxCategoryService = taxCategoryService;
+            _urlRecordService = urlRecordService;
+            _vendorService = vendorService;
+            _workContext = workContext;
+            _mediaSettings = mediaSettings;
+            _vendorSettings = vendorSettings;
+        }
+
+        #endregion
+
+        #region Utilities
+
+        private static ExportedAttributeType GetTypeOfExportedAttribute(ExcelWorksheet worksheet, PropertyManager<ExportProductAttribute> productAttributeManager, PropertyManager<ExportSpecificationAttribute> specificationAttributeManager, int iRow)
+        {
+            productAttributeManager.ReadFromXlsx(worksheet, iRow, ExportProductAttribute.ProducAttributeCellOffset);
+
+            if (productAttributeManager.IsCaption)
+            {
+                return ExportedAttributeType.ProductAttribute;
+            }
+
+            specificationAttributeManager.ReadFromXlsx(worksheet, iRow, ExportProductAttribute.ProducAttributeCellOffset);
+
+            if (specificationAttributeManager.IsCaption)
+            {
+                return ExportedAttributeType.SpecificationAttribute;
+            }
+
+            return ExportedAttributeType.NotSpecified;
+        }
+
+        private static async Task SetOutLineForSpecificationAttributeRowAsync(object cellValue, ExcelWorksheet worksheet, int endRow)
+        {
+            var attributeType = (cellValue ?? string.Empty).ToString();
+
+            if (attributeType.Equals("AttributeType", StringComparison.InvariantCultureIgnoreCase))
+            {
+                worksheet.Row(endRow).OutlineLevel = 1;
+            }
+            else
+            {
+                if ((await SpecificationAttributeType.Option.ToSelectListAsync(useLocalization: false))
+                    .Any(p => p.Text.Equals(attributeType, StringComparison.InvariantCultureIgnoreCase)))
+                    worksheet.Row(endRow).OutlineLevel = 1;
+                else if (int.TryParse(attributeType, out var attributeTypeId) && Enum.IsDefined(typeof(SpecificationAttributeType), attributeTypeId))
+                    worksheet.Row(endRow).OutlineLevel = 1;
+            }
+        }
+
+        private static void CopyDataToNewFile(ImportProductMetadata metadata, ExcelWorksheet worksheet, string filePath, int startRow, int endRow, int endCell)
+        {
+            using var stream = new FileStream(filePath, FileMode.OpenOrCreate);
+            // ok, we can run the real code of the sample now
+            using var xlPackage = new ExcelPackage(stream);
+            // uncomment this line if you want the XML written out to the outputDir
+            //xlPackage.DebugMode = true; 
+
+            // get handles to the worksheets
+            var outWorksheet = xlPackage.Workbook.Worksheets.Add(typeof(Product).Name);
+            metadata.Manager.WriteCaption(outWorksheet);
+            var outRow = 2;
+            for (var row = startRow; row <= endRow; row++)
+            {
+                outWorksheet.Row(outRow).OutlineLevel = worksheet.Row(row).OutlineLevel;
+                for (var cell = 1; cell <= endCell; cell++)
+                {
+                    outWorksheet.Cells[outRow, cell].Value = worksheet.Cells[row, cell].Value;
+                }
+
+                outRow += 1;
+            }
+
+            xlPackage.Save();
+        }
+
+        protected virtual int GetColumnIndex(string[] properties, string columnName)
+        {
+            if (properties == null)
+                throw new ArgumentNullException(nameof(properties));
+
+            if (columnName == null)
+                throw new ArgumentNullException(nameof(columnName));
+
+            for (var i = 0; i < properties.Length; i++)
+                if (properties[i].Equals(columnName, StringComparison.InvariantCultureIgnoreCase))
+                    return i + 1; //excel indexes start from 1
+            return 0;
+        }
+
+        protected virtual string GetMimeTypeFromFilePath(string filePath)
+        {
+            new FileExtensionContentTypeProvider().TryGetContentType(filePath, out var mimeType);
+
+            //set to jpeg in case mime type cannot be found
+            return mimeType ?? MimeTypes.ImageJpeg;
+        }
+
+        /// <summary>
+        /// Creates or loads the image
+        /// </summary>
+        /// <param name="picturePath">The path to the image file</param>
+        /// <param name="name">The name of the object</param>
+        /// <param name="picId">Image identifier, may be null</param>
+        /// <returns>The image or null if the image has not changed</returns>
+        protected virtual async Task<Picture> LoadPictureAsync(string picturePath, string name, int? picId = null)
+        {
+            if (string.IsNullOrEmpty(picturePath) || !_fileProvider.FileExists(picturePath))
+                return null;
+
+            var mimeType = GetMimeTypeFromFilePath(picturePath);
+            var newPictureBinary = await _fileProvider.ReadAllBytesAsync(picturePath);
+            var pictureAlreadyExists = false;
+            if (picId != null)
+            {
+                //compare with existing product pictures
+                var existingPicture = await _pictureService.GetPictureByIdAsync(picId.Value);
+                if (existingPicture != null)
+                {
+                    var existingBinary = await _pictureService.LoadPictureBinaryAsync(existingPicture);
+                    //picture binary after validation (like in database)
+                    var validatedPictureBinary = await _pictureService.ValidatePictureAsync(newPictureBinary, mimeType);
+                    if (existingBinary.SequenceEqual(validatedPictureBinary) ||
+                        existingBinary.SequenceEqual(newPictureBinary))
+                    {
+                        pictureAlreadyExists = true;
+                    }
+                }
+            }
+
+            if (pictureAlreadyExists)
+                return null;
+
+            var newPicture = await _pictureService.InsertPictureAsync(newPictureBinary, mimeType, await _pictureService.GetPictureSeNameAsync(name));
+            return newPicture;
+        }
+
+        private async Task LogPictureInsertErrorAsync(string picturePath, Exception ex)
+        {
+            var extension = _fileProvider.GetFileExtension(picturePath);
+            var name = _fileProvider.GetFileNameWithoutExtension(picturePath);
+
+            var point = string.IsNullOrEmpty(extension) ? string.Empty : ".";
+            var fileName = _fileProvider.FileExists(picturePath) ? $"{name}{point}{extension}" : string.Empty;
+            
+            await _logger.ErrorAsync($"Insert picture failed (file name: {fileName})", ex);
+        }
+
+        protected virtual async Task ImportProductImagesUsingServicesAsync(IList<ProductPictureMetadata> productPictureMetadata)
+        {
+            foreach (var product in productPictureMetadata)
+            {
+                foreach (var picturePath in new[] { product.Picture1Path, product.Picture2Path, product.Picture3Path })
+                {
+                    if (string.IsNullOrEmpty(picturePath))
+                        continue;
+
+                    var mimeType = GetMimeTypeFromFilePath(picturePath);
+                    var newPictureBinary = await _fileProvider.ReadAllBytesAsync(picturePath);
+                    var pictureAlreadyExists = false;
+                    if (!product.IsNew)
+                    {
+                        //compare with existing product pictures
+                        var existingPictures = await _pictureService.GetPicturesByProductIdAsync(product.ProductItem.Id);
+                        foreach (var existingPicture in existingPictures)
+                        {
+                            var existingBinary = await _pictureService.LoadPictureBinaryAsync(existingPicture);
+                            //picture binary after validation (like in database)
+                            var validatedPictureBinary = await _pictureService.ValidatePictureAsync(newPictureBinary, mimeType);
+                            if (!existingBinary.SequenceEqual(validatedPictureBinary) &&
+                                !existingBinary.SequenceEqual(newPictureBinary))
+                                continue;
+                            //the same picture content
+                            pictureAlreadyExists = true;
+                            break;
+                        }
+                    }
+
+                    if (pictureAlreadyExists)
+                        continue;
+
+                    try
+                    {
+                        var newPicture = await _pictureService.InsertPictureAsync(newPictureBinary, mimeType, await _pictureService.GetPictureSeNameAsync(product.ProductItem.Name));
+                        await _productService.InsertProductPictureAsync(new ProductPicture
+                        {
+                            //EF has some weird issue if we set "Picture = newPicture" instead of "PictureId = newPicture.Id"
+                            //pictures are duplicated
+                            //maybe because entity size is too large
+                            PictureId = newPicture.Id,
+                            DisplayOrder = 1,
+                            ProductId = product.ProductItem.Id
+                        });
+                        await _productService.UpdateProductAsync(product.ProductItem);
+                    }
+                    catch (Exception ex)
+                    {
+                        await LogPictureInsertErrorAsync(picturePath, ex);
+                    }
+                }
+            }
+        }
+
+        protected virtual async Task ImportProductImagesUsingHashAsync(IList<ProductPictureMetadata> productPictureMetadata, IList<Product> allProductsBySku)
+        {
+            //performance optimization, load all pictures hashes
+            //it will only be used if the images are stored in the SQL Server database (not compact)
+            var trimByteCount = _dataProvider.SupportedLengthOfBinaryHash - 1;
+            var productsImagesIds = await _productService.GetProductsImagesIdsAsync(allProductsBySku.Select(p => p.Id).ToArray());
+            var allPicturesHashes = await _pictureService.GetPicturesHashAsync(productsImagesIds.SelectMany(p => p.Value).ToArray());
+
+            foreach (var product in productPictureMetadata)
+            {
+                foreach (var picturePath in new[] { product.Picture1Path, product.Picture2Path, product.Picture3Path })
+                {
+                    if (string.IsNullOrEmpty(picturePath))
+                        continue;
+                    try
+                    {
+                        var mimeType = GetMimeTypeFromFilePath(picturePath);
+                        var newPictureBinary = await _fileProvider.ReadAllBytesAsync(picturePath);
+                        var pictureAlreadyExists = false;
+                        if (!product.IsNew)
+                        {
+                            var newImageHash = HashHelper.CreateHash(
+                                newPictureBinary,
+                                IMAGE_HASH_ALGORITHM,
+                                trimByteCount);
+
+                            var newValidatedImageHash = HashHelper.CreateHash(
+                                await _pictureService.ValidatePictureAsync(newPictureBinary, mimeType), 
+                                IMAGE_HASH_ALGORITHM,
+                                trimByteCount);
+
+                            var imagesIds = productsImagesIds.ContainsKey(product.ProductItem.Id)
+                                ? productsImagesIds[product.ProductItem.Id]
+                                : Array.Empty<int>();
+
+                            pictureAlreadyExists = allPicturesHashes.Where(p => imagesIds.Contains(p.Key))
+                                .Select(p => p.Value)
+                                .Any(p => 
+                                    p.Equals(newImageHash, StringComparison.OrdinalIgnoreCase) || 
+                                    p.Equals(newValidatedImageHash, StringComparison.OrdinalIgnoreCase));
+                        }
+
+                        if (pictureAlreadyExists)
+                            continue;
+
+                        var newPicture = await _pictureService.InsertPictureAsync(newPictureBinary, mimeType, await _pictureService.GetPictureSeNameAsync(product.ProductItem.Name));
+
+                        await _productService.InsertProductPictureAsync(new ProductPicture
+                        {
+                            //EF has some weird issue if we set "Picture = newPicture" instead of "PictureId = newPicture.Id"
+                            //pictures are duplicated
+                            //maybe because entity size is too large
+                            PictureId = newPicture.Id,
+                            DisplayOrder = 1,
+                            ProductId = product.ProductItem.Id
+                        });
+
+                        await _productService.UpdateProductAsync(product.ProductItem);
+                    }
+                    catch (Exception ex)
+                    {
+                        await LogPictureInsertErrorAsync(picturePath, ex);
+                    }
+                }
+            }
+        }
+
+        protected virtual async Task<(string seName, bool isParentCategoryExists)> UpdateCategoryByXlsxAsync(Category category, PropertyManager<Category> manager, Dictionary<string, ValueTask<Category>> allCategories, bool isNew)
+        {
+            var seName = string.Empty;
+            var isParentCategoryExists = true;
+            var isParentCategorySet = false;
+
+            foreach (var property in manager.GetProperties)
+            {
+                switch (property.PropertyName)
+                {
+                    case "Name":
+                        category.Name = property.StringValue.Split(new[] { ">>" }, StringSplitOptions.RemoveEmptyEntries).Last().Trim();
+                        break;
+                    case "Description":
+                        category.Description = property.StringValue;
+                        break;
+                    case "CategoryTemplateId":
+                        category.CategoryTemplateId = property.IntValue;
+                        break;
+                    case "MetaKeywords":
+                        category.MetaKeywords = property.StringValue;
+                        break;
+                    case "MetaDescription":
+                        category.MetaDescription = property.StringValue;
+                        break;
+                    case "MetaTitle":
+                        category.MetaTitle = property.StringValue;
+                        break;
+                    case "ParentCategoryId":
+                        if (!isParentCategorySet)
+                        {
+                            var parentCategory = await await allCategories.Values.FirstOrDefaultAwaitAsync(async c => (await c).Id == property.IntValue);
+                            isParentCategorySet = parentCategory != null;
+
+                            isParentCategoryExists = isParentCategorySet || property.IntValue == 0;
+
+                            category.ParentCategoryId = parentCategory?.Id ?? property.IntValue;
+                        }
+
+                        break;
+                    case "ParentCategoryName":
+                        if (_catalogSettings.ExportImportCategoriesUsingCategoryName && !isParentCategorySet)
+                        {
+                            var categoryName = manager.GetProperty("ParentCategoryName").StringValue;
+                            if (!string.IsNullOrEmpty(categoryName))
+                            {
+                                var parentCategory = allCategories.ContainsKey(categoryName)
+                                    //try find category by full name with all parent category names
+                                    ? await allCategories[categoryName]
+                                    //try find category by name
+                                    : await await allCategories.Values.FirstOrDefaultAwaitAsync(async c => (await c).Name.Equals(categoryName, StringComparison.InvariantCulture));
+
+                                if (parentCategory != null)
+                                {
+                                    category.ParentCategoryId = parentCategory.Id;
+                                    isParentCategorySet = true;
+                                }
+                                else
+                                {
+                                    isParentCategoryExists = false;
+                                }
+                            }
+                        }
+
+                        break;
+                    case "Picture":
+                        var picture = await LoadPictureAsync(manager.GetProperty("Picture").StringValue, category.Name, isNew ? null : (int?)category.PictureId);
+                        if (picture != null)
+                            category.PictureId = picture.Id;
+                        break;
+                    case "PageSize":
+                        category.PageSize = property.IntValue;
+                        break;
+                    case "AllowCustomersToSelectPageSize":
+                        category.AllowCustomersToSelectPageSize = property.BooleanValue;
+                        break;
+                    case "PageSizeOptions":
+                        category.PageSizeOptions = property.StringValue;
+                        break;
+                    case "PriceRanges":
+                        category.PriceRanges = property.StringValue;
+                        break;
+                    case "ShowOnHomepage":
+                        category.ShowOnHomepage = property.BooleanValue;
+                        break;
+                    case "IncludeInTopMenu":
+                        category.IncludeInTopMenu = property.BooleanValue;
+                        break;
+                    case "Published":
+                        category.Published = property.BooleanValue;
+                        break;
+                    case "DisplayOrder":
+                        category.DisplayOrder = property.IntValue;
+                        break;
+                    case "SeName":
+                        seName = property.StringValue;
+                        break;
+                }
+            }
+
+            category.UpdatedOnUtc = DateTime.UtcNow;
+            return (seName, isParentCategoryExists);
+        }
+
+        protected virtual async Task<(Category category, bool isNew, string curentCategoryBreadCrumb)> GetCategoryFromXlsxAsync(PropertyManager<Category> manager, ExcelWorksheet worksheet, int iRow, Dictionary<string, ValueTask<Category>> allCategories)
+        {
+            manager.ReadFromXlsx(worksheet, iRow);
+
+            //try get category from database by ID
+            var category = await await allCategories.Values.FirstOrDefaultAwaitAsync(async c => (await c).Id == manager.GetProperty("Id")?.IntValue);
+
+            if (_catalogSettings.ExportImportCategoriesUsingCategoryName && category == null)
+            {
+                var categoryName = manager.GetProperty("Name").StringValue;
+                if (!string.IsNullOrEmpty(categoryName))
+                {
+                    category = allCategories.ContainsKey(categoryName)
+                        //try find category by full name with all parent category names
+                        ? await allCategories[categoryName]
+                        //try find category by name
+                        : await await allCategories.Values.FirstOrDefaultAwaitAsync(async c => (await c).Name.Equals(categoryName, StringComparison.InvariantCulture));
+                }
+            }
+
+            var isNew = category == null;
+
+            category ??= new Category();
+
+            var curentCategoryBreadCrumb = string.Empty;
+
+            if (isNew)
+            {
+                category.CreatedOnUtc = DateTime.UtcNow;
+                //default values
+                category.PageSize = _catalogSettings.DefaultCategoryPageSize;
+                category.PageSizeOptions = _catalogSettings.DefaultCategoryPageSizeOptions;
+                category.Published = true;
+                category.IncludeInTopMenu = true;
+                category.AllowCustomersToSelectPageSize = true;
+            }
+            else
+                curentCategoryBreadCrumb = await _categoryService.GetFormattedBreadCrumbAsync(category);
+
+            return (category, isNew, curentCategoryBreadCrumb);
+        }
+
+        protected virtual async Task SaveCategoryAsync(bool isNew, Category category, Dictionary<string, ValueTask<Category>> allCategories, string curentCategoryBreadCrumb, bool setSeName, string seName)
+        {
+            if (isNew)
+                await _categoryService.InsertCategoryAsync(category);
+            else
+                await _categoryService.UpdateCategoryAsync(category);
+
+            var categoryBreadCrumb = await _categoryService.GetFormattedBreadCrumbAsync(category);
+            if (!allCategories.ContainsKey(categoryBreadCrumb))
+                allCategories.Add(categoryBreadCrumb, new ValueTask<Category>(category));
+            if (!string.IsNullOrEmpty(curentCategoryBreadCrumb) && allCategories.ContainsKey(curentCategoryBreadCrumb) &&
+                categoryBreadCrumb != curentCategoryBreadCrumb)
+                allCategories.Remove(curentCategoryBreadCrumb);
+
+            //search engine name
+            if (setSeName)
+                await _urlRecordService.SaveSlugAsync(category, await _urlRecordService.ValidateSeNameAsync(category, seName, category.Name, true), 0);
+        }
+
+        protected virtual async Task SetOutLineForProductAttributeRowAsync(object cellValue, ExcelWorksheet worksheet, int endRow)
+        {
+            try
+            {
+                var aid = Convert.ToInt32(cellValue ?? -1);
+
+                var productAttribute = await _productAttributeService.GetProductAttributeByIdAsync(aid);
+
+                if (productAttribute != null)
+                    worksheet.Row(endRow).OutlineLevel = 1;
+            }
+            catch (FormatException)
+            {
+                if ((cellValue ?? string.Empty).ToString() == "AttributeId")
+                    worksheet.Row(endRow).OutlineLevel = 1;
+            }
+        }
+
+        protected virtual async Task ImportProductAttributeAsync(PropertyManager<ExportProductAttribute> productAttributeManager, Product lastLoadedProduct)
+        {
+            if (!_catalogSettings.ExportImportProductAttributes || lastLoadedProduct == null || productAttributeManager.IsCaption)
+                return;
+
+            var productAttributeId = productAttributeManager.GetProperty("AttributeId").IntValue;
+            var attributeControlTypeId = productAttributeManager.GetProperty("AttributeControlType").IntValue;
+
+            var productAttributeValueId = productAttributeManager.GetProperty("ProductAttributeValueId").IntValue;
+            var associatedProductId = productAttributeManager.GetProperty("AssociatedProductId").IntValue;
+            var valueName = productAttributeManager.GetProperty("ValueName").StringValue;
+            var attributeValueTypeId = productAttributeManager.GetProperty("AttributeValueType").IntValue;
+            var colorSquaresRgb = productAttributeManager.GetProperty("ColorSquaresRgb").StringValue;
+            var imageSquaresPictureId = productAttributeManager.GetProperty("ImageSquaresPictureId").IntValue;
+            var priceAdjustment = productAttributeManager.GetProperty("PriceAdjustment").DecimalValue;
+            var priceAdjustmentUsePercentage = productAttributeManager.GetProperty("PriceAdjustmentUsePercentage").BooleanValue;
+            var weightAdjustment = productAttributeManager.GetProperty("WeightAdjustment").DecimalValue;
+            var cost = productAttributeManager.GetProperty("Cost").DecimalValue;
+            var customerEntersQty = productAttributeManager.GetProperty("CustomerEntersQty").BooleanValue;
+            var quantity = productAttributeManager.GetProperty("Quantity").IntValue;
+            var isPreSelected = productAttributeManager.GetProperty("IsPreSelected").BooleanValue;
+            var displayOrder = productAttributeManager.GetProperty("DisplayOrder").IntValue;
+            var pictureId = productAttributeManager.GetProperty("PictureId").IntValue;
+            var textPrompt = productAttributeManager.GetProperty("AttributeTextPrompt").StringValue;
+            var isRequired = productAttributeManager.GetProperty("AttributeIsRequired").BooleanValue;
+            var attributeDisplayOrder = productAttributeManager.GetProperty("AttributeDisplayOrder").IntValue;
+
+            var productAttributeMapping = (await _productAttributeService.GetProductAttributeMappingsByProductIdAsync(lastLoadedProduct.Id))
+                .FirstOrDefault(pam => pam.ProductAttributeId == productAttributeId);
+
+            if (productAttributeMapping == null)
+            {
+                //insert mapping
+                productAttributeMapping = new ProductAttributeMapping
+                {
+                    ProductId = lastLoadedProduct.Id,
+                    ProductAttributeId = productAttributeId,
+                    TextPrompt = textPrompt,
+                    IsRequired = isRequired,
+                    AttributeControlTypeId = attributeControlTypeId,
+                    DisplayOrder = attributeDisplayOrder
+                };
+                await _productAttributeService.InsertProductAttributeMappingAsync(productAttributeMapping);
+            }
+            else
+            {
+                productAttributeMapping.AttributeControlTypeId = attributeControlTypeId;
+                productAttributeMapping.TextPrompt = textPrompt;
+                productAttributeMapping.IsRequired = isRequired;
+                productAttributeMapping.DisplayOrder = attributeDisplayOrder;
+                await _productAttributeService.UpdateProductAttributeMappingAsync(productAttributeMapping);
+            }
+
+            var pav = await _productAttributeService.GetProductAttributeValueByIdAsync(productAttributeValueId);
+
+            var attributeControlType = (AttributeControlType)attributeControlTypeId;
+
+            if (pav == null)
+            {
+                switch (attributeControlType)
+                {
+                    case AttributeControlType.Datepicker:
+                    case AttributeControlType.FileUpload:
+                    case AttributeControlType.MultilineTextbox:
+                    case AttributeControlType.TextBox:
+                        return;
+                }
+
+                pav = new ProductAttributeValue
+                {
+                    ProductAttributeMappingId = productAttributeMapping.Id,
+                    AttributeValueType = (AttributeValueType)attributeValueTypeId,
+                    AssociatedProductId = associatedProductId,
+                    Name = valueName,
+                    PriceAdjustment = priceAdjustment,
+                    PriceAdjustmentUsePercentage = priceAdjustmentUsePercentage,
+                    WeightAdjustment = weightAdjustment,
+                    Cost = cost,
+                    IsPreSelected = isPreSelected,
+                    DisplayOrder = displayOrder,
+                    ColorSquaresRgb = colorSquaresRgb,
+                    ImageSquaresPictureId = imageSquaresPictureId,
+                    CustomerEntersQty = customerEntersQty,
+                    Quantity = quantity,
+                    PictureId = pictureId
+                };
+
+                await _productAttributeService.InsertProductAttributeValueAsync(pav);
+            }
+            else
+            {
+                pav.AttributeValueTypeId = attributeValueTypeId;
+                pav.AssociatedProductId = associatedProductId;
+                pav.Name = valueName;
+                pav.ColorSquaresRgb = colorSquaresRgb;
+                pav.ImageSquaresPictureId = imageSquaresPictureId;
+                pav.PriceAdjustment = priceAdjustment;
+                pav.PriceAdjustmentUsePercentage = priceAdjustmentUsePercentage;
+                pav.WeightAdjustment = weightAdjustment;
+                pav.Cost = cost;
+                pav.CustomerEntersQty = customerEntersQty;
+                pav.Quantity = quantity;
+                pav.IsPreSelected = isPreSelected;
+                pav.DisplayOrder = displayOrder;
+                pav.PictureId = pictureId;
+
+                await _productAttributeService.UpdateProductAttributeValueAsync(pav);
+            }
+        }
+
+        private async Task ImportSpecificationAttributeAsync(PropertyManager<ExportSpecificationAttribute> specificationAttributeManager, Product lastLoadedProduct)
+        {
+            if (!_catalogSettings.ExportImportProductSpecificationAttributes || lastLoadedProduct == null || specificationAttributeManager.IsCaption)
+                return;
+
+            var attributeTypeId = specificationAttributeManager.GetProperty("AttributeType").IntValue;
+            var allowFiltering = specificationAttributeManager.GetProperty("AllowFiltering").BooleanValue;
+            var specificationAttributeOptionId = specificationAttributeManager.GetProperty("SpecificationAttributeOptionId").IntValue;
+            var productId = lastLoadedProduct.Id;
+            var customValue = specificationAttributeManager.GetProperty("CustomValue").StringValue;
+            var displayOrder = specificationAttributeManager.GetProperty("DisplayOrder").IntValue;
+            var showOnProductPage = specificationAttributeManager.GetProperty("ShowOnProductPage").BooleanValue;
+
+            //if specification attribute option isn't set, try to get first of possible specification attribute option for current specification attribute
+            if (specificationAttributeOptionId == 0)
+            {
+                var specificationAttribute = specificationAttributeManager.GetProperty("SpecificationAttribute").IntValue;
+                specificationAttributeOptionId =
+                    (await _specificationAttributeService.GetSpecificationAttributeOptionsBySpecificationAttributeAsync(
+                        specificationAttribute))
+                    .FirstOrDefault()?.Id ?? specificationAttributeOptionId;
+            }
+
+            var productSpecificationAttribute = specificationAttributeOptionId == 0
+                ? null
+                : (await _specificationAttributeService.GetProductSpecificationAttributesAsync(productId, specificationAttributeOptionId)).FirstOrDefault();
+
+            var isNew = productSpecificationAttribute == null;
+
+            if (isNew) productSpecificationAttribute = new ProductSpecificationAttribute();
+
+            if (attributeTypeId != (int)SpecificationAttributeType.Option)
+                //we allow filtering only for "Option" attribute type
+                allowFiltering = false;
+
+            //we don't allow CustomValue for "Option" attribute type
+            if (attributeTypeId == (int)SpecificationAttributeType.Option) 
+                customValue = null;
+
+            productSpecificationAttribute.AttributeTypeId = attributeTypeId;
+            productSpecificationAttribute.SpecificationAttributeOptionId = specificationAttributeOptionId;
+            productSpecificationAttribute.ProductId = productId;
+            productSpecificationAttribute.CustomValue = customValue;
+            productSpecificationAttribute.AllowFiltering = allowFiltering;
+            productSpecificationAttribute.ShowOnProductPage = showOnProductPage;
+            productSpecificationAttribute.DisplayOrder = displayOrder;
+
+            if (isNew)
+                await _specificationAttributeService.InsertProductSpecificationAttributeAsync(productSpecificationAttribute);
+            else
+                await _specificationAttributeService.UpdateProductSpecificationAttributeAsync(productSpecificationAttribute);
+        }
+
+        private async Task<string> DownloadFileAsync(string urlString, IList<string> downloadedFiles)
+        {
+            if (string.IsNullOrEmpty(urlString))
+                return string.Empty;
+
+            if (!Uri.IsWellFormedUriString(urlString, UriKind.Absolute))
+                return urlString;
+
+            if (!_catalogSettings.ExportImportAllowDownloadImages)
+                return string.Empty;
+
+            //ensure that temp directory is created
+            var tempDirectory = _fileProvider.MapPath(UPLOADS_TEMP_PATH);
+            _fileProvider.CreateDirectory(tempDirectory);
+
+            var fileName = _fileProvider.GetFileName(urlString);
+            if (string.IsNullOrEmpty(fileName))
+                return string.Empty;
+
+            var filePath = _fileProvider.Combine(tempDirectory, fileName);
+            try
+            {
+                var client = _httpClientFactory.CreateClient(NopHttpDefaults.DefaultHttpClient);
+                var fileData = await client.GetByteArrayAsync(urlString);
+                await using (var fs = new FileStream(filePath, FileMode.OpenOrCreate)) 
+                    fs.Write(fileData, 0, fileData.Length);
+
+                downloadedFiles?.Add(filePath);
+                return filePath;
+            }
+            catch (Exception ex)
+            {
+                await _logger.ErrorAsync("Download image failed", ex);
+            }
+
+            return string.Empty;
+        }
+
+        private async Task<ImportProductMetadata> PrepareImportProductDataAsync(ExcelWorksheet worksheet)
+        {
+            //the columns
+            var properties = GetPropertiesByExcelCells<Product>(worksheet);
+
+            var manager = new PropertyManager<Product>(properties, _catalogSettings);
+
+            var productAttributeProperties = new[]
+            {
+                new PropertyByName<ExportProductAttribute>("AttributeId"),
+                new PropertyByName<ExportProductAttribute>("AttributeName"),
+                new PropertyByName<ExportProductAttribute>("AttributeTextPrompt"),
+                new PropertyByName<ExportProductAttribute>("AttributeIsRequired"),
+                new PropertyByName<ExportProductAttribute>("AttributeControlType"),
+                new PropertyByName<ExportProductAttribute>("AttributeDisplayOrder"),
+                new PropertyByName<ExportProductAttribute>("ProductAttributeValueId"),
+                new PropertyByName<ExportProductAttribute>("ValueName"),
+                new PropertyByName<ExportProductAttribute>("AttributeValueType"),
+                new PropertyByName<ExportProductAttribute>("AssociatedProductId"),
+                new PropertyByName<ExportProductAttribute>("ColorSquaresRgb"),
+                new PropertyByName<ExportProductAttribute>("ImageSquaresPictureId"),
+                new PropertyByName<ExportProductAttribute>("PriceAdjustment"),
+                new PropertyByName<ExportProductAttribute>("PriceAdjustmentUsePercentage"),
+                new PropertyByName<ExportProductAttribute>("WeightAdjustment"),
+                new PropertyByName<ExportProductAttribute>("Cost"),
+                new PropertyByName<ExportProductAttribute>("CustomerEntersQty"),
+                new PropertyByName<ExportProductAttribute>("Quantity"),
+                new PropertyByName<ExportProductAttribute>("IsPreSelected"),
+                new PropertyByName<ExportProductAttribute>("DisplayOrder"),
+                new PropertyByName<ExportProductAttribute>("PictureId")
+            };
+
+            var productAttributeManager = new PropertyManager<ExportProductAttribute>(productAttributeProperties, _catalogSettings);
+
+            var specificationAttributeProperties = new[]
+            {
+                new PropertyByName<ExportSpecificationAttribute>("AttributeType", p => p.AttributeTypeId),
+                new PropertyByName<ExportSpecificationAttribute>("SpecificationAttribute", p => p.SpecificationAttributeId),
+                new PropertyByName<ExportSpecificationAttribute>("CustomValue", p => p.CustomValue),
+                new PropertyByName<ExportSpecificationAttribute>("SpecificationAttributeOptionId", p => p.SpecificationAttributeOptionId),
+                new PropertyByName<ExportSpecificationAttribute>("AllowFiltering", p => p.AllowFiltering),
+                new PropertyByName<ExportSpecificationAttribute>("ShowOnProductPage", p => p.ShowOnProductPage),
+                new PropertyByName<ExportSpecificationAttribute>("DisplayOrder", p => p.DisplayOrder)
+            };
+
+            var specificationAttributeManager = new PropertyManager<ExportSpecificationAttribute>(specificationAttributeProperties, _catalogSettings);
+
+            var endRow = 2;
+            var allCategories = new List<string>();
+            var allSku = new List<string>();
+
+            var tempProperty = manager.GetProperty("Categories");
+            var categoryCellNum = tempProperty?.PropertyOrderPosition ?? -1;
+
+            tempProperty = manager.GetProperty("SKU");
+            var skuCellNum = tempProperty?.PropertyOrderPosition ?? -1;
+
+            var allManufacturers = new List<string>();
+            tempProperty = manager.GetProperty("Manufacturers");
+            var manufacturerCellNum = tempProperty?.PropertyOrderPosition ?? -1;
+
+            var allStores = new List<string>();
+            tempProperty = manager.GetProperty("LimitedToStores");
+            var limitedToStoresCellNum = tempProperty?.PropertyOrderPosition ?? -1;
+
+            if (_catalogSettings.ExportImportUseDropdownlistsForAssociatedEntities)
+            {
+                productAttributeManager.SetSelectList("AttributeControlType", await AttributeControlType.TextBox.ToSelectListAsync(useLocalization: false));
+                productAttributeManager.SetSelectList("AttributeValueType", await AttributeValueType.Simple.ToSelectListAsync(useLocalization: false));
+
+                specificationAttributeManager.SetSelectList("AttributeType", await SpecificationAttributeType.Option.ToSelectListAsync(useLocalization: false));
+                specificationAttributeManager.SetSelectList("SpecificationAttribute", (await _specificationAttributeService
+                    .GetSpecificationAttributesAsync())
+                    .Select(sa => sa as BaseEntity)
+                    .ToSelectList(p => (p as SpecificationAttribute)?.Name ?? string.Empty));
+
+                manager.SetSelectList("ProductType", await ProductType.SimpleProduct.ToSelectListAsync(useLocalization: false));
+                manager.SetSelectList("GiftCardType", await GiftCardType.Virtual.ToSelectListAsync(useLocalization: false));
+                manager.SetSelectList("DownloadActivationType",
+                    await DownloadActivationType.Manually.ToSelectListAsync(useLocalization: false));
+                manager.SetSelectList("ManageInventoryMethod",
+                    await ManageInventoryMethod.DontManageStock.ToSelectListAsync(useLocalization: false));
+                manager.SetSelectList("LowStockActivity",
+                    await LowStockActivity.Nothing.ToSelectListAsync(useLocalization: false));
+                manager.SetSelectList("BackorderMode", await BackorderMode.NoBackorders.ToSelectListAsync(useLocalization: false));
+                manager.SetSelectList("RecurringCyclePeriod",
+                    await RecurringProductCyclePeriod.Days.ToSelectListAsync(useLocalization: false));
+                manager.SetSelectList("RentalPricePeriod", await RentalPricePeriod.Days.ToSelectListAsync(useLocalization: false));
+
+                manager.SetSelectList("Vendor",
+                    (await _vendorService.GetAllVendorsAsync(showHidden: true)).Select(v => v as BaseEntity)
+                        .ToSelectList(p => (p as Vendor)?.Name ?? string.Empty));
+                manager.SetSelectList("ProductTemplate",
+                    (await _productTemplateService.GetAllProductTemplatesAsync()).Select(pt => pt as BaseEntity)
+                        .ToSelectList(p => (p as ProductTemplate)?.Name ?? string.Empty));
+                manager.SetSelectList("DeliveryDate",
+                    (await _dateRangeService.GetAllDeliveryDatesAsync()).Select(dd => dd as BaseEntity)
+                        .ToSelectList(p => (p as DeliveryDate)?.Name ?? string.Empty));
+                manager.SetSelectList("ProductAvailabilityRange",
+                    (await _dateRangeService.GetAllProductAvailabilityRangesAsync()).Select(range => range as BaseEntity)
+                        .ToSelectList(p => (p as ProductAvailabilityRange)?.Name ?? string.Empty));
+                manager.SetSelectList("TaxCategory",
+                    (await _taxCategoryService.GetAllTaxCategoriesAsync()).Select(tc => tc as BaseEntity)
+                        .ToSelectList(p => (p as TaxCategory)?.Name ?? string.Empty));
+                manager.SetSelectList("BasepriceUnit",
+                    (await _measureService.GetAllMeasureWeightsAsync()).Select(mw => mw as BaseEntity)
+                        .ToSelectList(p => (p as MeasureWeight)?.Name ?? string.Empty));
+                manager.SetSelectList("BasepriceBaseUnit",
+                    (await _measureService.GetAllMeasureWeightsAsync()).Select(mw => mw as BaseEntity)
+                        .ToSelectList(p => (p as MeasureWeight)?.Name ?? string.Empty));
+            }
+
+            var allAttributeIds = new List<int>();
+            var allSpecificationAttributeOptionIds = new List<int>();
+
+            var attributeIdCellNum = 1 + ExportProductAttribute.ProducAttributeCellOffset;
+            var specificationAttributeOptionIdCellNum =
+                specificationAttributeManager.GetIndex("SpecificationAttributeOptionId") +
+                ExportProductAttribute.ProducAttributeCellOffset;
+
+            var productsInFile = new List<int>();
+
+            //find end of data
+            var typeOfExportedAttribute = ExportedAttributeType.NotSpecified;
+            while (true)
+            {
+                var allColumnsAreEmpty = manager.GetProperties
+                    .Select(property => worksheet.Cells[endRow, property.PropertyOrderPosition])
+                    .All(cell => string.IsNullOrEmpty(cell?.Value?.ToString()));
+
+                if (allColumnsAreEmpty)
+                    break;
+
+                if (new[] { 1, 2 }.Select(cellNum => worksheet.Cells[endRow, cellNum])
+                        .All(cell => string.IsNullOrEmpty(cell?.Value?.ToString())) &&
+                    worksheet.Row(endRow).OutlineLevel == 0)
+                {
+                    var cellValue = worksheet.Cells[endRow, attributeIdCellNum].Value;
+                    await SetOutLineForProductAttributeRowAsync(cellValue, worksheet, endRow);
+                    await SetOutLineForSpecificationAttributeRowAsync(cellValue, worksheet, endRow);
+                }
+
+                if (worksheet.Row(endRow).OutlineLevel != 0)
+                {
+                    var newTypeOfExportedAttribute = GetTypeOfExportedAttribute(worksheet, productAttributeManager, specificationAttributeManager, endRow);
+
+                    //skip caption row
+                    if (newTypeOfExportedAttribute != ExportedAttributeType.NotSpecified && newTypeOfExportedAttribute != typeOfExportedAttribute)
+                    {
+                        typeOfExportedAttribute = newTypeOfExportedAttribute;
+                        endRow++;
+                        continue;
+                    }
+
+                    switch (typeOfExportedAttribute)
+                    {
+                        case ExportedAttributeType.ProductAttribute:
+                            productAttributeManager.ReadFromXlsx(worksheet, endRow,
+                                ExportProductAttribute.ProducAttributeCellOffset);
+                            if (int.TryParse((worksheet.Cells[endRow, attributeIdCellNum].Value ?? string.Empty).ToString(), out var aid))
+                            {
+                                allAttributeIds.Add(aid);
+                            }
+
+                            break;
+                        case ExportedAttributeType.SpecificationAttribute:
+                            specificationAttributeManager.ReadFromXlsx(worksheet, endRow, ExportProductAttribute.ProducAttributeCellOffset);
+
+                            if (int.TryParse((worksheet.Cells[endRow, specificationAttributeOptionIdCellNum].Value ?? string.Empty).ToString(), out var saoid))
+                            {
+                                allSpecificationAttributeOptionIds.Add(saoid);
+                            }
+
+                            break;
+                    }
+
+                    endRow++;
+                    continue;
+                }
+
+                if (categoryCellNum > 0)
+                {
+                    var categoryIds = worksheet.Cells[endRow, categoryCellNum].Value?.ToString() ?? string.Empty;
+
+                    if (!string.IsNullOrEmpty(categoryIds))
+                        allCategories.AddRange(categoryIds
+                            .Split(new[] { ";", ">>" }, StringSplitOptions.RemoveEmptyEntries).Select(x => x.Trim())
+                            .Distinct());
+                }
+
+                if (skuCellNum > 0)
+                {
+                    var sku = worksheet.Cells[endRow, skuCellNum].Value?.ToString() ?? string.Empty;
+
+                    if (!string.IsNullOrEmpty(sku))
+                        allSku.Add(sku);
+                }
+
+                if (manufacturerCellNum > 0)
+                {
+                    var manufacturerIds = worksheet.Cells[endRow, manufacturerCellNum].Value?.ToString() ??
+                                          string.Empty;
+                    if (!string.IsNullOrEmpty(manufacturerIds))
+                        allManufacturers.AddRange(manufacturerIds
+                            .Split(new[] { ';' }, StringSplitOptions.RemoveEmptyEntries).Select(x => x.Trim()));
+                }
+
+                if (limitedToStoresCellNum > 0)
+                {
+                    var storeIds = worksheet.Cells[endRow, limitedToStoresCellNum].Value?.ToString() ??
+                                          string.Empty;
+                    if (!string.IsNullOrEmpty(storeIds))
+                        allStores.AddRange(storeIds
+                            .Split(new[] { ';' }, StringSplitOptions.RemoveEmptyEntries).Select(x => x.Trim()));
+                }
+
+                //counting the number of products
+                productsInFile.Add(endRow);
+
+                endRow++;
+            }
+
+            //performance optimization, the check for the existence of the categories in one SQL request
+            var notExistingCategories = await _categoryService.GetNotExistingCategoriesAsync(allCategories.ToArray());
+            if (notExistingCategories.Any())
+            {
+                throw new ArgumentException(string.Format(await _localizationService.GetResourceAsync("Admin.Catalog.Products.Import.CategoriesDontExist"), string.Join(", ", notExistingCategories)));
+            }
+
+            //performance optimization, the check for the existence of the manufacturers in one SQL request
+            var notExistingManufacturers = await _manufacturerService.GetNotExistingManufacturersAsync(allManufacturers.ToArray());
+            if (notExistingManufacturers.Any())
+            {
+                throw new ArgumentException(string.Format(await _localizationService.GetResourceAsync("Admin.Catalog.Products.Import.ManufacturersDontExist"), string.Join(", ", notExistingManufacturers)));
+            }
+
+            //performance optimization, the check for the existence of the product attributes in one SQL request
+            var notExistingProductAttributes = await _productAttributeService.GetNotExistingAttributesAsync(allAttributeIds.ToArray());
+            if (notExistingProductAttributes.Any())
+            {
+                throw new ArgumentException(string.Format(await _localizationService.GetResourceAsync("Admin.Catalog.Products.Import.ProductAttributesDontExist"), string.Join(", ", notExistingProductAttributes)));
+            }
+
+            //performance optimization, the check for the existence of the specification attribute options in one SQL request
+            var notExistingSpecificationAttributeOptions = await _specificationAttributeService.GetNotExistingSpecificationAttributeOptionsAsync(allSpecificationAttributeOptionIds.Where(saoId => saoId != 0).ToArray());
+            if (notExistingSpecificationAttributeOptions.Any())
+            {
+                throw new ArgumentException($"The following specification attribute option ID(s) don't exist - {string.Join(", ", notExistingSpecificationAttributeOptions)}");
+            }
+
+            //performance optimization, the check for the existence of the stores in one SQL request
+            var notExistingStores = await _storeService.GetNotExistingStoresAsync(allStores.ToArray());
+            if (notExistingStores.Any())
+            {
+                throw new ArgumentException(string.Format(await _localizationService.GetResourceAsync("Admin.Catalog.Products.Import.StoresDontExist"), string.Join(", ", notExistingStores)));
+            }
+
+            return new ImportProductMetadata
+            {
+                EndRow = endRow,
+                Manager = manager,
+                Properties = properties,
+                ProductsInFile = productsInFile,
+                ProductAttributeManager = productAttributeManager,
+                SpecificationAttributeManager = specificationAttributeManager,
+                SkuCellNum = skuCellNum,
+                AllSku = allSku
+            };
+        }
+
+        private async Task ImportProductsFromSplitedXlsxAsync(ExcelWorksheet worksheet, ImportProductMetadata metadata)
+        {
+            foreach (var path in SplitProductFile(worksheet, metadata))
+            {
+                using (var scope = _serviceScopeFactory.CreateScope())
+                {
+                    // Resolve
+                    var importManager = scope.ServiceProvider.GetRequiredService<IImportManager>();
+
+                    using var sr = new StreamReader(path);
+                    await importManager.ImportProductsFromXlsxAsync(sr.BaseStream);
+                }
+
+                try
+                {
+                    _fileProvider.DeleteFile(path);
+                }
+                catch
+                {
+                    // ignored
+                }
+            }
+        }
+
+        private IList<string> SplitProductFile(ExcelWorksheet worksheet, ImportProductMetadata metadata)
+        {
+            var fileIndex = 1;
+            var fileName = Guid.NewGuid().ToString();
+            var endCell = metadata.Properties.Max(p => p.PropertyOrderPosition);
+
+            var filePaths = new List<string>();
+
+            while (true)
+            {
+                var curIndex = fileIndex * _catalogSettings.ExportImportProductsCountInOneFile;
+
+                var startRow = metadata.ProductsInFile[(fileIndex - 1) * _catalogSettings.ExportImportProductsCountInOneFile];
+
+                var endRow = metadata.CountProductsInFile > curIndex + 1
+                    ? metadata.ProductsInFile[curIndex - 1]
+                    : metadata.EndRow;
+
+                var filePath = $"{_fileProvider.MapPath(UPLOADS_TEMP_PATH)}/{fileName}_part_{fileIndex}.xlsx";
+
+                CopyDataToNewFile(metadata, worksheet, filePath, startRow, endRow, endCell);
+
+                filePaths.Add(filePath);
+                fileIndex += 1;
+
+                if (endRow == metadata.EndRow)
+                    break;
+            }
+
+            return filePaths;
+        }
+
+        #endregion
+
+        #region Methods
+
+        /// <summary>
+        /// Get property list by excel cells
+        /// </summary>
+        /// <typeparam name="T">Type of object</typeparam>
+        /// <param name="worksheet">Excel worksheet</param>
+        /// <returns>Property list</returns>
+        public static IList<PropertyByName<T>> GetPropertiesByExcelCells<T>(ExcelWorksheet worksheet)
+        {
+            var properties = new List<PropertyByName<T>>();
+            var poz = 1;
+            while (true)
+            {
+                try
+                {
+                    var cell = worksheet.Cells[1, poz];
+
+                    if (string.IsNullOrEmpty(cell?.Value?.ToString()))
+                        break;
+
+                    poz += 1;
+                    properties.Add(new PropertyByName<T>(cell.Value.ToString()));
+                }
+                catch
+                {
+                    break;
+                }
+            }
+
+            return properties;
+        }
+
+        /// <summary>
+        /// Import products from XLSX file
+        /// </summary>
+        /// <param name="stream">Stream</param>
+        public virtual async Task ImportProductsFromXlsxAsync(Stream stream)
+        {
+            using var xlPackage = new ExcelPackage(stream);
+            // get the first worksheet in the workbook
+            var worksheet = xlPackage.Workbook.Worksheets.FirstOrDefault();
+            if (worksheet == null)
+                throw new NopException("No worksheet found");
+
+            var downloadedFiles = new List<string>();
+
+            var metadata = await PrepareImportProductDataAsync(worksheet);
+
+            if (_catalogSettings.ExportImportSplitProductsFile && metadata.CountProductsInFile > _catalogSettings.ExportImportProductsCountInOneFile)
+            {
+                await ImportProductsFromSplitedXlsxAsync(worksheet, metadata);
+                return;
+            }
+
+            //performance optimization, load all products by SKU in one SQL request
+            var allProductsBySku = await _productService.GetProductsBySkuAsync(metadata.AllSku.ToArray(), (await _workContext.GetCurrentVendorAsync())?.Id ?? 0);
+
+            //validate maximum number of products per vendor
+            if (_vendorSettings.MaximumProductNumber > 0 &&
+                await _workContext.GetCurrentVendorAsync() != null)
+            {
+                var newProductsCount = metadata.CountProductsInFile - allProductsBySku.Count;
+                if (await _productService.GetNumberOfProductsByVendorIdAsync((await _workContext.GetCurrentVendorAsync()).Id) + newProductsCount > _vendorSettings.MaximumProductNumber)
+                    throw new ArgumentException(string.Format(await _localizationService.GetResourceAsync("Admin.Catalog.Products.ExceededMaximumNumber"), _vendorSettings.MaximumProductNumber));
+            }
+
+            //performance optimization, load all categories IDs for products in one SQL request
+            var allProductsCategoryIds = await _categoryService.GetProductCategoryIdsAsync(allProductsBySku.Select(p => p.Id).ToArray());
+
+            //performance optimization, load all categories in one SQL request
+            Dictionary<CategoryKey, Category> allCategories;
+            try
+            {
+                var allCategoryList = await _categoryService.GetAllCategoriesAsync(showHidden: true);
+
+                allCategories = await allCategoryList
+                    .ToDictionaryAwaitAsync(async c => await CategoryKey.CreateCategoryKeyAsync(c, _categoryService, allCategoryList, _storeMappingService), c => new ValueTask<Category>(c));
+            }
+            catch (ArgumentException)
+            {
+                //categories with the same name are not supported in the same category level
+                throw new ArgumentException(await _localizationService.GetResourceAsync("Admin.Catalog.Products.Import.CategoriesWithSameNameNotSupported"));
+            }
+
+            //performance optimization, load all manufacturers IDs for products in one SQL request
+            var allProductsManufacturerIds = await _manufacturerService.GetProductManufacturerIdsAsync(allProductsBySku.Select(p => p.Id).ToArray());
+
+            //performance optimization, load all manufacturers in one SQL request
+            var allManufacturers = await _manufacturerService.GetAllManufacturersAsync(showHidden: true);
+
+            //performance optimization, load all stores in one SQL request
+            var allStores = await _storeService.GetAllStoresAsync();
+
+            //product to import images
+            var productPictureMetadata = new List<ProductPictureMetadata>();
+
+            Product lastLoadedProduct = null;
+            var typeOfExportedAttribute = ExportedAttributeType.NotSpecified;
+
+            for (var iRow = 2; iRow < metadata.EndRow; iRow++)
+            {
+                //imports product attributes
+                if (worksheet.Row(iRow).OutlineLevel != 0)
+                {
+                    if (lastLoadedProduct == null)
+                        continue;
+
+                    var newTypeOfExportedAttribute = GetTypeOfExportedAttribute(worksheet, metadata.ProductAttributeManager, metadata.SpecificationAttributeManager, iRow);
+
+                    //skip caption row
+                    if (newTypeOfExportedAttribute != ExportedAttributeType.NotSpecified &&
+                        newTypeOfExportedAttribute != typeOfExportedAttribute)
+                    {
+                        typeOfExportedAttribute = newTypeOfExportedAttribute;
+                        continue;
+                    }
+
+                    switch (typeOfExportedAttribute)
+                    {
+                        case ExportedAttributeType.ProductAttribute:
+                            await ImportProductAttributeAsync(metadata.ProductAttributeManager, lastLoadedProduct);
+                            break;
+                        case ExportedAttributeType.SpecificationAttribute:
+                            await ImportSpecificationAttributeAsync(metadata.SpecificationAttributeManager, lastLoadedProduct);
+                            break;
+                        case ExportedAttributeType.NotSpecified:
+                        default:
+                            continue;
+                    }
+
+                    continue;
+                }
+
+                metadata.Manager.ReadFromXlsx(worksheet, iRow);
+
+                var product = metadata.SkuCellNum > 0 ? allProductsBySku.FirstOrDefault(p => p.Sku == metadata.Manager.GetProperty("SKU").StringValue) : null;
+
+                var isNew = product == null;
+
+                product ??= new Product();
+
+                //some of previous values
+                var previousStockQuantity = product.StockQuantity;
+                var previousWarehouseId = product.WarehouseId;
+
+                if (isNew)
+                    product.CreatedOnUtc = DateTime.UtcNow;
+
+                foreach (var property in metadata.Manager.GetProperties)
+                {
+                    switch (property.PropertyName)
+                    {
+                        case "ProductType":
+                            product.ProductTypeId = property.IntValue;
+                            break;
+                        case "ParentGroupedProductId":
+                            product.ParentGroupedProductId = property.IntValue;
+                            break;
+                        case "VisibleIndividually":
+                            product.VisibleIndividually = property.BooleanValue;
+                            break;
+                        case "Name":
+                            product.Name = property.StringValue;
+                            break;
+                        case "ShortDescription":
+                            product.ShortDescription = property.StringValue;
+                            break;
+                        case "FullDescription":
+                            product.FullDescription = property.StringValue;
+                            break;
+                        case "Vendor":
+                            //vendor can't change this field
+                            if (await _workContext.GetCurrentVendorAsync() == null)
+                                product.VendorId = property.IntValue;
+                            break;
+                        case "ProductTemplate":
+                            product.ProductTemplateId = property.IntValue;
+                            break;
+                        case "ShowOnHomepage":
+                            //vendor can't change this field
+                            if (await _workContext.GetCurrentVendorAsync() == null)
+                                product.ShowOnHomepage = property.BooleanValue;
+                            break;
+                        case "DisplayOrder":
+                            //vendor can't change this field
+                            if (await _workContext.GetCurrentVendorAsync() == null)
+                                product.DisplayOrder = property.IntValue;
+                            break;
+                        case "MetaKeywords":
+                            product.MetaKeywords = property.StringValue;
+                            break;
+                        case "MetaDescription":
+                            product.MetaDescription = property.StringValue;
+                            break;
+                        case "MetaTitle":
+                            product.MetaTitle = property.StringValue;
+                            break;
+                        case "AllowCustomerReviews":
+                            product.AllowCustomerReviews = property.BooleanValue;
+                            break;
+                        case "Published":
+                            product.Published = property.BooleanValue;
+                            break;
+                        case "SKU":
+                            product.Sku = property.StringValue;
+                            break;
+                        case "ManufacturerPartNumber":
+                            product.ManufacturerPartNumber = property.StringValue;
+                            break;
+                        case "Gtin":
+                            product.Gtin = property.StringValue;
+                            break;
+                        case "IsGiftCard":
+                            product.IsGiftCard = property.BooleanValue;
+                            break;
+                        case "GiftCardType":
+                            product.GiftCardTypeId = property.IntValue;
+                            break;
+                        case "OverriddenGiftCardAmount":
+                            product.OverriddenGiftCardAmount = property.DecimalValue;
+                            break;
+                        case "RequireOtherProducts":
+                            product.RequireOtherProducts = property.BooleanValue;
+                            break;
+                        case "RequiredProductIds":
+                            product.RequiredProductIds = property.StringValue;
+                            break;
+                        case "AutomaticallyAddRequiredProducts":
+                            product.AutomaticallyAddRequiredProducts = property.BooleanValue;
+                            break;
+                        case "IsDownload":
+                            product.IsDownload = property.BooleanValue;
+                            break;
+                        case "DownloadId":
+                            product.DownloadId = property.IntValue;
+                            break;
+                        case "UnlimitedDownloads":
+                            product.UnlimitedDownloads = property.BooleanValue;
+                            break;
+                        case "MaxNumberOfDownloads":
+                            product.MaxNumberOfDownloads = property.IntValue;
+                            break;
+                        case "DownloadActivationType":
+                            product.DownloadActivationTypeId = property.IntValue;
+                            break;
+                        case "HasSampleDownload":
+                            product.HasSampleDownload = property.BooleanValue;
+                            break;
+                        case "SampleDownloadId":
+                            product.SampleDownloadId = property.IntValue;
+                            break;
+                        case "HasUserAgreement":
+                            product.HasUserAgreement = property.BooleanValue;
+                            break;
+                        case "UserAgreementText":
+                            product.UserAgreementText = property.StringValue;
+                            break;
+                        case "IsRecurring":
+                            product.IsRecurring = property.BooleanValue;
+                            break;
+                        case "RecurringCycleLength":
+                            product.RecurringCycleLength = property.IntValue;
+                            break;
+                        case "RecurringCyclePeriod":
+                            product.RecurringCyclePeriodId = property.IntValue;
+                            break;
+                        case "RecurringTotalCycles":
+                            product.RecurringTotalCycles = property.IntValue;
+                            break;
+                        case "IsRental":
+                            product.IsRental = property.BooleanValue;
+                            break;
+                        case "RentalPriceLength":
+                            product.RentalPriceLength = property.IntValue;
+                            break;
+                        case "RentalPricePeriod":
+                            product.RentalPricePeriodId = property.IntValue;
+                            break;
+                        case "IsShipEnabled":
+                            product.IsShipEnabled = property.BooleanValue;
+                            break;
+                        case "IsFreeShipping":
+                            product.IsFreeShipping = property.BooleanValue;
+                            break;
+                        case "ShipSeparately":
+                            product.ShipSeparately = property.BooleanValue;
+                            break;
+                        case "AdditionalShippingCharge":
+                            product.AdditionalShippingCharge = property.DecimalValue;
+                            break;
+                        case "DeliveryDate":
+                            product.DeliveryDateId = property.IntValue;
+                            break;
+                        case "IsTaxExempt":
+                            product.IsTaxExempt = property.BooleanValue;
+                            break;
+                        case "TaxCategory":
+                            product.TaxCategoryId = property.IntValue;
+                            break;
+                        case "IsTelecommunicationsOrBroadcastingOrElectronicServices":
+                            product.IsTelecommunicationsOrBroadcastingOrElectronicServices = property.BooleanValue;
+                            break;
+                        case "ManageInventoryMethod":
+                            product.ManageInventoryMethodId = property.IntValue;
+                            break;
+                        case "ProductAvailabilityRange":
+                            product.ProductAvailabilityRangeId = property.IntValue;
+                            break;
+                        case "UseMultipleWarehouses":
+                            product.UseMultipleWarehouses = property.BooleanValue;
+                            break;
+                        case "WarehouseId":
+                            product.WarehouseId = property.IntValue;
+                            break;
+                        case "StockQuantity":
+                            product.StockQuantity = property.IntValue;
+                            break;
+                        case "DisplayStockAvailability":
+                            product.DisplayStockAvailability = property.BooleanValue;
+                            break;
+                        case "DisplayStockQuantity":
+                            product.DisplayStockQuantity = property.BooleanValue;
+                            break;
+                        case "MinStockQuantity":
+                            product.MinStockQuantity = property.IntValue;
+                            break;
+                        case "LowStockActivity":
+                            product.LowStockActivityId = property.IntValue;
+                            break;
+                        case "NotifyAdminForQuantityBelow":
+                            product.NotifyAdminForQuantityBelow = property.IntValue;
+                            break;
+                        case "BackorderMode":
+                            product.BackorderModeId = property.IntValue;
+                            break;
+                        case "AllowBackInStockSubscriptions":
+                            product.AllowBackInStockSubscriptions = property.BooleanValue;
+                            break;
+                        case "OrderMinimumQuantity":
+                            product.OrderMinimumQuantity = property.IntValue;
+                            break;
+                        case "OrderMaximumQuantity":
+                            product.OrderMaximumQuantity = property.IntValue;
+                            break;
+                        case "AllowedQuantities":
+                            product.AllowedQuantities = property.StringValue;
+                            break;
+                        case "AllowAddingOnlyExistingAttributeCombinations":
+                            product.AllowAddingOnlyExistingAttributeCombinations = property.BooleanValue;
+                            break;
+                        case "NotReturnable":
+                            product.NotReturnable = property.BooleanValue;
+                            break;
+                        case "DisableBuyButton":
+                            product.DisableBuyButton = property.BooleanValue;
+                            break;
+                        case "DisableWishlistButton":
+                            product.DisableWishlistButton = property.BooleanValue;
+                            break;
+                        case "AvailableForPreOrder":
+                            product.AvailableForPreOrder = property.BooleanValue;
+                            break;
+                        case "PreOrderAvailabilityStartDateTimeUtc":
+                            product.PreOrderAvailabilityStartDateTimeUtc = property.DateTimeNullable;
+                            break;
+                        case "CallForPrice":
+                            product.CallForPrice = property.BooleanValue;
+                            break;
+                        case "Price":
+                            product.Price = property.DecimalValue;
+                            break;
+                        case "OldPrice":
+                            product.OldPrice = property.DecimalValue;
+                            break;
+                        case "ProductCost":
+                            product.ProductCost = property.DecimalValue;
+                            break;
+                        case "CustomerEntersPrice":
+                            product.CustomerEntersPrice = property.BooleanValue;
+                            break;
+                        case "MinimumCustomerEnteredPrice":
+                            product.MinimumCustomerEnteredPrice = property.DecimalValue;
+                            break;
+                        case "MaximumCustomerEnteredPrice":
+                            product.MaximumCustomerEnteredPrice = property.DecimalValue;
+                            break;
+                        case "BasepriceEnabled":
+                            product.BasepriceEnabled = property.BooleanValue;
+                            break;
+                        case "BasepriceAmount":
+                            product.BasepriceAmount = property.DecimalValue;
+                            break;
+                        case "BasepriceUnit":
+                            product.BasepriceUnitId = property.IntValue;
+                            break;
+                        case "BasepriceBaseAmount":
+                            product.BasepriceBaseAmount = property.DecimalValue;
+                            break;
+                        case "BasepriceBaseUnit":
+                            product.BasepriceBaseUnitId = property.IntValue;
+                            break;
+                        case "MarkAsNew":
+                            product.MarkAsNew = property.BooleanValue;
+                            break;
+                        case "MarkAsNewStartDateTimeUtc":
+                            product.MarkAsNewStartDateTimeUtc = property.DateTimeNullable;
+                            break;
+                        case "MarkAsNewEndDateTimeUtc":
+                            product.MarkAsNewEndDateTimeUtc = property.DateTimeNullable;
+                            break;
+                        case "Weight":
+                            product.Weight = property.DecimalValue;
+                            break;
+                        case "Length":
+                            product.Length = property.DecimalValue;
+                            break;
+                        case "Width":
+                            product.Width = property.DecimalValue;
+                            break;
+                        case "Height":
+                            product.Height = property.DecimalValue;
+                            break;
+                        case "IsLimitedToStores":
+                            product.LimitedToStores = property.BooleanValue;
+                            break;
+                    }
+                }
+
+                //set some default values if not specified
+                if (isNew && metadata.Properties.All(p => p.PropertyName != "ProductType"))
+                    product.ProductType = ProductType.SimpleProduct;
+                if (isNew && metadata.Properties.All(p => p.PropertyName != "VisibleIndividually"))
+                    product.VisibleIndividually = true;
+                if (isNew && metadata.Properties.All(p => p.PropertyName != "Published"))
+                    product.Published = true;
+
+                //sets the current vendor for the new product
+                if (isNew && await _workContext.GetCurrentVendorAsync() != null)
+                    product.VendorId = (await _workContext.GetCurrentVendorAsync()).Id;
+
+                product.UpdatedOnUtc = DateTime.UtcNow;
+
+                if (isNew)
+                    await _productService.InsertProductAsync(product);
+                else
+                    await _productService.UpdateProductAsync(product);
+
+                //quantity change history
+                if (isNew || previousWarehouseId == product.WarehouseId)
+                {
+                    await _productService.AddStockQuantityHistoryEntryAsync(product, product.StockQuantity - previousStockQuantity, product.StockQuantity,
+                        product.WarehouseId, await _localizationService.GetResourceAsync("Admin.StockQuantityHistory.Messages.ImportProduct.Edit"));
+                }
+                //warehouse is changed 
+                else
+                {
+                    //compose a message
+                    var oldWarehouseMessage = string.Empty;
+                    if (previousWarehouseId > 0)
+                    {
+                        var oldWarehouse = await _shippingService.GetWarehouseByIdAsync(previousWarehouseId);
+                        if (oldWarehouse != null)
+                            oldWarehouseMessage = string.Format(await _localizationService.GetResourceAsync("Admin.StockQuantityHistory.Messages.EditWarehouse.Old"), oldWarehouse.Name);
+                    }
+
+                    var newWarehouseMessage = string.Empty;
+                    if (product.WarehouseId > 0)
+                    {
+                        var newWarehouse = await _shippingService.GetWarehouseByIdAsync(product.WarehouseId);
+                        if (newWarehouse != null)
+                            newWarehouseMessage = string.Format(await _localizationService.GetResourceAsync("Admin.StockQuantityHistory.Messages.EditWarehouse.New"), newWarehouse.Name);
+                    }
+
+                    var message = string.Format(await _localizationService.GetResourceAsync("Admin.StockQuantityHistory.Messages.ImportProduct.EditWarehouse"), oldWarehouseMessage, newWarehouseMessage);
+
+                    //record history
+                    await _productService.AddStockQuantityHistoryEntryAsync(product, -previousStockQuantity, 0, previousWarehouseId, message);
+                    await _productService.AddStockQuantityHistoryEntryAsync(product, product.StockQuantity, product.StockQuantity, product.WarehouseId, message);
+                }
+
+                var tempProperty = metadata.Manager.GetProperty("SeName");
+
+                //search engine name
+                var seName = tempProperty?.StringValue ?? (isNew ? string.Empty : await _urlRecordService.GetSeNameAsync(product, 0));
+                await _urlRecordService.SaveSlugAsync(product, await _urlRecordService.ValidateSeNameAsync(product, seName, product.Name, true), 0);
+
+                tempProperty = metadata.Manager.GetProperty("Categories");
+
+                if (tempProperty != null)
+                {
+                    var categoryList = tempProperty.StringValue;
+
+                    //category mappings
+                    var categories = isNew || !allProductsCategoryIds.ContainsKey(product.Id) ? Array.Empty<int>() : allProductsCategoryIds[product.Id];
+
+                    var importedCategories = await categoryList.Split(new[] { ';' }, StringSplitOptions.RemoveEmptyEntries)
+                        .Select(categoryName => new CategoryKey(categoryName))
+                        .SelectAwait(async categoryKey =>
+                        {
+                            var rez = allCategories.ContainsKey(categoryKey) ? allCategories[categoryKey].Id : allCategories.Values.FirstOrDefault(c => c.Name == categoryKey.Key)?.Id;
+
+                            if (!rez.HasValue && int.TryParse(categoryKey.Key, out var id)) 
+                                rez = id;
+
+                            if (!rez.HasValue)
+                                //database doesn't contain the imported category
+                                throw new ArgumentException(string.Format(await _localizationService.GetResourceAsync("Admin.Catalog.Products.Import.DatabaseNotContainCategory"), categoryKey.Key));
+
+                            return rez.Value;
+                        }).ToListAsync();
+
+                    foreach (var categoryId in importedCategories)
+                    {
+                        if (categories.Any(c => c == categoryId))
+                            continue;
+
+                        var productCategory = new ProductCategory
+                        {
+                            ProductId = product.Id,
+                            CategoryId = categoryId,
+                            IsFeaturedProduct = false,
+                            DisplayOrder = 1
+                        };
+                        await _categoryService.InsertProductCategoryAsync(productCategory);
+                    }
+
+                    //delete product categories
+                    var deletedProductCategories = await categories.Where(categoryId => !importedCategories.Contains(categoryId))
+                        .SelectAwait(async categoryId => (await _categoryService.GetProductCategoriesByProductIdAsync(product.Id)).First(pc => pc.CategoryId == categoryId)).ToListAsync();
+
+                    foreach (var deletedProductCategory in deletedProductCategories) 
+                        await _categoryService.DeleteProductCategoryAsync(deletedProductCategory);
+                }
+
+                tempProperty = metadata.Manager.GetProperty("Manufacturers");
+                if (tempProperty != null)
+                {
+                    var manufacturerList = tempProperty.StringValue;
+
+                    //manufacturer mappings
+                    var manufacturers = isNew || !allProductsManufacturerIds.ContainsKey(product.Id) ? Array.Empty<int>() : allProductsManufacturerIds[product.Id];
+                    var importedManufacturers = manufacturerList.Split(new[] { ';' }, StringSplitOptions.RemoveEmptyEntries)
+                        .Select(x => allManufacturers.FirstOrDefault(m => m.Name == x.Trim())?.Id ?? int.Parse(x.Trim())).ToList();
+                    foreach (var manufacturerId in importedManufacturers)
+                    {
+                        if (manufacturers.Any(c => c == manufacturerId))
+                            continue;
+
+                        var productManufacturer = new ProductManufacturer
+                        {
+                            ProductId = product.Id,
+                            ManufacturerId = manufacturerId,
+                            IsFeaturedProduct = false,
+                            DisplayOrder = 1
+                        };
+                        await _manufacturerService.InsertProductManufacturerAsync(productManufacturer);
+                    }
+
+                    //delete product manufacturers
+                    var deletedProductsManufacturers = await manufacturers.Where(manufacturerId => !importedManufacturers.Contains(manufacturerId))
+                        .SelectAwait(async manufacturerId => (await _manufacturerService.GetProductManufacturersByProductIdAsync(product.Id)).First(pc => pc.ManufacturerId == manufacturerId)).ToListAsync();
+                    foreach (var deletedProductManufacturer in deletedProductsManufacturers) 
+                        await _manufacturerService.DeleteProductManufacturerAsync(deletedProductManufacturer);
+                }
+
+                tempProperty = metadata.Manager.GetProperty("ProductTags");
+                if (tempProperty != null)
+                {
+                    var productTags = tempProperty.StringValue.Split(new[] { ';' }, StringSplitOptions.RemoveEmptyEntries).Select(s => s.Trim()).ToList();
+
+                    //searching existing product tags by their id
+                    var productTagIds = productTags.Where(pt => int.TryParse(pt, out var _)).Select(int.Parse);
+
+                    var productTagsByIds = (await _productTagService.GetAllProductTagsByProductIdAsync(product.Id)).Where(pt => productTagIds.Contains(pt.Id)).ToList();
+
+                    productTags.AddRange(productTagsByIds.Select(pt => pt.Name));
+                    var filter = productTagsByIds.Select(pt => pt.Id.ToString()).ToList();
+
+                    //product tag mappings
+                    await _productTagService.UpdateProductTagsAsync(product, productTags.Where(pt => !filter.Contains(pt)).ToArray());
+                }
+
+                tempProperty = metadata.Manager.GetProperty("LimitedToStores");
+                if (tempProperty != null)
+                {
+                    var limitedToStoresList = tempProperty.StringValue;
+
+                    var importedStores = product.LimitedToStores ? limitedToStoresList.Split(new[] { ';' }, StringSplitOptions.RemoveEmptyEntries)
+                        .Select(x => allStores.FirstOrDefault(store => store.Name == x.Trim())?.Id ?? int.Parse(x.Trim())).ToList() : new List<int>();
+
+                    await _productService.UpdateProductStoreMappingsAsync(product, importedStores);
+                }
+
+                var picture1 = await DownloadFileAsync(metadata.Manager.GetProperty("Picture1")?.StringValue, downloadedFiles);
+                var picture2 = await DownloadFileAsync(metadata.Manager.GetProperty("Picture2")?.StringValue, downloadedFiles);
+                var picture3 = await DownloadFileAsync(metadata.Manager.GetProperty("Picture3")?.StringValue, downloadedFiles);
+
+                productPictureMetadata.Add(new ProductPictureMetadata
+                {
+                    ProductItem = product,
+                    Picture1Path = picture1,
+                    Picture2Path = picture2,
+                    Picture3Path = picture3,
+                    IsNew = isNew
+                });
+
+                lastLoadedProduct = product;
+
+                //update "HasTierPrices" and "HasDiscountsApplied" properties
+                //_productService.UpdateHasTierPricesProperty(product);
+                //_productService.UpdateHasDiscountsApplied(product);
+            }
+
+            if (_mediaSettings.ImportProductImagesUsingHash && await _pictureService.IsStoreInDbAsync())
+                await ImportProductImagesUsingHashAsync(productPictureMetadata, allProductsBySku);
+            else
+                await ImportProductImagesUsingServicesAsync(productPictureMetadata);
+
+            foreach (var downloadedFile in downloadedFiles)
+            {
+                if (!_fileProvider.FileExists(downloadedFile))
+                    continue;
+
+                try
+                {
+                    _fileProvider.DeleteFile(downloadedFile);
+                }
+                catch
+                {
+                    // ignored
+                }
+            }
+
+            //activity log
+            await _customerActivityService.InsertActivityAsync("ImportProducts", string.Format(await _localizationService.GetResourceAsync("ActivityLog.ImportProducts"), metadata.CountProductsInFile));
+        }
+
+        /// <summary>
+        /// Import newsletter subscribers from TXT file
+        /// </summary>
+        /// <param name="stream">Stream</param>
+        /// <returns>Number of imported subscribers</returns>
+        public virtual async Task<int> ImportNewsletterSubscribersFromTxtAsync(Stream stream)
+        {
+            var count = 0;
+            using (var reader = new StreamReader(stream))
+                while (!reader.EndOfStream)
+                {
+                    var line = await reader.ReadLineAsync();
+                    if (string.IsNullOrWhiteSpace(line))
+                        continue;
+                    var tmp = line.Split(',');
+
+                    if (tmp.Length > 3)
+                        throw new NopException("Wrong file format");
+
+                    var isActive = true;
+
+                    var storeId = (await _storeContext.GetCurrentStoreAsync()).Id;
+
+                    //"email" field specified
+                    var email = tmp[0].Trim();
+
+                    if (!CommonHelper.IsValidEmail(email))
+                        continue;
+
+                    //"active" field specified
+                    if (tmp.Length >= 2)
+                        isActive = bool.Parse(tmp[1].Trim());
+
+                    //"storeId" field specified
+                    if (tmp.Length == 3)
+                        storeId = int.Parse(tmp[2].Trim());
+
+                    //import
+                    var subscription = await _newsLetterSubscriptionService.GetNewsLetterSubscriptionByEmailAndStoreIdAsync(email, storeId);
+                    if (subscription != null)
+                    {
+                        subscription.Email = email;
+                        subscription.Active = isActive;
+                        await _newsLetterSubscriptionService.UpdateNewsLetterSubscriptionAsync(subscription);
+                    }
+                    else
+                    {
+                        subscription = new NewsLetterSubscription
+                        {
+                            Active = isActive,
+                            CreatedOnUtc = DateTime.UtcNow,
+                            Email = email,
+                            StoreId = storeId,
+                            NewsLetterSubscriptionGuid = Guid.NewGuid()
+                        };
+                        await _newsLetterSubscriptionService.InsertNewsLetterSubscriptionAsync(subscription);
+                    }
+
+                    count++;
+                }
+
+            return count;
+        }
+
+        /// <summary>
+        /// Import states from TXT file
+        /// </summary>
+        /// <param name="stream">Stream</param>
+        /// <param name="writeLog">Indicates whether to add logging</param>
+        /// <returns>Number of imported states</returns>
+        public virtual async Task<int> ImportStatesFromTxtAsync(Stream stream, bool writeLog = true)
+        {
+            var count = 0;
+            using (var reader = new StreamReader(stream))
+            {
+                while (!reader.EndOfStream)
+                {
+                    var line = await reader.ReadLineAsync();
+                    if (string.IsNullOrWhiteSpace(line))
+                        continue;
+                    var tmp = line.Split(',');
+
+                    if (tmp.Length != 5)
+                        throw new NopException("Wrong file format");
+
+                    //parse
+                    var countryTwoLetterIsoCode = tmp[0].Trim();
+                    var name = tmp[1].Trim();
+                    var abbreviation = tmp[2].Trim();
+                    var published = bool.Parse(tmp[3].Trim());
+                    var displayOrder = int.Parse(tmp[4].Trim());
+
+                    var country = await _countryService.GetCountryByTwoLetterIsoCodeAsync(countryTwoLetterIsoCode);
+                    if (country == null)
+                    {
+                        //country cannot be loaded. skip
+                        continue;
+                    }
+
+                    //import
+                    var states = await _stateProvinceService.GetStateProvincesByCountryIdAsync(country.Id, showHidden: true);
+                    var state = states.FirstOrDefault(x => x.Name.Equals(name, StringComparison.InvariantCultureIgnoreCase));
+
+                    if (state != null)
+                    {
+                        state.Abbreviation = abbreviation;
+                        state.Published = published;
+                        state.DisplayOrder = displayOrder;
+                        await _stateProvinceService.UpdateStateProvinceAsync(state);
+                    }
+                    else
+                    {
+                        state = new StateProvince
+                        {
+                            CountryId = country.Id,
+                            Name = name,
+                            Abbreviation = abbreviation,
+                            Published = published,
+                            DisplayOrder = displayOrder
+                        };
+                        await _stateProvinceService.InsertStateProvinceAsync(state);
+                    }
+
+                    count++;
+                }
+            }
+
+            //activity log
+            if (writeLog)
+            {
+                await _customerActivityService.InsertActivityAsync("ImportStates",
+                    string.Format(await _localizationService.GetResourceAsync("ActivityLog.ImportStates"), count));
+            }
+
+            return count;
+        }
+
+        /// <summary>
+        /// Import manufacturers from XLSX file
+        /// </summary>
+        /// <param name="stream">Stream</param>
+        public virtual async Task ImportManufacturersFromXlsxAsync(Stream stream)
+        {
+            using var xlPackage = new ExcelPackage(stream);
+            // get the first worksheet in the workbook
+            var worksheet = xlPackage.Workbook.Worksheets.FirstOrDefault();
+            if (worksheet == null)
+                throw new NopException("No worksheet found");
+
+            //the columns
+            var properties = GetPropertiesByExcelCells<Manufacturer>(worksheet);
+
+            var manager = new PropertyManager<Manufacturer>(properties, _catalogSettings);
+
+            var iRow = 2;
+            var setSeName = properties.Any(p => p.PropertyName == "SeName");
+
+            while (true)
+            {
+                var allColumnsAreEmpty = manager.GetProperties
+                    .Select(property => worksheet.Cells[iRow, property.PropertyOrderPosition])
+                    .All(cell => cell?.Value == null || string.IsNullOrEmpty(cell.Value.ToString()));
+
+                if (allColumnsAreEmpty)
+                    break;
+
+                manager.ReadFromXlsx(worksheet, iRow);
+
+                var manufacturer = await _manufacturerService.GetManufacturerByIdAsync(manager.GetProperty("Id").IntValue);
+
+                var isNew = manufacturer == null;
+
+                manufacturer ??= new Manufacturer();
+
+                if (isNew)
+                {
+                    manufacturer.CreatedOnUtc = DateTime.UtcNow;
+
+                    //default values
+                    manufacturer.PageSize = _catalogSettings.DefaultManufacturerPageSize;
+                    manufacturer.PageSizeOptions = _catalogSettings.DefaultManufacturerPageSizeOptions;
+                    manufacturer.Published = true;
+                    manufacturer.AllowCustomersToSelectPageSize = true;
+                }
+
+                var seName = string.Empty;
+
+                foreach (var property in manager.GetProperties)
+                {
+                    switch (property.PropertyName)
+                    {
+                        case "Name":
+                            manufacturer.Name = property.StringValue;
+                            break;
+                        case "Description":
+                            manufacturer.Description = property.StringValue;
+                            break;
+                        case "ManufacturerTemplateId":
+                            manufacturer.ManufacturerTemplateId = property.IntValue;
+                            break;
+                        case "MetaKeywords":
+                            manufacturer.MetaKeywords = property.StringValue;
+                            break;
+                        case "MetaDescription":
+                            manufacturer.MetaDescription = property.StringValue;
+                            break;
+                        case "MetaTitle":
+                            manufacturer.MetaTitle = property.StringValue;
+                            break;
+                        case "Picture":
+                            var picture = await LoadPictureAsync(manager.GetProperty("Picture").StringValue, manufacturer.Name, isNew ? null : (int?)manufacturer.PictureId);
+
+                            if (picture != null)
+                                manufacturer.PictureId = picture.Id;
+
+                            break;
+                        case "PageSize":
+                            manufacturer.PageSize = property.IntValue;
+                            break;
+                        case "AllowCustomersToSelectPageSize":
+                            manufacturer.AllowCustomersToSelectPageSize = property.BooleanValue;
+                            break;
+                        case "PageSizeOptions":
+                            manufacturer.PageSizeOptions = property.StringValue;
+                            break;
+                        case "PriceRanges":
+                            manufacturer.PriceRanges = property.StringValue;
+                            break;
+                        case "Published":
+                            manufacturer.Published = property.BooleanValue;
+                            break;
+                        case "DisplayOrder":
+                            manufacturer.DisplayOrder = property.IntValue;
+                            break;
+                        case "SeName":
+                            seName = property.StringValue;
+                            break;
+                    }
+                }
+
+                manufacturer.UpdatedOnUtc = DateTime.UtcNow;
+
+                if (isNew)
+                    await _manufacturerService.InsertManufacturerAsync(manufacturer);
+                else
+                    await _manufacturerService.UpdateManufacturerAsync(manufacturer);
+
+                //search engine name
+                if (setSeName)
+                    await _urlRecordService.SaveSlugAsync(manufacturer, await _urlRecordService.ValidateSeNameAsync(manufacturer, seName, manufacturer.Name, true), 0);
+
+                iRow++;
+            }
+
+            //activity log
+            await _customerActivityService.InsertActivityAsync("ImportManufacturers",
+                string.Format(await _localizationService.GetResourceAsync("ActivityLog.ImportManufacturers"), iRow - 2));
+        }
+
+        /// <summary>
+        /// Import categories from XLSX file
+        /// </summary>
+        /// <param name="stream">Stream</param>
+        public virtual async Task ImportCategoriesFromXlsxAsync(Stream stream)
+        {
+            using var xlPackage = new ExcelPackage(stream);
+            // get the first worksheet in the workbook
+            var worksheet = xlPackage.Workbook.Worksheets.FirstOrDefault();
+            if (worksheet == null)
+                throw new NopException("No worksheet found");
+
+            //the columns
+            var properties = GetPropertiesByExcelCells<Category>(worksheet);
+
+            var manager = new PropertyManager<Category>(properties, _catalogSettings);
+
+            var iRow = 2;
+            var setSeName = properties.Any(p => p.PropertyName == "SeName");
+
+            //performance optimization, load all categories in one SQL request
+            var allCategories = await (await _categoryService
+                .GetAllCategoriesAsync(showHidden: true))
+                .GroupByAwait(async c => await _categoryService.GetFormattedBreadCrumbAsync(c))
+                .ToDictionaryAsync(c => c.Key, c => c.FirstAsync());
+
+            var saveNextTime = new List<int>();
+
+            while (true)
+            {
+                var allColumnsAreEmpty = manager.GetProperties
+                    .Select(property => worksheet.Cells[iRow, property.PropertyOrderPosition])
+                    .All(cell => string.IsNullOrEmpty(cell?.Value?.ToString()));
+
+                if (allColumnsAreEmpty)
+                    break;
+
+                //get category by data in xlsx file if it possible, or create new category
+                var (category, isNew, currentCategoryBreadCrumb) = await GetCategoryFromXlsxAsync(manager, worksheet, iRow, allCategories);
+
+                //update category by data in xlsx file
+                var (seName, isParentCategoryExists) = await UpdateCategoryByXlsxAsync(category, manager, allCategories, isNew);
+
+                if (isParentCategoryExists)
+                {
+                    //if parent category exists in database then save category into database
+                    await SaveCategoryAsync(isNew, category, allCategories, currentCategoryBreadCrumb, setSeName, seName);
+                }
+                else
+                {
+                    //if parent category doesn't exists in database then try save category into database next time
+                    saveNextTime.Add(iRow);
+                }
+
+                iRow++;
+            }
+
+            var needSave = saveNextTime.Any();
+
+            while (needSave)
+            {
+                var remove = new List<int>();
+
+                //try to save unsaved categories
+                foreach (var rowId in saveNextTime)
+                {
+                    //get category by data in xlsx file if it possible, or create new category
+                    var (category, isNew, currentCategoryBreadCrumb) = await GetCategoryFromXlsxAsync(manager, worksheet, rowId, allCategories);
+                    //update category by data in xlsx file
+                    var (seName, isParentCategoryExists) = await UpdateCategoryByXlsxAsync(category, manager, allCategories, isNew);
+
+                    if (!isParentCategoryExists)
+                        continue;
+
+                    //if parent category exists in database then save category into database
+                    await SaveCategoryAsync(isNew, category, allCategories, currentCategoryBreadCrumb, setSeName, seName);
+                    remove.Add(rowId);
+                }
+
+                saveNextTime.RemoveAll(item => remove.Contains(item));
+
+                needSave = remove.Any() && saveNextTime.Any();
+            }
+
+            //activity log
+            await _customerActivityService.InsertActivityAsync("ImportCategories",
+                string.Format(await _localizationService.GetResourceAsync("ActivityLog.ImportCategories"), iRow - 2 - saveNextTime.Count));
+
+            if (!saveNextTime.Any())
+                return;
+
+            var categoriesName = new List<string>();
+
+            foreach (var rowId in saveNextTime)
+            {
+                manager.ReadFromXlsx(worksheet, rowId);
+                categoriesName.Add(manager.GetProperty("Name").StringValue);
+            }
+
+            throw new ArgumentException(string.Format(await _localizationService.GetResourceAsync("Admin.Catalog.Categories.Import.CategoriesArentImported"), string.Join(", ", categoriesName)));
+        }
+
+        #endregion
+
+        #region Nested classes
+
+        protected class ProductPictureMetadata
+        {
+            public Product ProductItem { get; set; }
+
+            public string Picture1Path { get; set; }
+
+            public string Picture2Path { get; set; }
+
+            public string Picture3Path { get; set; }
+
+            public bool IsNew { get; set; }
+        }
+
+        public class CategoryKey
+        {
+            public static async Task<CategoryKey> CreateCategoryKeyAsync(Category category, ICategoryService categoryService, IList<Category> allCategories, IStoreMappingService storeMappingService)
+            {
+                var categoryKey = new CategoryKey(await categoryService.GetFormattedBreadCrumbAsync(category, allCategories), category.LimitedToStores ? (await storeMappingService.GetStoresIdsWithAccessAsync(category)).ToList() : new List<int>());
+                categoryKey.Category = category;
+
+                return categoryKey;
+            }
+
+            public CategoryKey(string key, List<int> storesIds = null)
+            {
+                Key = key.Trim();
+                StoresIds = storesIds ?? new List<int>();
+            }
+
+            public List<int> StoresIds { get; }
+
+            public Category Category { get; private set; }
+
+            public string Key { get; }
+
+            public bool Equals(CategoryKey y)
+            {
+                if (y == null)
+                    return false;
+
+                if (Category != null && y.Category != null)
+                    return Category.Id == y.Category.Id;
+
+                if ((StoresIds.Any() || y.StoresIds.Any())
+                    && (StoresIds.All(id => !y.StoresIds.Contains(id)) || y.StoresIds.All(id => !StoresIds.Contains(id))))
+                    return false;
+
+                return Key.Equals(y.Key);
+            }
+
+            public override int GetHashCode()
+            {
+                if (!StoresIds.Any())
+                    return Key.GetHashCode();
+
+                var storesIds = StoresIds.Select(id => id.ToString())
+                    .Aggregate(string.Empty, (all, current) => all + current);
+
+                return $"{storesIds}_{Key}".GetHashCode();
+            }
+
+            public override bool Equals(object obj)
+            {
+                var other = obj as CategoryKey;
+                return other?.Equals(other) ?? false;
+            }
+        }
+
+        #endregion
+    }
 }