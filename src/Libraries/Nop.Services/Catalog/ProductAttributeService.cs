﻿using System;
using System.Collections.Generic;
using System.Linq;
using System.Threading.Tasks;
using LinqToDB;
using Nop.Core;
using Nop.Core.Caching;
using Nop.Core.Domain.Catalog;
using Nop.Data;

namespace Nop.Services.Catalog
{
    /// <summary>
    /// Product attribute service
    /// </summary>
    public partial class ProductAttributeService : IProductAttributeService
    {
        #region Fields

        private readonly IRepository<PredefinedProductAttributeValue> _predefinedProductAttributeValueRepository;
        private readonly IRepository<ProductAttribute> _productAttributeRepository;
        private readonly IRepository<ProductAttributeCombination> _productAttributeCombinationRepository;
        private readonly IRepository<ProductAttributeMapping> _productAttributeMappingRepository;
        private readonly IRepository<ProductAttributeValue> _productAttributeValueRepository;
        private readonly IStaticCacheManager _staticCacheManager;

        #endregion

        #region Ctor

        public ProductAttributeService(IRepository<PredefinedProductAttributeValue> predefinedProductAttributeValueRepository,
            IRepository<ProductAttribute> productAttributeRepository,
            IRepository<ProductAttributeCombination> productAttributeCombinationRepository,
            IRepository<ProductAttributeMapping> productAttributeMappingRepository,
            IRepository<ProductAttributeValue> productAttributeValueRepository,
            IStaticCacheManager staticCacheManager)
        {
            _predefinedProductAttributeValueRepository = predefinedProductAttributeValueRepository;
            _productAttributeRepository = productAttributeRepository;
            _productAttributeCombinationRepository = productAttributeCombinationRepository;
            _productAttributeMappingRepository = productAttributeMappingRepository;
            _productAttributeValueRepository = productAttributeValueRepository;
            _staticCacheManager = staticCacheManager;
        }

        #endregion

        #region Methods

        #region Product attributes

        /// <summary>
        /// Deletes a product attribute
        /// </summary>
        /// <param name="productAttribute">Product attribute</param>
        public virtual async Task DeleteProductAttribute(ProductAttribute productAttribute)
        {
<<<<<<< HEAD
            if (productAttribute == null)
                throw new ArgumentNullException(nameof(productAttribute));

            await _productAttributeRepository.Delete(productAttribute);
            
            //event notification
            await _eventPublisher.EntityDeleted(productAttribute);
=======
            _productAttributeRepository.Delete(productAttribute);
>>>>>>> 8df5bf22
        }

        /// <summary>
        /// Deletes product attributes
        /// </summary>
        /// <param name="productAttributes">Product attributes</param>
        public virtual async Task DeleteProductAttributes(IList<ProductAttribute> productAttributes)
        {
            if (productAttributes == null)
                throw new ArgumentNullException(nameof(productAttributes));

            foreach (var productAttribute in productAttributes) 
                await DeleteProductAttribute(productAttribute);
        }

        /// <summary>
        /// Gets all product attributes
        /// </summary>
        /// <param name="pageIndex">Page index</param>
        /// <param name="pageSize">Page size</param>
        /// <returns>Product attributes</returns>
        public virtual async Task<IPagedList<ProductAttribute>> GetAllProductAttributes(int pageIndex = 0,
            int pageSize = int.MaxValue)
        {
<<<<<<< HEAD
            var query = from pa in _productAttributeRepository.Table
                orderby pa.Name
                select pa;

            var productAttributes = await query.ToPagedList(pageIndex, pageSize);
=======
            var productAttributes = _productAttributeRepository.GetAllPaged(query =>
            {
                return from pa in query
                    orderby pa.Name
                    select pa;
            }, pageIndex, pageSize);
>>>>>>> 8df5bf22

            return productAttributes;
        }

        /// <summary>
        /// Gets a product attribute 
        /// </summary>
        /// <param name="productAttributeId">Product attribute identifier</param>
        /// <returns>Product attribute </returns>
        public virtual async Task<ProductAttribute> GetProductAttributeById(int productAttributeId)
        {
<<<<<<< HEAD
            if (productAttributeId == 0)
                return null;

            return await _productAttributeRepository.ToCachedGetById(productAttributeId);
=======
            return _productAttributeRepository.GetById(productAttributeId, cache => default);
>>>>>>> 8df5bf22
        }

        /// <summary>
        /// Gets product attributes 
        /// </summary>
        /// <param name="productAttributeIds">Product attribute identifiers</param>
        /// <returns>Product attributes </returns>
        public virtual async Task<IList<ProductAttribute>> GetProductAttributeByIds(int[] productAttributeIds)
        {
<<<<<<< HEAD
            if (productAttributeIds == null || productAttributeIds.Length == 0)
                return new List<ProductAttribute>();

            var query = from p in _productAttributeRepository.Table
                        where productAttributeIds.Contains(p.Id)
                        select p;

            return await query.ToListAsync();
=======
            return _productAttributeRepository.GetByIds(productAttributeIds);
>>>>>>> 8df5bf22
        }

        /// <summary>
        /// Inserts a product attribute
        /// </summary>
        /// <param name="productAttribute">Product attribute</param>
        public virtual async Task InsertProductAttribute(ProductAttribute productAttribute)
        {
<<<<<<< HEAD
            if (productAttribute == null)
                throw new ArgumentNullException(nameof(productAttribute));

            await _productAttributeRepository.Insert(productAttribute);
           
            //event notification
            await _eventPublisher.EntityInserted(productAttribute);
=======
            _productAttributeRepository.Insert(productAttribute);
>>>>>>> 8df5bf22
        }

        /// <summary>
        /// Updates the product attribute
        /// </summary>
        /// <param name="productAttribute">Product attribute</param>
        public virtual async Task UpdateProductAttribute(ProductAttribute productAttribute)
        {
<<<<<<< HEAD
            if (productAttribute == null)
                throw new ArgumentNullException(nameof(productAttribute));

            await _productAttributeRepository.Update(productAttribute);

            //event notification
            await _eventPublisher.EntityUpdated(productAttribute);
=======
            _productAttributeRepository.Update(productAttribute);
>>>>>>> 8df5bf22
        }

        /// <summary>
        /// Returns a list of IDs of not existing attributes
        /// </summary>
        /// <param name="attributeId">The IDs of the attributes to check</param>
        /// <returns>List of IDs not existing attributes</returns>
        public virtual async Task<int[]> GetNotExistingAttributes(int[] attributeId)
        {
            if (attributeId == null)
                throw new ArgumentNullException(nameof(attributeId));

            var query = _productAttributeRepository.Table;
            var queryFilter = attributeId.Distinct().ToArray();
            var filter = await query.Select(a => a.Id).Where(m => queryFilter.Contains(m)).ToListAsync();
            
            return queryFilter.Except(filter).ToArray();
        }

        #endregion

        #region Product attributes mappings

        /// <summary>
        /// Deletes a product attribute mapping
        /// </summary>
        /// <param name="productAttributeMapping">Product attribute mapping</param>
        public virtual async Task DeleteProductAttributeMapping(ProductAttributeMapping productAttributeMapping)
        {
<<<<<<< HEAD
            if (productAttributeMapping == null)
                throw new ArgumentNullException(nameof(productAttributeMapping));

            await _productAttributeMappingRepository.Delete(productAttributeMapping);
            
            //event notification
            await _eventPublisher.EntityDeleted(productAttributeMapping);
=======
            _productAttributeMappingRepository.Delete(productAttributeMapping);
>>>>>>> 8df5bf22
        }

        /// <summary>
        /// Gets product attribute mappings by product identifier
        /// </summary>
        /// <param name="productId">The product identifier</param>
        /// <returns>Product attribute mapping collection</returns>
        public virtual async Task<IList<ProductAttributeMapping>> GetProductAttributeMappingsByProductId(int productId)
        {
            var allCacheKey = _staticCacheManager.PrepareKeyForDefaultCache(NopCatalogDefaults.ProductAttributeMappingsByProductCacheKey, productId);

            var query = from pam in _productAttributeMappingRepository.Table
                orderby pam.DisplayOrder, pam.Id
                where pam.ProductId == productId
                select pam;

<<<<<<< HEAD
            var attributes = await query.ToCachedList(allCacheKey) ?? new List<ProductAttributeMapping>();
=======
            var attributes = _staticCacheManager.Get(allCacheKey, query.ToList) ?? new List<ProductAttributeMapping>();
>>>>>>> 8df5bf22

            return attributes;
        }

        /// <summary>
        /// Gets a product attribute mapping
        /// </summary>
        /// <param name="productAttributeMappingId">Product attribute mapping identifier</param>
        /// <returns>Product attribute mapping</returns>
        public virtual async Task<ProductAttributeMapping> GetProductAttributeMappingById(int productAttributeMappingId)
        {
<<<<<<< HEAD
            if (productAttributeMappingId == 0)
                return null;

            return await _productAttributeMappingRepository.ToCachedGetById(productAttributeMappingId);
=======
            return _productAttributeMappingRepository.GetById(productAttributeMappingId, cache => default);
>>>>>>> 8df5bf22
        }

        /// <summary>
        /// Inserts a product attribute mapping
        /// </summary>
        /// <param name="productAttributeMapping">The product attribute mapping</param>
        public virtual async Task InsertProductAttributeMapping(ProductAttributeMapping productAttributeMapping)
        {
<<<<<<< HEAD
            if (productAttributeMapping == null)
                throw new ArgumentNullException(nameof(productAttributeMapping));

            await _productAttributeMappingRepository.Insert(productAttributeMapping);
            
            //event notification
            await _eventPublisher.EntityInserted(productAttributeMapping);
=======
            _productAttributeMappingRepository.Insert(productAttributeMapping);
>>>>>>> 8df5bf22
        }

        /// <summary>
        /// Updates the product attribute mapping
        /// </summary>
        /// <param name="productAttributeMapping">The product attribute mapping</param>
        public virtual async Task UpdateProductAttributeMapping(ProductAttributeMapping productAttributeMapping)
        {
<<<<<<< HEAD
            if (productAttributeMapping == null)
                throw new ArgumentNullException(nameof(productAttributeMapping));

            await _productAttributeMappingRepository.Update(productAttributeMapping);
            
            //event notification
            await _eventPublisher.EntityUpdated(productAttributeMapping);
=======
            _productAttributeMappingRepository.Update(productAttributeMapping);
>>>>>>> 8df5bf22
        }

        #endregion

        #region Product attribute values

        /// <summary>
        /// Deletes a product attribute value
        /// </summary>
        /// <param name="productAttributeValue">Product attribute value</param>
        public virtual async Task DeleteProductAttributeValue(ProductAttributeValue productAttributeValue)
        {
<<<<<<< HEAD
            if (productAttributeValue == null)
                throw new ArgumentNullException(nameof(productAttributeValue));

            await _productAttributeValueRepository.Delete(productAttributeValue);
            
            //event notification
            await _eventPublisher.EntityDeleted(productAttributeValue);
=======
            _productAttributeValueRepository.Delete(productAttributeValue);
>>>>>>> 8df5bf22
        }

        /// <summary>
        /// Gets product attribute values by product attribute mapping identifier
        /// </summary>
        /// <param name="productAttributeMappingId">The product attribute mapping identifier</param>
        /// <returns>Product attribute mapping collection</returns>
        public virtual async Task<IList<ProductAttributeValue>> GetProductAttributeValues(int productAttributeMappingId)
        {
            var key = _staticCacheManager.PrepareKeyForDefaultCache(NopCatalogDefaults.ProductAttributeValuesByAttributeCacheKey, productAttributeMappingId);

            var query = from pav in _productAttributeValueRepository.Table
                orderby pav.DisplayOrder, pav.Id
                where pav.ProductAttributeMappingId == productAttributeMappingId
                select pav;
<<<<<<< HEAD
            var productAttributeValues = await query.ToCachedList(key);
=======
            var productAttributeValues = _staticCacheManager.Get(key, query.ToList);
>>>>>>> 8df5bf22

            return productAttributeValues;
        }

        /// <summary>
        /// Gets a product attribute value
        /// </summary>
        /// <param name="productAttributeValueId">Product attribute value identifier</param>
        /// <returns>Product attribute value</returns>
        public virtual async Task<ProductAttributeValue> GetProductAttributeValueById(int productAttributeValueId)
        {
<<<<<<< HEAD
            if (productAttributeValueId == 0)
                return null;

            return await _productAttributeValueRepository.ToCachedGetById(productAttributeValueId);
=======
            return _productAttributeValueRepository.GetById(productAttributeValueId, cache => default);
>>>>>>> 8df5bf22
        }

        /// <summary>
        /// Inserts a product attribute value
        /// </summary>
        /// <param name="productAttributeValue">The product attribute value</param>
        public virtual async Task InsertProductAttributeValue(ProductAttributeValue productAttributeValue)
        {
<<<<<<< HEAD
            if (productAttributeValue == null)
                throw new ArgumentNullException(nameof(productAttributeValue));

            await _productAttributeValueRepository.Insert(productAttributeValue);
            
            //event notification
            await _eventPublisher.EntityInserted(productAttributeValue);
=======
            _productAttributeValueRepository.Insert(productAttributeValue);
>>>>>>> 8df5bf22
        }

        /// <summary>
        /// Updates the product attribute value
        /// </summary>
        /// <param name="productAttributeValue">The product attribute value</param>
        public virtual async Task UpdateProductAttributeValue(ProductAttributeValue productAttributeValue)
        {
<<<<<<< HEAD
            if (productAttributeValue == null)
                throw new ArgumentNullException(nameof(productAttributeValue));

            await _productAttributeValueRepository.Update(productAttributeValue);
            
            //event notification
            await _eventPublisher.EntityUpdated(productAttributeValue);
=======
            _productAttributeValueRepository.Update(productAttributeValue);
>>>>>>> 8df5bf22
        }

        #endregion

        #region Predefined product attribute values

        /// <summary>
        /// Deletes a predefined product attribute value
        /// </summary>
        /// <param name="ppav">Predefined product attribute value</param>
        public virtual async Task DeletePredefinedProductAttributeValue(PredefinedProductAttributeValue ppav)
        {
<<<<<<< HEAD
            if (ppav == null)
                throw new ArgumentNullException(nameof(ppav));

            await _predefinedProductAttributeValueRepository.Delete(ppav);
            
            //event notification
            await _eventPublisher.EntityDeleted(ppav);
=======
            _predefinedProductAttributeValueRepository.Delete(ppav);
>>>>>>> 8df5bf22
        }

        /// <summary>
        /// Gets predefined product attribute values by product attribute identifier
        /// </summary>
        /// <param name="productAttributeId">The product attribute identifier</param>
        /// <returns>Product attribute mapping collection</returns>
        public virtual async Task<IList<PredefinedProductAttributeValue>> GetPredefinedProductAttributeValues(int productAttributeId)
        {
            var key = _staticCacheManager.PrepareKeyForDefaultCache(NopCatalogDefaults.PredefinedProductAttributeValuesByAttributeCacheKey, productAttributeId);

            var query = from ppav in _predefinedProductAttributeValueRepository.Table
                        orderby ppav.DisplayOrder, ppav.Id
                        where ppav.ProductAttributeId == productAttributeId
                        select ppav;

<<<<<<< HEAD
            var values = await query.ToCachedList(key);
=======
            var values = _staticCacheManager.Get(key, query.ToList);
>>>>>>> 8df5bf22

            return values;
        }

        /// <summary>
        /// Gets a predefined product attribute value
        /// </summary>
        /// <param name="id">Predefined product attribute value identifier</param>
        /// <returns>Predefined product attribute value</returns>
        public virtual async Task<PredefinedProductAttributeValue> GetPredefinedProductAttributeValueById(int id)
        {
<<<<<<< HEAD
            if (id == 0)
                return null;

            return await _predefinedProductAttributeValueRepository.ToCachedGetById(id);
=======
            return _predefinedProductAttributeValueRepository.GetById(id, cache => default);
>>>>>>> 8df5bf22
        }

        /// <summary>
        /// Inserts a predefined product attribute value
        /// </summary>
        /// <param name="ppav">The predefined product attribute value</param>
        public virtual async Task InsertPredefinedProductAttributeValue(PredefinedProductAttributeValue ppav)
        {
<<<<<<< HEAD
            if (ppav == null)
                throw new ArgumentNullException(nameof(ppav));

            await _predefinedProductAttributeValueRepository.Insert(ppav);
            
            //event notification
            await _eventPublisher.EntityInserted(ppav);
=======
            _predefinedProductAttributeValueRepository.Insert(ppav);
>>>>>>> 8df5bf22
        }

        /// <summary>
        /// Updates the predefined product attribute value
        /// </summary>
        /// <param name="ppav">The predefined product attribute value</param>
        public virtual async Task UpdatePredefinedProductAttributeValue(PredefinedProductAttributeValue ppav)
        {
<<<<<<< HEAD
            if (ppav == null)
                throw new ArgumentNullException(nameof(ppav));

            await _predefinedProductAttributeValueRepository.Update(ppav);
            
            //event notification
            await _eventPublisher.EntityUpdated(ppav);
=======
            _predefinedProductAttributeValueRepository.Update(ppav);
>>>>>>> 8df5bf22
        }

        #endregion

        #region Product attribute combinations

        /// <summary>
        /// Deletes a product attribute combination
        /// </summary>
        /// <param name="combination">Product attribute combination</param>
        public virtual async Task DeleteProductAttributeCombination(ProductAttributeCombination combination)
        {
<<<<<<< HEAD
            if (combination == null)
                throw new ArgumentNullException(nameof(combination));

            await _productAttributeCombinationRepository.Delete(combination);
            
            //event notification
            await _eventPublisher.EntityDeleted(combination);
=======
            _productAttributeCombinationRepository.Delete(combination);
>>>>>>> 8df5bf22
        }

        /// <summary>
        /// Gets all product attribute combinations
        /// </summary>
        /// <param name="productId">Product identifier</param>
        /// <returns>Product attribute combinations</returns>
        public virtual async Task<IList<ProductAttributeCombination>> GetAllProductAttributeCombinations(int productId)
        {
            if (productId == 0)
                return new List<ProductAttributeCombination>();

<<<<<<< HEAD
            var key = _cacheKeyService.PrepareKeyForDefaultCache(NopCatalogDefaults.ProductAttributeCombinationsAllCacheKey, productId);
            
            var query = from c in _productAttributeCombinationRepository.Table
                orderby c.Id
                where c.ProductId == productId
                select c;
            var combinations = await query.ToCachedList(key);
=======
            var combinations = _productAttributeCombinationRepository.GetAll(query =>
            {
                return from c in query
                       orderby c.Id
                    where c.ProductId == productId
                    select c;
            }, cache => cache.PrepareKeyForDefaultCache(NopCatalogDefaults.ProductAttributeCombinationsByProductCacheKey, productId));
>>>>>>> 8df5bf22

            return combinations;
        }

        /// <summary>
        /// Gets a product attribute combination
        /// </summary>
        /// <param name="productAttributeCombinationId">Product attribute combination identifier</param>
        /// <returns>Product attribute combination</returns>
        public virtual async Task<ProductAttributeCombination> GetProductAttributeCombinationById(int productAttributeCombinationId)
        {
<<<<<<< HEAD
            if (productAttributeCombinationId == 0)
                return null;

            return await _productAttributeCombinationRepository.ToCachedGetById(productAttributeCombinationId);
=======
            return _productAttributeCombinationRepository.GetById(productAttributeCombinationId, cache => default);
>>>>>>> 8df5bf22
        }

        /// <summary>
        /// Gets a product attribute combination by SKU
        /// </summary>
        /// <param name="sku">SKU</param>
        /// <returns>Product attribute combination</returns>
        public virtual async Task<ProductAttributeCombination> GetProductAttributeCombinationBySku(string sku)
        {
            if (string.IsNullOrEmpty(sku))
                return null;

            sku = sku.Trim();

            var query = from pac in _productAttributeCombinationRepository.Table
                        orderby pac.Id
                        where pac.Sku == sku
                        select pac;
            var combination = await query.FirstOrDefaultAsync();

            return combination;
        }

        /// <summary>
        /// Inserts a product attribute combination
        /// </summary>
        /// <param name="combination">Product attribute combination</param>
        public virtual async Task InsertProductAttributeCombination(ProductAttributeCombination combination)
        {
<<<<<<< HEAD
            if (combination == null)
                throw new ArgumentNullException(nameof(combination));

            await _productAttributeCombinationRepository.Insert(combination);
            
            //event notification
            await _eventPublisher.EntityInserted(combination);
=======
            _productAttributeCombinationRepository.Insert(combination);
>>>>>>> 8df5bf22
        }

        /// <summary>
        /// Updates a product attribute combination
        /// </summary>
        /// <param name="combination">Product attribute combination</param>
        public virtual async Task UpdateProductAttributeCombination(ProductAttributeCombination combination)
        {
<<<<<<< HEAD
            if (combination == null)
                throw new ArgumentNullException(nameof(combination));

            await _productAttributeCombinationRepository.Update(combination);

            //event notification
            await _eventPublisher.EntityUpdated(combination);
=======
            _productAttributeCombinationRepository.Update(combination);
>>>>>>> 8df5bf22
        }

        #endregion

        #endregion
    }
}<|MERGE_RESOLUTION|>--- conflicted
+++ resolved
@@ -1,640 +1,414 @@
-﻿using System;
-using System.Collections.Generic;
-using System.Linq;
-using System.Threading.Tasks;
-using LinqToDB;
-using Nop.Core;
-using Nop.Core.Caching;
-using Nop.Core.Domain.Catalog;
-using Nop.Data;
-
-namespace Nop.Services.Catalog
-{
-    /// <summary>
-    /// Product attribute service
-    /// </summary>
-    public partial class ProductAttributeService : IProductAttributeService
-    {
-        #region Fields
-
-        private readonly IRepository<PredefinedProductAttributeValue> _predefinedProductAttributeValueRepository;
-        private readonly IRepository<ProductAttribute> _productAttributeRepository;
-        private readonly IRepository<ProductAttributeCombination> _productAttributeCombinationRepository;
-        private readonly IRepository<ProductAttributeMapping> _productAttributeMappingRepository;
-        private readonly IRepository<ProductAttributeValue> _productAttributeValueRepository;
-        private readonly IStaticCacheManager _staticCacheManager;
-
-        #endregion
-
-        #region Ctor
-
-        public ProductAttributeService(IRepository<PredefinedProductAttributeValue> predefinedProductAttributeValueRepository,
-            IRepository<ProductAttribute> productAttributeRepository,
-            IRepository<ProductAttributeCombination> productAttributeCombinationRepository,
-            IRepository<ProductAttributeMapping> productAttributeMappingRepository,
-            IRepository<ProductAttributeValue> productAttributeValueRepository,
-            IStaticCacheManager staticCacheManager)
-        {
-            _predefinedProductAttributeValueRepository = predefinedProductAttributeValueRepository;
-            _productAttributeRepository = productAttributeRepository;
-            _productAttributeCombinationRepository = productAttributeCombinationRepository;
-            _productAttributeMappingRepository = productAttributeMappingRepository;
-            _productAttributeValueRepository = productAttributeValueRepository;
-            _staticCacheManager = staticCacheManager;
-        }
-
-        #endregion
-
-        #region Methods
-
-        #region Product attributes
-
-        /// <summary>
-        /// Deletes a product attribute
-        /// </summary>
-        /// <param name="productAttribute">Product attribute</param>
-        public virtual async Task DeleteProductAttribute(ProductAttribute productAttribute)
-        {
-<<<<<<< HEAD
-            if (productAttribute == null)
-                throw new ArgumentNullException(nameof(productAttribute));
-
-            await _productAttributeRepository.Delete(productAttribute);
-            
-            //event notification
-            await _eventPublisher.EntityDeleted(productAttribute);
-=======
-            _productAttributeRepository.Delete(productAttribute);
->>>>>>> 8df5bf22
-        }
-
-        /// <summary>
-        /// Deletes product attributes
-        /// </summary>
-        /// <param name="productAttributes">Product attributes</param>
-        public virtual async Task DeleteProductAttributes(IList<ProductAttribute> productAttributes)
-        {
-            if (productAttributes == null)
-                throw new ArgumentNullException(nameof(productAttributes));
-
-            foreach (var productAttribute in productAttributes) 
-                await DeleteProductAttribute(productAttribute);
-        }
-
-        /// <summary>
-        /// Gets all product attributes
-        /// </summary>
-        /// <param name="pageIndex">Page index</param>
-        /// <param name="pageSize">Page size</param>
-        /// <returns>Product attributes</returns>
-        public virtual async Task<IPagedList<ProductAttribute>> GetAllProductAttributes(int pageIndex = 0,
-            int pageSize = int.MaxValue)
-        {
-<<<<<<< HEAD
-            var query = from pa in _productAttributeRepository.Table
-                orderby pa.Name
-                select pa;
-
-            var productAttributes = await query.ToPagedList(pageIndex, pageSize);
-=======
-            var productAttributes = _productAttributeRepository.GetAllPaged(query =>
-            {
-                return from pa in query
-                    orderby pa.Name
-                    select pa;
-            }, pageIndex, pageSize);
->>>>>>> 8df5bf22
-
-            return productAttributes;
-        }
-
-        /// <summary>
-        /// Gets a product attribute 
-        /// </summary>
-        /// <param name="productAttributeId">Product attribute identifier</param>
-        /// <returns>Product attribute </returns>
-        public virtual async Task<ProductAttribute> GetProductAttributeById(int productAttributeId)
-        {
-<<<<<<< HEAD
-            if (productAttributeId == 0)
-                return null;
-
-            return await _productAttributeRepository.ToCachedGetById(productAttributeId);
-=======
-            return _productAttributeRepository.GetById(productAttributeId, cache => default);
->>>>>>> 8df5bf22
-        }
-
-        /// <summary>
-        /// Gets product attributes 
-        /// </summary>
-        /// <param name="productAttributeIds">Product attribute identifiers</param>
-        /// <returns>Product attributes </returns>
-        public virtual async Task<IList<ProductAttribute>> GetProductAttributeByIds(int[] productAttributeIds)
-        {
-<<<<<<< HEAD
-            if (productAttributeIds == null || productAttributeIds.Length == 0)
-                return new List<ProductAttribute>();
-
-            var query = from p in _productAttributeRepository.Table
-                        where productAttributeIds.Contains(p.Id)
-                        select p;
-
-            return await query.ToListAsync();
-=======
-            return _productAttributeRepository.GetByIds(productAttributeIds);
->>>>>>> 8df5bf22
-        }
-
-        /// <summary>
-        /// Inserts a product attribute
-        /// </summary>
-        /// <param name="productAttribute">Product attribute</param>
-        public virtual async Task InsertProductAttribute(ProductAttribute productAttribute)
-        {
-<<<<<<< HEAD
-            if (productAttribute == null)
-                throw new ArgumentNullException(nameof(productAttribute));
-
-            await _productAttributeRepository.Insert(productAttribute);
-           
-            //event notification
-            await _eventPublisher.EntityInserted(productAttribute);
-=======
-            _productAttributeRepository.Insert(productAttribute);
->>>>>>> 8df5bf22
-        }
-
-        /// <summary>
-        /// Updates the product attribute
-        /// </summary>
-        /// <param name="productAttribute">Product attribute</param>
-        public virtual async Task UpdateProductAttribute(ProductAttribute productAttribute)
-        {
-<<<<<<< HEAD
-            if (productAttribute == null)
-                throw new ArgumentNullException(nameof(productAttribute));
-
-            await _productAttributeRepository.Update(productAttribute);
-
-            //event notification
-            await _eventPublisher.EntityUpdated(productAttribute);
-=======
-            _productAttributeRepository.Update(productAttribute);
->>>>>>> 8df5bf22
-        }
-
-        /// <summary>
-        /// Returns a list of IDs of not existing attributes
-        /// </summary>
-        /// <param name="attributeId">The IDs of the attributes to check</param>
-        /// <returns>List of IDs not existing attributes</returns>
-        public virtual async Task<int[]> GetNotExistingAttributes(int[] attributeId)
-        {
-            if (attributeId == null)
-                throw new ArgumentNullException(nameof(attributeId));
-
-            var query = _productAttributeRepository.Table;
-            var queryFilter = attributeId.Distinct().ToArray();
-            var filter = await query.Select(a => a.Id).Where(m => queryFilter.Contains(m)).ToListAsync();
-            
-            return queryFilter.Except(filter).ToArray();
-        }
-
-        #endregion
-
-        #region Product attributes mappings
-
-        /// <summary>
-        /// Deletes a product attribute mapping
-        /// </summary>
-        /// <param name="productAttributeMapping">Product attribute mapping</param>
-        public virtual async Task DeleteProductAttributeMapping(ProductAttributeMapping productAttributeMapping)
-        {
-<<<<<<< HEAD
-            if (productAttributeMapping == null)
-                throw new ArgumentNullException(nameof(productAttributeMapping));
-
-            await _productAttributeMappingRepository.Delete(productAttributeMapping);
-            
-            //event notification
-            await _eventPublisher.EntityDeleted(productAttributeMapping);
-=======
-            _productAttributeMappingRepository.Delete(productAttributeMapping);
->>>>>>> 8df5bf22
-        }
-
-        /// <summary>
-        /// Gets product attribute mappings by product identifier
-        /// </summary>
-        /// <param name="productId">The product identifier</param>
-        /// <returns>Product attribute mapping collection</returns>
-        public virtual async Task<IList<ProductAttributeMapping>> GetProductAttributeMappingsByProductId(int productId)
-        {
-            var allCacheKey = _staticCacheManager.PrepareKeyForDefaultCache(NopCatalogDefaults.ProductAttributeMappingsByProductCacheKey, productId);
-
-            var query = from pam in _productAttributeMappingRepository.Table
-                orderby pam.DisplayOrder, pam.Id
-                where pam.ProductId == productId
-                select pam;
-
-<<<<<<< HEAD
-            var attributes = await query.ToCachedList(allCacheKey) ?? new List<ProductAttributeMapping>();
-=======
-            var attributes = _staticCacheManager.Get(allCacheKey, query.ToList) ?? new List<ProductAttributeMapping>();
->>>>>>> 8df5bf22
-
-            return attributes;
-        }
-
-        /// <summary>
-        /// Gets a product attribute mapping
-        /// </summary>
-        /// <param name="productAttributeMappingId">Product attribute mapping identifier</param>
-        /// <returns>Product attribute mapping</returns>
-        public virtual async Task<ProductAttributeMapping> GetProductAttributeMappingById(int productAttributeMappingId)
-        {
-<<<<<<< HEAD
-            if (productAttributeMappingId == 0)
-                return null;
-
-            return await _productAttributeMappingRepository.ToCachedGetById(productAttributeMappingId);
-=======
-            return _productAttributeMappingRepository.GetById(productAttributeMappingId, cache => default);
->>>>>>> 8df5bf22
-        }
-
-        /// <summary>
-        /// Inserts a product attribute mapping
-        /// </summary>
-        /// <param name="productAttributeMapping">The product attribute mapping</param>
-        public virtual async Task InsertProductAttributeMapping(ProductAttributeMapping productAttributeMapping)
-        {
-<<<<<<< HEAD
-            if (productAttributeMapping == null)
-                throw new ArgumentNullException(nameof(productAttributeMapping));
-
-            await _productAttributeMappingRepository.Insert(productAttributeMapping);
-            
-            //event notification
-            await _eventPublisher.EntityInserted(productAttributeMapping);
-=======
-            _productAttributeMappingRepository.Insert(productAttributeMapping);
->>>>>>> 8df5bf22
-        }
-
-        /// <summary>
-        /// Updates the product attribute mapping
-        /// </summary>
-        /// <param name="productAttributeMapping">The product attribute mapping</param>
-        public virtual async Task UpdateProductAttributeMapping(ProductAttributeMapping productAttributeMapping)
-        {
-<<<<<<< HEAD
-            if (productAttributeMapping == null)
-                throw new ArgumentNullException(nameof(productAttributeMapping));
-
-            await _productAttributeMappingRepository.Update(productAttributeMapping);
-            
-            //event notification
-            await _eventPublisher.EntityUpdated(productAttributeMapping);
-=======
-            _productAttributeMappingRepository.Update(productAttributeMapping);
->>>>>>> 8df5bf22
-        }
-
-        #endregion
-
-        #region Product attribute values
-
-        /// <summary>
-        /// Deletes a product attribute value
-        /// </summary>
-        /// <param name="productAttributeValue">Product attribute value</param>
-        public virtual async Task DeleteProductAttributeValue(ProductAttributeValue productAttributeValue)
-        {
-<<<<<<< HEAD
-            if (productAttributeValue == null)
-                throw new ArgumentNullException(nameof(productAttributeValue));
-
-            await _productAttributeValueRepository.Delete(productAttributeValue);
-            
-            //event notification
-            await _eventPublisher.EntityDeleted(productAttributeValue);
-=======
-            _productAttributeValueRepository.Delete(productAttributeValue);
->>>>>>> 8df5bf22
-        }
-
-        /// <summary>
-        /// Gets product attribute values by product attribute mapping identifier
-        /// </summary>
-        /// <param name="productAttributeMappingId">The product attribute mapping identifier</param>
-        /// <returns>Product attribute mapping collection</returns>
-        public virtual async Task<IList<ProductAttributeValue>> GetProductAttributeValues(int productAttributeMappingId)
-        {
-            var key = _staticCacheManager.PrepareKeyForDefaultCache(NopCatalogDefaults.ProductAttributeValuesByAttributeCacheKey, productAttributeMappingId);
-
-            var query = from pav in _productAttributeValueRepository.Table
-                orderby pav.DisplayOrder, pav.Id
-                where pav.ProductAttributeMappingId == productAttributeMappingId
-                select pav;
-<<<<<<< HEAD
-            var productAttributeValues = await query.ToCachedList(key);
-=======
-            var productAttributeValues = _staticCacheManager.Get(key, query.ToList);
->>>>>>> 8df5bf22
-
-            return productAttributeValues;
-        }
-
-        /// <summary>
-        /// Gets a product attribute value
-        /// </summary>
-        /// <param name="productAttributeValueId">Product attribute value identifier</param>
-        /// <returns>Product attribute value</returns>
-        public virtual async Task<ProductAttributeValue> GetProductAttributeValueById(int productAttributeValueId)
-        {
-<<<<<<< HEAD
-            if (productAttributeValueId == 0)
-                return null;
-
-            return await _productAttributeValueRepository.ToCachedGetById(productAttributeValueId);
-=======
-            return _productAttributeValueRepository.GetById(productAttributeValueId, cache => default);
->>>>>>> 8df5bf22
-        }
-
-        /// <summary>
-        /// Inserts a product attribute value
-        /// </summary>
-        /// <param name="productAttributeValue">The product attribute value</param>
-        public virtual async Task InsertProductAttributeValue(ProductAttributeValue productAttributeValue)
-        {
-<<<<<<< HEAD
-            if (productAttributeValue == null)
-                throw new ArgumentNullException(nameof(productAttributeValue));
-
-            await _productAttributeValueRepository.Insert(productAttributeValue);
-            
-            //event notification
-            await _eventPublisher.EntityInserted(productAttributeValue);
-=======
-            _productAttributeValueRepository.Insert(productAttributeValue);
->>>>>>> 8df5bf22
-        }
-
-        /// <summary>
-        /// Updates the product attribute value
-        /// </summary>
-        /// <param name="productAttributeValue">The product attribute value</param>
-        public virtual async Task UpdateProductAttributeValue(ProductAttributeValue productAttributeValue)
-        {
-<<<<<<< HEAD
-            if (productAttributeValue == null)
-                throw new ArgumentNullException(nameof(productAttributeValue));
-
-            await _productAttributeValueRepository.Update(productAttributeValue);
-            
-            //event notification
-            await _eventPublisher.EntityUpdated(productAttributeValue);
-=======
-            _productAttributeValueRepository.Update(productAttributeValue);
->>>>>>> 8df5bf22
-        }
-
-        #endregion
-
-        #region Predefined product attribute values
-
-        /// <summary>
-        /// Deletes a predefined product attribute value
-        /// </summary>
-        /// <param name="ppav">Predefined product attribute value</param>
-        public virtual async Task DeletePredefinedProductAttributeValue(PredefinedProductAttributeValue ppav)
-        {
-<<<<<<< HEAD
-            if (ppav == null)
-                throw new ArgumentNullException(nameof(ppav));
-
-            await _predefinedProductAttributeValueRepository.Delete(ppav);
-            
-            //event notification
-            await _eventPublisher.EntityDeleted(ppav);
-=======
-            _predefinedProductAttributeValueRepository.Delete(ppav);
->>>>>>> 8df5bf22
-        }
-
-        /// <summary>
-        /// Gets predefined product attribute values by product attribute identifier
-        /// </summary>
-        /// <param name="productAttributeId">The product attribute identifier</param>
-        /// <returns>Product attribute mapping collection</returns>
-        public virtual async Task<IList<PredefinedProductAttributeValue>> GetPredefinedProductAttributeValues(int productAttributeId)
-        {
-            var key = _staticCacheManager.PrepareKeyForDefaultCache(NopCatalogDefaults.PredefinedProductAttributeValuesByAttributeCacheKey, productAttributeId);
-
-            var query = from ppav in _predefinedProductAttributeValueRepository.Table
-                        orderby ppav.DisplayOrder, ppav.Id
-                        where ppav.ProductAttributeId == productAttributeId
-                        select ppav;
-
-<<<<<<< HEAD
-            var values = await query.ToCachedList(key);
-=======
-            var values = _staticCacheManager.Get(key, query.ToList);
->>>>>>> 8df5bf22
-
-            return values;
-        }
-
-        /// <summary>
-        /// Gets a predefined product attribute value
-        /// </summary>
-        /// <param name="id">Predefined product attribute value identifier</param>
-        /// <returns>Predefined product attribute value</returns>
-        public virtual async Task<PredefinedProductAttributeValue> GetPredefinedProductAttributeValueById(int id)
-        {
-<<<<<<< HEAD
-            if (id == 0)
-                return null;
-
-            return await _predefinedProductAttributeValueRepository.ToCachedGetById(id);
-=======
-            return _predefinedProductAttributeValueRepository.GetById(id, cache => default);
->>>>>>> 8df5bf22
-        }
-
-        /// <summary>
-        /// Inserts a predefined product attribute value
-        /// </summary>
-        /// <param name="ppav">The predefined product attribute value</param>
-        public virtual async Task InsertPredefinedProductAttributeValue(PredefinedProductAttributeValue ppav)
-        {
-<<<<<<< HEAD
-            if (ppav == null)
-                throw new ArgumentNullException(nameof(ppav));
-
-            await _predefinedProductAttributeValueRepository.Insert(ppav);
-            
-            //event notification
-            await _eventPublisher.EntityInserted(ppav);
-=======
-            _predefinedProductAttributeValueRepository.Insert(ppav);
->>>>>>> 8df5bf22
-        }
-
-        /// <summary>
-        /// Updates the predefined product attribute value
-        /// </summary>
-        /// <param name="ppav">The predefined product attribute value</param>
-        public virtual async Task UpdatePredefinedProductAttributeValue(PredefinedProductAttributeValue ppav)
-        {
-<<<<<<< HEAD
-            if (ppav == null)
-                throw new ArgumentNullException(nameof(ppav));
-
-            await _predefinedProductAttributeValueRepository.Update(ppav);
-            
-            //event notification
-            await _eventPublisher.EntityUpdated(ppav);
-=======
-            _predefinedProductAttributeValueRepository.Update(ppav);
->>>>>>> 8df5bf22
-        }
-
-        #endregion
-
-        #region Product attribute combinations
-
-        /// <summary>
-        /// Deletes a product attribute combination
-        /// </summary>
-        /// <param name="combination">Product attribute combination</param>
-        public virtual async Task DeleteProductAttributeCombination(ProductAttributeCombination combination)
-        {
-<<<<<<< HEAD
-            if (combination == null)
-                throw new ArgumentNullException(nameof(combination));
-
-            await _productAttributeCombinationRepository.Delete(combination);
-            
-            //event notification
-            await _eventPublisher.EntityDeleted(combination);
-=======
-            _productAttributeCombinationRepository.Delete(combination);
->>>>>>> 8df5bf22
-        }
-
-        /// <summary>
-        /// Gets all product attribute combinations
-        /// </summary>
-        /// <param name="productId">Product identifier</param>
-        /// <returns>Product attribute combinations</returns>
-        public virtual async Task<IList<ProductAttributeCombination>> GetAllProductAttributeCombinations(int productId)
-        {
-            if (productId == 0)
-                return new List<ProductAttributeCombination>();
-
-<<<<<<< HEAD
-            var key = _cacheKeyService.PrepareKeyForDefaultCache(NopCatalogDefaults.ProductAttributeCombinationsAllCacheKey, productId);
-            
-            var query = from c in _productAttributeCombinationRepository.Table
-                orderby c.Id
-                where c.ProductId == productId
-                select c;
-            var combinations = await query.ToCachedList(key);
-=======
-            var combinations = _productAttributeCombinationRepository.GetAll(query =>
-            {
-                return from c in query
-                       orderby c.Id
-                    where c.ProductId == productId
-                    select c;
-            }, cache => cache.PrepareKeyForDefaultCache(NopCatalogDefaults.ProductAttributeCombinationsByProductCacheKey, productId));
->>>>>>> 8df5bf22
-
-            return combinations;
-        }
-
-        /// <summary>
-        /// Gets a product attribute combination
-        /// </summary>
-        /// <param name="productAttributeCombinationId">Product attribute combination identifier</param>
-        /// <returns>Product attribute combination</returns>
-        public virtual async Task<ProductAttributeCombination> GetProductAttributeCombinationById(int productAttributeCombinationId)
-        {
-<<<<<<< HEAD
-            if (productAttributeCombinationId == 0)
-                return null;
-
-            return await _productAttributeCombinationRepository.ToCachedGetById(productAttributeCombinationId);
-=======
-            return _productAttributeCombinationRepository.GetById(productAttributeCombinationId, cache => default);
->>>>>>> 8df5bf22
-        }
-
-        /// <summary>
-        /// Gets a product attribute combination by SKU
-        /// </summary>
-        /// <param name="sku">SKU</param>
-        /// <returns>Product attribute combination</returns>
-        public virtual async Task<ProductAttributeCombination> GetProductAttributeCombinationBySku(string sku)
-        {
-            if (string.IsNullOrEmpty(sku))
-                return null;
-
-            sku = sku.Trim();
-
-            var query = from pac in _productAttributeCombinationRepository.Table
-                        orderby pac.Id
-                        where pac.Sku == sku
-                        select pac;
-            var combination = await query.FirstOrDefaultAsync();
-
-            return combination;
-        }
-
-        /// <summary>
-        /// Inserts a product attribute combination
-        /// </summary>
-        /// <param name="combination">Product attribute combination</param>
-        public virtual async Task InsertProductAttributeCombination(ProductAttributeCombination combination)
-        {
-<<<<<<< HEAD
-            if (combination == null)
-                throw new ArgumentNullException(nameof(combination));
-
-            await _productAttributeCombinationRepository.Insert(combination);
-            
-            //event notification
-            await _eventPublisher.EntityInserted(combination);
-=======
-            _productAttributeCombinationRepository.Insert(combination);
->>>>>>> 8df5bf22
-        }
-
-        /// <summary>
-        /// Updates a product attribute combination
-        /// </summary>
-        /// <param name="combination">Product attribute combination</param>
-        public virtual async Task UpdateProductAttributeCombination(ProductAttributeCombination combination)
-        {
-<<<<<<< HEAD
-            if (combination == null)
-                throw new ArgumentNullException(nameof(combination));
-
-            await _productAttributeCombinationRepository.Update(combination);
-
-            //event notification
-            await _eventPublisher.EntityUpdated(combination);
-=======
-            _productAttributeCombinationRepository.Update(combination);
->>>>>>> 8df5bf22
-        }
-
-        #endregion
-
-        #endregion
-    }
+﻿using System;
+using System.Collections.Generic;
+using System.Linq;
+using System.Threading.Tasks;
+using LinqToDB;
+using Nop.Core;
+using Nop.Core.Caching;
+using Nop.Core.Domain.Catalog;
+using Nop.Data;
+
+namespace Nop.Services.Catalog
+{
+    /// <summary>
+    /// Product attribute service
+    /// </summary>
+    public partial class ProductAttributeService : IProductAttributeService
+    {
+        #region Fields
+
+        private readonly IRepository<PredefinedProductAttributeValue> _predefinedProductAttributeValueRepository;
+        private readonly IRepository<ProductAttribute> _productAttributeRepository;
+        private readonly IRepository<ProductAttributeCombination> _productAttributeCombinationRepository;
+        private readonly IRepository<ProductAttributeMapping> _productAttributeMappingRepository;
+        private readonly IRepository<ProductAttributeValue> _productAttributeValueRepository;
+        private readonly IStaticCacheManager _staticCacheManager;
+
+        #endregion
+
+        #region Ctor
+
+        public ProductAttributeService(IRepository<PredefinedProductAttributeValue> predefinedProductAttributeValueRepository,
+            IRepository<ProductAttribute> productAttributeRepository,
+            IRepository<ProductAttributeCombination> productAttributeCombinationRepository,
+            IRepository<ProductAttributeMapping> productAttributeMappingRepository,
+            IRepository<ProductAttributeValue> productAttributeValueRepository,
+            IStaticCacheManager staticCacheManager)
+        {
+            _predefinedProductAttributeValueRepository = predefinedProductAttributeValueRepository;
+            _productAttributeRepository = productAttributeRepository;
+            _productAttributeCombinationRepository = productAttributeCombinationRepository;
+            _productAttributeMappingRepository = productAttributeMappingRepository;
+            _productAttributeValueRepository = productAttributeValueRepository;
+            _staticCacheManager = staticCacheManager;
+        }
+
+        #endregion
+
+        #region Methods
+
+        #region Product attributes
+
+        /// <summary>
+        /// Deletes a product attribute
+        /// </summary>
+        /// <param name="productAttribute">Product attribute</param>
+        public virtual async Task DeleteProductAttribute(ProductAttribute productAttribute)
+        {
+            await _productAttributeRepository.Delete(productAttribute);
+        }
+
+        /// <summary>
+        /// Deletes product attributes
+        /// </summary>
+        /// <param name="productAttributes">Product attributes</param>
+        public virtual async Task DeleteProductAttributes(IList<ProductAttribute> productAttributes)
+        {
+            if (productAttributes == null)
+                throw new ArgumentNullException(nameof(productAttributes));
+
+            foreach (var productAttribute in productAttributes) 
+                await DeleteProductAttribute(productAttribute);
+        }
+
+        /// <summary>
+        /// Gets all product attributes
+        /// </summary>
+        /// <param name="pageIndex">Page index</param>
+        /// <param name="pageSize">Page size</param>
+        /// <returns>Product attributes</returns>
+        public virtual async Task<IPagedList<ProductAttribute>> GetAllProductAttributes(int pageIndex = 0,
+            int pageSize = int.MaxValue)
+        {
+            var productAttributes = await _productAttributeRepository.GetAllPaged(query =>
+            {
+                return from pa in query
+                    orderby pa.Name
+                    select pa;
+            }, pageIndex, pageSize);
+
+            return productAttributes;
+        }
+
+        /// <summary>
+        /// Gets a product attribute 
+        /// </summary>
+        /// <param name="productAttributeId">Product attribute identifier</param>
+        /// <returns>Product attribute </returns>
+        public virtual async Task<ProductAttribute> GetProductAttributeById(int productAttributeId)
+        {
+            return await _productAttributeRepository.GetById(productAttributeId, cache => default);
+        }
+
+        /// <summary>
+        /// Gets product attributes 
+        /// </summary>
+        /// <param name="productAttributeIds">Product attribute identifiers</param>
+        /// <returns>Product attributes </returns>
+        public virtual async Task<IList<ProductAttribute>> GetProductAttributeByIds(int[] productAttributeIds)
+        {
+            return await _productAttributeRepository.GetByIds(productAttributeIds);
+        }
+
+        /// <summary>
+        /// Inserts a product attribute
+        /// </summary>
+        /// <param name="productAttribute">Product attribute</param>
+        public virtual async Task InsertProductAttribute(ProductAttribute productAttribute)
+        {
+            await _productAttributeRepository.Insert(productAttribute);
+        }
+
+        /// <summary>
+        /// Updates the product attribute
+        /// </summary>
+        /// <param name="productAttribute">Product attribute</param>
+        public virtual async Task UpdateProductAttribute(ProductAttribute productAttribute)
+        {
+            await _productAttributeRepository.Update(productAttribute);
+        }
+
+        /// <summary>
+        /// Returns a list of IDs of not existing attributes
+        /// </summary>
+        /// <param name="attributeId">The IDs of the attributes to check</param>
+        /// <returns>List of IDs not existing attributes</returns>
+        public virtual async Task<int[]> GetNotExistingAttributes(int[] attributeId)
+        {
+            if (attributeId == null)
+                throw new ArgumentNullException(nameof(attributeId));
+
+            var query = _productAttributeRepository.Table;
+            var queryFilter = attributeId.Distinct().ToArray();
+            var filter = await query.Select(a => a.Id).Where(m => queryFilter.Contains(m)).ToListAsync();
+            
+            return queryFilter.Except(filter).ToArray();
+        }
+
+        #endregion
+
+        #region Product attributes mappings
+
+        /// <summary>
+        /// Deletes a product attribute mapping
+        /// </summary>
+        /// <param name="productAttributeMapping">Product attribute mapping</param>
+        public virtual async Task DeleteProductAttributeMapping(ProductAttributeMapping productAttributeMapping)
+        {
+            await _productAttributeMappingRepository.Delete(productAttributeMapping);
+        }
+
+        /// <summary>
+        /// Gets product attribute mappings by product identifier
+        /// </summary>
+        /// <param name="productId">The product identifier</param>
+        /// <returns>Product attribute mapping collection</returns>
+        public virtual async Task<IList<ProductAttributeMapping>> GetProductAttributeMappingsByProductId(int productId)
+        {
+            var allCacheKey = _staticCacheManager.PrepareKeyForDefaultCache(NopCatalogDefaults.ProductAttributeMappingsByProductCacheKey, productId);
+
+            var query = from pam in _productAttributeMappingRepository.Table
+                orderby pam.DisplayOrder, pam.Id
+                where pam.ProductId == productId
+                select pam;
+
+            var attributes = await _staticCacheManager.Get(allCacheKey, async () => await query.ToAsyncEnumerable().ToListAsync()) ?? new List<ProductAttributeMapping>();
+
+            return attributes;
+        }
+
+        /// <summary>
+        /// Gets a product attribute mapping
+        /// </summary>
+        /// <param name="productAttributeMappingId">Product attribute mapping identifier</param>
+        /// <returns>Product attribute mapping</returns>
+        public virtual async Task<ProductAttributeMapping> GetProductAttributeMappingById(int productAttributeMappingId)
+        {
+            return await _productAttributeMappingRepository.GetById(productAttributeMappingId, cache => default);
+        }
+
+        /// <summary>
+        /// Inserts a product attribute mapping
+        /// </summary>
+        /// <param name="productAttributeMapping">The product attribute mapping</param>
+        public virtual async Task InsertProductAttributeMapping(ProductAttributeMapping productAttributeMapping)
+        {
+            await _productAttributeMappingRepository.Insert(productAttributeMapping);
+        }
+
+        /// <summary>
+        /// Updates the product attribute mapping
+        /// </summary>
+        /// <param name="productAttributeMapping">The product attribute mapping</param>
+        public virtual async Task UpdateProductAttributeMapping(ProductAttributeMapping productAttributeMapping)
+        {
+            await _productAttributeMappingRepository.Update(productAttributeMapping);
+        }
+
+        #endregion
+
+        #region Product attribute values
+
+        /// <summary>
+        /// Deletes a product attribute value
+        /// </summary>
+        /// <param name="productAttributeValue">Product attribute value</param>
+        public virtual async Task DeleteProductAttributeValue(ProductAttributeValue productAttributeValue)
+        {
+            await _productAttributeValueRepository.Delete(productAttributeValue);
+        }
+
+        /// <summary>
+        /// Gets product attribute values by product attribute mapping identifier
+        /// </summary>
+        /// <param name="productAttributeMappingId">The product attribute mapping identifier</param>
+        /// <returns>Product attribute mapping collection</returns>
+        public virtual async Task<IList<ProductAttributeValue>> GetProductAttributeValues(int productAttributeMappingId)
+        {
+            var key = _staticCacheManager.PrepareKeyForDefaultCache(NopCatalogDefaults.ProductAttributeValuesByAttributeCacheKey, productAttributeMappingId);
+
+            var query = from pav in _productAttributeValueRepository.Table
+                orderby pav.DisplayOrder, pav.Id
+                where pav.ProductAttributeMappingId == productAttributeMappingId
+                select pav;
+            var productAttributeValues = await _staticCacheManager.Get(key, async () => await query.ToAsyncEnumerable().ToListAsync());
+
+            return productAttributeValues;
+        }
+
+        /// <summary>
+        /// Gets a product attribute value
+        /// </summary>
+        /// <param name="productAttributeValueId">Product attribute value identifier</param>
+        /// <returns>Product attribute value</returns>
+        public virtual async Task<ProductAttributeValue> GetProductAttributeValueById(int productAttributeValueId)
+        {
+            return await _productAttributeValueRepository.GetById(productAttributeValueId, cache => default);
+        }
+
+        /// <summary>
+        /// Inserts a product attribute value
+        /// </summary>
+        /// <param name="productAttributeValue">The product attribute value</param>
+        public virtual async Task InsertProductAttributeValue(ProductAttributeValue productAttributeValue)
+        {
+            await _productAttributeValueRepository.Insert(productAttributeValue);
+        }
+
+        /// <summary>
+        /// Updates the product attribute value
+        /// </summary>
+        /// <param name="productAttributeValue">The product attribute value</param>
+        public virtual async Task UpdateProductAttributeValue(ProductAttributeValue productAttributeValue)
+        {
+            await _productAttributeValueRepository.Update(productAttributeValue);
+        }
+
+        #endregion
+
+        #region Predefined product attribute values
+
+        /// <summary>
+        /// Deletes a predefined product attribute value
+        /// </summary>
+        /// <param name="ppav">Predefined product attribute value</param>
+        public virtual async Task DeletePredefinedProductAttributeValue(PredefinedProductAttributeValue ppav)
+        {
+            await _predefinedProductAttributeValueRepository.Delete(ppav);
+        }
+
+        /// <summary>
+        /// Gets predefined product attribute values by product attribute identifier
+        /// </summary>
+        /// <param name="productAttributeId">The product attribute identifier</param>
+        /// <returns>Product attribute mapping collection</returns>
+        public virtual async Task<IList<PredefinedProductAttributeValue>> GetPredefinedProductAttributeValues(int productAttributeId)
+        {
+            var key = _staticCacheManager.PrepareKeyForDefaultCache(NopCatalogDefaults.PredefinedProductAttributeValuesByAttributeCacheKey, productAttributeId);
+
+            var query = from ppav in _predefinedProductAttributeValueRepository.Table
+                        orderby ppav.DisplayOrder, ppav.Id
+                        where ppav.ProductAttributeId == productAttributeId
+                        select ppav;
+
+            var values = await _staticCacheManager.Get(key, async () => await query.ToAsyncEnumerable().ToListAsync());
+
+            return values;
+        }
+
+        /// <summary>
+        /// Gets a predefined product attribute value
+        /// </summary>
+        /// <param name="id">Predefined product attribute value identifier</param>
+        /// <returns>Predefined product attribute value</returns>
+        public virtual async Task<PredefinedProductAttributeValue> GetPredefinedProductAttributeValueById(int id)
+        {
+            return await _predefinedProductAttributeValueRepository.GetById(id, cache => default);
+        }
+
+        /// <summary>
+        /// Inserts a predefined product attribute value
+        /// </summary>
+        /// <param name="ppav">The predefined product attribute value</param>
+        public virtual async Task InsertPredefinedProductAttributeValue(PredefinedProductAttributeValue ppav)
+        {
+            await _predefinedProductAttributeValueRepository.Insert(ppav);
+        }
+
+        /// <summary>
+        /// Updates the predefined product attribute value
+        /// </summary>
+        /// <param name="ppav">The predefined product attribute value</param>
+        public virtual async Task UpdatePredefinedProductAttributeValue(PredefinedProductAttributeValue ppav)
+        {
+            await _predefinedProductAttributeValueRepository.Update(ppav);
+        }
+
+        #endregion
+
+        #region Product attribute combinations
+
+        /// <summary>
+        /// Deletes a product attribute combination
+        /// </summary>
+        /// <param name="combination">Product attribute combination</param>
+        public virtual async Task DeleteProductAttributeCombination(ProductAttributeCombination combination)
+        {
+            await _productAttributeCombinationRepository.Delete(combination);
+        }
+
+        /// <summary>
+        /// Gets all product attribute combinations
+        /// </summary>
+        /// <param name="productId">Product identifier</param>
+        /// <returns>Product attribute combinations</returns>
+        public virtual async Task<IList<ProductAttributeCombination>> GetAllProductAttributeCombinations(int productId)
+        {
+            if (productId == 0)
+                return new List<ProductAttributeCombination>();
+
+            var combinations = await _productAttributeCombinationRepository.GetAll(query =>
+            {
+                return from c in query
+                       orderby c.Id
+                    where c.ProductId == productId
+                    select c;
+            }, cache => cache.PrepareKeyForDefaultCache(NopCatalogDefaults.ProductAttributeCombinationsByProductCacheKey, productId));
+
+            return combinations;
+        }
+
+        /// <summary>
+        /// Gets a product attribute combination
+        /// </summary>
+        /// <param name="productAttributeCombinationId">Product attribute combination identifier</param>
+        /// <returns>Product attribute combination</returns>
+        public virtual async Task<ProductAttributeCombination> GetProductAttributeCombinationById(int productAttributeCombinationId)
+        {
+            return await _productAttributeCombinationRepository.GetById(productAttributeCombinationId, cache => default);
+        }
+
+        /// <summary>
+        /// Gets a product attribute combination by SKU
+        /// </summary>
+        /// <param name="sku">SKU</param>
+        /// <returns>Product attribute combination</returns>
+        public virtual async Task<ProductAttributeCombination> GetProductAttributeCombinationBySku(string sku)
+        {
+            if (string.IsNullOrEmpty(sku))
+                return null;
+
+            sku = sku.Trim();
+
+            var query = from pac in _productAttributeCombinationRepository.Table
+                        orderby pac.Id
+                        where pac.Sku == sku
+                        select pac;
+            var combination = await query.FirstOrDefaultAsync();
+
+            return combination;
+        }
+
+        /// <summary>
+        /// Inserts a product attribute combination
+        /// </summary>
+        /// <param name="combination">Product attribute combination</param>
+        public virtual async Task InsertProductAttributeCombination(ProductAttributeCombination combination)
+        {
+            await _productAttributeCombinationRepository.Insert(combination);
+        }
+
+        /// <summary>
+        /// Updates a product attribute combination
+        /// </summary>
+        /// <param name="combination">Product attribute combination</param>
+        public virtual async Task UpdateProductAttributeCombination(ProductAttributeCombination combination)
+        {
+            await _productAttributeCombinationRepository.Update(combination);
+        }
+
+        #endregion
+
+        #endregion
+    }
 }