﻿using System;
using System.Collections.Generic;
using System.Linq;
using System.Threading.Tasks;
using Nop.Core;
using Nop.Core.Caching;
using Nop.Core.Domain.Catalog;
using Nop.Core.Domain.Common;
using Nop.Core.Domain.Customers;
using Nop.Core.Domain.Discounts;
using Nop.Core.Domain.Localization;
using Nop.Core.Domain.Orders;
using Nop.Core.Domain.Security;
using Nop.Core.Domain.Shipping;
using Nop.Core.Domain.Stores;
using Nop.Core.Infrastructure;
using Nop.Data;
using Nop.Services.Customers;
using Nop.Services.Localization;
using Nop.Services.Messages;
using Nop.Services.Security;
using Nop.Services.Shipping.Date;
using Nop.Services.Stores;

namespace Nop.Services.Catalog
{
    /// <summary>
    /// Product service
    /// </summary>
    public partial class ProductService : IProductService
    {
        #region Fields

        protected readonly CatalogSettings _catalogSettings;
        protected readonly CommonSettings _commonSettings;
        protected readonly IAclService _aclService;
        protected readonly ICustomerService _customerService;
        protected readonly INopDataProvider _dataProvider;
        protected readonly IDateRangeService _dateRangeService;
        protected readonly ILanguageService _languageService;
        protected readonly ILocalizationService _localizationService;
        protected readonly IProductAttributeParser _productAttributeParser;
        protected readonly IProductAttributeService _productAttributeService;
        protected readonly IRepository<AclRecord> _aclRepository;
        protected readonly IRepository<CrossSellProduct> _crossSellProductRepository;
        protected readonly IRepository<DiscountProductMapping> _discountProductMappingRepository;
        protected readonly IRepository<Product> _productRepository;
        protected readonly IRepository<ProductAttributeCombination> _productAttributeCombinationRepository;
        protected readonly IRepository<ProductAttributeMapping> _productAttributeMappingRepository;
        protected readonly IRepository<ProductCategory> _productCategoryRepository;
        protected readonly IRepository<ProductPicture> _productPictureRepository;
        protected readonly IRepository<ProductReview> _productReviewRepository;
        protected readonly IRepository<ProductReviewHelpfulness> _productReviewHelpfulnessRepository;
        protected readonly IRepository<ProductWarehouseInventory> _productWarehouseInventoryRepository;
        protected readonly IRepository<RelatedProduct> _relatedProductRepository;
        protected readonly IRepository<Shipment> _shipmentRepository;
        protected readonly IRepository<StockQuantityHistory> _stockQuantityHistoryRepository;
        protected readonly IRepository<StoreMapping> _storeMappingRepository;
        protected readonly IRepository<TierPrice> _tierPriceRepository;
        protected readonly IRepository<Warehouse> _warehouseRepository;
        protected readonly IStaticCacheManager _staticCacheManager;
        protected readonly IStoreMappingService _storeMappingService;
        protected readonly IStoreService _storeService;
        protected readonly IWorkContext _workContext;
        protected readonly LocalizationSettings _localizationSettings;

        #endregion

        #region Ctor

        public ProductService(CatalogSettings catalogSettings,
            CommonSettings commonSettings,
            IAclService aclService,
            ICustomerService customerService,
            INopDataProvider dataProvider,
            IDateRangeService dateRangeService,
            ILanguageService languageService,
            ILocalizationService localizationService,
            IProductAttributeParser productAttributeParser,
            IProductAttributeService productAttributeService,
            IRepository<AclRecord> aclRepository,
            IRepository<CrossSellProduct> crossSellProductRepository,
            IRepository<DiscountProductMapping> discountProductMappingRepository,
            IRepository<Product> productRepository,
            IRepository<ProductAttributeCombination> productAttributeCombinationRepository,
            IRepository<ProductAttributeMapping> productAttributeMappingRepository,
            IRepository<ProductCategory> productCategoryRepository,
            IRepository<ProductPicture> productPictureRepository,
            IRepository<ProductReview> productReviewRepository,
            IRepository<ProductReviewHelpfulness> productReviewHelpfulnessRepository,
            IRepository<ProductWarehouseInventory> productWarehouseInventoryRepository,
            IRepository<RelatedProduct> relatedProductRepository,
            IRepository<Shipment> shipmentRepository,
            IRepository<StockQuantityHistory> stockQuantityHistoryRepository,
            IRepository<StoreMapping> storeMappingRepository,
            IRepository<TierPrice> tierPriceRepository,
            IRepository<Warehouse> warehouseRepository,
            IStaticCacheManager staticCacheManager,
            IStoreService storeService,
            IStoreMappingService storeMappingService,
            IWorkContext workContext,
            LocalizationSettings localizationSettings)
        {
            _catalogSettings = catalogSettings;
            _commonSettings = commonSettings;
            _aclService = aclService;
            _customerService = customerService;
            _dataProvider = dataProvider;
            _dateRangeService = dateRangeService;
            _languageService = languageService;
            _localizationService = localizationService;
            _productAttributeParser = productAttributeParser;
            _productAttributeService = productAttributeService;
            _aclRepository = aclRepository;
            _crossSellProductRepository = crossSellProductRepository;
            _discountProductMappingRepository = discountProductMappingRepository;
            _productRepository = productRepository;
            _productAttributeCombinationRepository = productAttributeCombinationRepository;
            _productAttributeMappingRepository = productAttributeMappingRepository;
            _productCategoryRepository = productCategoryRepository;
            _productPictureRepository = productPictureRepository;
            _productReviewRepository = productReviewRepository;
            _productReviewHelpfulnessRepository = productReviewHelpfulnessRepository;
            _productWarehouseInventoryRepository = productWarehouseInventoryRepository;
            _relatedProductRepository = relatedProductRepository;
            _shipmentRepository = shipmentRepository;
            _stockQuantityHistoryRepository = stockQuantityHistoryRepository;
            _storeMappingRepository = storeMappingRepository;
            _tierPriceRepository = tierPriceRepository;
            _warehouseRepository = warehouseRepository;
            _staticCacheManager = staticCacheManager;
            _storeMappingService = storeMappingService;
            _storeService = storeService;
            _workContext = workContext;
            _localizationSettings = localizationSettings;
        }

        #endregion

        #region Utilities

        /// <summary>
        /// Gets SKU, Manufacturer part number and GTIN
        /// </summary>
        /// <param name="product">Product</param>
        /// <param name="attributesXml">Attributes in XML format</param>
        /// <param name="sku">SKU</param>
        /// <param name="manufacturerPartNumber">Manufacturer part number</param>
        /// <param name="gtin">GTIN</param>
        protected virtual void GetSkuMpnGtin(Product product, string attributesXml,
            out string sku, out string manufacturerPartNumber, out string gtin)
        {
            if (product == null)
                throw new ArgumentNullException(nameof(product));

            sku = null;
            manufacturerPartNumber = null;
            gtin = null;

            if (!string.IsNullOrEmpty(attributesXml) &&
                product.ManageInventoryMethod == ManageInventoryMethod.ManageStockByAttributes)
            {
                //manage stock by attribute combinations
                //let's find appropriate record
                var combination = _productAttributeParser.FindProductAttributeCombinationAsync(product, attributesXml).Result;
                if (combination != null)
                {
                    sku = combination.Sku;
                    manufacturerPartNumber = combination.ManufacturerPartNumber;
                    gtin = combination.Gtin;
                }
            }

            if (string.IsNullOrEmpty(sku))
                sku = product.Sku;
            if (string.IsNullOrEmpty(manufacturerPartNumber))
                manufacturerPartNumber = product.ManufacturerPartNumber;
            if (string.IsNullOrEmpty(gtin))
                gtin = product.Gtin;
        }

        /// <summary>
        /// Get stock message
        /// </summary>
        /// <param name="product">Product</param>
        /// <param name="attributesXml">Attributes in XML format</param>
        /// <returns>Message</returns>
        protected virtual async Task<string> GeStockMessageAsync(Product product, string attributesXml)
        {
            if (!product.DisplayStockAvailability)
                return string.Empty;

            string stockMessage;

            var combination = await _productAttributeParser.FindProductAttributeCombinationAsync(product, attributesXml);
            if (combination != null)
            {
                //combination exists
                var stockQuantity = combination.StockQuantity;
                if (stockQuantity > 0)
                {
                    stockMessage = product.DisplayStockQuantity
                        ?
                        //display "in stock" with stock quantity
                        string.Format(await _localizationService.GetResourceAsync("Products.Availability.InStockWithQuantity"), stockQuantity)
                        :
                        //display "in stock" without stock quantity
                        await _localizationService.GetResourceAsync("Products.Availability.InStock");
                }
                else if (combination.AllowOutOfStockOrders)
                {
                    stockMessage = await _localizationService.GetResourceAsync("Products.Availability.InStock");
                }
                else
                {
                    var productAvailabilityRange = await 
                        _dateRangeService.GetProductAvailabilityRangeByIdAsync(product.ProductAvailabilityRangeId);
                    stockMessage = productAvailabilityRange == null
                        ? await _localizationService.GetResourceAsync("Products.Availability.OutOfStock")
                        : string.Format(await _localizationService.GetResourceAsync("Products.Availability.AvailabilityRange"),
                            await _localizationService.GetLocalizedAsync(productAvailabilityRange, range => range.Name));
                }
            }
            else
            {
                //no combination configured
                if (product.AllowAddingOnlyExistingAttributeCombinations)
                {
                    var productAvailabilityRange = await 
                        _dateRangeService.GetProductAvailabilityRangeByIdAsync(product.ProductAvailabilityRangeId);
                    stockMessage = productAvailabilityRange == null
                        ? await _localizationService.GetResourceAsync("Products.Availability.OutOfStock")
                        : string.Format(await _localizationService.GetResourceAsync("Products.Availability.AvailabilityRange"),
                            await _localizationService.GetLocalizedAsync(productAvailabilityRange, range => range.Name));
                }
                else
                {
                    stockMessage = !(await _productAttributeService.GetProductAttributeMappingsByProductIdAsync(product.Id))
                        .Any(pam => pam.IsRequired) ? await _localizationService.GetResourceAsync("Products.Availability.InStock") : await _localizationService.GetResourceAsync("Products.Availability.SelectRequiredAttributes");
                }
            }

            return stockMessage;
        }

        /// <summary>
        /// Get stock message
        /// </summary>
        /// <param name="product">Product</param>
        /// <param name="stockMessage">Message</param>
        /// <returns>Message</returns>
        protected virtual async Task<string> GetStockMessageAsync(Product product, string stockMessage)
        {
            if (!product.DisplayStockAvailability)
                return string.Empty;

            var stockQuantity = await GetTotalStockQuantityAsync(product);
            if (stockQuantity > 0)
            {
                stockMessage = product.DisplayStockQuantity
                    ?
                    //display "in stock" with stock quantity
                    string.Format(await _localizationService.GetResourceAsync("Products.Availability.InStockWithQuantity"), stockQuantity)
                    :
                    //display "in stock" without stock quantity
                    await _localizationService.GetResourceAsync("Products.Availability.InStock");
            }
            else
            {
                //out of stock
                var productAvailabilityRange = await _dateRangeService.GetProductAvailabilityRangeByIdAsync(product.ProductAvailabilityRangeId);
                switch (product.BackorderMode)
                {
                    case BackorderMode.NoBackorders:
                        stockMessage = productAvailabilityRange == null
                            ? await _localizationService.GetResourceAsync("Products.Availability.OutOfStock")
                            : string.Format(await _localizationService.GetResourceAsync("Products.Availability.AvailabilityRange"),
                                await _localizationService.GetLocalizedAsync(productAvailabilityRange, range => range.Name));
                        break;
                    case BackorderMode.AllowQtyBelow0:
                        stockMessage = await _localizationService.GetResourceAsync("Products.Availability.InStock");
                        break;
                    case BackorderMode.AllowQtyBelow0AndNotifyCustomer:
                        stockMessage = productAvailabilityRange == null
                            ? await _localizationService.GetResourceAsync("Products.Availability.Backordering")
                            : string.Format(await _localizationService.GetResourceAsync("Products.Availability.BackorderingWithDate"),
                                await _localizationService.GetLocalizedAsync(productAvailabilityRange, range => range.Name));
                        break;
                }
            }

            return stockMessage;
        }

        #endregion

        #region Methods

        #region Products

        /// <summary>
        /// Delete a product
        /// </summary>
        /// <param name="product">Product</param>
        public virtual async Task DeleteProductAsync(Product product)
        {
           await _productRepository.DeleteAsync(product);
        }

        /// <summary>
        /// Delete products
        /// </summary>
        /// <param name="products">Products</param>
        public virtual async Task DeleteProductsAsync(IList<Product> products)
        {
           await _productRepository.DeleteAsync(products);
        }

        /// <summary>
        /// Gets all products displayed on the home page
        /// </summary>
        /// <returns>Products</returns>
        public virtual async Task<IList<Product>> GetAllProductsDisplayedOnHomepageAsync()
        {
            var products = await _productRepository.GetAllAsync(query =>
            {
                return from p in query
                       orderby p.DisplayOrder, p.Id
                    where p.Published &&
                          !p.Deleted &&
                          p.ShowOnHomepage
                    select p;
            }, cache => cache.PrepareKeyForDefaultCache(NopCatalogDefaults.ProductsHomepageCacheKey));

            return products;
        }

        /// <summary>
        /// Gets product
        /// </summary>
        /// <param name="productId">Product identifier</param>
        /// <returns>Product</returns>
        public virtual async Task<Product> GetProductByIdAsync(int productId)
        {
            return await _productRepository.GetByIdAsync(productId, cache => default);
        }

        /// <summary>
        /// Get products by identifiers
        /// </summary>
        /// <param name="productIds">Product identifiers</param>
        /// <returns>Products</returns>
        public virtual async Task<IList<Product>> GetProductsByIdsAsync(int[] productIds)
        {
            return await _productRepository.GetByIdsAsync(productIds, cache => default);
        }

        /// <summary>
        /// Inserts a product
        /// </summary>
        /// <param name="product">Product</param>
        public virtual async Task InsertProductAsync(Product product)
        {
            await _productRepository.InsertAsync(product);
        }

        /// <summary>
        /// Updates the product
        /// </summary>
        /// <param name="product">Product</param>
        public virtual async Task UpdateProductAsync(Product product)
        {
            await _productRepository.UpdateAsync(product);
        }

        /// <summary>
        /// Update products
        /// </summary>
        /// <param name="products">Products</param>
        public virtual async Task UpdateProductsAsync(IList<Product> products)
        {
            await _productRepository.UpdateAsync(products);
        }

        /// <summary>
        /// Get number of product (published and visible) in certain category
        /// </summary>
        /// <param name="categoryIds">Category identifiers</param>
        /// <param name="storeId">Store identifier; 0 to load all records</param>
        /// <returns>Number of products</returns>
        public virtual async Task<int> GetNumberOfProductsInCategoryAsync(IList<int> categoryIds = null, int storeId = 0)
        {
            //validate "categoryIds" parameter
            if (categoryIds != null && categoryIds.Contains(0))
                categoryIds.Remove(0);

            var query = _productRepository.Table;
            query = query.Where(p => !p.Deleted && p.Published && p.VisibleIndividually);

            //category filtering
            if (categoryIds != null && categoryIds.Any())
            {
                query = from p in query
                        join pc in _productCategoryRepository.Table on p.Id equals pc.ProductId
                        where categoryIds.Contains(pc.CategoryId)
                        select p;
            }

            var allowedCustomerRolesIds = new List<int>();

            if (!_catalogSettings.IgnoreAcl)
            {
                //Access control list. Allowed customer roles
                allowedCustomerRolesIds.AddRange(await _customerService.GetCustomerRoleIdsAsync(await _workContext.GetCurrentCustomerAsync()));

                query = from p in query
                        join acl in _aclRepository.Table
                        on new { c1 = p.Id, c2 = nameof(Product) } equals new { c1 = acl.EntityId, c2 = acl.EntityName } into p_acl
                        from acl in p_acl.DefaultIfEmpty()
                        where !p.SubjectToAcl || allowedCustomerRolesIds.ToArray().Contains(acl.CustomerRoleId)
                        select p;
            }
            else
                allowedCustomerRolesIds.Add(0);

            if (storeId > 0 && !_catalogSettings.IgnoreStoreLimitations)
            {
                query = from p in query
                        join sm in _storeMappingRepository.Table
                        on new { c1 = p.Id, c2 = nameof(Product) } equals new { c1 = sm.EntityId, c2 = sm.EntityName } into p_sm
                        from sm in p_sm.DefaultIfEmpty()
                        where !p.LimitedToStores || storeId == sm.StoreId
                        select p;
            }

            var cacheKey = _staticCacheManager.PrepareKeyForDefaultCache(NopCatalogDefaults.CategoryProductsNumberCacheKey,
                allowedCustomerRolesIds, storeId, categoryIds);

            //only distinct products
<<<<<<< HEAD
            var result = await _staticCacheManager.GetAsync(cacheKey, async () => await query.Select(p => p.Id).Distinct().CountAsync());
=======
            var result = await _staticCacheManager.Get(cacheKey, 
                async () => await query.Select(p => p.Id).Distinct().ToAsyncEnumerable().CountAsync());
>>>>>>> 1a8a2fcd

            return result;
        }

        /// <summary>
        /// Search products
        /// </summary>
        /// <param name="pageIndex">Page index</param>
        /// <param name="pageSize">Page size</param>
        /// <param name="categoryIds">Category identifiers</param>
        /// <param name="manufacturerId">Manufacturer identifier; 0 to load all records</param>
        /// <param name="storeId">Store identifier; 0 to load all records</param>
        /// <param name="vendorId">Vendor identifier; 0 to load all records</param>
        /// <param name="warehouseId">Warehouse identifier; 0 to load all records</param>
        /// <param name="productType">Product type; 0 to load all records</param>
        /// <param name="visibleIndividuallyOnly">A values indicating whether to load only products marked as "visible individually"; "false" to load all records; "true" to load "visible individually" only</param>
        /// <param name="markedAsNewOnly">A values indicating whether to load only products marked as "new"; "false" to load all records; "true" to load "marked as new" only</param>
        /// <param name="featuredProducts">A value indicating whether loaded products are marked as featured (relates only to categories and manufacturers). 0 to load featured products only, 1 to load not featured products only, null to load all products</param>
        /// <param name="priceMin">Minimum price; null to load all records</param>
        /// <param name="priceMax">Maximum price; null to load all records</param>
        /// <param name="productTagId">Product tag identifier; 0 to load all records</param>
        /// <param name="keywords">Keywords</param>
        /// <param name="searchDescriptions">A value indicating whether to search by a specified "keyword" in product descriptions</param>
        /// <param name="searchManufacturerPartNumber">A value indicating whether to search by a specified "keyword" in manufacturer part number</param>
        /// <param name="searchSku">A value indicating whether to search by a specified "keyword" in product SKU</param>
        /// <param name="searchProductTags">A value indicating whether to search by a specified "keyword" in product tags</param>
        /// <param name="languageId">Language identifier (search for text searching)</param>
        /// <param name="filteredSpecs">Filtered product specification identifiers</param>
        /// <param name="orderBy">Order by</param>
        /// <param name="showHidden">A value indicating whether to show hidden records</param>
        /// <param name="overridePublished">
        /// null - process "Published" property according to "showHidden" parameter
        /// true - load only "Published" products
        /// false - load only "Unpublished" products
        /// </param>
        /// <returns>Products</returns>
        public virtual async Task<IPagedList<Product>> SearchProductsAsync(
            int pageIndex = 0,
            int pageSize = int.MaxValue,
            IList<int> categoryIds = null,
            int manufacturerId = 0,
            int storeId = 0,
            int vendorId = 0,
            int warehouseId = 0,
            ProductType? productType = null,
            bool visibleIndividuallyOnly = false,
            bool markedAsNewOnly = false,
            bool? featuredProducts = null,
            decimal? priceMin = null,
            decimal? priceMax = null,
            int productTagId = 0,
            string keywords = null,
            bool searchDescriptions = false,
            bool searchManufacturerPartNumber = true,
            bool searchSku = true,
            bool searchProductTags = false,
            int languageId = 0,
            IList<int> filteredSpecs = null,
            ProductSortingEnum orderBy = ProductSortingEnum.Position,
            bool showHidden = false,
            bool? overridePublished = null)
        {
            var rez = await SearchProductsAsync(false,
                pageIndex, pageSize, categoryIds, manufacturerId,
                storeId, vendorId, warehouseId,
                productType, visibleIndividuallyOnly, markedAsNewOnly, featuredProducts,
                priceMin, priceMax, productTagId, keywords, searchDescriptions, searchManufacturerPartNumber, searchSku,
                searchProductTags, languageId, filteredSpecs,
                orderBy, showHidden, overridePublished);

            return rez.Item1;
        }

        /// <summary>
        /// Search products
        /// </summary>
        /// <param name="loadFilterableSpecificationAttributeOptionIds">A value indicating whether we should load the specification attribute option identifiers applied to loaded products (all pages)</param>
        /// <param name="pageIndex">Page index</param>
        /// <param name="pageSize">Page size</param>
        /// <param name="categoryIds">Category identifiers</param>
        /// <param name="manufacturerId">Manufacturer identifier; 0 to load all records</param>
        /// <param name="storeId">Store identifier; 0 to load all records</param>
        /// <param name="vendorId">Vendor identifier; 0 to load all records</param>
        /// <param name="warehouseId">Warehouse identifier; 0 to load all records</param>
        /// <param name="productType">Product type; 0 to load all records</param>
        /// <param name="visibleIndividuallyOnly">A values indicating whether to load only products marked as "visible individually"; "false" to load all records; "true" to load "visible individually" only</param>
        /// <param name="markedAsNewOnly">A values indicating whether to load only products marked as "new"; "false" to load all records; "true" to load "marked as new" only</param>
        /// <param name="featuredProducts">A value indicating whether loaded products are marked as featured (relates only to categories and manufacturers). 0 to load featured products only, 1 to load not featured products only, null to load all products</param>
        /// <param name="priceMin">Minimum price; null to load all records</param>
        /// <param name="priceMax">Maximum price; null to load all records</param>
        /// <param name="productTagId">Product tag identifier; 0 to load all records</param>
        /// <param name="keywords">Keywords</param>
        /// <param name="searchDescriptions">A value indicating whether to search by a specified "keyword" in product descriptions</param>
        /// <param name="searchManufacturerPartNumber">A value indicating whether to search by a specified "keyword" in manufacturer part number</param>
        /// <param name="searchSku">A value indicating whether to search by a specified "keyword" in product SKU</param>
        /// <param name="searchProductTags">A value indicating whether to search by a specified "keyword" in product tags</param>
        /// <param name="languageId">Language identifier (search for text searching)</param>
        /// <param name="filteredSpecs">Filtered product specification identifiers</param>
        /// <param name="orderBy">Order by</param>
        /// <param name="showHidden">A value indicating whether to show hidden records</param>
        /// <param name="overridePublished">
        /// null - process "Published" property according to "showHidden" parameter
        /// true - load only "Published" products
        /// false - load only "Unpublished" products
        /// </param>
        /// <returns>Products</returns>
        public virtual async Task<(IPagedList<Product>, IList<int>)> SearchProductsAsync(
            bool loadFilterableSpecificationAttributeOptionIds = false,
            int pageIndex = 0,
            int pageSize = int.MaxValue,
            IList<int> categoryIds = null,
            int manufacturerId = 0,
            int storeId = 0,
            int vendorId = 0,
            int warehouseId = 0,
            ProductType? productType = null,
            bool visibleIndividuallyOnly = false,
            bool markedAsNewOnly = false,
            bool? featuredProducts = null,
            decimal? priceMin = null,
            decimal? priceMax = null,
            int productTagId = 0,
            string keywords = null,
            bool searchDescriptions = false,
            bool searchManufacturerPartNumber = true,
            bool searchSku = true,
            bool searchProductTags = false,
            int languageId = 0,
            IList<int> filteredSpecs = null,
            ProductSortingEnum orderBy = ProductSortingEnum.Position,
            bool showHidden = false,
            bool? overridePublished = null)
        {
            var filterableSpecificationAttributeOptionIds = new List<int>();

            //search by keyword
            var searchLocalizedValue = false;
            if (languageId > 0)
            {
                if (showHidden)
                {
                    searchLocalizedValue = true;
                }
                else
                {
                    //ensure that we have at least two published languages
                    var totalPublishedLanguages = (await _languageService.GetAllLanguagesAsync()).Count;
                    searchLocalizedValue = totalPublishedLanguages >= 2;
                }
            }

            //validate "categoryIds" parameter
            if (categoryIds != null && categoryIds.Contains(0))
                categoryIds.Remove(0);

            //Access control list. Allowed customer roles
            var allowedCustomerRolesIds = await _customerService.GetCustomerRoleIdsAsync(await _workContext.GetCurrentCustomerAsync());

            //pass category identifiers as comma-delimited string
            var commaSeparatedCategoryIds = categoryIds == null ? string.Empty : string.Join(",", categoryIds);

            //pass customer role identifiers as comma-delimited string
            var commaSeparatedAllowedCustomerRoleIds = string.Join(",", allowedCustomerRolesIds);

            //pass specification identifiers as comma-delimited string
            var commaSeparatedSpecIds = string.Empty;
            if (filteredSpecs != null)
            {
                ((List<int>)filteredSpecs).Sort();
                commaSeparatedSpecIds = string.Join(",", filteredSpecs);
            }

            //some databases don't support int.MaxValue
            if (pageSize == int.MaxValue)
                pageSize = int.MaxValue - 1;

            //prepare input parameters
            var pCategoryIds = SqlParameterHelper.GetStringParameter("CategoryIds", commaSeparatedCategoryIds);
            var pManufacturerId = SqlParameterHelper.GetInt32Parameter("ManufacturerId", manufacturerId);
            var pStoreId = SqlParameterHelper.GetInt32Parameter("StoreId", !_catalogSettings.IgnoreStoreLimitations ? storeId : 0);
            var pVendorId = SqlParameterHelper.GetInt32Parameter("VendorId", vendorId);
            var pWarehouseId = SqlParameterHelper.GetInt32Parameter("WarehouseId", warehouseId);
            var pProductTypeId = SqlParameterHelper.GetInt32Parameter("ProductTypeId", (int?)productType);
            var pVisibleIndividuallyOnly = SqlParameterHelper.GetBooleanParameter("VisibleIndividuallyOnly", visibleIndividuallyOnly);
            var pMarkedAsNewOnly = SqlParameterHelper.GetBooleanParameter("MarkedAsNewOnly", markedAsNewOnly);
            var pProductTagId = SqlParameterHelper.GetInt32Parameter("ProductTagId", productTagId);
            var pFeaturedProducts = SqlParameterHelper.GetBooleanParameter("FeaturedProducts", featuredProducts);
            var pPriceMin = SqlParameterHelper.GetDecimalParameter("PriceMin", priceMin);
            var pPriceMax = SqlParameterHelper.GetDecimalParameter("PriceMax", priceMax);
            var pKeywords = SqlParameterHelper.GetStringParameter("Keywords", keywords);
            var pSearchDescriptions = SqlParameterHelper.GetBooleanParameter("SearchDescriptions", searchDescriptions);
            var pSearchManufacturerPartNumber = SqlParameterHelper.GetBooleanParameter("SearchManufacturerPartNumber", searchManufacturerPartNumber);
            var pSearchSku = SqlParameterHelper.GetBooleanParameter("SearchSku", searchSku);
            var pSearchProductTags = SqlParameterHelper.GetBooleanParameter("SearchProductTags", searchProductTags);
            var pUseFullTextSearch = SqlParameterHelper.GetBooleanParameter("UseFullTextSearch", _commonSettings.UseFullTextSearch);
            var pFullTextMode = SqlParameterHelper.GetInt32Parameter("FullTextMode", (int)_commonSettings.FullTextMode);
            var pFilteredSpecs = SqlParameterHelper.GetStringParameter("FilteredSpecs", commaSeparatedSpecIds);
            var pLanguageId = SqlParameterHelper.GetInt32Parameter("LanguageId", searchLocalizedValue ? languageId : 0);
            var pOrderBy = SqlParameterHelper.GetInt32Parameter("OrderBy", (int)orderBy);
            var pAllowedCustomerRoleIds = SqlParameterHelper.GetStringParameter("AllowedCustomerRoleIds", !_catalogSettings.IgnoreAcl ? commaSeparatedAllowedCustomerRoleIds : string.Empty);
            var pPageIndex = SqlParameterHelper.GetInt32Parameter("PageIndex", pageIndex);
            var pPageSize = SqlParameterHelper.GetInt32Parameter("PageSize", pageSize);
            var pShowHidden = SqlParameterHelper.GetBooleanParameter("ShowHidden", showHidden);
            var pOverridePublished = SqlParameterHelper.GetBooleanParameter("OverridePublished", overridePublished);
            var pLoadFilterableSpecificationAttributeOptionIds = SqlParameterHelper.GetBooleanParameter("LoadFilterableSpecificationAttributeOptionIds", loadFilterableSpecificationAttributeOptionIds);

            //prepare output parameters
            var pFilterableSpecificationAttributeOptionIds = SqlParameterHelper.GetOutputStringParameter("FilterableSpecificationAttributeOptionIds");
            pFilterableSpecificationAttributeOptionIds.Size = int.MaxValue - 1;
            var pTotalRecords = SqlParameterHelper.GetOutputInt32Parameter("TotalRecords");

            //invoke stored procedure
            var products = (await _productRepository.EntityFromSqlAsync("ProductLoadAllPaged",
                pCategoryIds,
                pManufacturerId,
                pStoreId,
                pVendorId,
                pWarehouseId,
                pProductTypeId,
                pVisibleIndividuallyOnly,
                pMarkedAsNewOnly,
                pProductTagId,
                pFeaturedProducts,
                pPriceMin,
                pPriceMax,
                pKeywords,
                pSearchDescriptions,
                pSearchManufacturerPartNumber,
                pSearchSku,
                pSearchProductTags,
                pUseFullTextSearch,
                pFullTextMode,
                pFilteredSpecs,
                pLanguageId,
                pOrderBy,
                pAllowedCustomerRoleIds,
                pPageIndex,
                pPageSize,
                pShowHidden,
                pOverridePublished,
                pLoadFilterableSpecificationAttributeOptionIds,
                pFilterableSpecificationAttributeOptionIds,
                pTotalRecords)).ToList();

            //get filterable specification attribute option identifier
            var filterableSpecificationAttributeOptionIdsStr =
                pFilterableSpecificationAttributeOptionIds.Value != DBNull.Value
                    ? (string)pFilterableSpecificationAttributeOptionIds.Value
                    : string.Empty;

            if (loadFilterableSpecificationAttributeOptionIds &&
                !string.IsNullOrWhiteSpace(filterableSpecificationAttributeOptionIdsStr))
            {
                filterableSpecificationAttributeOptionIds = filterableSpecificationAttributeOptionIdsStr
                    .Split(new[] { ',' }, StringSplitOptions.RemoveEmptyEntries)
                    .Select(x => Convert.ToInt32(x.Trim()))
                    .ToList();
            }
            //return products
            var totalRecords = pTotalRecords.Value != DBNull.Value ? Convert.ToInt32(pTotalRecords.Value) : 0;

            return (new PagedList<Product>(products, pageIndex, pageSize, totalRecords), filterableSpecificationAttributeOptionIds);
        }

        /// <summary>
        /// Gets products by product attribute
        /// </summary>
        /// <param name="productAttributeId">Product attribute identifier</param>
        /// <param name="pageIndex">Page index</param>
        /// <param name="pageSize">Page size</param>
        /// <returns>Products</returns>
        public virtual async Task<IPagedList<Product>> GetProductsByProductAtributeIdAsync(int productAttributeId,
            int pageIndex = 0, int pageSize = int.MaxValue)
        {
            var query = from p in _productRepository.Table
                join pam in _productAttributeMappingRepository.Table on p.Id equals pam.ProductId
                where
                    pam.ProductAttributeId == productAttributeId &&
                    !p.Deleted
                orderby p.Name
                select p;

            return await query.ToPagedListAsync(pageIndex, pageSize);
        }

        /// <summary>
        /// Gets associated products
        /// </summary>
        /// <param name="parentGroupedProductId">Parent product identifier (used with grouped products)</param>
        /// <param name="storeId">Store identifier; 0 to load all records</param>
        /// <param name="vendorId">Vendor identifier; 0 to load all records</param>
        /// <param name="showHidden">A value indicating whether to show hidden records</param>
        /// <returns>Products</returns>
        public virtual async Task<IList<Product>> GetAssociatedProductsAsync(int parentGroupedProductId,
            int storeId = 0, int vendorId = 0, bool showHidden = false)
        {
            var query = _productRepository.Table;
            query = query.Where(x => x.ParentGroupedProductId == parentGroupedProductId);
            if (!showHidden)
            {
                query = query.Where(x => x.Published);

                //available dates
                query = query.Where(p =>
                    (!p.AvailableStartDateTimeUtc.HasValue || p.AvailableStartDateTimeUtc.Value < DateTime.UtcNow) &&
                    (!p.AvailableEndDateTimeUtc.HasValue || p.AvailableEndDateTimeUtc.Value > DateTime.UtcNow));
            }
            //vendor filtering
            if (vendorId > 0)
            {
                query = query.Where(p => p.VendorId == vendorId);
            }

            query = query.Where(x => !x.Deleted);
            query = query.OrderBy(x => x.DisplayOrder).ThenBy(x => x.Id);

            var products = await query.ToAsyncEnumerable().ToListAsync();

            //ACL mapping
            if (!showHidden) 
                products = products.Where(x => _aclService.AuthorizeAsync(x).Result).ToList();

            //Store mapping
            if (!showHidden && storeId > 0) 
                products = products.Where(x => _storeMappingService.AuthorizeAsync(x, storeId).Result).ToList();

            return products;
        }

        /// <summary>
        /// Update product review totals
        /// </summary>
        /// <param name="product">Product</param>
        public virtual async Task UpdateProductReviewTotalsAsync(Product product)
        {
            if (product == null)
                throw new ArgumentNullException(nameof(product));

            var approvedRatingSum = 0;
            var notApprovedRatingSum = 0;
            var approvedTotalReviews = 0;
            var notApprovedTotalReviews = 0;

            var reviews = await _productReviewRepository.Table
                .Where(r => r.ProductId == product.Id)
                .ToAsyncEnumerable()
                .ToListAsync();
            foreach (var pr in reviews)
                if (pr.IsApproved)
                {
                    approvedRatingSum += pr.Rating;
                    approvedTotalReviews++;
                }
                else
                {
                    notApprovedRatingSum += pr.Rating;
                    notApprovedTotalReviews++;
                }

            product.ApprovedRatingSum = approvedRatingSum;
            product.NotApprovedRatingSum = notApprovedRatingSum;
            product.ApprovedTotalReviews = approvedTotalReviews;
            product.NotApprovedTotalReviews = notApprovedTotalReviews;
            await UpdateProductAsync(product);
        }

        /// <summary>
        /// Get low stock products
        /// </summary>
        /// <param name="vendorId">Vendor identifier; pass null to load all records</param>
        /// <param name="loadPublishedOnly">Whether to load published products only; pass null to load all products, pass true to load only published products, pass false to load only unpublished products</param>
        /// <param name="pageIndex">Page index</param>
        /// <param name="pageSize">Page size</param>
        /// <param name="getOnlyTotalCount">A value in indicating whether you want to load only total number of records. Set to "true" if you don't want to load data from database</param>
        /// <returns>Products</returns>
        public virtual async Task<IPagedList<Product>> GetLowStockProductsAsync(int? vendorId = null, bool? loadPublishedOnly = true,
            int pageIndex = 0, int pageSize = int.MaxValue, bool getOnlyTotalCount = false)
        {
            var query = _productRepository.Table;

            //filter by products with tracking inventory
            query = query.Where(product => product.ManageInventoryMethodId == (int)ManageInventoryMethod.ManageStock);

            //filter by products with stock quantity less than the minimum
            query = query.Where(product =>
                (product.UseMultipleWarehouses ? _productWarehouseInventoryRepository.Table.Where(pwi => pwi.ProductId == product.Id).Sum(pwi => pwi.StockQuantity - pwi.ReservedQuantity)
                    : product.StockQuantity) <= product.MinStockQuantity);

            //ignore deleted products
            query = query.Where(product => !product.Deleted);

            //ignore grouped products
            query = query.Where(product => product.ProductTypeId != (int)ProductType.GroupedProduct);

            //filter by vendor
            if (vendorId.HasValue && vendorId.Value > 0)
                query = query.Where(product => product.VendorId == vendorId.Value);

            //whether to load published products only
            if (loadPublishedOnly.HasValue)
                query = loadPublishedOnly.Value ? query.Where(product => product.Published) : query.Where(product => !product.Published);

            query = query.OrderBy(product => product.MinStockQuantity).ThenBy(product => product.DisplayOrder).ThenBy(product => product.Id);

            return await query.ToPagedListAsync(pageIndex, pageSize, getOnlyTotalCount);
        }

        /// <summary>
        /// Get low stock product combinations
        /// </summary>
        /// <param name="vendorId">Vendor identifier; pass null to load all records</param>
        /// <param name="loadPublishedOnly">Whether to load combinations of published products only; pass null to load all products, pass true to load only published products, pass false to load only unpublished products</param>
        /// <param name="pageIndex">Page index</param>
        /// <param name="pageSize">Page size</param>
        /// <param name="getOnlyTotalCount">A value in indicating whether you want to load only total number of records. Set to "true" if you don't want to load data from database</param>
        /// <returns>Product combinations</returns>
        public virtual async Task<IPagedList<ProductAttributeCombination>> GetLowStockProductCombinationsAsync(int? vendorId = null, bool? loadPublishedOnly = true,
            int pageIndex = 0, int pageSize = int.MaxValue, bool getOnlyTotalCount = false)
        {
            var combinations = from pac in _productAttributeCombinationRepository.Table
                join p in _productRepository.Table on pac.ProductId equals p.Id
                where
                    //filter by combinations with stock quantity less than the minimum
                    pac.StockQuantity < pac.NotifyAdminForQuantityBelow &&
                    //filter by products with tracking inventory by attributes
                    p.ManageInventoryMethodId == (int)ManageInventoryMethod.ManageStockByAttributes &&
                    //ignore deleted products
                    !p.Deleted &&
                    //ignore grouped products
                    p.ProductTypeId != (int)ProductType.GroupedProduct &&
                    //filter by vendor
                    (vendorId ?? 0) == 0 || p.VendorId == vendorId &&
                    //whether to load published products only
                    loadPublishedOnly == null || p.Published == loadPublishedOnly
                orderby pac.ProductId, pac.Id
                select pac;

            return await combinations.ToPagedListAsync(pageIndex, pageSize, getOnlyTotalCount);
        }

        /// <summary>
        /// Gets a product by SKU
        /// </summary>
        /// <param name="sku">SKU</param>
        /// <returns>Product</returns>
        public virtual async Task<Product> GetProductBySkuAsync(string sku)
        {
            if (string.IsNullOrEmpty(sku))
                return null;

            sku = sku.Trim();

            var query = from p in _productRepository.Table
                        orderby p.Id
                        where !p.Deleted &&
                        p.Sku == sku
                        select p;
            var product = await query.ToAsyncEnumerable().FirstOrDefaultAsync();

            return product;
        }

        /// <summary>
        /// Gets a products by SKU array
        /// </summary>
        /// <param name="skuArray">SKU array</param>
        /// <param name="vendorId">Vendor ID; 0 to load all records</param>
        /// <returns>Products</returns>
        public async Task<IList<Product>> GetProductsBySkuAsync(string[] skuArray, int vendorId = 0)
        {
            if (skuArray == null)
                throw new ArgumentNullException(nameof(skuArray));

            var query = _productRepository.Table;
            query = query.Where(p => !p.Deleted && skuArray.Contains(p.Sku));

            if (vendorId != 0)
                query = query.Where(p => p.VendorId == vendorId);

            return await query.ToAsyncEnumerable().ToListAsync();
        }

        /// <summary>
        /// Update HasTierPrices property (used for performance optimization)
        /// </summary>
        /// <param name="product">Product</param>
        public virtual async Task UpdateHasTierPricesPropertyAsync(Product product)
        {
            if (product == null)
                throw new ArgumentNullException(nameof(product));

            product.HasTierPrices = (await GetTierPricesByProductAsync(product.Id)).Any();
            await UpdateProductAsync(product);
        }

        /// <summary>
        /// Update HasDiscountsApplied property (used for performance optimization)
        /// </summary>
        /// <param name="product">Product</param>
        public virtual async Task UpdateHasDiscountsAppliedAsync(Product product)
        {
            if (product == null)
                throw new ArgumentNullException(nameof(product));

            product.HasDiscountsApplied = _discountProductMappingRepository.Table.Any(dpm => dpm.EntityId == product.Id);
            await UpdateProductAsync(product);
        }

        /// <summary>
        /// Gets number of products by vendor identifier
        /// </summary>
        /// <param name="vendorId">Vendor identifier</param>
        /// <returns>Number of products</returns>
        public async Task<int> GetNumberOfProductsByVendorIdAsync(int vendorId)
        {
            if (vendorId == 0)
                return 0;

            return await _productRepository.Table.ToAsyncEnumerable().CountAsync(p => p.VendorId == vendorId && !p.Deleted);
        }

        /// <summary>
        /// Parse "required product Ids" property
        /// </summary>
        /// <param name="product">Product</param>
        /// <returns>A list of required product IDs</returns>
        public virtual int[] ParseRequiredProductIds(Product product)
        {
            if (product == null)
                throw new ArgumentNullException(nameof(product));

            if (string.IsNullOrEmpty(product.RequiredProductIds))
                return Array.Empty<int>();

            var ids = new List<int>();

            foreach (var idStr in product.RequiredProductIds
                .Split(new[] { ',' }, StringSplitOptions.RemoveEmptyEntries)
                .Select(x => x.Trim()))
                if (int.TryParse(idStr, out var id))
                    ids.Add(id);

            return ids.ToArray();
        }

        /// <summary>
        /// Get a value indicating whether a product is available now (availability dates)
        /// </summary>
        /// <param name="product">Product</param>
        /// <param name="dateTime">Datetime to check; pass null to use current date</param>
        /// <returns>Result</returns>
        public virtual bool ProductIsAvailable(Product product, DateTime? dateTime = null)
        {
            if (product == null)
                throw new ArgumentNullException(nameof(product));

            dateTime ??= DateTime.UtcNow;

            if (product.AvailableStartDateTimeUtc.HasValue && product.AvailableStartDateTimeUtc.Value > dateTime)
                return false;

            if (product.AvailableEndDateTimeUtc.HasValue && product.AvailableEndDateTimeUtc.Value < dateTime)
                return false;

            return true;
        }

        /// <summary>
        /// Get a list of allowed quantities (parse 'AllowedQuantities' property)
        /// </summary>
        /// <param name="product">Product</param>
        /// <returns>Result</returns>
        public virtual int[] ParseAllowedQuantities(Product product)
        {
            if (product == null)
                throw new ArgumentNullException(nameof(product));

            var result = new List<int>();
            if (!string.IsNullOrWhiteSpace(product.AllowedQuantities))
                product.AllowedQuantities
                    .Split(new[] { ',' }, StringSplitOptions.RemoveEmptyEntries)
                    .ToList()
                    .ForEach(qtyStr =>
                    {
                        if (int.TryParse(qtyStr.Trim(), out var qty)) 
                            result.Add(qty);
                    });

            return result.ToArray();
        }

        /// <summary>
        /// Get total quantity
        /// </summary>
        /// <param name="product">Product</param>
        /// <param name="useReservedQuantity">
        /// A value indicating whether we should consider "Reserved Quantity" property 
        /// when "multiple warehouses" are used
        /// </param>
        /// <param name="warehouseId">
        /// Warehouse identifier. Used to limit result to certain warehouse.
        /// Used only with "multiple warehouses" enabled.
        /// </param>
        /// <returns>Result</returns>
        public virtual async Task<int> GetTotalStockQuantityAsync(Product product, bool useReservedQuantity = true, int warehouseId = 0)
        {
            if (product == null)
                throw new ArgumentNullException(nameof(product));

            if (product.ManageInventoryMethod != ManageInventoryMethod.ManageStock)
                //We can calculate total stock quantity when 'Manage inventory' property is set to 'Track inventory'
                return 0;

            if (!product.UseMultipleWarehouses)
                return product.StockQuantity;

            var pwi = _productWarehouseInventoryRepository.Table.Where(wi => wi.ProductId == product.Id);

            if (warehouseId > 0) 
                pwi = pwi.Where(x => x.WarehouseId == warehouseId);

            var result = await pwi.ToAsyncEnumerable().SumAsync(x => x.StockQuantity);
            if (useReservedQuantity) 
                result -= await pwi.ToAsyncEnumerable().SumAsync(x => x.ReservedQuantity);

            return result;
        }

        /// <summary>
        /// Get number of rental periods (price ratio)
        /// </summary>
        /// <param name="product">Product</param>
        /// <param name="startDate">Start date</param>
        /// <param name="endDate">End date</param>
        /// <returns>Number of rental periods</returns>
        public virtual int GetRentalPeriods(Product product, DateTime startDate, DateTime endDate)
        {
            if (product == null)
                throw new ArgumentNullException(nameof(product));

            if (!product.IsRental)
                return 1;

            if (startDate.CompareTo(endDate) >= 0)
                return 1;

            int totalPeriods;
            switch (product.RentalPricePeriod)
            {
                case RentalPricePeriod.Days:
                    {
                        var totalDaysToRent = Math.Max((endDate - startDate).TotalDays, 1);
                        var configuredPeriodDays = product.RentalPriceLength;
                        totalPeriods = Convert.ToInt32(Math.Ceiling(totalDaysToRent / configuredPeriodDays));
                    }

                    break;
                case RentalPricePeriod.Weeks:
                    {
                        var totalDaysToRent = Math.Max((endDate - startDate).TotalDays, 1);
                        var configuredPeriodDays = 7 * product.RentalPriceLength;
                        totalPeriods = Convert.ToInt32(Math.Ceiling(totalDaysToRent / configuredPeriodDays));
                    }

                    break;
                case RentalPricePeriod.Months:
                    {
                        //Source: http://stackoverflow.com/questions/4638993/difference-in-months-between-two-dates
                        var totalMonthsToRent = (endDate.Year - startDate.Year) * 12 + endDate.Month - startDate.Month;
                        if (startDate.AddMonths(totalMonthsToRent) < endDate)
                            //several days added (not full month)
                            totalMonthsToRent++;

                        var configuredPeriodMonths = product.RentalPriceLength;
                        totalPeriods = Convert.ToInt32(Math.Ceiling((double)totalMonthsToRent / configuredPeriodMonths));
                    }

                    break;
                case RentalPricePeriod.Years:
                    {
                        var totalDaysToRent = Math.Max((endDate - startDate).TotalDays, 1);
                        var configuredPeriodDays = 365 * product.RentalPriceLength;
                        totalPeriods = Convert.ToInt32(Math.Ceiling(totalDaysToRent / configuredPeriodDays));
                    }

                    break;
                default:
                    throw new Exception("Not supported rental period");
            }

            return totalPeriods;
        }

        /// <summary>
        /// Formats the stock availability/quantity message
        /// </summary>
        /// <param name="product">Product</param>
        /// <param name="attributesXml">Selected product attributes in XML format (if specified)</param>
        /// <returns>The stock message</returns>
        public virtual async Task<string> FormatStockMessageAsync(Product product, string attributesXml)
        {
            if (product == null)
                throw new ArgumentNullException(nameof(product));

            var stockMessage = string.Empty;

            switch (product.ManageInventoryMethod)
            {
                case ManageInventoryMethod.ManageStock:
                    stockMessage = await GetStockMessageAsync(product, stockMessage);
                    break;
                case ManageInventoryMethod.ManageStockByAttributes:
                    stockMessage = await GeStockMessageAsync(product, attributesXml);
                    break;
            }

            return stockMessage;
        }

        /// <summary>
        /// Formats SKU
        /// </summary>
        /// <param name="product">Product</param>
        /// <param name="attributesXml">Attributes in XML format</param>
        /// <returns>SKU</returns>
        public virtual string FormatSku(Product product, string attributesXml = null)
        {
            if (product == null)
                throw new ArgumentNullException(nameof(product));

            GetSkuMpnGtin(product, attributesXml, out var sku, out var _, out var _);

            return sku;
        }

        /// <summary>
        /// Formats manufacturer part number
        /// </summary>
        /// <param name="product">Product</param>
        /// <param name="attributesXml">Attributes in XML format</param>
        /// <returns>Manufacturer part number</returns>
        public virtual string FormatMpn(Product product, string attributesXml = null)
        {
            if (product == null)
                throw new ArgumentNullException(nameof(product));

            GetSkuMpnGtin(product, attributesXml, out var _, out var manufacturerPartNumber, out var _);

            return manufacturerPartNumber;
        }

        /// <summary>
        /// Formats GTIN
        /// </summary>
        /// <param name="product">Product</param>
        /// <param name="attributesXml">Attributes in XML format</param>
        /// <returns>GTIN</returns>
        public virtual string FormatGtin(Product product, string attributesXml = null)
        {
            if (product == null)
                throw new ArgumentNullException(nameof(product));

            GetSkuMpnGtin(product, attributesXml, out var _, out var _, out var gtin);

            return gtin;
        }

        /// <summary>
        /// Formats start/end date for rental product
        /// </summary>
        /// <param name="product">Product</param>
        /// <param name="date">Date</param>
        /// <returns>Formatted date</returns>
        public virtual string FormatRentalDate(Product product, DateTime date)
        {
            if (product == null)
                throw new ArgumentNullException(nameof(product));

            if (!product.IsRental)
                return null;

            return date.ToShortDateString();
        }

        /// <summary>
        /// Update product store mappings
        /// </summary>
        /// <param name="product">Product</param>
        /// <param name="limitedToStoresIds">A list of store ids for mapping</param>
        public virtual async Task UpdateProductStoreMappingsAsync(Product product, IList<int> limitedToStoresIds)
        {
            product.LimitedToStores = limitedToStoresIds.Any();

            var existingStoreMappings = await _storeMappingService.GetStoreMappingsAsync(product);
            var allStores = await _storeService.GetAllStoresAsync();
            foreach (var store in allStores)
            {
                if (limitedToStoresIds.Contains(store.Id))
                {
                    //new store
                    if (existingStoreMappings.Count(sm => sm.StoreId == store.Id) == 0)
                        await _storeMappingService.InsertStoreMappingAsync(product, store.Id);
                }
                else
                {
                    //remove store
                    var storeMappingToDelete = existingStoreMappings.FirstOrDefault(sm => sm.StoreId == store.Id);
                    if (storeMappingToDelete != null)
                        await _storeMappingService.DeleteStoreMappingAsync(storeMappingToDelete);
                }
            }
        }

        /// <summary>
        /// Gets the value whether the sequence contains downloadable products
        /// </summary>
        /// <param name="productIds">Product identifiers</param>
        /// <returns>Result</returns>
        public virtual async Task<bool> HasAnyDownloadableProductAsync(int[] productIds)
        {
            return await _productRepository.Table
                .ToAsyncEnumerable()
                .AnyAsync(p => productIds.Contains(p.Id) && p.IsDownload);
        }

        /// <summary>
        /// Gets the value whether the sequence contains gift card products
        /// </summary>
        /// <param name="productIds">Product identifiers</param>
        /// <returns>Result</returns>
        public virtual async Task<bool> HasAnyGiftCardProductAsync(int[] productIds)
        {
            return await _productRepository.Table
                .ToAsyncEnumerable()
                .AnyAsync(p => productIds.Contains(p.Id) && p.IsGiftCard);
        }

        /// <summary>
        /// Gets the value whether the sequence contains recurring products
        /// </summary>
        /// <param name="productIds">Product identifiers</param>
        /// <returns>Result</returns>
        public virtual async Task<bool> HasAnyRecurringProductAsync(int[] productIds)
        {
            return await _productRepository.Table
                .ToAsyncEnumerable()
                .AnyAsync(p => productIds.Contains(p.Id) && p.IsRecurring);
        }

        #endregion

        #region Inventory management methods

        /// <summary>
        /// Adjust inventory
        /// </summary>
        /// <param name="product">Product</param>
        /// <param name="quantityToChange">Quantity to increase or decrease</param>
        /// <param name="attributesXml">Attributes in XML format</param>
        /// <param name="message">Message for the stock quantity history</param>
        public virtual async Task AdjustInventoryAsync(Product product, int quantityToChange, string attributesXml = "", string message = "")
        {
            if (product == null)
                throw new ArgumentNullException(nameof(product));

            if (quantityToChange == 0)
                return;

            if (product.ManageInventoryMethod == ManageInventoryMethod.ManageStock)
            {
                //previous stock
                var prevStockQuantity = await GetTotalStockQuantityAsync(product);

                //update stock quantity
                if (product.UseMultipleWarehouses)
                {
                    //use multiple warehouses
                    if (quantityToChange < 0)
                        await ReserveInventoryAsync(product, quantityToChange);
                    else
                        await UnblockReservedInventoryAsync(product, quantityToChange);
                }
                else
                {
                    //do not use multiple warehouses
                    //simple inventory management
                    product.StockQuantity += quantityToChange;
                    await UpdateProductAsync(product);

                    //quantity change history
                    await AddStockQuantityHistoryEntryAsync(product, quantityToChange, product.StockQuantity, product.WarehouseId, message);
                }

                //qty is reduced. check if minimum stock quantity is reached
                if (quantityToChange < 0 && product.MinStockQuantity >= await GetTotalStockQuantityAsync(product))
                {
                    //what should we do now? disable buy button, unpublish the product, or do nothing? check "Low stock activity" property
                    switch (product.LowStockActivity)
                    {
                        case LowStockActivity.DisableBuyButton:
                            product.DisableBuyButton = true;
                            product.DisableWishlistButton = true;
                            await UpdateProductAsync(product);
                            break;
                        case LowStockActivity.Unpublish:
                            product.Published = false;
                            await UpdateProductAsync(product);
                            break;
                        default:
                            break;
                    }
                }
                //qty is increased. product is back in stock (minimum stock quantity is reached again)?
                if (_catalogSettings.PublishBackProductWhenCancellingOrders)
                {
                    if (quantityToChange > 0 && prevStockQuantity <= product.MinStockQuantity && product.MinStockQuantity < await GetTotalStockQuantityAsync(product))
                    {
                        switch (product.LowStockActivity)
                        {
                            case LowStockActivity.DisableBuyButton:
                                product.DisableBuyButton = false;
                                product.DisableWishlistButton = false;
                                await UpdateProductAsync(product);
                                break;
                            case LowStockActivity.Unpublish:
                                product.Published = true;
                                await UpdateProductAsync(product);
                                break;
                            default:
                                break;
                        }
                    }
                }

                //send email notification
                if (quantityToChange < 0 && await GetTotalStockQuantityAsync(product) < product.NotifyAdminForQuantityBelow)
                {
                    var workflowMessageService = EngineContext.Current.Resolve<IWorkflowMessageService>();
                    await workflowMessageService.SendQuantityBelowStoreOwnerNotificationAsync(product, _localizationSettings.DefaultAdminLanguageId);
                }
            }

            if (product.ManageInventoryMethod == ManageInventoryMethod.ManageStockByAttributes)
            {
                var combination = await _productAttributeParser.FindProductAttributeCombinationAsync(product, attributesXml);
                if (combination != null)
                {
                    combination.StockQuantity += quantityToChange;
                    await _productAttributeService.UpdateProductAttributeCombinationAsync(combination);

                    //quantity change history
                    await AddStockQuantityHistoryEntryAsync(product, quantityToChange, combination.StockQuantity, message: message, combinationId: combination.Id);

                    //send email notification
                    if (quantityToChange < 0 && combination.StockQuantity < combination.NotifyAdminForQuantityBelow)
                    {
                        var workflowMessageService = EngineContext.Current.Resolve<IWorkflowMessageService>();
                        await workflowMessageService.SendQuantityBelowStoreOwnerNotificationAsync(combination, _localizationSettings.DefaultAdminLanguageId);
                    }
                }
            }

            //bundled products
            var attributeValues = await _productAttributeParser.ParseProductAttributeValuesAsync(attributesXml);
            foreach (var attributeValue in attributeValues)
            {
                if (attributeValue.AttributeValueType != AttributeValueType.AssociatedToProduct)
                    continue;

                //associated product (bundle)
                var associatedProduct = await GetProductByIdAsync(attributeValue.AssociatedProductId);
                if (associatedProduct != null)
                {
                    await AdjustInventoryAsync(associatedProduct, quantityToChange * attributeValue.Quantity, message);
                }
            }
        }

        /// <summary>
        /// Reserve the given quantity in the warehouses.
        /// </summary>
        /// <param name="product">Product</param>
        /// <param name="quantity">Quantity, must be negative</param>
        public virtual async Task ReserveInventoryAsync(Product product, int quantity)
        {
            if (product == null)
                throw new ArgumentNullException(nameof(product));

            if (quantity >= 0)
                throw new ArgumentException("Value must be negative.", nameof(quantity));

            var qty = -quantity;

            var productInventory = _productWarehouseInventoryRepository.Table.Where(pwi => pwi.ProductId == product.Id)
                .OrderByDescending(pwi => pwi.StockQuantity - pwi.ReservedQuantity)
                .ToList();

            if (productInventory.Count <= 0)
                return;

            // 1st pass: Applying reserved
            foreach (var item in productInventory)
            {
                var selectQty = Math.Min(Math.Max(0, item.StockQuantity - item.ReservedQuantity), qty);
                item.ReservedQuantity += selectQty;
                qty -= selectQty;

                if (qty <= 0)
                    break;
            }

            if (qty > 0)
            {
                // 2rd pass: Booking negative stock!
                var pwi = productInventory[0];
                pwi.ReservedQuantity += qty;
            }

            await UpdateProductWarehouseInventoryAsync(productInventory);
        }

        /// <summary>
        /// Unblocks the given quantity reserved items in the warehouses
        /// </summary>
        /// <param name="product">Product</param>
        /// <param name="quantity">Quantity, must be positive</param>
        public virtual async Task UnblockReservedInventoryAsync(Product product, int quantity)
        {
            if (product == null)
                throw new ArgumentNullException(nameof(product));

            if (quantity < 0)
                throw new ArgumentException("Value must be positive.", nameof(quantity));

            var productInventory = await _productWarehouseInventoryRepository.Table.Where(pwi => pwi.ProductId == product.Id)
                .OrderByDescending(pwi => pwi.ReservedQuantity)
                .ThenByDescending(pwi => pwi.StockQuantity)
                .ToAsyncEnumerable()
                .ToListAsync();

            if (!productInventory.Any())
                return;

            var qty = quantity;

            foreach (var item in productInventory)
            {
                var selectQty = Math.Min(item.ReservedQuantity, qty);
                item.ReservedQuantity -= selectQty;
                qty -= selectQty;

                if (qty <= 0)
                    break;
            }

            if (qty > 0)
            {
                var pwi = productInventory[0];
                pwi.StockQuantity += qty;
            }

            await UpdateProductWarehouseInventoryAsync(productInventory);
        }

        /// <summary>
        /// Book the reserved quantity
        /// </summary>
        /// <param name="product">Product</param>
        /// <param name="warehouseId">Warehouse identifier</param>
        /// <param name="quantity">Quantity, must be negative</param>
        /// <param name="message">Message for the stock quantity history</param>
        public virtual async Task BookReservedInventoryAsync(Product product, int warehouseId, int quantity, string message = "")
        {
            if (product == null)
                throw new ArgumentNullException(nameof(product));

            if (quantity >= 0)
                throw new ArgumentException("Value must be negative.", nameof(quantity));

            //only products with "use multiple warehouses" are handled this way
            if (product.ManageInventoryMethod != ManageInventoryMethod.ManageStock || !product.UseMultipleWarehouses)
                return;

            var pwi = await _productWarehouseInventoryRepository.Table
                .ToAsyncEnumerable()
                .FirstOrDefaultAsync(wi => wi.ProductId == product.Id && wi.WarehouseId == warehouseId);
            if (pwi == null)
                return;

            pwi.ReservedQuantity = Math.Max(pwi.ReservedQuantity + quantity, 0);
            pwi.StockQuantity += quantity;

            await UpdateProductWarehouseInventoryAsync(pwi);

            //quantity change history
            await AddStockQuantityHistoryEntryAsync(product, quantity, pwi.StockQuantity, warehouseId, message);
        }

        /// <summary>
        /// Reverse booked inventory (if acceptable)
        /// </summary>
        /// <param name="product">product</param>
        /// <param name="shipmentItem">Shipment item</param>
        /// <param name="message">Message for the stock quantity history</param>
        /// <returns>Quantity reversed</returns>
        public virtual async Task<int> ReverseBookedInventoryAsync(Product product, ShipmentItem shipmentItem, string message = "")
        {
            if (product == null)
                throw new ArgumentNullException(nameof(product));

            if (shipmentItem == null)
                throw new ArgumentNullException(nameof(shipmentItem));

            //only products with "use multiple warehouses" are handled this way
            if (product.ManageInventoryMethod != ManageInventoryMethod.ManageStock || !product.UseMultipleWarehouses)
                return 0;

            var pwi = await _productWarehouseInventoryRepository.Table
                .ToAsyncEnumerable()
                .FirstOrDefaultAsync(wi => wi.ProductId == product.Id && wi.WarehouseId == shipmentItem.WarehouseId);
            if (pwi == null)
                return 0;

            var shipment = await _shipmentRepository.GetByIdAsync(shipmentItem.ShipmentId, cache => default);

            //not shipped yet? hence "BookReservedInventory" method was not invoked
            if (!shipment.ShippedDateUtc.HasValue)
                return 0;

            var qty = shipmentItem.Quantity;

            pwi.StockQuantity += qty;
            pwi.ReservedQuantity += qty;

            await UpdateProductWarehouseInventoryAsync(pwi);

            //quantity change history
            await AddStockQuantityHistoryEntryAsync(product, qty, pwi.StockQuantity, shipmentItem.WarehouseId, message);

            return qty;
        }

        #endregion

        #region Related products

        /// <summary>
        /// Deletes a related product
        /// </summary>
        /// <param name="relatedProduct">Related product</param>
        public virtual async Task DeleteRelatedProductAsync(RelatedProduct relatedProduct)
        {
            await _relatedProductRepository.DeleteAsync(relatedProduct);
        }

        /// <summary>
        /// Gets related products by product identifier
        /// </summary>
        /// <param name="productId">The first product identifier</param>
        /// <param name="showHidden">A value indicating whether to show hidden records</param>
        /// <returns>Related products</returns>
        public virtual async Task<IList<RelatedProduct>> GetRelatedProductsByProductId1Async(int productId, bool showHidden = false)
        {
            var query = from rp in _relatedProductRepository.Table
                        join p in _productRepository.Table on rp.ProductId2 equals p.Id
                        where rp.ProductId1 == productId &&
                        !p.Deleted &&
                        (showHidden || p.Published)
                        orderby rp.DisplayOrder, rp.Id
                        select rp;

            var relatedProducts = await _staticCacheManager.GetAsync(_staticCacheManager.PrepareKeyForDefaultCache(NopCatalogDefaults.RelatedProductsCacheKey, productId, showHidden), async () => await query.ToAsyncEnumerable().ToListAsync());

            return relatedProducts;
        }

        /// <summary>
        /// Gets a related product
        /// </summary>
        /// <param name="relatedProductId">Related product identifier</param>
        /// <returns>Related product</returns>
        public virtual async Task<RelatedProduct> GetRelatedProductByIdAsync(int relatedProductId)
        {
            return await _relatedProductRepository.GetByIdAsync(relatedProductId, cache => default);
        }

        /// <summary>
        /// Inserts a related product
        /// </summary>
        /// <param name="relatedProduct">Related product</param>
        public virtual async Task InsertRelatedProductAsync(RelatedProduct relatedProduct)
        {
            await _relatedProductRepository.InsertAsync(relatedProduct);
        }

        /// <summary>
        /// Updates a related product
        /// </summary>
        /// <param name="relatedProduct">Related product</param>
        public virtual async Task UpdateRelatedProductAsync(RelatedProduct relatedProduct)
        {
            await _relatedProductRepository.UpdateAsync(relatedProduct);
        }

        /// <summary>
        /// Finds a related product item by specified identifiers
        /// </summary>
        /// <param name="source">Source</param>
        /// <param name="productId1">The first product identifier</param>
        /// <param name="productId2">The second product identifier</param>
        /// <returns>Related product</returns>
        public virtual RelatedProduct FindRelatedProduct(IList<RelatedProduct> source, int productId1, int productId2)
        {
            foreach (var relatedProduct in source)
                if (relatedProduct.ProductId1 == productId1 && relatedProduct.ProductId2 == productId2)
                    return relatedProduct;
            return null;
        }

        #endregion

        #region Cross-sell products

        /// <summary>
        /// Deletes a cross-sell product
        /// </summary>
        /// <param name="crossSellProduct">Cross-sell identifier</param>
        public virtual async Task DeleteCrossSellProductAsync(CrossSellProduct crossSellProduct)
        {
            await _crossSellProductRepository.DeleteAsync(crossSellProduct);
        }

        /// <summary>
        /// Gets cross-sell products by product identifier
        /// </summary>
        /// <param name="productId1">The first product identifier</param>
        /// <param name="showHidden">A value indicating whether to show hidden records</param>
        /// <returns>Cross-sell products</returns>
        public virtual async Task<IList<CrossSellProduct>> GetCrossSellProductsByProductId1Async(int productId1, bool showHidden = false)
        {
            return await GetCrossSellProductsByProductIdsAsync(new[] { productId1 }, showHidden);
        }

        /// <summary>
        /// Gets cross-sell products by product identifier
        /// </summary>
        /// <param name="productIds">The first product identifiers</param>
        /// <param name="showHidden">A value indicating whether to show hidden records</param>
        /// <returns>Cross-sell products</returns>
        public virtual async Task<IList<CrossSellProduct>> GetCrossSellProductsByProductIdsAsync(int[] productIds, bool showHidden = false)
        {
            if (productIds == null || productIds.Length == 0)
                return new List<CrossSellProduct>();

            var query = from csp in _crossSellProductRepository.Table
                        join p in _productRepository.Table on csp.ProductId2 equals p.Id
                        where productIds.Contains(csp.ProductId1) &&
                              !p.Deleted &&
                              (showHidden || p.Published)
                        orderby csp.Id
                        select csp;
            var crossSellProducts = await query.ToAsyncEnumerable().ToListAsync();

            return crossSellProducts;
        }

        /// <summary>
        /// Gets a cross-sell product
        /// </summary>
        /// <param name="crossSellProductId">Cross-sell product identifier</param>
        /// <returns>Cross-sell product</returns>
        public virtual async Task<CrossSellProduct> GetCrossSellProductByIdAsync(int crossSellProductId)
        {
            return await _crossSellProductRepository.GetByIdAsync(crossSellProductId, cache => default);
        }

        /// <summary>
        /// Inserts a cross-sell product
        /// </summary>
        /// <param name="crossSellProduct">Cross-sell product</param>
        public virtual async Task InsertCrossSellProductAsync(CrossSellProduct crossSellProduct)
        {
            await _crossSellProductRepository.InsertAsync(crossSellProduct);
        }

        /// <summary>
        /// Updates a cross-sell product
        /// </summary>
        /// <param name="crossSellProduct">Cross-sell product</param>
        public virtual async Task UpdateCrossSellProductAsync(CrossSellProduct crossSellProduct)
        {
            await _crossSellProductRepository.UpdateAsync(crossSellProduct);
        }

        /// <summary>
        /// Gets a cross-sells
        /// </summary>
        /// <param name="cart">Shopping cart</param>
        /// <param name="numberOfProducts">Number of products to return</param>
        /// <returns>Cross-sells</returns>
        public virtual async Task<IList<Product>> GetCrosssellProductsByShoppingCartAsync(IList<ShoppingCartItem> cart, int numberOfProducts)
        {
            var result = new List<Product>();

            if (numberOfProducts == 0)
                return result;

            if (cart == null || !cart.Any())
                return result;

            var cartProductIds = new List<int>();
            foreach (var sci in cart)
            {
                var prodId = sci.ProductId;
                if (!cartProductIds.Contains(prodId))
                    cartProductIds.Add(prodId);
            }

            var productIds = cart.Select(sci => sci.ProductId).ToArray();
            var crossSells = await GetCrossSellProductsByProductIdsAsync(productIds);
            foreach (var crossSell in crossSells)
            {
                //validate that this product is not added to result yet
                //validate that this product is not in the cart
                if (result.Find(p => p.Id == crossSell.ProductId2) != null || cartProductIds.Contains(crossSell.ProductId2))
                    continue;

                var productToAdd = await GetProductByIdAsync(crossSell.ProductId2);
                //validate product
                if (productToAdd == null || productToAdd.Deleted || !productToAdd.Published)
                    continue;

                //add a product to result
                result.Add(productToAdd);
                if (result.Count >= numberOfProducts)
                    return result;
            }

            return result;
        }

        /// <summary>
        /// Finds a cross-sell product item by specified identifiers
        /// </summary>
        /// <param name="source">Source</param>
        /// <param name="productId1">The first product identifier</param>
        /// <param name="productId2">The second product identifier</param>
        /// <returns>Cross-sell product</returns>
        public virtual CrossSellProduct FindCrossSellProduct(IList<CrossSellProduct> source, int productId1, int productId2)
        {
            foreach (var crossSellProduct in source)
                if (crossSellProduct.ProductId1 == productId1 && crossSellProduct.ProductId2 == productId2)
                    return crossSellProduct;
            return null;
        }

        #endregion

        #region Tier prices

        /// <summary>
        /// Gets a product tier prices for customer
        /// </summary>
        /// <param name="product">Product</param>
        /// <param name="customer">Customer</param>
        /// <param name="storeId">Store identifier</param>
        public virtual async Task<IList<TierPrice>> GetTierPricesAsync(Product product, Customer customer, int storeId)
        {
            if (product is null)
                throw new ArgumentNullException(nameof(product));

            if (customer is null)
                throw new ArgumentNullException(nameof(customer));

            if (!product.HasTierPrices)
                return null;

            //get actual tier prices
            return (await GetTierPricesByProductAsync(product.Id))
                .OrderBy(price => price.Quantity)
                .FilterByStore(storeId)
                .FilterByCustomerRole(await _customerService.GetCustomerRoleIdsAsync(customer))
                .FilterByDate()
                .RemoveDuplicatedQuantities()
                .ToList();
        }

        /// <summary>
        /// Gets a tier prices by product identifier
        /// </summary>
        /// <param name="productId">Product identifier</param>
        public virtual async Task<IList<TierPrice>> GetTierPricesByProductAsync(int productId)
        {
            var query = _tierPriceRepository.Table.Where(tp => tp.ProductId == productId);
            
            return await _staticCacheManager.GetAsync(_staticCacheManager.PrepareKeyForDefaultCache(NopCatalogDefaults.TierPricesByProductCacheKey, productId), async () => await query.ToAsyncEnumerable().ToListAsync());
        }

        /// <summary>
        /// Deletes a tier price
        /// </summary>
        /// <param name="tierPrice">Tier price</param>
        public virtual async Task DeleteTierPriceAsync(TierPrice tierPrice)
        {
            await _tierPriceRepository.DeleteAsync(tierPrice);
        }

        /// <summary>
        /// Gets a tier price
        /// </summary>
        /// <param name="tierPriceId">Tier price identifier</param>
        /// <returns>Tier price</returns>
        public virtual async Task<TierPrice> GetTierPriceByIdAsync(int tierPriceId)
        {
            return await _tierPriceRepository.GetByIdAsync(tierPriceId, cache => default);
        }

        /// <summary>
        /// Inserts a tier price
        /// </summary>
        /// <param name="tierPrice">Tier price</param>
        public virtual async Task InsertTierPriceAsync(TierPrice tierPrice)
        {
            await _tierPriceRepository.InsertAsync(tierPrice);
        }

        /// <summary>
        /// Updates the tier price
        /// </summary>
        /// <param name="tierPrice">Tier price</param>
        public virtual async Task UpdateTierPriceAsync(TierPrice tierPrice)
        {
            await _tierPriceRepository.UpdateAsync(tierPrice);
        }

        /// <summary>
        /// Gets a preferred tier price
        /// </summary>
        /// <param name="product">Product</param>
        /// <param name="customer">Customer</param>
        /// <param name="storeId">Store identifier</param>
        /// <param name="quantity">Quantity</param>
        /// <returns>Tier price</returns>
        public virtual async Task<TierPrice> GetPreferredTierPriceAsync(Product product, Customer customer, int storeId, int quantity)
        {
            if (product is null)
                throw new ArgumentNullException(nameof(product));

            if (customer is null)
                throw new ArgumentNullException(nameof(customer));

            if (!product.HasTierPrices)
                return null;

            //get the most suitable tier price based on the passed quantity
            return (await GetTierPricesAsync(product, customer, storeId))?.LastOrDefault(price => quantity >= price.Quantity);
        }

        #endregion

        #region Product pictures

        /// <summary>
        /// Deletes a product picture
        /// </summary>
        /// <param name="productPicture">Product picture</param>
        public virtual async Task DeleteProductPictureAsync(ProductPicture productPicture)
        {
            await _productPictureRepository.DeleteAsync(productPicture);
        }

        /// <summary>
        /// Gets a product pictures by product identifier
        /// </summary>
        /// <param name="productId">The product identifier</param>
        /// <returns>Product pictures</returns>
        public virtual async Task<IList<ProductPicture>> GetProductPicturesByProductIdAsync(int productId)
        {
            var query = from pp in _productPictureRepository.Table
                        where pp.ProductId == productId
                        orderby pp.DisplayOrder, pp.Id
                        select pp;

            var productPictures = await query.ToAsyncEnumerable().ToListAsync();

            return productPictures;
        }

        /// <summary>
        /// Gets a product picture
        /// </summary>
        /// <param name="productPictureId">Product picture identifier</param>
        /// <returns>Product picture</returns>
        public virtual async Task<ProductPicture> GetProductPictureByIdAsync(int productPictureId)
        {
            return await _productPictureRepository.GetByIdAsync(productPictureId, cache => default);
        }

        /// <summary>
        /// Inserts a product picture
        /// </summary>
        /// <param name="productPicture">Product picture</param>
        public virtual async Task InsertProductPictureAsync(ProductPicture productPicture)
        {
            await _productPictureRepository.InsertAsync(productPicture);
        }

        /// <summary>
        /// Updates a product picture
        /// </summary>
        /// <param name="productPicture">Product picture</param>
        public virtual async Task UpdateProductPictureAsync(ProductPicture productPicture)
        {
            await _productPictureRepository.UpdateAsync(productPicture);
        }

        /// <summary>
        /// Get the IDs of all product images 
        /// </summary>
        /// <param name="productsIds">Products IDs</param>
        /// <returns>All picture identifiers grouped by product ID</returns>
        public async Task<IDictionary<int, int[]>> GetProductsImagesIdsAsync(int[] productsIds)
        {
            var productPictures = await _productPictureRepository.Table
                .Where(p => productsIds.Contains(p.ProductId))
                .ToAsyncEnumerable()
                .ToListAsync();

            return productPictures.GroupBy(p => p.ProductId).ToDictionary(p => p.Key, p => p.Select(p1 => p1.PictureId).ToArray());
        }

        /// <summary>
        /// Get products for which a discount is applied
        /// </summary>
        /// <param name="discountId">Discount identifier; pass null to load all records</param>
        /// <param name="showHidden">A value indicating whether to load deleted products</param>
        /// <param name="pageIndex">Page index</param>
        /// <param name="pageSize">Page size</param>
        /// <returns>List of products</returns>
        public virtual async Task<IPagedList<Product>> GetProductsWithAppliedDiscountAsync(int? discountId = null,
            bool showHidden = false, int pageIndex = 0, int pageSize = int.MaxValue)
        {
            var products = _productRepository.Table.Where(product => product.HasDiscountsApplied);

            if (discountId.HasValue)
                products = from product in products
                    join dpm in _discountProductMappingRepository.Table on product.Id equals dpm.EntityId
                           where dpm.DiscountId == discountId.Value
                    select product;

            if (!showHidden)
                products = products.Where(product => !product.Deleted);

            products = products.OrderBy(product => product.DisplayOrder).ThenBy(product => product.Id);

            return await products.ToPagedListAsync(pageIndex, pageSize);
        }

        #endregion

        #region Product reviews

        /// <summary>
        /// Gets all product reviews
        /// </summary>
        /// <param name="customerId">Customer identifier (who wrote a review); 0 to load all records</param>
        /// <param name="approved">A value indicating whether to content is approved; null to load all records</param> 
        /// <param name="fromUtc">Item creation from; null to load all records</param>
        /// <param name="toUtc">Item item creation to; null to load all records</param>
        /// <param name="message">Search title or review text; null to load all records</param>
        /// <param name="storeId">The store identifier; pass 0 to load all records</param>
        /// <param name="productId">The product identifier; pass 0 to load all records</param>
        /// <param name="vendorId">The vendor identifier (limit to products of this vendor); pass 0 to load all records</param>
        /// <param name="showHidden">A value indicating whether to show hidden records</param>
        /// <param name="pageIndex">Page index</param>
        /// <param name="pageSize">Page size</param>
        /// <returns>Reviews</returns>
        public virtual async Task<IPagedList<ProductReview>> GetAllProductReviewsAsync(int customerId = 0, bool? approved = null,
            DateTime? fromUtc = null, DateTime? toUtc = null,
            string message = null, int storeId = 0, int productId = 0, int vendorId = 0, bool showHidden = false,
            int pageIndex = 0, int pageSize = int.MaxValue)
        {
            var productReviews = await _productReviewRepository.GetAllPagedAsync(query =>
            {
                if (approved.HasValue)
                    query = query.Where(pr => pr.IsApproved == approved);
                if (customerId > 0)
                    query = query.Where(pr => pr.CustomerId == customerId);
                if (fromUtc.HasValue)
                    query = query.Where(pr => fromUtc.Value <= pr.CreatedOnUtc);
                if (toUtc.HasValue)
                    query = query.Where(pr => toUtc.Value >= pr.CreatedOnUtc);
                if (!string.IsNullOrEmpty(message))
                    query = query.Where(pr => pr.Title.Contains(message) || pr.ReviewText.Contains(message));
                if (storeId > 0 && (showHidden || _catalogSettings.ShowProductReviewsPerStore))
                    query = query.Where(pr => pr.StoreId == storeId);
                if (productId > 0)
                    query = query.Where(pr => pr.ProductId == productId);

                query = from productReview in query
                    join product in _productRepository.Table on productReview.ProductId equals product.Id
                    where
                        (vendorId == 0 || product.VendorId == vendorId) &&
                        //ignore deleted products
                        !product.Deleted
                    select productReview;

                //filter by limited to store products
                if (storeId > 0 && !showHidden && !_catalogSettings.IgnoreStoreLimitations)
                {
                    query = from productReview in query
                        join product in _productRepository.Table on productReview.ProductId equals product.Id
                        join storeMapping in _storeMappingRepository.Table
                            on new {Id = productReview.ProductId, Name = nameof(Product)}
                            equals new {Id = storeMapping.EntityId, Name = storeMapping.EntityName} into
                            storeMappingsWithNulls
                        from storeMapping in storeMappingsWithNulls.DefaultIfEmpty()
                        where !product.LimitedToStores || storeMapping.StoreId == storeId
                        select productReview;
                }

                query = _catalogSettings.ProductReviewsSortByCreatedDateAscending
                    ? query.OrderBy(pr => pr.CreatedOnUtc).ThenBy(pr => pr.Id)
                    : query.OrderByDescending(pr => pr.CreatedOnUtc).ThenBy(pr => pr.Id);

                return query;
            }, pageIndex, pageSize);

            return productReviews;
        }

        /// <summary>
        /// Gets product review
        /// </summary>
        /// <param name="productReviewId">Product review identifier</param>
        /// <returns>Product review</returns>
        public virtual async Task<ProductReview> GetProductReviewByIdAsync(int productReviewId)
        {
            return await _productReviewRepository.GetByIdAsync(productReviewId, cache => default);
        }

        /// <summary>
        /// Get product reviews by identifiers
        /// </summary>
        /// <param name="productReviewIds">Product review identifiers</param>
        /// <returns>Product reviews</returns>
        public virtual async Task<IList<ProductReview>> GetProductReviewsByIdsAsync(int[] productReviewIds)
        {
            return await _productReviewRepository.GetByIdsAsync(productReviewIds);
        }

        /// <summary>
        /// Inserts a product review
        /// </summary>
        /// <param name="productReview">Product review</param>
        public virtual async Task InsertProductReviewAsync(ProductReview productReview)
        {
            await _productReviewRepository.InsertAsync(productReview);
        }

        /// <summary>
        /// Deletes a product review
        /// </summary>
        /// <param name="productReview">Product review</param>
        public virtual async Task DeleteProductReviewAsync(ProductReview productReview)
        {
            await _productReviewRepository.DeleteAsync(productReview);
        }

        /// <summary>
        /// Deletes product reviews
        /// </summary>
        /// <param name="productReviews">Product reviews</param>
        public virtual async Task DeleteProductReviewsAsync(IList<ProductReview> productReviews)
        {
            await _productReviewRepository.DeleteAsync(productReviews);
        }

        /// <summary>
        /// Inserts a product review helpfulness record
        /// </summary>
        /// <param name="productReviewHelpfulness">Product review helpfulness record</param>
        public virtual async Task InsertProductReviewHelpfulnessAsync(ProductReviewHelpfulness productReviewHelpfulness)
        {
            await _productReviewHelpfulnessRepository.InsertAsync(productReviewHelpfulness);
        }

        /// <summary>
        /// Sets or create a product review helpfulness record
        /// </summary>
        /// <param name="productReview">Product review</param>
        /// <param name="helpfulness">Value indicating whether a review a helpful</param>
        public virtual async Task SetProductReviewHelpfulnessAsync(ProductReview productReview, bool helpfulness)
        {
            if (productReview is null)
                throw new ArgumentNullException(nameof(productReview));

<<<<<<< HEAD
            var prh = await _productReviewHelpfulnessRepository.Table.SingleOrDefaultAsync(h => h.ProductReviewId == productReview.Id && h.CustomerId == _workContext.GetCurrentCustomerAsync().Result.Id);
=======
            var prh = await _productReviewHelpfulnessRepository.Table
                .ToAsyncEnumerable()
                .SingleOrDefaultAsync(h => h.ProductReviewId == productReview.Id && h.CustomerId == _workContext.GetCurrentCustomer().Result.Id);
>>>>>>> 1a8a2fcd

            if (prh is null)
            {
                //insert new helpfulness
                prh = new ProductReviewHelpfulness
                {
                    ProductReviewId = productReview.Id,
                    CustomerId = (await _workContext.GetCurrentCustomerAsync()).Id,
                    WasHelpful = helpfulness,
                };

                await InsertProductReviewHelpfulnessAsync(prh);
            }
            else
            {
                //existing one
                prh.WasHelpful = helpfulness;

                await _productReviewHelpfulnessRepository.UpdateAsync(prh);
            }
        }

        /// <summary>
        /// Gets ratio of useful and not useful product reviews 
        /// </summary>
        /// <param name="productReview">Product review</param>
        /// <returns>Result</returns>
        public virtual async Task<(int usefulCount, int notUsefulCount)> GetHelpfulnessCountsAsync(ProductReview productReview)
        {
            if (productReview is null)
                throw new ArgumentNullException(nameof(productReview));

            var productReviewHelpfulness = _productReviewHelpfulnessRepository.Table.Where(prh => prh.ProductReviewId == productReview.Id);

            return (await productReviewHelpfulness.ToAsyncEnumerable().CountAsync(prh => prh.WasHelpful), 
                await productReviewHelpfulness.ToAsyncEnumerable().CountAsync(prh => !prh.WasHelpful));
        }

        /// <summary>
        /// Updates a product review
        /// </summary>
        /// <param name="productReview">Product review</param>
        public virtual async Task UpdateProductReviewAsync(ProductReview productReview)
        {
            await _productReviewRepository.UpdateAsync(productReview);
        }

        /// <summary>
        /// Updates a totals helpfulness count for product review
        /// </summary>
        /// <param name="productReview">Product review</param>
        /// <returns>Result</returns>
        public virtual async Task UpdateProductReviewHelpfulnessTotalsAsync(ProductReview productReview)
        {
            if (productReview is null)
                throw new ArgumentNullException(nameof(productReview));

            (productReview.HelpfulYesTotal, productReview.HelpfulNoTotal) = await GetHelpfulnessCountsAsync(productReview);

            await _productReviewRepository.UpdateAsync(productReview);
        }

        /// <summary>
        /// Check possibility added review for current customer
        /// </summary>
        /// <param name="productId">Current product</param>
        /// <param name="storeId">The store identifier; pass 0 to load all records</param>
        /// <returns></returns>
        public virtual async Task<bool> CanAddReviewAsync(int productId, int storeId = 0)
        {
            if (_catalogSettings.OneReviewPerProductFromCustomer) 
                return (await GetAllProductReviewsAsync(customerId: (await _workContext.GetCurrentCustomerAsync()).Id, productId: productId, storeId: storeId)).TotalCount == 0;

            return true;
        }

        #endregion

        #region Product warehouses

        /// <summary>
        /// Get a product warehouse-inventory records by product identifier
        /// </summary>
        /// <param name="productId">Product identifier</param>
        public virtual async Task<IList<ProductWarehouseInventory>> GetAllProductWarehouseInventoryRecordsAsync(int productId)
        {
            return await _productWarehouseInventoryRepository.GetAllAsync(query => query.Where(pwi => pwi.ProductId == productId));
        }

        /// <summary>
        /// Gets a warehouse by identifier
        /// </summary>
        /// <param name="warehouseId">Warehouse identifier</param>
        /// <returns>Result</returns>
        public virtual async Task<Warehouse> GetWarehousesByIdAsync(int warehouseId)
        {
            return await _warehouseRepository.GetByIdAsync(warehouseId, cache => default);
        }

        /// <summary>
        /// Gets a warehouses by product identifier
        /// </summary>
        /// <param name="productId">The product identifier</param>
        /// <returns>List of warehouses</returns>
        public virtual async Task<IList<Warehouse>> GetWarehousesByProductIdAsync(int productId)
        {
            return await (from w in _warehouseRepository.Table
                    join pwi in _productWarehouseInventoryRepository.Table on w.Id equals pwi.WarehouseId
                    where pwi.ProductId == productId
                    select w).ToAsyncEnumerable().ToListAsync();
        }

        /// <summary>
        /// Deletes a record to manage product inventory per warehouse
        /// </summary>
        /// <param name="pwi">Record to manage product inventory per warehouse</param>
        public virtual async Task DeleteProductWarehouseInventoryAsync(ProductWarehouseInventory pwi)
        {
            await _productWarehouseInventoryRepository.DeleteAsync(pwi);
        }

        /// <summary>
        /// Inserts a record to manage product inventory per warehouse
        /// </summary>
        /// <param name="pwi">Record to manage product inventory per warehouse</param>
        public virtual async Task InsertProductWarehouseInventoryAsync(ProductWarehouseInventory pwi)
        {
            await _productWarehouseInventoryRepository.InsertAsync(pwi);
        }

        /// <summary>
        /// Updates a record to manage product inventory per warehouse
        /// </summary>
        /// <param name="pwi">Record to manage product inventory per warehouse</param>
        public virtual async Task UpdateProductWarehouseInventoryAsync(ProductWarehouseInventory pwi)
        {
            await _productWarehouseInventoryRepository.UpdateAsync(pwi);
        }

        /// <summary>
        /// Updates a records to manage product inventory per warehouse
        /// </summary>
        /// <param name="pwis">Records to manage product inventory per warehouse</param>
        public virtual async Task UpdateProductWarehouseInventoryAsync(IList<ProductWarehouseInventory> pwis)
        {
            await _productWarehouseInventoryRepository.UpdateAsync(pwis);
        }

        #endregion

        #region Stock quantity history

        /// <summary>
        /// Add stock quantity change entry
        /// </summary>
        /// <param name="product">Product</param>
        /// <param name="quantityAdjustment">Quantity adjustment</param>
        /// <param name="stockQuantity">Current stock quantity</param>
        /// <param name="warehouseId">Warehouse identifier</param>
        /// <param name="message">Message</param>
        /// <param name="combinationId">Product attribute combination identifier</param>
        public virtual async Task AddStockQuantityHistoryEntryAsync(Product product, int quantityAdjustment, int stockQuantity,
            int warehouseId = 0, string message = "", int? combinationId = null)
        {
            if (product == null)
                throw new ArgumentNullException(nameof(product));

            if (quantityAdjustment == 0)
                return;

            var historyEntry = new StockQuantityHistory
            {
                ProductId = product.Id,
                CombinationId = combinationId,
                WarehouseId = warehouseId > 0 ? (int?)warehouseId : null,
                QuantityAdjustment = quantityAdjustment,
                StockQuantity = stockQuantity,
                Message = message,
                CreatedOnUtc = DateTime.UtcNow
            };

            await _stockQuantityHistoryRepository.InsertAsync(historyEntry);
        }

        /// <summary>
        /// Get the history of the product stock quantity changes
        /// </summary>
        /// <param name="product">Product</param>
        /// <param name="warehouseId">Warehouse identifier; pass 0 to load all entries</param>
        /// <param name="combinationId">Product attribute combination identifier; pass 0 to load all entries</param>
        /// <param name="pageIndex">Page index</param>
        /// <param name="pageSize">Page size</param>
        /// <returns>List of stock quantity change entries</returns>
        public virtual async Task<IPagedList<StockQuantityHistory>> GetStockQuantityHistoryAsync(Product product, int warehouseId = 0, int combinationId = 0,
            int pageIndex = 0, int pageSize = int.MaxValue)
        {
            if (product == null)
                throw new ArgumentNullException(nameof(product));

            var query = _stockQuantityHistoryRepository.Table.Where(historyEntry => historyEntry.ProductId == product.Id);

            if (warehouseId > 0)
                query = query.Where(historyEntry => historyEntry.WarehouseId == warehouseId);

            if (combinationId > 0)
                query = query.Where(historyEntry => historyEntry.CombinationId == combinationId);

            query = query.OrderByDescending(historyEntry => historyEntry.CreatedOnUtc).ThenByDescending(historyEntry => historyEntry.Id);

            return await query.ToPagedListAsync(pageIndex, pageSize);
        }

        #endregion

        #region Product discounts

        /// <summary>
        /// Clean up product references for a specified discount
        /// </summary>
        /// <param name="discount">Discount</param>
        public virtual async Task ClearDiscountProductMappingAsync(Discount discount)
        {
            if (discount is null)
                throw new ArgumentNullException(nameof(discount));

            var mappingsWithProducts =
                from dcm in _discountProductMappingRepository.Table
                join p in _productRepository.Table on dcm.EntityId equals p.Id
                where dcm.DiscountId == discount.Id
                select new { product = p, dcm };

            foreach (var pdcm in await mappingsWithProducts.ToAsyncEnumerable().ToListAsync())
            {
                await _discountProductMappingRepository.DeleteAsync(pdcm.dcm);

                //update "HasDiscountsApplied" property
                await UpdateHasDiscountsAppliedAsync(pdcm.product);
            }
        }

        /// <summary>
        /// Get a discount-product mapping records by product identifier
        /// </summary>
        /// <param name="productId">Product identifier</param>
        public virtual async Task<IList<DiscountProductMapping>> GetAllDiscountsAppliedToProductAsync(int productId)
        {
            return await _discountProductMappingRepository.GetAllAsync(query => query.Where(dcm => dcm.EntityId == productId));
        }

        /// <summary>
        /// Get a discount-product mapping record
        /// </summary>
        /// <param name="productId">Product identifier</param>
        /// <param name="discountId">Discount identifier</param>
        /// <returns>Result</returns>
        public virtual async Task<DiscountProductMapping> GetDiscountAppliedToProductAsync(int productId, int discountId)
        {
            return await _discountProductMappingRepository.Table
                .ToAsyncEnumerable()
                .FirstOrDefaultAsync(dcm => dcm.EntityId == productId && dcm.DiscountId == discountId);
        }

        /// <summary>
        /// Inserts a discount-product mapping record
        /// </summary>
        /// <param name="discountProductMapping">Discount-product mapping</param>
        public virtual async Task InsertDiscountProductMappingAsync(DiscountProductMapping discountProductMapping)
        {
            await _discountProductMappingRepository.InsertAsync(discountProductMapping);
        }

        /// <summary>
        /// Deletes a discount-product mapping record
        /// </summary>
        /// <param name="discountProductMapping">Discount-product mapping</param>
        public virtual async Task DeleteDiscountProductMappingAsync(DiscountProductMapping discountProductMapping)
        {
            await _discountProductMappingRepository.DeleteAsync(discountProductMapping);
        }

        #endregion

        #endregion
    }
}<|MERGE_RESOLUTION|>--- conflicted
+++ resolved
@@ -437,12 +437,8 @@
                 allowedCustomerRolesIds, storeId, categoryIds);
 
             //only distinct products
-<<<<<<< HEAD
-            var result = await _staticCacheManager.GetAsync(cacheKey, async () => await query.Select(p => p.Id).Distinct().CountAsync());
-=======
-            var result = await _staticCacheManager.Get(cacheKey, 
+            var result = await _staticCacheManager.GetAsync(cacheKey, 
                 async () => await query.Select(p => p.Id).Distinct().ToAsyncEnumerable().CountAsync());
->>>>>>> 1a8a2fcd
 
             return result;
         }
@@ -2140,13 +2136,9 @@
             if (productReview is null)
                 throw new ArgumentNullException(nameof(productReview));
 
-<<<<<<< HEAD
-            var prh = await _productReviewHelpfulnessRepository.Table.SingleOrDefaultAsync(h => h.ProductReviewId == productReview.Id && h.CustomerId == _workContext.GetCurrentCustomerAsync().Result.Id);
-=======
             var prh = await _productReviewHelpfulnessRepository.Table
                 .ToAsyncEnumerable()
-                .SingleOrDefaultAsync(h => h.ProductReviewId == productReview.Id && h.CustomerId == _workContext.GetCurrentCustomer().Result.Id);
->>>>>>> 1a8a2fcd
+                .SingleOrDefaultAsync(h => h.ProductReviewId == productReview.Id && h.CustomerId == _workContext.GetCurrentCustomerAsync().Result.Id);
 
             if (prh is null)
             {
