--- conflicted
+++ resolved
@@ -1,781 +1,777 @@
-﻿using System;
-using System.Collections.Generic;
-using System.Threading.Tasks;
-using Nop.Core;
-using Nop.Core.Domain.Catalog;
-using Nop.Core.Domain.Customers;
-using Nop.Core.Domain.Discounts;
-using Nop.Core.Domain.Orders;
-using Nop.Core.Domain.Shipping;
-
-namespace Nop.Services.Catalog
-{
-    /// <summary>
-    /// Product service
-    /// </summary>
-    public partial interface IProductService
-    {
-        #region Products
-
-        /// <summary>
-        /// Delete a product
-        /// </summary>
-        /// <param name="product">Product</param>
-        Task DeleteProductAsync(Product product);
-
-        /// <summary>
-        /// Delete products
-        /// </summary>
-        /// <param name="products">Products</param>
-        Task DeleteProductsAsync(IList<Product> products);
-
-        /// <summary>
-        /// Gets all products displayed on the home page
-        /// </summary>
-        /// <returns>Products</returns>
-        Task<IList<Product>> GetAllProductsDisplayedOnHomepageAsync();
-
-        /// <summary>
-        /// Gets featured products by a category identifier
-        /// </summary>
-        /// <param name="categoryId">Category identifier</param>
-        /// <param name="storeId">Store identifier; 0 if you want to get all records</param>
-        /// <returns>List of featured products</returns>
-        Task<IList<Product>> GetCategoryFeaturedProductsAsync(int categoryId, int storeId = 0);
-
-        /// <summary>
-        /// Gets featured products by a manufacturer identifier
-        /// </summary>
-        /// <param name="manufacturerId">Manufacturer identifier</param>
-        /// <param name="storeId">Store identifier; 0 if you want to get all records</param>
-        /// <returns>List of featured products</returns>
-        Task<IList<Product>> GetManufacturerFeaturedProductsAsync(int manufacturerId, int storeId = 0);
-
-        /// <summary>
-        /// Gets products which marked as new
-        /// </summary>
-        /// <param name="storeId">Store identifier; 0 if you want to get all records</param>
-        /// <returns>List of new products</returns>
-        Task<IList<Product>> GetProductsMarkedAsNewAsync(int storeId = 0);
-
-        /// <summary>
-        /// Gets product
-        /// </summary>
-        /// <param name="productId">Product identifier</param>
-        /// <returns>Product</returns>
-        Task<Product> GetProductByIdAsync(int productId);
-
-        /// <summary>
-        /// Gets products by identifier
-        /// </summary>
-        /// <param name="productIds">Product identifiers</param>
-        /// <returns>Products</returns>
-        Task<IList<Product>> GetProductsByIdsAsync(int[] productIds);
-
-        /// <summary>
-        /// Inserts a product
-        /// </summary>
-        /// <param name="product">Product</param>
-        Task InsertProductAsync(Product product);
-
-        /// <summary>
-        /// Updates the product
-        /// </summary>
-        /// <param name="product">Product</param>
-        Task UpdateProductAsync(Product product);
-
-        /// <summary>
-        /// Get number of product (published and visible) in certain category
-        /// </summary>
-        /// <param name="categoryIds">Category identifiers</param>
-        /// <param name="storeId">Store identifier; 0 to load all records</param>
-        /// <returns>Number of products</returns>
-        Task<int> GetNumberOfProductsInCategoryAsync(IList<int> categoryIds = null, int storeId = 0);
-
-        /// <summary>
-        /// Search products
-        /// </summary>
-        /// <param name="pageIndex">Page index</param>
-        /// <param name="pageSize">Page size</param>
-        /// <param name="categoryIds">Category identifiers</param>
-        /// <param name="manufacturerIds">Manufacturer identifiers</param>
-        /// <param name="storeId">Store identifier; 0 to load all records</param>
-        /// <param name="vendorId">Vendor identifier; 0 to load all records</param>
-        /// <param name="warehouseId">Warehouse identifier; 0 to load all records</param>
-        /// <param name="productType">Product type; 0 to load all records</param>
-        /// <param name="visibleIndividuallyOnly">A values indicating whether to load only products marked as "visible individually"; "false" to load all records; "true" to load "visible individually" only</param>
-        /// <param name="excludeFeaturedProducts">A value indicating whether loaded products are marked as featured (relates only to categories and manufacturers); "false" (by default) to load all records; "true" to exclude featured products from results</param>
-        /// <param name="priceMin">Minimum price; null to load all records</param>
-        /// <param name="priceMax">Maximum price; null to load all records</param>
-        /// <param name="productTagId">Product tag identifier; 0 to load all records</param>
-        /// <param name="keywords">Keywords</param>
-        /// <param name="searchDescriptions">A value indicating whether to search by a specified "keyword" in product descriptions</param>
-        /// <param name="searchManufacturerPartNumber">A value indicating whether to search by a specified "keyword" in manufacturer part number</param>
-        /// <param name="searchSku">A value indicating whether to search by a specified "keyword" in product SKU</param>
-        /// <param name="searchProductTags">A value indicating whether to search by a specified "keyword" in product tags</param>
-        /// <param name="languageId">Language identifier (search for text searching)</param>
-        /// <param name="filteredSpecOptions">Specification options list to filter products; null to load all records</param>
-        /// <param name="orderBy">Order by</param>
-        /// <param name="showHidden">A value indicating whether to show hidden records</param>
-        /// <param name="overridePublished">
-        /// null - process "Published" property according to "showHidden" parameter
-        /// true - load only "Published" products
-        /// false - load only "Unpublished" products
-        /// </param>
-        /// <returns>Products</returns>
-        Task<IPagedList<Product>> SearchProductsAsync(
-            int pageIndex = 0,
-            int pageSize = int.MaxValue,
-            IList<int> categoryIds = null,
-            IList<int> manufacturerIds = null,
-            int storeId = 0,
-            int vendorId = 0,
-            int warehouseId = 0,
-            ProductType? productType = null,
-            bool visibleIndividuallyOnly = false,
-            bool excludeFeaturedProducts = false,
-            decimal? priceMin = null,
-            decimal? priceMax = null,
-            int productTagId = 0,
-            string keywords = null,
-            bool searchDescriptions = false,
-            bool searchManufacturerPartNumber = true,
-            bool searchSku = true,
-            bool searchProductTags = false,
-            int languageId = 0,
-<<<<<<< HEAD
-            IList<int> filteredSpecs = null,
-=======
-            IList<SpecificationAttributeOption> filteredSpecOptions = null,
->>>>>>> 7959d1a1
-            ProductSortingEnum orderBy = ProductSortingEnum.Position,
-            bool showHidden = false,
-            bool? overridePublished = null);
-
-        /// <summary>
-        /// Gets products by product attribute
-        /// </summary>
-        /// <param name="productAttributeId">Product attribute identifier</param>
-        /// <param name="pageIndex">Page index</param>
-        /// <param name="pageSize">Page size</param>
-        /// <returns>Products</returns>
-        Task<IPagedList<Product>> GetProductsByProductAtributeIdAsync(int productAttributeId,
-            int pageIndex = 0, int pageSize = int.MaxValue);
-
-        /// <summary>
-        /// Gets associated products
-        /// </summary>
-        /// <param name="parentGroupedProductId">Parent product identifier (used with grouped products)</param>
-        /// <param name="storeId">Store identifier; 0 to load all records</param>
-        /// <param name="vendorId">Vendor identifier; 0 to load all records</param>
-        /// <param name="showHidden">A value indicating whether to show hidden records</param>
-        /// <returns>Products</returns>
-        Task<IList<Product>> GetAssociatedProductsAsync(int parentGroupedProductId,
-            int storeId = 0, int vendorId = 0, bool showHidden = false);
-
-        /// <summary>
-        /// Update product review totals
-        /// </summary>
-        /// <param name="product">Product</param>
-        Task UpdateProductReviewTotalsAsync(Product product);
-
-        /// <summary>
-        /// Get low stock products
-        /// </summary>
-        /// <param name="vendorId">Vendor identifier; pass null to load all records</param>
-        /// <param name="loadPublishedOnly">Whether to load published products only; pass null to load all products, pass true to load only published products, pass false to load only unpublished products</param>
-        /// <param name="pageIndex">Page index</param>
-        /// <param name="pageSize">Page size</param>
-        /// <param name="getOnlyTotalCount">A value in indicating whether you want to load only total number of records. Set to "true" if you don't want to load data from database</param>
-        /// <returns>Products</returns>
-        Task<IPagedList<Product>> GetLowStockProductsAsync(int? vendorId = null, bool? loadPublishedOnly = true,
-            int pageIndex = 0, int pageSize = int.MaxValue, bool getOnlyTotalCount = false);
-
-        /// <summary>
-        /// Get low stock product combinations
-        /// </summary>
-        /// <param name="vendorId">Vendor identifier; pass null to load all records</param>
-        /// <param name="loadPublishedOnly">Whether to load combinations of published products only; pass null to load all products, pass true to load only published products, pass false to load only unpublished products</param>
-        /// <param name="pageIndex">Page index</param>
-        /// <param name="pageSize">Page size</param>
-        /// <param name="getOnlyTotalCount">A value in indicating whether you want to load only total number of records. Set to "true" if you don't want to load data from database</param>
-        /// <returns>Product combinations</returns>
-        Task<IPagedList<ProductAttributeCombination>> GetLowStockProductCombinationsAsync(int? vendorId = null, bool? loadPublishedOnly = true,
-            int pageIndex = 0, int pageSize = int.MaxValue, bool getOnlyTotalCount = false);
-
-        /// <summary>
-        /// Gets a product by SKU
-        /// </summary>
-        /// <param name="sku">SKU</param>
-        /// <returns>Product</returns>
-        Task<Product> GetProductBySkuAsync(string sku);
-
-        /// <summary>
-        /// Gets a products by SKU array
-        /// </summary>
-        /// <param name="skuArray">SKU array</param>
-        /// <param name="vendorId">Vendor ID; 0 to load all records</param>
-        /// <returns>Products</returns>
-        Task<IList<Product>> GetProductsBySkuAsync(string[] skuArray, int vendorId = 0);
-
-        /// <summary>
-        /// Update HasTierPrices property (used for performance optimization)
-        /// </summary>
-        /// <param name="product">Product</param>
-        Task UpdateHasTierPricesPropertyAsync(Product product);
-
-        /// <summary>
-        /// Update HasDiscountsApplied property (used for performance optimization)
-        /// </summary>
-        /// <param name="product">Product</param>
-        Task UpdateHasDiscountsAppliedAsync(Product product);
-
-        /// <summary>
-        /// Gets number of products by vendor identifier
-        /// </summary>
-        /// <param name="vendorId">Vendor identifier</param>
-        /// <returns>Number of products</returns>
-        Task<int> GetNumberOfProductsByVendorIdAsync(int vendorId);
-
-        //TODO: migrate to an extension method
-        /// <summary>
-        /// Parse "required product Ids" property
-        /// </summary>
-        /// <param name="product">Product</param>
-        /// <returns>A list of required product IDs</returns>
-        int[] ParseRequiredProductIds(Product product);
-
-        //TODO: migrate to an extension method
-        /// <summary>
-        /// Get a value indicating whether a product is available now (availability dates)
-        /// </summary>
-        /// <param name="product">Product</param>
-        /// <param name="dateTime">Datetime to check; pass null to use current date</param>
-        /// <returns>Result</returns>
-        bool ProductIsAvailable(Product product, DateTime? dateTime = null);
-
-        //TODO: migrate to an extension method
-        /// <summary>
-        /// Get a list of allowed quantities (parse 'AllowedQuantities' property)
-        /// </summary>
-        /// <param name="product">Product</param>
-        /// <returns>Result</returns>
-        int[] ParseAllowedQuantities(Product product);
-
-        /// <summary>
-        /// Get total quantity
-        /// </summary>
-        /// <param name="product">Product</param>
-        /// <param name="useReservedQuantity">
-        /// A value indicating whether we should consider "Reserved Quantity" property 
-        /// when "multiple warehouses" are used
-        /// </param>
-        /// <param name="warehouseId">
-        /// Warehouse identifier. Used to limit result to certain warehouse.
-        /// Used only with "multiple warehouses" enabled.
-        /// </param>
-        /// <returns>Result</returns>
-        Task<int> GetTotalStockQuantityAsync(Product product, bool useReservedQuantity = true, int warehouseId = 0);
-
-        //TODO: migrate to an extension method
-        /// <summary>
-        /// Get number of rental periods (price ratio)
-        /// </summary>
-        /// <param name="product">Product</param>
-        /// <param name="startDate">Start date</param>
-        /// <param name="endDate">End date</param>
-        /// <returns>Number of rental periods</returns>
-        int GetRentalPeriods(Product product, DateTime startDate, DateTime endDate);
-
-        /// <summary>
-        /// Formats the stock availability/quantity message
-        /// </summary>
-        /// <param name="product">Product</param>
-        /// <param name="attributesXml">Selected product attributes in XML format (if specified)</param>
-        /// <returns>The stock message</returns>
-        Task<string> FormatStockMessageAsync(Product product, string attributesXml);
-
-        //TODO: migrate to an extension method
-        /// <summary>
-        /// Formats SKU
-        /// </summary>
-        /// <param name="product">Product</param>
-        /// <param name="attributesXml">Attributes in XML format</param>
-        /// <returns>SKU</returns>
-        Task<string> FormatSkuAsync(Product product, string attributesXml = null);
-
-        //TODO: migrate to an extension method
-        /// <summary>
-        /// Formats manufacturer part number
-        /// </summary>
-        /// <param name="product">Product</param>
-        /// <param name="attributesXml">Attributes in XML format</param>
-        /// <returns>Manufacturer part number</returns>
-        Task<string> FormatMpnAsync(Product product, string attributesXml = null);
-
-        //TODO: migrate to an extension method
-        /// <summary>
-        /// Formats GTIN
-        /// </summary>
-        /// <param name="product">Product</param>
-        /// <param name="attributesXml">Attributes in XML format</param>
-        /// <returns>GTIN</returns>
-        Task<string> FormatGtinAsync(Product product, string attributesXml = null);
-
-        //TODO: migrate to an extension method
-        /// <summary>
-        /// Formats start/end date for rental product
-        /// </summary>
-        /// <param name="product">Product</param>
-        /// <param name="date">Date</param>
-        /// <returns>Formatted date</returns>
-        string FormatRentalDate(Product product, DateTime date);
-
-        /// <summary>
-        /// Update product store mappings
-        /// </summary>
-        /// <param name="product">Product</param>
-        /// <param name="limitedToStoresIds">A list of store ids for mapping</param>
-        Task UpdateProductStoreMappingsAsync(Product product, IList<int> limitedToStoresIds);
-
-        /// <summary>
-        /// Gets the value whether the sequence contains downloadable products
-        /// </summary>
-        /// <param name="productIds">Product identifiers</param>
-        /// <returns>Result</returns>
-        Task<bool> HasAnyDownloadableProductAsync(int[] productIds);
-
-        /// <summary>
-        /// Gets the value whether the sequence contains gift card products
-        /// </summary>
-        /// <param name="productIds">Product identifiers</param>
-        /// <returns>Result</returns>
-        Task<bool> HasAnyGiftCardProductAsync(int[] productIds);
-
-        /// <summary>
-        /// Gets the value whether the sequence contains recurring products
-        /// </summary>
-        /// <param name="productIds">Product identifiers</param>
-        /// <returns>Result</returns>
-        Task<bool> HasAnyRecurringProductAsync(int[] productIds);
-
-        #endregion
-
-        #region Inventory management methods
-
-        /// <summary>
-        /// Adjust inventory
-        /// </summary>
-        /// <param name="product">Product</param>
-        /// <param name="quantityToChange">Quantity to increase or decrease</param>
-        /// <param name="attributesXml">Attributes in XML format</param>
-        /// <param name="message">Message for the stock quantity history</param>
-        Task AdjustInventoryAsync(Product product, int quantityToChange, string attributesXml = "", string message = "");
-
-        /// <summary>
-        /// Book the reserved quantity
-        /// </summary>
-        /// <param name="product">Product</param>
-        /// <param name="warehouseId">Warehouse identifier</param>
-        /// <param name="quantity">Quantity, must be negative</param>
-        /// <param name="message">Message for the stock quantity history</param>
-        Task BookReservedInventoryAsync(Product product, int warehouseId, int quantity, string message = "");
-
-        /// <summary>
-        /// Reverse booked inventory (if acceptable)
-        /// </summary>
-        /// <param name="product">product</param>
-        /// <param name="shipmentItem">Shipment item</param>
-        /// <returns>Quantity reversed</returns>
-        /// <param name="message">Message for the stock quantity history</param>
-        Task<int> ReverseBookedInventoryAsync(Product product, ShipmentItem shipmentItem, string message = "");
-
-        #endregion
-
-        #region Related products
-
-        /// <summary>
-        /// Deletes a related product
-        /// </summary>
-        /// <param name="relatedProduct">Related product</param>
-        Task DeleteRelatedProductAsync(RelatedProduct relatedProduct);
-
-        /// <summary>
-        /// Gets related products by product identifier
-        /// </summary>
-        /// <param name="productId1">The first product identifier</param>
-        /// <param name="showHidden">A value indicating whether to show hidden records</param>
-        /// <returns>Related products</returns>
-        Task<IList<RelatedProduct>> GetRelatedProductsByProductId1Async(int productId1, bool showHidden = false);
-
-        /// <summary>
-        /// Gets a related product
-        /// </summary>
-        /// <param name="relatedProductId">Related product identifier</param>
-        /// <returns>Related product</returns>
-        Task<RelatedProduct> GetRelatedProductByIdAsync(int relatedProductId);
-
-        /// <summary>
-        /// Inserts a related product
-        /// </summary>
-        /// <param name="relatedProduct">Related product</param>
-        Task InsertRelatedProductAsync(RelatedProduct relatedProduct);
-
-        /// <summary>
-        /// Updates a related product
-        /// </summary>
-        /// <param name="relatedProduct">Related product</param>
-        Task UpdateRelatedProductAsync(RelatedProduct relatedProduct);
-
-        //TODO: migrate to an extension method
-        /// <summary>
-        /// Finds a related product item by specified identifiers
-        /// </summary>
-        /// <param name="source">Source</param>
-        /// <param name="productId1">The first product identifier</param>
-        /// <param name="productId2">The second product identifier</param>
-        /// <returns>Related product</returns>
-        RelatedProduct FindRelatedProduct(IList<RelatedProduct> source, int productId1, int productId2);
-
-        #endregion
-
-        #region Cross-sell products
-
-        /// <summary>
-        /// Deletes a cross-sell product
-        /// </summary>
-        /// <param name="crossSellProduct">Cross-sell</param>
-        Task DeleteCrossSellProductAsync(CrossSellProduct crossSellProduct);
-
-        /// <summary>
-        /// Gets cross-sell products by product identifier
-        /// </summary>
-        /// <param name="productId1">The first product identifier</param>
-        /// <param name="showHidden">A value indicating whether to show hidden records</param>
-        /// <returns>Cross-sell products</returns>
-        Task<IList<CrossSellProduct>> GetCrossSellProductsByProductId1Async(int productId1, bool showHidden = false);
-
-        /// <summary>
-        /// Gets a cross-sell product
-        /// </summary>
-        /// <param name="crossSellProductId">Cross-sell product identifier</param>
-        /// <returns>Cross-sell product</returns>
-        Task<CrossSellProduct> GetCrossSellProductByIdAsync(int crossSellProductId);
-
-        /// <summary>
-        /// Inserts a cross-sell product
-        /// </summary>
-        /// <param name="crossSellProduct">Cross-sell product</param>
-        Task InsertCrossSellProductAsync(CrossSellProduct crossSellProduct);
-
-        /// <summary>
-        /// Gets a cross-sells
-        /// </summary>
-        /// <param name="cart">Shopping cart</param>
-        /// <param name="numberOfProducts">Number of products to return</param>
-        /// <returns>Cross-sells</returns>
-        Task<IList<Product>> GetCrosssellProductsByShoppingCartAsync(IList<ShoppingCartItem> cart, int numberOfProducts);
-
-        //TODO: migrate to an extension method
-        /// <summary>
-        /// Finds a cross-sell product item by specified identifiers
-        /// </summary>
-        /// <param name="source">Source</param>
-        /// <param name="productId1">The first product identifier</param>
-        /// <param name="productId2">The second product identifier</param>
-        /// <returns>Cross-sell product</returns>
-        CrossSellProduct FindCrossSellProduct(IList<CrossSellProduct> source, int productId1, int productId2);
-
-        #endregion
-
-        #region Tier prices
-
-        /// <summary>
-        /// Gets a product tier prices for customer
-        /// </summary>
-        /// <param name="product">Product</param>
-        /// <param name="customer">Customer</param>
-        /// <param name="storeId">Store identifier</param>
-        Task<IList<TierPrice>> GetTierPricesAsync(Product product, Customer customer, int storeId);
-
-        /// <summary>
-        /// Gets a tier prices by product identifier
-        /// </summary>
-        /// <param name="productId">Product identifier</param>
-        Task<IList<TierPrice>> GetTierPricesByProductAsync(int productId);
-
-        /// <summary>
-        /// Deletes a tier price
-        /// </summary>
-        /// <param name="tierPrice">Tier price</param>
-        Task DeleteTierPriceAsync(TierPrice tierPrice);
-
-        /// <summary>
-        /// Gets a tier price
-        /// </summary>
-        /// <param name="tierPriceId">Tier price identifier</param>
-        /// <returns>Tier price</returns>
-        Task<TierPrice> GetTierPriceByIdAsync(int tierPriceId);
-
-        /// <summary>
-        /// Inserts a tier price
-        /// </summary>
-        /// <param name="tierPrice">Tier price</param>
-        Task InsertTierPriceAsync(TierPrice tierPrice);
-
-        /// <summary>
-        /// Updates the tier price
-        /// </summary>
-        /// <param name="tierPrice">Tier price</param>
-        Task UpdateTierPriceAsync(TierPrice tierPrice);
-
-        /// <summary>
-        /// Gets a preferred tier price
-        /// </summary>
-        /// <param name="product">Product</param>
-        /// <param name="customer">Customer</param>
-        /// <param name="storeId">Store identifier</param>
-        /// <param name="quantity">Quantity</param>
-        /// <returns>Tier price</returns>
-        Task<TierPrice> GetPreferredTierPriceAsync(Product product, Customer customer, int storeId, int quantity);
-
-        #endregion
-
-        #region Product pictures
-
-        /// <summary>
-        /// Deletes a product picture
-        /// </summary>
-        /// <param name="productPicture">Product picture</param>
-        Task DeleteProductPictureAsync(ProductPicture productPicture);
-
-        /// <summary>
-        /// Gets a product pictures by product identifier
-        /// </summary>
-        /// <param name="productId">The product identifier</param>
-        /// <returns>Product pictures</returns>
-        Task<IList<ProductPicture>> GetProductPicturesByProductIdAsync(int productId);
-
-        /// <summary>
-        /// Gets a product picture
-        /// </summary>
-        /// <param name="productPictureId">Product picture identifier</param>
-        /// <returns>Product picture</returns>
-        Task<ProductPicture> GetProductPictureByIdAsync(int productPictureId);
-
-        /// <summary>
-        /// Inserts a product picture
-        /// </summary>
-        /// <param name="productPicture">Product picture</param>
-        Task InsertProductPictureAsync(ProductPicture productPicture);
-
-        /// <summary>
-        /// Updates a product picture
-        /// </summary>
-        /// <param name="productPicture">Product picture</param>
-        Task UpdateProductPictureAsync(ProductPicture productPicture);
-
-        /// <summary>
-        /// Get the IDs of all product images 
-        /// </summary>
-        /// <param name="productsIds">Products IDs</param>
-        /// <returns>All picture identifiers grouped by product ID</returns>
-        Task<IDictionary<int, int[]>> GetProductsImagesIdsAsync(int[] productsIds);
-
-        /// <summary>
-        /// Get products to which a discount is applied
-        /// </summary>
-        /// <param name="discountId">Discount identifier; pass null to load all records</param>
-        /// <param name="showHidden">A value indicating whether to load deleted products</param>
-        /// <param name="pageIndex">Page index</param>
-        /// <param name="pageSize">Page size</param>
-        /// <returns>List of products</returns>
-        Task<IPagedList<Product>> GetProductsWithAppliedDiscountAsync(int? discountId = null,
-            bool showHidden = false, int pageIndex = 0, int pageSize = int.MaxValue);
-
-        #endregion
-
-        #region Product reviews
-
-        /// <summary>
-        /// Gets all product reviews
-        /// </summary>
-        /// <param name="customerId">Customer identifier (who wrote a review); 0 to load all records</param>
-        /// <param name="approved">A value indicating whether to content is approved; null to load all records</param> 
-        /// <param name="fromUtc">Item creation from; null to load all records</param>
-        /// <param name="toUtc">Item creation to; null to load all records</param>
-        /// <param name="message">Search title or review text; null to load all records</param>
-        /// <param name="storeId">The store identifier; pass 0 to load all records</param>
-        /// <param name="productId">The product identifier; pass 0 to load all records</param>
-        /// <param name="vendorId">The vendor identifier (limit to products of this vendor); pass 0 to load all records</param>
-        /// <param name="showHidden">A value indicating whether to show hidden records</param>
-        /// <param name="pageIndex">Page index</param>
-        /// <param name="pageSize">Page size</param>
-        /// <returns>Reviews</returns>
-        Task<IPagedList<ProductReview>> GetAllProductReviewsAsync(int customerId = 0, bool? approved = null,
-            DateTime? fromUtc = null, DateTime? toUtc = null,
-            string message = null, int storeId = 0, int productId = 0, int vendorId = 0, bool showHidden = false,
-            int pageIndex = 0, int pageSize = int.MaxValue);
-
-        /// <summary>
-        /// Gets product review
-        /// </summary>
-        /// <param name="productReviewId">Product review identifier</param>
-        /// <returns>Product review</returns>
-        Task<ProductReview> GetProductReviewByIdAsync(int productReviewId);
-
-        /// <summary>
-        /// Get product reviews by identifiers
-        /// </summary>
-        /// <param name="productReviewIds">Product review identifiers</param>
-        /// <returns>Product reviews</returns>
-        Task<IList<ProductReview>> GetProductReviewsByIdsAsync(int[] productReviewIds);
-
-        /// <summary>
-        /// Inserts a product review
-        /// </summary>
-        /// <param name="productReview">Product review</param>
-        Task InsertProductReviewAsync(ProductReview productReview);
-
-        /// <summary>
-        /// Deletes a product review
-        /// </summary>
-        /// <param name="productReview">Product review</param>
-        Task DeleteProductReviewAsync(ProductReview productReview);
-
-        /// <summary>
-        /// Deletes product reviews
-        /// </summary>
-        /// <param name="productReviews">Product reviews</param>
-        Task DeleteProductReviewsAsync(IList<ProductReview> productReviews);
-
-        /// <summary>
-        /// Sets or create a product review helpfulness record
-        /// </summary>
-        /// <param name="productReview">Product reviews</param>
-        /// <param name="helpfulness">Value indicating whether a review a helpful</param>
-        Task SetProductReviewHelpfulnessAsync(ProductReview productReview, bool helpfulness);
-
-        /// <summary>
-        /// Updates a totals helpfulness count for product review
-        /// </summary>
-        /// <param name="productReview">Product review</param>
-        /// <returns>Result</returns>
-        Task UpdateProductReviewHelpfulnessTotalsAsync(ProductReview productReview);
-
-        /// <summary>
-        /// Updates a product review
-        /// </summary>
-        /// <param name="productReview">Product review</param>
-        Task UpdateProductReviewAsync(ProductReview productReview);
-
-        /// <summary>
-        /// Check possibility added review for current customer
-        /// </summary>
-        /// <param name="productId">Current product</param>
-        /// <param name="storeId">The store identifier; pass 0 to load all records</param>
-        /// <returns></returns>
-        Task<bool> CanAddReviewAsync(int productId, int storeId = 0);
-
-        #endregion
-
-        #region Product warehouses
-
-        /// <summary>
-        /// Get a product warehouse-inventory records by product identifier
-        /// </summary>
-        /// <param name="productId">Product identifier</param>
-        Task<IList<ProductWarehouseInventory>> GetAllProductWarehouseInventoryRecordsAsync(int productId);
-
-        /// <summary>
-        /// Gets a warehouse by identifier
-        /// </summary>
-        /// <param name="warehouseId">Warehouse identifier</param>
-        /// <returns>Result</returns>
-        Task<Warehouse> GetWarehousesByIdAsync(int warehouseId);
-
-        /// <summary>
-        /// Deletes a ProductWarehouseInventory
-        /// </summary>
-        /// <param name="pwi">ProductWarehouseInventory</param>
-        Task DeleteProductWarehouseInventoryAsync(ProductWarehouseInventory pwi);
-
-        /// <summary>
-        /// Inserts a ProductWarehouseInventory
-        /// </summary>
-        /// <param name="pwi">ProductWarehouseInventory</param>
-        Task InsertProductWarehouseInventoryAsync(ProductWarehouseInventory pwi);
-
-        /// <summary>
-        /// Updates a record to manage product inventory per warehouse
-        /// </summary>
-        /// <param name="pwi">Record to manage product inventory per warehouse</param>
-        Task UpdateProductWarehouseInventoryAsync(ProductWarehouseInventory pwi);
-
-        #endregion
-
-        #region Stock quantity history
-
-        /// <summary>
-        /// Add stock quantity change entry
-        /// </summary>
-        /// <param name="product">Product</param>
-        /// <param name="quantityAdjustment">Quantity adjustment</param>
-        /// <param name="stockQuantity">Current stock quantity</param>
-        /// <param name="warehouseId">Warehouse identifier</param>
-        /// <param name="message">Message</param>
-        /// <param name="combinationId">Product attribute combination identifier</param>
-        Task AddStockQuantityHistoryEntryAsync(Product product, int quantityAdjustment, int stockQuantity,
-            int warehouseId = 0, string message = "", int? combinationId = null);
-
-        /// <summary>
-        /// Get the history of the product stock quantity changes
-        /// </summary>
-        /// <param name="product">Product</param>
-        /// <param name="warehouseId">Warehouse identifier; pass 0 to load all entries</param>
-        /// <param name="combinationId">Product attribute combination identifier; pass 0 to load all entries</param>
-        /// <param name="pageIndex">Page index</param>
-        /// <param name="pageSize">Page size</param>
-        /// <returns>List of stock quantity change entries</returns>
-        Task<IPagedList<StockQuantityHistory>> GetStockQuantityHistoryAsync(Product product, int warehouseId = 0, int combinationId = 0,
-            int pageIndex = 0, int pageSize = int.MaxValue);
-
-        #endregion
-
-        #region Product discounts
-
-        /// <summary>
-        /// Clean up product references for a specified discount
-        /// </summary>
-        /// <param name="discount">Discount</param>
-        Task ClearDiscountProductMappingAsync(Discount discount);
-
-        /// <summary>
-        /// Get a discount-product mapping records by product identifier
-        /// </summary>
-        /// <param name="productId">Product identifier</param>
-        Task<IList<DiscountProductMapping>> GetAllDiscountsAppliedToProductAsync(int productId);
-
-        /// <summary>
-        /// Get a discount-product mapping record
-        /// </summary>
-        /// <param name="productId">Product identifier</param>
-        /// <param name="discountId">Discount identifier</param>
-        /// <returns>Result</returns>
-        Task<DiscountProductMapping> GetDiscountAppliedToProductAsync(int productId, int discountId);
-
-        /// <summary>
-        /// Inserts a discount-product mapping record
-        /// </summary>
-        /// <param name="discountProductMapping">Discount-product mapping</param>
-        Task InsertDiscountProductMappingAsync(DiscountProductMapping discountProductMapping);
-
-        /// <summary>
-        /// Deletes a discount-product mapping record
-        /// </summary>
-        /// <param name="discountProductMapping">Discount-product mapping</param>
-        Task DeleteDiscountProductMappingAsync(DiscountProductMapping discountProductMapping);
-
-        #endregion
-    }
+﻿using System;
+using System.Collections.Generic;
+using System.Threading.Tasks;
+using Nop.Core;
+using Nop.Core.Domain.Catalog;
+using Nop.Core.Domain.Customers;
+using Nop.Core.Domain.Discounts;
+using Nop.Core.Domain.Orders;
+using Nop.Core.Domain.Shipping;
+
+namespace Nop.Services.Catalog
+{
+    /// <summary>
+    /// Product service
+    /// </summary>
+    public partial interface IProductService
+    {
+        #region Products
+
+        /// <summary>
+        /// Delete a product
+        /// </summary>
+        /// <param name="product">Product</param>
+        Task DeleteProductAsync(Product product);
+
+        /// <summary>
+        /// Delete products
+        /// </summary>
+        /// <param name="products">Products</param>
+        Task DeleteProductsAsync(IList<Product> products);
+
+        /// <summary>
+        /// Gets all products displayed on the home page
+        /// </summary>
+        /// <returns>Products</returns>
+        Task<IList<Product>> GetAllProductsDisplayedOnHomepageAsync();
+
+        /// <summary>
+        /// Gets featured products by a category identifier
+        /// </summary>
+        /// <param name="categoryId">Category identifier</param>
+        /// <param name="storeId">Store identifier; 0 if you want to get all records</param>
+        /// <returns>List of featured products</returns>
+        Task<IList<Product>> GetCategoryFeaturedProductsAsync(int categoryId, int storeId = 0);
+
+        /// <summary>
+        /// Gets featured products by a manufacturer identifier
+        /// </summary>
+        /// <param name="manufacturerId">Manufacturer identifier</param>
+        /// <param name="storeId">Store identifier; 0 if you want to get all records</param>
+        /// <returns>List of featured products</returns>
+        Task<IList<Product>> GetManufacturerFeaturedProductsAsync(int manufacturerId, int storeId = 0);
+
+        /// <summary>
+        /// Gets products which marked as new
+        /// </summary>
+        /// <param name="storeId">Store identifier; 0 if you want to get all records</param>
+        /// <returns>List of new products</returns>
+        Task<IList<Product>> GetProductsMarkedAsNewAsync(int storeId = 0);
+
+        /// <summary>
+        /// Gets product
+        /// </summary>
+        /// <param name="productId">Product identifier</param>
+        /// <returns>Product</returns>
+        Task<Product> GetProductByIdAsync(int productId);
+
+        /// <summary>
+        /// Gets products by identifier
+        /// </summary>
+        /// <param name="productIds">Product identifiers</param>
+        /// <returns>Products</returns>
+        Task<IList<Product>> GetProductsByIdsAsync(int[] productIds);
+
+        /// <summary>
+        /// Inserts a product
+        /// </summary>
+        /// <param name="product">Product</param>
+        Task InsertProductAsync(Product product);
+
+        /// <summary>
+        /// Updates the product
+        /// </summary>
+        /// <param name="product">Product</param>
+        Task UpdateProductAsync(Product product);
+
+        /// <summary>
+        /// Get number of product (published and visible) in certain category
+        /// </summary>
+        /// <param name="categoryIds">Category identifiers</param>
+        /// <param name="storeId">Store identifier; 0 to load all records</param>
+        /// <returns>Number of products</returns>
+        Task<int> GetNumberOfProductsInCategoryAsync(IList<int> categoryIds = null, int storeId = 0);
+
+        /// <summary>
+        /// Search products
+        /// </summary>
+        /// <param name="pageIndex">Page index</param>
+        /// <param name="pageSize">Page size</param>
+        /// <param name="categoryIds">Category identifiers</param>
+        /// <param name="manufacturerIds">Manufacturer identifiers</param>
+        /// <param name="storeId">Store identifier; 0 to load all records</param>
+        /// <param name="vendorId">Vendor identifier; 0 to load all records</param>
+        /// <param name="warehouseId">Warehouse identifier; 0 to load all records</param>
+        /// <param name="productType">Product type; 0 to load all records</param>
+        /// <param name="visibleIndividuallyOnly">A values indicating whether to load only products marked as "visible individually"; "false" to load all records; "true" to load "visible individually" only</param>
+        /// <param name="excludeFeaturedProducts">A value indicating whether loaded products are marked as featured (relates only to categories and manufacturers); "false" (by default) to load all records; "true" to exclude featured products from results</param>
+        /// <param name="priceMin">Minimum price; null to load all records</param>
+        /// <param name="priceMax">Maximum price; null to load all records</param>
+        /// <param name="productTagId">Product tag identifier; 0 to load all records</param>
+        /// <param name="keywords">Keywords</param>
+        /// <param name="searchDescriptions">A value indicating whether to search by a specified "keyword" in product descriptions</param>
+        /// <param name="searchManufacturerPartNumber">A value indicating whether to search by a specified "keyword" in manufacturer part number</param>
+        /// <param name="searchSku">A value indicating whether to search by a specified "keyword" in product SKU</param>
+        /// <param name="searchProductTags">A value indicating whether to search by a specified "keyword" in product tags</param>
+        /// <param name="languageId">Language identifier (search for text searching)</param>
+        /// <param name="filteredSpecOptions">Specification options list to filter products; null to load all records</param>
+        /// <param name="orderBy">Order by</param>
+        /// <param name="showHidden">A value indicating whether to show hidden records</param>
+        /// <param name="overridePublished">
+        /// null - process "Published" property according to "showHidden" parameter
+        /// true - load only "Published" products
+        /// false - load only "Unpublished" products
+        /// </param>
+        /// <returns>Products</returns>
+        Task<IPagedList<Product>> SearchProductsAsync(
+            int pageIndex = 0,
+            int pageSize = int.MaxValue,
+            IList<int> categoryIds = null,
+            IList<int> manufacturerIds = null,
+            int storeId = 0,
+            int vendorId = 0,
+            int warehouseId = 0,
+            ProductType? productType = null,
+            bool visibleIndividuallyOnly = false,
+            bool excludeFeaturedProducts = false,
+            decimal? priceMin = null,
+            decimal? priceMax = null,
+            int productTagId = 0,
+            string keywords = null,
+            bool searchDescriptions = false,
+            bool searchManufacturerPartNumber = true,
+            bool searchSku = true,
+            bool searchProductTags = false,
+            int languageId = 0,
+            IList<SpecificationAttributeOption> filteredSpecOptions = null,
+            ProductSortingEnum orderBy = ProductSortingEnum.Position,
+            bool showHidden = false,
+            bool? overridePublished = null);
+
+        /// <summary>
+        /// Gets products by product attribute
+        /// </summary>
+        /// <param name="productAttributeId">Product attribute identifier</param>
+        /// <param name="pageIndex">Page index</param>
+        /// <param name="pageSize">Page size</param>
+        /// <returns>Products</returns>
+        Task<IPagedList<Product>> GetProductsByProductAtributeIdAsync(int productAttributeId,
+            int pageIndex = 0, int pageSize = int.MaxValue);
+
+        /// <summary>
+        /// Gets associated products
+        /// </summary>
+        /// <param name="parentGroupedProductId">Parent product identifier (used with grouped products)</param>
+        /// <param name="storeId">Store identifier; 0 to load all records</param>
+        /// <param name="vendorId">Vendor identifier; 0 to load all records</param>
+        /// <param name="showHidden">A value indicating whether to show hidden records</param>
+        /// <returns>Products</returns>
+        Task<IList<Product>> GetAssociatedProductsAsync(int parentGroupedProductId,
+            int storeId = 0, int vendorId = 0, bool showHidden = false);
+
+        /// <summary>
+        /// Update product review totals
+        /// </summary>
+        /// <param name="product">Product</param>
+        Task UpdateProductReviewTotalsAsync(Product product);
+
+        /// <summary>
+        /// Get low stock products
+        /// </summary>
+        /// <param name="vendorId">Vendor identifier; pass null to load all records</param>
+        /// <param name="loadPublishedOnly">Whether to load published products only; pass null to load all products, pass true to load only published products, pass false to load only unpublished products</param>
+        /// <param name="pageIndex">Page index</param>
+        /// <param name="pageSize">Page size</param>
+        /// <param name="getOnlyTotalCount">A value in indicating whether you want to load only total number of records. Set to "true" if you don't want to load data from database</param>
+        /// <returns>Products</returns>
+        Task<IPagedList<Product>> GetLowStockProductsAsync(int? vendorId = null, bool? loadPublishedOnly = true,
+            int pageIndex = 0, int pageSize = int.MaxValue, bool getOnlyTotalCount = false);
+
+        /// <summary>
+        /// Get low stock product combinations
+        /// </summary>
+        /// <param name="vendorId">Vendor identifier; pass null to load all records</param>
+        /// <param name="loadPublishedOnly">Whether to load combinations of published products only; pass null to load all products, pass true to load only published products, pass false to load only unpublished products</param>
+        /// <param name="pageIndex">Page index</param>
+        /// <param name="pageSize">Page size</param>
+        /// <param name="getOnlyTotalCount">A value in indicating whether you want to load only total number of records. Set to "true" if you don't want to load data from database</param>
+        /// <returns>Product combinations</returns>
+        Task<IPagedList<ProductAttributeCombination>> GetLowStockProductCombinationsAsync(int? vendorId = null, bool? loadPublishedOnly = true,
+            int pageIndex = 0, int pageSize = int.MaxValue, bool getOnlyTotalCount = false);
+
+        /// <summary>
+        /// Gets a product by SKU
+        /// </summary>
+        /// <param name="sku">SKU</param>
+        /// <returns>Product</returns>
+        Task<Product> GetProductBySkuAsync(string sku);
+
+        /// <summary>
+        /// Gets a products by SKU array
+        /// </summary>
+        /// <param name="skuArray">SKU array</param>
+        /// <param name="vendorId">Vendor ID; 0 to load all records</param>
+        /// <returns>Products</returns>
+        Task<IList<Product>> GetProductsBySkuAsync(string[] skuArray, int vendorId = 0);
+
+        /// <summary>
+        /// Update HasTierPrices property (used for performance optimization)
+        /// </summary>
+        /// <param name="product">Product</param>
+        Task UpdateHasTierPricesPropertyAsync(Product product);
+
+        /// <summary>
+        /// Update HasDiscountsApplied property (used for performance optimization)
+        /// </summary>
+        /// <param name="product">Product</param>
+        Task UpdateHasDiscountsAppliedAsync(Product product);
+
+        /// <summary>
+        /// Gets number of products by vendor identifier
+        /// </summary>
+        /// <param name="vendorId">Vendor identifier</param>
+        /// <returns>Number of products</returns>
+        Task<int> GetNumberOfProductsByVendorIdAsync(int vendorId);
+
+        //TODO: migrate to an extension method
+        /// <summary>
+        /// Parse "required product Ids" property
+        /// </summary>
+        /// <param name="product">Product</param>
+        /// <returns>A list of required product IDs</returns>
+        int[] ParseRequiredProductIds(Product product);
+
+        //TODO: migrate to an extension method
+        /// <summary>
+        /// Get a value indicating whether a product is available now (availability dates)
+        /// </summary>
+        /// <param name="product">Product</param>
+        /// <param name="dateTime">Datetime to check; pass null to use current date</param>
+        /// <returns>Result</returns>
+        bool ProductIsAvailable(Product product, DateTime? dateTime = null);
+
+        //TODO: migrate to an extension method
+        /// <summary>
+        /// Get a list of allowed quantities (parse 'AllowedQuantities' property)
+        /// </summary>
+        /// <param name="product">Product</param>
+        /// <returns>Result</returns>
+        int[] ParseAllowedQuantities(Product product);
+
+        /// <summary>
+        /// Get total quantity
+        /// </summary>
+        /// <param name="product">Product</param>
+        /// <param name="useReservedQuantity">
+        /// A value indicating whether we should consider "Reserved Quantity" property 
+        /// when "multiple warehouses" are used
+        /// </param>
+        /// <param name="warehouseId">
+        /// Warehouse identifier. Used to limit result to certain warehouse.
+        /// Used only with "multiple warehouses" enabled.
+        /// </param>
+        /// <returns>Result</returns>
+        Task<int> GetTotalStockQuantityAsync(Product product, bool useReservedQuantity = true, int warehouseId = 0);
+
+        //TODO: migrate to an extension method
+        /// <summary>
+        /// Get number of rental periods (price ratio)
+        /// </summary>
+        /// <param name="product">Product</param>
+        /// <param name="startDate">Start date</param>
+        /// <param name="endDate">End date</param>
+        /// <returns>Number of rental periods</returns>
+        int GetRentalPeriods(Product product, DateTime startDate, DateTime endDate);
+
+        /// <summary>
+        /// Formats the stock availability/quantity message
+        /// </summary>
+        /// <param name="product">Product</param>
+        /// <param name="attributesXml">Selected product attributes in XML format (if specified)</param>
+        /// <returns>The stock message</returns>
+        Task<string> FormatStockMessageAsync(Product product, string attributesXml);
+
+        //TODO: migrate to an extension method
+        /// <summary>
+        /// Formats SKU
+        /// </summary>
+        /// <param name="product">Product</param>
+        /// <param name="attributesXml">Attributes in XML format</param>
+        /// <returns>SKU</returns>
+        Task<string> FormatSkuAsync(Product product, string attributesXml = null);
+
+        //TODO: migrate to an extension method
+        /// <summary>
+        /// Formats manufacturer part number
+        /// </summary>
+        /// <param name="product">Product</param>
+        /// <param name="attributesXml">Attributes in XML format</param>
+        /// <returns>Manufacturer part number</returns>
+        Task<string> FormatMpnAsync(Product product, string attributesXml = null);
+
+        //TODO: migrate to an extension method
+        /// <summary>
+        /// Formats GTIN
+        /// </summary>
+        /// <param name="product">Product</param>
+        /// <param name="attributesXml">Attributes in XML format</param>
+        /// <returns>GTIN</returns>
+        Task<string> FormatGtinAsync(Product product, string attributesXml = null);
+
+        //TODO: migrate to an extension method
+        /// <summary>
+        /// Formats start/end date for rental product
+        /// </summary>
+        /// <param name="product">Product</param>
+        /// <param name="date">Date</param>
+        /// <returns>Formatted date</returns>
+        string FormatRentalDate(Product product, DateTime date);
+
+        /// <summary>
+        /// Update product store mappings
+        /// </summary>
+        /// <param name="product">Product</param>
+        /// <param name="limitedToStoresIds">A list of store ids for mapping</param>
+        Task UpdateProductStoreMappingsAsync(Product product, IList<int> limitedToStoresIds);
+
+        /// <summary>
+        /// Gets the value whether the sequence contains downloadable products
+        /// </summary>
+        /// <param name="productIds">Product identifiers</param>
+        /// <returns>Result</returns>
+        Task<bool> HasAnyDownloadableProductAsync(int[] productIds);
+
+        /// <summary>
+        /// Gets the value whether the sequence contains gift card products
+        /// </summary>
+        /// <param name="productIds">Product identifiers</param>
+        /// <returns>Result</returns>
+        Task<bool> HasAnyGiftCardProductAsync(int[] productIds);
+
+        /// <summary>
+        /// Gets the value whether the sequence contains recurring products
+        /// </summary>
+        /// <param name="productIds">Product identifiers</param>
+        /// <returns>Result</returns>
+        Task<bool> HasAnyRecurringProductAsync(int[] productIds);
+
+        #endregion
+
+        #region Inventory management methods
+
+        /// <summary>
+        /// Adjust inventory
+        /// </summary>
+        /// <param name="product">Product</param>
+        /// <param name="quantityToChange">Quantity to increase or decrease</param>
+        /// <param name="attributesXml">Attributes in XML format</param>
+        /// <param name="message">Message for the stock quantity history</param>
+        Task AdjustInventoryAsync(Product product, int quantityToChange, string attributesXml = "", string message = "");
+
+        /// <summary>
+        /// Book the reserved quantity
+        /// </summary>
+        /// <param name="product">Product</param>
+        /// <param name="warehouseId">Warehouse identifier</param>
+        /// <param name="quantity">Quantity, must be negative</param>
+        /// <param name="message">Message for the stock quantity history</param>
+        Task BookReservedInventoryAsync(Product product, int warehouseId, int quantity, string message = "");
+
+        /// <summary>
+        /// Reverse booked inventory (if acceptable)
+        /// </summary>
+        /// <param name="product">product</param>
+        /// <param name="shipmentItem">Shipment item</param>
+        /// <returns>Quantity reversed</returns>
+        /// <param name="message">Message for the stock quantity history</param>
+        Task<int> ReverseBookedInventoryAsync(Product product, ShipmentItem shipmentItem, string message = "");
+
+        #endregion
+
+        #region Related products
+
+        /// <summary>
+        /// Deletes a related product
+        /// </summary>
+        /// <param name="relatedProduct">Related product</param>
+        Task DeleteRelatedProductAsync(RelatedProduct relatedProduct);
+
+        /// <summary>
+        /// Gets related products by product identifier
+        /// </summary>
+        /// <param name="productId1">The first product identifier</param>
+        /// <param name="showHidden">A value indicating whether to show hidden records</param>
+        /// <returns>Related products</returns>
+        Task<IList<RelatedProduct>> GetRelatedProductsByProductId1Async(int productId1, bool showHidden = false);
+
+        /// <summary>
+        /// Gets a related product
+        /// </summary>
+        /// <param name="relatedProductId">Related product identifier</param>
+        /// <returns>Related product</returns>
+        Task<RelatedProduct> GetRelatedProductByIdAsync(int relatedProductId);
+
+        /// <summary>
+        /// Inserts a related product
+        /// </summary>
+        /// <param name="relatedProduct">Related product</param>
+        Task InsertRelatedProductAsync(RelatedProduct relatedProduct);
+
+        /// <summary>
+        /// Updates a related product
+        /// </summary>
+        /// <param name="relatedProduct">Related product</param>
+        Task UpdateRelatedProductAsync(RelatedProduct relatedProduct);
+
+        //TODO: migrate to an extension method
+        /// <summary>
+        /// Finds a related product item by specified identifiers
+        /// </summary>
+        /// <param name="source">Source</param>
+        /// <param name="productId1">The first product identifier</param>
+        /// <param name="productId2">The second product identifier</param>
+        /// <returns>Related product</returns>
+        RelatedProduct FindRelatedProduct(IList<RelatedProduct> source, int productId1, int productId2);
+
+        #endregion
+
+        #region Cross-sell products
+
+        /// <summary>
+        /// Deletes a cross-sell product
+        /// </summary>
+        /// <param name="crossSellProduct">Cross-sell</param>
+        Task DeleteCrossSellProductAsync(CrossSellProduct crossSellProduct);
+
+        /// <summary>
+        /// Gets cross-sell products by product identifier
+        /// </summary>
+        /// <param name="productId1">The first product identifier</param>
+        /// <param name="showHidden">A value indicating whether to show hidden records</param>
+        /// <returns>Cross-sell products</returns>
+        Task<IList<CrossSellProduct>> GetCrossSellProductsByProductId1Async(int productId1, bool showHidden = false);
+
+        /// <summary>
+        /// Gets a cross-sell product
+        /// </summary>
+        /// <param name="crossSellProductId">Cross-sell product identifier</param>
+        /// <returns>Cross-sell product</returns>
+        Task<CrossSellProduct> GetCrossSellProductByIdAsync(int crossSellProductId);
+
+        /// <summary>
+        /// Inserts a cross-sell product
+        /// </summary>
+        /// <param name="crossSellProduct">Cross-sell product</param>
+        Task InsertCrossSellProductAsync(CrossSellProduct crossSellProduct);
+
+        /// <summary>
+        /// Gets a cross-sells
+        /// </summary>
+        /// <param name="cart">Shopping cart</param>
+        /// <param name="numberOfProducts">Number of products to return</param>
+        /// <returns>Cross-sells</returns>
+        Task<IList<Product>> GetCrosssellProductsByShoppingCartAsync(IList<ShoppingCartItem> cart, int numberOfProducts);
+
+        //TODO: migrate to an extension method
+        /// <summary>
+        /// Finds a cross-sell product item by specified identifiers
+        /// </summary>
+        /// <param name="source">Source</param>
+        /// <param name="productId1">The first product identifier</param>
+        /// <param name="productId2">The second product identifier</param>
+        /// <returns>Cross-sell product</returns>
+        CrossSellProduct FindCrossSellProduct(IList<CrossSellProduct> source, int productId1, int productId2);
+
+        #endregion
+
+        #region Tier prices
+
+        /// <summary>
+        /// Gets a product tier prices for customer
+        /// </summary>
+        /// <param name="product">Product</param>
+        /// <param name="customer">Customer</param>
+        /// <param name="storeId">Store identifier</param>
+        Task<IList<TierPrice>> GetTierPricesAsync(Product product, Customer customer, int storeId);
+
+        /// <summary>
+        /// Gets a tier prices by product identifier
+        /// </summary>
+        /// <param name="productId">Product identifier</param>
+        Task<IList<TierPrice>> GetTierPricesByProductAsync(int productId);
+
+        /// <summary>
+        /// Deletes a tier price
+        /// </summary>
+        /// <param name="tierPrice">Tier price</param>
+        Task DeleteTierPriceAsync(TierPrice tierPrice);
+
+        /// <summary>
+        /// Gets a tier price
+        /// </summary>
+        /// <param name="tierPriceId">Tier price identifier</param>
+        /// <returns>Tier price</returns>
+        Task<TierPrice> GetTierPriceByIdAsync(int tierPriceId);
+
+        /// <summary>
+        /// Inserts a tier price
+        /// </summary>
+        /// <param name="tierPrice">Tier price</param>
+        Task InsertTierPriceAsync(TierPrice tierPrice);
+
+        /// <summary>
+        /// Updates the tier price
+        /// </summary>
+        /// <param name="tierPrice">Tier price</param>
+        Task UpdateTierPriceAsync(TierPrice tierPrice);
+
+        /// <summary>
+        /// Gets a preferred tier price
+        /// </summary>
+        /// <param name="product">Product</param>
+        /// <param name="customer">Customer</param>
+        /// <param name="storeId">Store identifier</param>
+        /// <param name="quantity">Quantity</param>
+        /// <returns>Tier price</returns>
+        Task<TierPrice> GetPreferredTierPriceAsync(Product product, Customer customer, int storeId, int quantity);
+
+        #endregion
+
+        #region Product pictures
+
+        /// <summary>
+        /// Deletes a product picture
+        /// </summary>
+        /// <param name="productPicture">Product picture</param>
+        Task DeleteProductPictureAsync(ProductPicture productPicture);
+
+        /// <summary>
+        /// Gets a product pictures by product identifier
+        /// </summary>
+        /// <param name="productId">The product identifier</param>
+        /// <returns>Product pictures</returns>
+        Task<IList<ProductPicture>> GetProductPicturesByProductIdAsync(int productId);
+
+        /// <summary>
+        /// Gets a product picture
+        /// </summary>
+        /// <param name="productPictureId">Product picture identifier</param>
+        /// <returns>Product picture</returns>
+        Task<ProductPicture> GetProductPictureByIdAsync(int productPictureId);
+
+        /// <summary>
+        /// Inserts a product picture
+        /// </summary>
+        /// <param name="productPicture">Product picture</param>
+        Task InsertProductPictureAsync(ProductPicture productPicture);
+
+        /// <summary>
+        /// Updates a product picture
+        /// </summary>
+        /// <param name="productPicture">Product picture</param>
+        Task UpdateProductPictureAsync(ProductPicture productPicture);
+
+        /// <summary>
+        /// Get the IDs of all product images 
+        /// </summary>
+        /// <param name="productsIds">Products IDs</param>
+        /// <returns>All picture identifiers grouped by product ID</returns>
+        Task<IDictionary<int, int[]>> GetProductsImagesIdsAsync(int[] productsIds);
+
+        /// <summary>
+        /// Get products to which a discount is applied
+        /// </summary>
+        /// <param name="discountId">Discount identifier; pass null to load all records</param>
+        /// <param name="showHidden">A value indicating whether to load deleted products</param>
+        /// <param name="pageIndex">Page index</param>
+        /// <param name="pageSize">Page size</param>
+        /// <returns>List of products</returns>
+        Task<IPagedList<Product>> GetProductsWithAppliedDiscountAsync(int? discountId = null,
+            bool showHidden = false, int pageIndex = 0, int pageSize = int.MaxValue);
+
+        #endregion
+
+        #region Product reviews
+
+        /// <summary>
+        /// Gets all product reviews
+        /// </summary>
+        /// <param name="customerId">Customer identifier (who wrote a review); 0 to load all records</param>
+        /// <param name="approved">A value indicating whether to content is approved; null to load all records</param> 
+        /// <param name="fromUtc">Item creation from; null to load all records</param>
+        /// <param name="toUtc">Item creation to; null to load all records</param>
+        /// <param name="message">Search title or review text; null to load all records</param>
+        /// <param name="storeId">The store identifier; pass 0 to load all records</param>
+        /// <param name="productId">The product identifier; pass 0 to load all records</param>
+        /// <param name="vendorId">The vendor identifier (limit to products of this vendor); pass 0 to load all records</param>
+        /// <param name="showHidden">A value indicating whether to show hidden records</param>
+        /// <param name="pageIndex">Page index</param>
+        /// <param name="pageSize">Page size</param>
+        /// <returns>Reviews</returns>
+        Task<IPagedList<ProductReview>> GetAllProductReviewsAsync(int customerId = 0, bool? approved = null,
+            DateTime? fromUtc = null, DateTime? toUtc = null,
+            string message = null, int storeId = 0, int productId = 0, int vendorId = 0, bool showHidden = false,
+            int pageIndex = 0, int pageSize = int.MaxValue);
+
+        /// <summary>
+        /// Gets product review
+        /// </summary>
+        /// <param name="productReviewId">Product review identifier</param>
+        /// <returns>Product review</returns>
+        Task<ProductReview> GetProductReviewByIdAsync(int productReviewId);
+
+        /// <summary>
+        /// Get product reviews by identifiers
+        /// </summary>
+        /// <param name="productReviewIds">Product review identifiers</param>
+        /// <returns>Product reviews</returns>
+        Task<IList<ProductReview>> GetProductReviewsByIdsAsync(int[] productReviewIds);
+
+        /// <summary>
+        /// Inserts a product review
+        /// </summary>
+        /// <param name="productReview">Product review</param>
+        Task InsertProductReviewAsync(ProductReview productReview);
+
+        /// <summary>
+        /// Deletes a product review
+        /// </summary>
+        /// <param name="productReview">Product review</param>
+        Task DeleteProductReviewAsync(ProductReview productReview);
+
+        /// <summary>
+        /// Deletes product reviews
+        /// </summary>
+        /// <param name="productReviews">Product reviews</param>
+        Task DeleteProductReviewsAsync(IList<ProductReview> productReviews);
+
+        /// <summary>
+        /// Sets or create a product review helpfulness record
+        /// </summary>
+        /// <param name="productReview">Product reviews</param>
+        /// <param name="helpfulness">Value indicating whether a review a helpful</param>
+        Task SetProductReviewHelpfulnessAsync(ProductReview productReview, bool helpfulness);
+
+        /// <summary>
+        /// Updates a totals helpfulness count for product review
+        /// </summary>
+        /// <param name="productReview">Product review</param>
+        /// <returns>Result</returns>
+        Task UpdateProductReviewHelpfulnessTotalsAsync(ProductReview productReview);
+
+        /// <summary>
+        /// Updates a product review
+        /// </summary>
+        /// <param name="productReview">Product review</param>
+        Task UpdateProductReviewAsync(ProductReview productReview);
+
+        /// <summary>
+        /// Check possibility added review for current customer
+        /// </summary>
+        /// <param name="productId">Current product</param>
+        /// <param name="storeId">The store identifier; pass 0 to load all records</param>
+        /// <returns></returns>
+        Task<bool> CanAddReviewAsync(int productId, int storeId = 0);
+
+        #endregion
+
+        #region Product warehouses
+
+        /// <summary>
+        /// Get a product warehouse-inventory records by product identifier
+        /// </summary>
+        /// <param name="productId">Product identifier</param>
+        Task<IList<ProductWarehouseInventory>> GetAllProductWarehouseInventoryRecordsAsync(int productId);
+
+        /// <summary>
+        /// Gets a warehouse by identifier
+        /// </summary>
+        /// <param name="warehouseId">Warehouse identifier</param>
+        /// <returns>Result</returns>
+        Task<Warehouse> GetWarehousesByIdAsync(int warehouseId);
+
+        /// <summary>
+        /// Deletes a ProductWarehouseInventory
+        /// </summary>
+        /// <param name="pwi">ProductWarehouseInventory</param>
+        Task DeleteProductWarehouseInventoryAsync(ProductWarehouseInventory pwi);
+
+        /// <summary>
+        /// Inserts a ProductWarehouseInventory
+        /// </summary>
+        /// <param name="pwi">ProductWarehouseInventory</param>
+        Task InsertProductWarehouseInventoryAsync(ProductWarehouseInventory pwi);
+
+        /// <summary>
+        /// Updates a record to manage product inventory per warehouse
+        /// </summary>
+        /// <param name="pwi">Record to manage product inventory per warehouse</param>
+        Task UpdateProductWarehouseInventoryAsync(ProductWarehouseInventory pwi);
+
+        #endregion
+
+        #region Stock quantity history
+
+        /// <summary>
+        /// Add stock quantity change entry
+        /// </summary>
+        /// <param name="product">Product</param>
+        /// <param name="quantityAdjustment">Quantity adjustment</param>
+        /// <param name="stockQuantity">Current stock quantity</param>
+        /// <param name="warehouseId">Warehouse identifier</param>
+        /// <param name="message">Message</param>
+        /// <param name="combinationId">Product attribute combination identifier</param>
+        Task AddStockQuantityHistoryEntryAsync(Product product, int quantityAdjustment, int stockQuantity,
+            int warehouseId = 0, string message = "", int? combinationId = null);
+
+        /// <summary>
+        /// Get the history of the product stock quantity changes
+        /// </summary>
+        /// <param name="product">Product</param>
+        /// <param name="warehouseId">Warehouse identifier; pass 0 to load all entries</param>
+        /// <param name="combinationId">Product attribute combination identifier; pass 0 to load all entries</param>
+        /// <param name="pageIndex">Page index</param>
+        /// <param name="pageSize">Page size</param>
+        /// <returns>List of stock quantity change entries</returns>
+        Task<IPagedList<StockQuantityHistory>> GetStockQuantityHistoryAsync(Product product, int warehouseId = 0, int combinationId = 0,
+            int pageIndex = 0, int pageSize = int.MaxValue);
+
+        #endregion
+
+        #region Product discounts
+
+        /// <summary>
+        /// Clean up product references for a specified discount
+        /// </summary>
+        /// <param name="discount">Discount</param>
+        Task ClearDiscountProductMappingAsync(Discount discount);
+
+        /// <summary>
+        /// Get a discount-product mapping records by product identifier
+        /// </summary>
+        /// <param name="productId">Product identifier</param>
+        Task<IList<DiscountProductMapping>> GetAllDiscountsAppliedToProductAsync(int productId);
+
+        /// <summary>
+        /// Get a discount-product mapping record
+        /// </summary>
+        /// <param name="productId">Product identifier</param>
+        /// <param name="discountId">Discount identifier</param>
+        /// <returns>Result</returns>
+        Task<DiscountProductMapping> GetDiscountAppliedToProductAsync(int productId, int discountId);
+
+        /// <summary>
+        /// Inserts a discount-product mapping record
+        /// </summary>
+        /// <param name="discountProductMapping">Discount-product mapping</param>
+        Task InsertDiscountProductMappingAsync(DiscountProductMapping discountProductMapping);
+
+        /// <summary>
+        /// Deletes a discount-product mapping record
+        /// </summary>
+        /// <param name="discountProductMapping">Discount-product mapping</param>
+        Task DeleteDiscountProductMappingAsync(DiscountProductMapping discountProductMapping);
+
+        #endregion
+    }
 }