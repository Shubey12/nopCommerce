﻿using System.Threading.Tasks;
using Nop.Core.Domain.Catalog;
using Nop.Services.Caching;

namespace Nop.Services.Catalog.Caching
{
    /// <summary>
    /// Represents a product review review type cache event consumer
    /// </summary>
    public partial class ProductReviewReviewTypeMappingCacheEventConsumer : CacheEventConsumer<ProductReviewReviewTypeMapping>
    {
        /// <summary>
        /// Clear cache data
        /// </summary>
        /// <param name="entity">Entity</param>
        protected override async Task ClearCache(ProductReviewReviewTypeMapping entity)
        {
<<<<<<< HEAD
            await Remove(NopCatalogDefaults.ReviewTypeAllCacheKey);

            var cacheKey = _cacheKeyService.PrepareKey(NopCatalogDefaults.ProductReviewReviewTypeMappingAllCacheKey, entity.ProductReviewId);
            await Remove(cacheKey);
=======
            Remove(NopCatalogDefaults.ProductReviewTypeMappingByReviewTypeCacheKey, entity.ProductReviewId);
>>>>>>> 8df5bf22
        }
    }
}<|MERGE_RESOLUTION|>--- conflicted
+++ resolved
@@ -15,14 +15,7 @@
         /// <param name="entity">Entity</param>
         protected override async Task ClearCache(ProductReviewReviewTypeMapping entity)
         {
-<<<<<<< HEAD
-            await Remove(NopCatalogDefaults.ReviewTypeAllCacheKey);
-
-            var cacheKey = _cacheKeyService.PrepareKey(NopCatalogDefaults.ProductReviewReviewTypeMappingAllCacheKey, entity.ProductReviewId);
-            await Remove(cacheKey);
-=======
-            Remove(NopCatalogDefaults.ProductReviewTypeMappingByReviewTypeCacheKey, entity.ProductReviewId);
->>>>>>> 8df5bf22
+            await Remove(NopCatalogDefaults.ProductReviewTypeMappingByReviewTypeCacheKey, entity.ProductReviewId);
         }
     }
 }