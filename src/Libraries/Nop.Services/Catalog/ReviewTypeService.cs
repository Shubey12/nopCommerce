﻿using System.Collections.Generic;
using System.Linq;
<<<<<<< HEAD
using System.Threading.Tasks;
=======
using Nop.Core.Caching;
>>>>>>> 8df5bf22
using Nop.Core.Domain.Catalog;
using Nop.Data;

namespace Nop.Services.Catalog
{
    /// <summary>
    /// Review type service implementation
    /// </summary>
    public partial class ReviewTypeService : IReviewTypeService
    {
        #region Fields

        private readonly IRepository<ProductReviewReviewTypeMapping> _productReviewReviewTypeMappingRepository;
        private readonly IRepository<ReviewType> _reviewTypeRepository;
        private readonly IStaticCacheManager _staticCacheManager;

        #endregion

        #region Ctor

        public ReviewTypeService(IRepository<ProductReviewReviewTypeMapping> productReviewReviewTypeMappingRepository,
            IRepository<ReviewType> reviewTypeRepository,
            IStaticCacheManager staticCacheManager)
        {
            _productReviewReviewTypeMappingRepository = productReviewReviewTypeMappingRepository;
            _reviewTypeRepository = reviewTypeRepository;
            _staticCacheManager = staticCacheManager;
        }

        #endregion

        #region Methods

        #region Review type

        /// <summary>
        /// Gets all review types
        /// </summary>
        /// <returns>Review types</returns>
        public virtual async Task<IList<ReviewType>> GetAllReviewTypes()
        {
<<<<<<< HEAD
            return await _reviewTypeRepository.Table
                .OrderBy(reviewType => reviewType.DisplayOrder).ThenBy(reviewType => reviewType.Id)
                .ToCachedList(_cacheKeyService.PrepareKeyForDefaultCache(NopCatalogDefaults.ReviewTypeAllCacheKey));
=======
            return _reviewTypeRepository.GetAll(
                query => query.OrderBy(reviewType => reviewType.DisplayOrder).ThenBy(reviewType => reviewType.Id),
                cache => default);
>>>>>>> 8df5bf22
        }

        /// <summary>
        /// Gets a review type 
        /// </summary>
        /// <param name="reviewTypeId">Review type identifier</param>
        /// <returns>Review type</returns>
        public virtual async Task<ReviewType> GetReviewTypeById(int reviewTypeId)
        {
<<<<<<< HEAD
            if (reviewTypeId == 0)
                return null;
            
            return await _reviewTypeRepository.ToCachedGetById(reviewTypeId);
=======
            return _reviewTypeRepository.GetById(reviewTypeId, cache => default);
>>>>>>> 8df5bf22
        }

        /// <summary>
        /// Inserts a review type
        /// </summary>
        /// <param name="reviewType">Review type</param>
        public virtual async Task InsertReviewType(ReviewType reviewType)
        {
<<<<<<< HEAD
            if (reviewType == null)
                throw new ArgumentNullException(nameof(reviewType));

            await _reviewTypeRepository.Insert(reviewType);

            //event notification
            await _eventPublisher.EntityInserted(reviewType);
=======
            _reviewTypeRepository.Insert(reviewType);
>>>>>>> 8df5bf22
        }

        /// <summary>
        /// Updates a review type
        /// </summary>
        /// <param name="reviewType">Review type</param>
        public virtual async Task UpdateReviewType(ReviewType reviewType)
        {
<<<<<<< HEAD
            if (reviewType == null)
                throw new ArgumentNullException(nameof(reviewType));

            await _reviewTypeRepository.Update(reviewType);

            //event notification
            await _eventPublisher.EntityUpdated(reviewType);
=======
            _reviewTypeRepository.Update(reviewType);
>>>>>>> 8df5bf22
        }

        /// <summary>
        /// Delete review type
        /// </summary>
        /// <param name="reviewType">Review type</param>
<<<<<<< HEAD
        public virtual async Task DeleteReviewType(ReviewType reviewType)
        {
            if (reviewType == null)
                throw new ArgumentNullException(nameof(reviewType));

            await _reviewTypeRepository.Delete(reviewType);

            //event notification
            await _eventPublisher.EntityDeleted(reviewType);
=======
        public virtual void DeleteReviewType(ReviewType reviewType)
        {
            _reviewTypeRepository.Delete(reviewType);
>>>>>>> 8df5bf22
        }

        #endregion

        #region Product review type mapping

        /// <summary>
        /// Gets product review and review type mappings by product review identifier
        /// </summary>
        /// <param name="productReviewId">The product review identifier</param>
        /// <returns>Product review and review type mapping collection</returns>
        public async Task<IList<ProductReviewReviewTypeMapping>> GetProductReviewReviewTypeMappingsByProductReviewId(
            int productReviewId)
        {
            var key = _staticCacheManager.PrepareKeyForDefaultCache(NopCatalogDefaults.ProductReviewTypeMappingByReviewTypeCacheKey, productReviewId);

            var query = from pam in _productReviewReviewTypeMappingRepository.Table
                orderby pam.Id
                where pam.ProductReviewId == productReviewId
                select pam;
<<<<<<< HEAD
            var productReviewReviewTypeMappings = await query.ToCachedList(key);
=======
            var productReviewReviewTypeMappings = _staticCacheManager.Get(key, query.ToList);
>>>>>>> 8df5bf22

            return productReviewReviewTypeMappings;
        }

        /// <summary>
        /// Inserts a product review and review type mapping
        /// </summary>
        /// <param name="productReviewReviewType">Product review and review type mapping</param>
        public virtual async Task InsertProductReviewReviewTypeMappings(ProductReviewReviewTypeMapping productReviewReviewType)
        {
<<<<<<< HEAD
            if (productReviewReviewType == null)
                throw new ArgumentNullException(nameof(productReviewReviewType));

            await _productReviewReviewTypeMappingRepository.Insert(productReviewReviewType);

            //event notification
            await _eventPublisher.EntityInserted(productReviewReviewType);
=======
            _productReviewReviewTypeMappingRepository.Insert(productReviewReviewType);
>>>>>>> 8df5bf22
        }

        #endregion

        #endregion
    }
}<|MERGE_RESOLUTION|>--- conflicted
+++ resolved
@@ -1,10 +1,7 @@
 ﻿using System.Collections.Generic;
 using System.Linq;
-<<<<<<< HEAD
 using System.Threading.Tasks;
-=======
 using Nop.Core.Caching;
->>>>>>> 8df5bf22
 using Nop.Core.Domain.Catalog;
 using Nop.Data;
 
@@ -46,15 +43,9 @@
         /// <returns>Review types</returns>
         public virtual async Task<IList<ReviewType>> GetAllReviewTypes()
         {
-<<<<<<< HEAD
-            return await _reviewTypeRepository.Table
-                .OrderBy(reviewType => reviewType.DisplayOrder).ThenBy(reviewType => reviewType.Id)
-                .ToCachedList(_cacheKeyService.PrepareKeyForDefaultCache(NopCatalogDefaults.ReviewTypeAllCacheKey));
-=======
-            return _reviewTypeRepository.GetAll(
+            return await _reviewTypeRepository.GetAll(
                 query => query.OrderBy(reviewType => reviewType.DisplayOrder).ThenBy(reviewType => reviewType.Id),
                 cache => default);
->>>>>>> 8df5bf22
         }
 
         /// <summary>
@@ -64,14 +55,7 @@
         /// <returns>Review type</returns>
         public virtual async Task<ReviewType> GetReviewTypeById(int reviewTypeId)
         {
-<<<<<<< HEAD
-            if (reviewTypeId == 0)
-                return null;
-            
-            return await _reviewTypeRepository.ToCachedGetById(reviewTypeId);
-=======
-            return _reviewTypeRepository.GetById(reviewTypeId, cache => default);
->>>>>>> 8df5bf22
+            return await _reviewTypeRepository.GetById(reviewTypeId, cache => default);
         }
 
         /// <summary>
@@ -80,17 +64,7 @@
         /// <param name="reviewType">Review type</param>
         public virtual async Task InsertReviewType(ReviewType reviewType)
         {
-<<<<<<< HEAD
-            if (reviewType == null)
-                throw new ArgumentNullException(nameof(reviewType));
-
             await _reviewTypeRepository.Insert(reviewType);
-
-            //event notification
-            await _eventPublisher.EntityInserted(reviewType);
-=======
-            _reviewTypeRepository.Insert(reviewType);
->>>>>>> 8df5bf22
         }
 
         /// <summary>
@@ -99,38 +73,16 @@
         /// <param name="reviewType">Review type</param>
         public virtual async Task UpdateReviewType(ReviewType reviewType)
         {
-<<<<<<< HEAD
-            if (reviewType == null)
-                throw new ArgumentNullException(nameof(reviewType));
-
             await _reviewTypeRepository.Update(reviewType);
-
-            //event notification
-            await _eventPublisher.EntityUpdated(reviewType);
-=======
-            _reviewTypeRepository.Update(reviewType);
->>>>>>> 8df5bf22
         }
 
         /// <summary>
         /// Delete review type
         /// </summary>
         /// <param name="reviewType">Review type</param>
-<<<<<<< HEAD
         public virtual async Task DeleteReviewType(ReviewType reviewType)
         {
-            if (reviewType == null)
-                throw new ArgumentNullException(nameof(reviewType));
-
             await _reviewTypeRepository.Delete(reviewType);
-
-            //event notification
-            await _eventPublisher.EntityDeleted(reviewType);
-=======
-        public virtual void DeleteReviewType(ReviewType reviewType)
-        {
-            _reviewTypeRepository.Delete(reviewType);
->>>>>>> 8df5bf22
         }
 
         #endregion
@@ -151,11 +103,8 @@
                 orderby pam.Id
                 where pam.ProductReviewId == productReviewId
                 select pam;
-<<<<<<< HEAD
-            var productReviewReviewTypeMappings = await query.ToCachedList(key);
-=======
-            var productReviewReviewTypeMappings = _staticCacheManager.Get(key, query.ToList);
->>>>>>> 8df5bf22
+
+            var productReviewReviewTypeMappings = await _staticCacheManager.Get(key, async () => await query.ToAsyncEnumerable().ToListAsync());
 
             return productReviewReviewTypeMappings;
         }
@@ -166,17 +115,7 @@
         /// <param name="productReviewReviewType">Product review and review type mapping</param>
         public virtual async Task InsertProductReviewReviewTypeMappings(ProductReviewReviewTypeMapping productReviewReviewType)
         {
-<<<<<<< HEAD
-            if (productReviewReviewType == null)
-                throw new ArgumentNullException(nameof(productReviewReviewType));
-
             await _productReviewReviewTypeMappingRepository.Insert(productReviewReviewType);
-
-            //event notification
-            await _eventPublisher.EntityInserted(productReviewReviewType);
-=======
-            _productReviewReviewTypeMappingRepository.Insert(productReviewReviewType);
->>>>>>> 8df5bf22
         }
 
         #endregion
