--- conflicted
+++ resolved
@@ -1,443 +1,348 @@
-﻿using System;
-using System.Collections.Generic;
-using System.Linq;
-using System.Threading.Tasks;
-using LinqToDB;
-using Nop.Core;
-using Nop.Core.Caching;
-using Nop.Core.Domain.Catalog;
-using Nop.Data;
-using Nop.Services.Customers;
-using Nop.Services.Seo;
-
-namespace Nop.Services.Catalog
-{
-    /// <summary>
-    /// Product tag service
-    /// </summary>
-    public partial class ProductTagService : IProductTagService
-    {
-        #region Fields
-
-        private readonly CatalogSettings _catalogSettings;
-        private readonly ICustomerService _customerService;
-        private readonly INopDataProvider _dataProvider;
-        private readonly IRepository<ProductProductTagMapping> _productProductTagMappingRepository;
-        private readonly IRepository<ProductTag> _productTagRepository;
-        private readonly IStaticCacheManager _staticCacheManager;
-        private readonly IUrlRecordService _urlRecordService;
-        private readonly IWorkContext _workContext;
-
-        #endregion
-
-        #region Ctor
-
-        public ProductTagService(CatalogSettings catalogSettings,
-            ICustomerService customerService,
-            INopDataProvider dataProvider,
-            IRepository<ProductProductTagMapping> productProductTagMappingRepository,
-            IRepository<ProductTag> productTagRepository,
-            IStaticCacheManager staticCacheManager,
-            IUrlRecordService urlRecordService,
-            IWorkContext workContext)
-        {
-            _catalogSettings = catalogSettings;
-            _customerService = customerService;
-            _dataProvider = dataProvider;
-            _productProductTagMappingRepository = productProductTagMappingRepository;
-            _productTagRepository = productTagRepository;
-            _staticCacheManager = staticCacheManager;
-            _urlRecordService = urlRecordService;
-            _workContext = workContext;
-        }
-
-        #endregion
-
-        #region Utilities
-
-        /// <summary>
-        /// Delete a product-product tag mapping
-        /// </summary>
-        /// <param name="productId">Product identifier</param>
-        /// <param name="productTagId">Product tag identifier</param>
-        public virtual async Task DeleteProductProductTagMapping(int productId, int productTagId)
-        {
-            var mappingRecord = await _productProductTagMappingRepository.Table.FirstOrDefaultAsync(pptm => pptm.ProductId == productId && pptm.ProductTagId == productTagId);
-
-<<<<<<< HEAD
-            if (mappingRecord is null)
-                throw new Exception("Mapping record not found");
-
-            await _productProductTagMappingRepository.Delete(mappingRecord);
-
-            //event notification
-            await _eventPublisher.EntityDeleted(mappingRecord);
-=======
-            if (mappitngRecord is null)
-                throw new Exception("Mapping record not found");
-
-            _productProductTagMappingRepository.Delete(mappitngRecord);
->>>>>>> 8df5bf22
-        }
-
-        /// <summary>
-        /// Get product count for each of existing product tag
-        /// </summary>
-        /// <param name="storeId">Store identifier</param>
-        /// <param name="showHidden">A value indicating whether to show hidden records</param>
-        /// <returns>Dictionary of "product tag ID : product count"</returns>
-        private async Task<Dictionary<int, int>> GetProductCount(int storeId, bool showHidden)
-        {
-            var allowedCustomerRolesIds = string.Empty;
-            if (!showHidden && !_catalogSettings.IgnoreAcl)
-            {
-                //Access control list. Allowed customer roles
-                //pass customer role identifiers as comma-delimited string
-                allowedCustomerRolesIds = string.Join(",", await _customerService.GetCustomerRoleIds(await _workContext.GetCurrentCustomer()));
-            }
-
-<<<<<<< HEAD
-            var key = _cacheKeyService.PrepareKeyForDefaultCache(NopCatalogDefaults.ProductTagCountCacheKey, storeId, 
-                await _customerService.GetCustomerRoleIds(await _workContext.GetCurrentCustomer()), 
-=======
-            var key = _staticCacheManager.PrepareKeyForDefaultCache(NopCatalogDefaults.ProductTagCountCacheKey, storeId, 
-                _customerService.GetCustomerRoleIds(_workContext.CurrentCustomer), 
->>>>>>> 8df5bf22
-                showHidden);
-           
-            return await _staticCacheManager.Get(key, async () =>
-            {
-                //prepare input parameters
-                var pStoreId = SqlParameterHelper.GetInt32Parameter("StoreId", storeId);
-                var pAllowedCustomerRoleIds = SqlParameterHelper.GetStringParameter("AllowedCustomerRoleIds", allowedCustomerRolesIds);
-
-                //invoke stored procedure
-                return (await _dataProvider.QueryProc<ProductTagWithCount>("ProductTagCountLoadAll",
-                        pStoreId,
-                        pAllowedCustomerRoleIds))
-                    .ToDictionary(item => item.ProductTagId, item => item.ProductCount);
-            });
-        }
-
-        #endregion
-
-        #region Methods
-        
-        /// <summary>
-        /// Delete a product tag
-        /// </summary>
-        /// <param name="productTag">Product tag</param>
-        public virtual async Task DeleteProductTag(ProductTag productTag)
-        {
-<<<<<<< HEAD
-            if (productTag == null)
-                throw new ArgumentNullException(nameof(productTag));
-
-            await _productTagRepository.Delete(productTag);
-            
-            //event notification
-            await _eventPublisher.EntityDeleted(productTag);
-=======
-            _productTagRepository.Delete(productTag);
->>>>>>> 8df5bf22
-        }
-
-        /// <summary>
-        /// Delete product tags
-        /// </summary>
-        /// <param name="productTags">Product tags</param>
-        public virtual async Task DeleteProductTags(IList<ProductTag> productTags)
-        {
-            if (productTags == null)
-                throw new ArgumentNullException(nameof(productTags));
-
-            foreach (var productTag in productTags) 
-                await DeleteProductTag(productTag);
-        }
-
-        /// <summary>
-        /// Gets all product tags
-        /// </summary>
-        /// <param name="tagName">Tag name</param>
-        /// <returns>Product tags</returns>
-        public virtual async Task<IList<ProductTag>> GetAllProductTags(string tagName = null)
-        {
-<<<<<<< HEAD
-            var query = _productTagRepository.Table;
-            
-            var allProductTags = await query.ToCachedList(_cacheKeyService.PrepareKeyForDefaultCache(NopCatalogDefaults.ProductTagAllCacheKey));
-
-            if(!string.IsNullOrEmpty(tagName)) 
-=======
-            var allProductTags = _productTagRepository.GetAll(getCacheKey: cache => default);
-
-            if (!string.IsNullOrEmpty(tagName)) 
->>>>>>> 8df5bf22
-                allProductTags = allProductTags.Where(tag => tag.Name.Contains(tagName)).ToList();
-
-            return allProductTags;
-        }
-
-        /// <summary>
-        /// Gets all product tags by product identifier
-        /// </summary>
-        /// <param name="productId">Product identifier</param>
-        /// <returns>Product tags</returns>
-        public virtual async Task<IList<ProductTag>> GetAllProductTagsByProductId(int productId)
-        {
-<<<<<<< HEAD
-            var key = _cacheKeyService.PrepareKeyForDefaultCache(NopCatalogDefaults.ProductTagAllByProductIdCacheKey, productId);
-
-            var query = from pt in _productTagRepository.Table
-                join ppt in _productProductTagMappingRepository.Table on pt.Id equals ppt.ProductTagId
-                where ppt.ProductId == productId
-                orderby pt.Id
-                select pt;
-
-            var productTags = await query.ToCachedList(key);
-=======
-            var productTags = _productTagRepository.GetAll(query =>
-            {
-                return from pt in query
-                    join ppt in _productProductTagMappingRepository.Table on pt.Id equals ppt.ProductTagId
-                    where ppt.ProductId == productId
-                    orderby pt.Id
-                    select pt;
-            }, cache => cache.PrepareKeyForDefaultCache(NopCatalogDefaults.ProductTagsByProductCacheKey, productId));
->>>>>>> 8df5bf22
-
-            return productTags;
-        }
-
-        /// <summary>
-        /// Gets product tag
-        /// </summary>
-        /// <param name="productTagId">Product tag identifier</param>
-        /// <returns>Product tag</returns>
-        public virtual async Task<ProductTag> GetProductTagById(int productTagId)
-        {
-<<<<<<< HEAD
-            if (productTagId == 0)
-                return null;
-
-            return await _productTagRepository.ToCachedGetById(productTagId);
-=======
-            return _productTagRepository.GetById(productTagId, cache => default);
->>>>>>> 8df5bf22
-        }
-
-        /// <summary>
-        /// Gets product tags
-        /// </summary>
-        /// <param name="productTagIds">Product tags identifiers</param>
-        /// <returns>Product tags</returns>
-        public virtual async Task<IList<ProductTag>> GetProductTagsByIds(int[] productTagIds)
-        {
-<<<<<<< HEAD
-            if (productTagIds == null || productTagIds.Length == 0)
-                return new List<ProductTag>();
-
-            var query = from p in _productTagRepository.Table
-                        where productTagIds.Contains(p.Id)
-                        select p;
-
-            return await query.ToListAsync();
-=======
-            return _productTagRepository.GetByIds(productTagIds);
->>>>>>> 8df5bf22
-        }
-
-        /// <summary>
-        /// Gets product tag by name
-        /// </summary>
-        /// <param name="name">Product tag name</param>
-        /// <returns>Product tag</returns>
-        public virtual async Task<ProductTag> GetProductTagByName(string name)
-        {
-            var query = from pt in _productTagRepository.Table
-                        where pt.Name == name
-                        select pt;
-
-            var productTag = await query.FirstOrDefaultAsync();
-            return productTag;
-        }
-
-        /// <summary>
-        /// Inserts a product-product tag mapping
-        /// </summary>
-        /// <param name="tagMapping">Product-product tag mapping</param>
-        public virtual async Task InsertProductProductTagMapping(ProductProductTagMapping tagMapping)
-        {
-<<<<<<< HEAD
-            if (tagMapping is null)
-                throw new ArgumentNullException(nameof(tagMapping));
-
-            await _productProductTagMappingRepository.Insert(tagMapping);
-
-            //event notification
-            await _eventPublisher.EntityInserted(tagMapping);
-=======
-            _productProductTagMappingRepository.Insert(tagMapping);
->>>>>>> 8df5bf22
-        }
-
-        /// <summary>
-        /// Inserts a product tag
-        /// </summary>
-        /// <param name="productTag">Product tag</param>
-        public virtual async Task InsertProductTag(ProductTag productTag)
-        {
-<<<<<<< HEAD
-            if (productTag == null)
-                throw new ArgumentNullException(nameof(productTag));
-
-            await _productTagRepository.Insert(productTag);
-            
-            //event notification
-            await _eventPublisher.EntityInserted(productTag);
-=======
-            _productTagRepository.Insert(productTag);
->>>>>>> 8df5bf22
-        }
-
-        /// <summary>
-        /// Indicates whether a product tag exists
-        /// </summary>
-        /// <param name="product">Product</param>
-        /// <param name="productTagId">Product tag identifier</param>
-        /// <returns>Result</returns>
-        public virtual async Task<bool> ProductTagExists(Product product, int productTagId)
-        {
-            if (product == null)
-                throw new ArgumentNullException(nameof(product));
-
-            return await _productProductTagMappingRepository.Table.AnyAsync(pptm => pptm.ProductId == product.Id && pptm.ProductTagId == productTagId);
-        }
-
-        /// <summary>
-        /// Updates the product tag
-        /// </summary>
-        /// <param name="productTag">Product tag</param>
-        public virtual async Task UpdateProductTag(ProductTag productTag)
-        {
-            if (productTag == null)
-                throw new ArgumentNullException(nameof(productTag));
-
-            await _productTagRepository.Update(productTag);
-
-<<<<<<< HEAD
-            var seName = await _urlRecordService.ValidateSeName(productTag, string.Empty, productTag.Name, true);
-            await _urlRecordService.SaveSlug(productTag, seName, 0);
-            
-            //event notification
-            await _eventPublisher.EntityUpdated(productTag);
-=======
-            var seName = _urlRecordService.ValidateSeName(productTag, string.Empty, productTag.Name, true);
-            _urlRecordService.SaveSlug(productTag, seName, 0);
->>>>>>> 8df5bf22
-        }
-
-        /// <summary>
-        /// Get number of products
-        /// </summary>
-        /// <param name="productTagId">Product tag identifier</param>
-        /// <param name="storeId">Store identifier</param>
-        /// <param name="showHidden">A value indicating whether to show hidden records</param>
-        /// <returns>Number of products</returns>
-        public virtual async Task<int> GetProductCount(int productTagId, int storeId, bool showHidden = false)
-        {
-            var dictionary = await GetProductCount(storeId, showHidden);
-            if (dictionary.ContainsKey(productTagId))
-                return dictionary[productTagId];
-
-            return 0;
-        }
-
-        /// <summary>
-        /// Update product tags
-        /// </summary>
-        /// <param name="product">Product for update</param>
-        /// <param name="productTags">Product tags</param>
-        public virtual async Task UpdateProductTags(Product product, string[] productTags)
-        {
-            if (product == null)
-                throw new ArgumentNullException(nameof(product));
-
-            //product tags
-            var existingProductTags = await GetAllProductTagsByProductId(product.Id);
-            var productTagsToRemove = new List<ProductTag>();
-            foreach (var existingProductTag in existingProductTags)
-            {
-                var found = false;
-                foreach (var newProductTag in productTags)
-                {
-                    if (!existingProductTag.Name.Equals(newProductTag, StringComparison.InvariantCultureIgnoreCase))
-                        continue;
-
-                    found = true;
-                    break;
-                }
-
-                if (!found) 
-                    productTagsToRemove.Add(existingProductTag);
-            }
-
-            foreach (var productTag in productTagsToRemove) 
-                await DeleteProductProductTagMapping(product.Id, productTag.Id);
-
-            foreach (var productTagName in productTags)
-            {
-                ProductTag productTag;
-                var productTag2 = await GetProductTagByName(productTagName);
-                if (productTag2 == null)
-                {
-                    //add new product tag
-                    productTag = new ProductTag
-                    {
-                        Name = productTagName
-                    };
-                    await InsertProductTag(productTag);
-                }
-                else
-                    productTag = productTag2;
-
-                if (!await ProductTagExists(product, productTag.Id)) 
-                    await InsertProductProductTagMapping(new ProductProductTagMapping { ProductTagId = productTag.Id, ProductId = product.Id });
-
-                var seName = await _urlRecordService.ValidateSeName(productTag, string.Empty, productTag.Name, true);
-                await _urlRecordService.SaveSlug(productTag, seName, 0);
-            }
-
-            //cache
-<<<<<<< HEAD
-            await _staticCacheManager.RemoveByPrefix(NopCatalogDefaults.ProductTagPrefixCacheKey);
-=======
-            _staticCacheManager.RemoveByPrefix(NopEntityCacheDefaults<ProductTag>.Prefix);
->>>>>>> 8df5bf22
-        }
-
-        #endregion
-
-        #region Nested class
-
-        protected partial class ProductTagWithCount
-        {
-            /// <summary>
-            /// Gets or sets the entity identifier
-            /// </summary>
-            public int Id { get; set; }
-
-            /// <summary>
-            /// Gets or sets the product tag ID
-            /// </summary>
-            public int ProductTagId { get; set; }
-
-            /// <summary>
-            /// Gets or sets the count
-            /// </summary>
-            public int ProductCount { get; set; }
-        }
-
-        #endregion
-    }
+﻿using System;
+using System.Collections.Generic;
+using System.Linq;
+using System.Threading.Tasks;
+using LinqToDB;
+using Nop.Core;
+using Nop.Core.Caching;
+using Nop.Core.Domain.Catalog;
+using Nop.Data;
+using Nop.Services.Customers;
+using Nop.Services.Seo;
+
+namespace Nop.Services.Catalog
+{
+    /// <summary>
+    /// Product tag service
+    /// </summary>
+    public partial class ProductTagService : IProductTagService
+    {
+        #region Fields
+
+        private readonly CatalogSettings _catalogSettings;
+        private readonly ICustomerService _customerService;
+        private readonly INopDataProvider _dataProvider;
+        private readonly IRepository<ProductProductTagMapping> _productProductTagMappingRepository;
+        private readonly IRepository<ProductTag> _productTagRepository;
+        private readonly IStaticCacheManager _staticCacheManager;
+        private readonly IUrlRecordService _urlRecordService;
+        private readonly IWorkContext _workContext;
+
+        #endregion
+
+        #region Ctor
+
+        public ProductTagService(CatalogSettings catalogSettings,
+            ICustomerService customerService,
+            INopDataProvider dataProvider,
+            IRepository<ProductProductTagMapping> productProductTagMappingRepository,
+            IRepository<ProductTag> productTagRepository,
+            IStaticCacheManager staticCacheManager,
+            IUrlRecordService urlRecordService,
+            IWorkContext workContext)
+        {
+            _catalogSettings = catalogSettings;
+            _customerService = customerService;
+            _dataProvider = dataProvider;
+            _productProductTagMappingRepository = productProductTagMappingRepository;
+            _productTagRepository = productTagRepository;
+            _staticCacheManager = staticCacheManager;
+            _urlRecordService = urlRecordService;
+            _workContext = workContext;
+        }
+
+        #endregion
+
+        #region Utilities
+
+        /// <summary>
+        /// Delete a product-product tag mapping
+        /// </summary>
+        /// <param name="productId">Product identifier</param>
+        /// <param name="productTagId">Product tag identifier</param>
+        public virtual async Task DeleteProductProductTagMapping(int productId, int productTagId)
+        {
+            var mappingRecord = await _productProductTagMappingRepository.Table.FirstOrDefaultAsync(pptm => pptm.ProductId == productId && pptm.ProductTagId == productTagId);
+
+            if (mappingRecord is null)
+                throw new Exception("Mapping record not found");
+
+            await _productProductTagMappingRepository.Delete(mappingRecord);
+        }
+
+        /// <summary>
+        /// Get product count for each of existing product tag
+        /// </summary>
+        /// <param name="storeId">Store identifier</param>
+        /// <param name="showHidden">A value indicating whether to show hidden records</param>
+        /// <returns>Dictionary of "product tag ID : product count"</returns>
+        private async Task<Dictionary<int, int>> GetProductCount(int storeId, bool showHidden)
+        {
+            var allowedCustomerRolesIds = string.Empty;
+            if (!showHidden && !_catalogSettings.IgnoreAcl)
+            {
+                //Access control list. Allowed customer roles
+                //pass customer role identifiers as comma-delimited string
+                allowedCustomerRolesIds = string.Join(",", await _customerService.GetCustomerRoleIds(await _workContext.GetCurrentCustomer()));
+            }
+
+            var key = _staticCacheManager.PrepareKeyForDefaultCache(NopCatalogDefaults.ProductTagCountCacheKey, storeId, 
+                _customerService.GetCustomerRoleIds(await _workContext.GetCurrentCustomer()), 
+                showHidden);
+           
+            return await _staticCacheManager.Get(key, async () =>
+            {
+                //prepare input parameters
+                var pStoreId = SqlParameterHelper.GetInt32Parameter("StoreId", storeId);
+                var pAllowedCustomerRoleIds = SqlParameterHelper.GetStringParameter("AllowedCustomerRoleIds", allowedCustomerRolesIds);
+
+                //invoke stored procedure
+                return (await _dataProvider.QueryProc<ProductTagWithCount>("ProductTagCountLoadAll",
+                        pStoreId,
+                        pAllowedCustomerRoleIds))
+                    .ToDictionary(item => item.ProductTagId, item => item.ProductCount);
+            });
+        }
+
+        #endregion
+
+        #region Methods
+        
+        /// <summary>
+        /// Delete a product tag
+        /// </summary>
+        /// <param name="productTag">Product tag</param>
+        public virtual async Task DeleteProductTag(ProductTag productTag)
+        {
+            await _productTagRepository.Delete(productTag);
+        }
+
+        /// <summary>
+        /// Delete product tags
+        /// </summary>
+        /// <param name="productTags">Product tags</param>
+        public virtual async Task DeleteProductTags(IList<ProductTag> productTags)
+        {
+            if (productTags == null)
+                throw new ArgumentNullException(nameof(productTags));
+
+            foreach (var productTag in productTags) 
+                await DeleteProductTag(productTag);
+        }
+
+        /// <summary>
+        /// Gets all product tags
+        /// </summary>
+        /// <param name="tagName">Tag name</param>
+        /// <returns>Product tags</returns>
+        public virtual async Task<IList<ProductTag>> GetAllProductTags(string tagName = null)
+        {
+            var allProductTags = await _productTagRepository.GetAll(getCacheKey: cache => default);
+
+            if (!string.IsNullOrEmpty(tagName)) 
+                allProductTags = allProductTags.Where(tag => tag.Name.Contains(tagName)).ToList();
+
+            return allProductTags;
+        }
+
+        /// <summary>
+        /// Gets all product tags by product identifier
+        /// </summary>
+        /// <param name="productId">Product identifier</param>
+        /// <returns>Product tags</returns>
+        public virtual async Task<IList<ProductTag>> GetAllProductTagsByProductId(int productId)
+        {
+            var productTags = await _productTagRepository.GetAll(query =>
+            {
+                return from pt in query
+                    join ppt in _productProductTagMappingRepository.Table on pt.Id equals ppt.ProductTagId
+                    where ppt.ProductId == productId
+                    orderby pt.Id
+                    select pt;
+            }, cache => cache.PrepareKeyForDefaultCache(NopCatalogDefaults.ProductTagsByProductCacheKey, productId));
+
+            return productTags;
+        }
+
+        /// <summary>
+        /// Gets product tag
+        /// </summary>
+        /// <param name="productTagId">Product tag identifier</param>
+        /// <returns>Product tag</returns>
+        public virtual async Task<ProductTag> GetProductTagById(int productTagId)
+        {
+            return await _productTagRepository.GetById(productTagId, cache => default);
+        }
+
+        /// <summary>
+        /// Gets product tags
+        /// </summary>
+        /// <param name="productTagIds">Product tags identifiers</param>
+        /// <returns>Product tags</returns>
+        public virtual async Task<IList<ProductTag>> GetProductTagsByIds(int[] productTagIds)
+        {
+            return await _productTagRepository.GetByIds(productTagIds);
+        }
+
+        /// <summary>
+        /// Gets product tag by name
+        /// </summary>
+        /// <param name="name">Product tag name</param>
+        /// <returns>Product tag</returns>
+        public virtual async Task<ProductTag> GetProductTagByName(string name)
+        {
+            var query = from pt in _productTagRepository.Table
+                        where pt.Name == name
+                        select pt;
+
+            var productTag = await query.FirstOrDefaultAsync();
+            return productTag;
+        }
+
+        /// <summary>
+        /// Inserts a product-product tag mapping
+        /// </summary>
+        /// <param name="tagMapping">Product-product tag mapping</param>
+        public virtual async Task InsertProductProductTagMapping(ProductProductTagMapping tagMapping)
+        {
+            await _productProductTagMappingRepository.Insert(tagMapping);
+        }
+
+        /// <summary>
+        /// Inserts a product tag
+        /// </summary>
+        /// <param name="productTag">Product tag</param>
+        public virtual async Task InsertProductTag(ProductTag productTag)
+        {
+            await _productTagRepository.Insert(productTag);
+        }
+
+        /// <summary>
+        /// Indicates whether a product tag exists
+        /// </summary>
+        /// <param name="product">Product</param>
+        /// <param name="productTagId">Product tag identifier</param>
+        /// <returns>Result</returns>
+        public virtual async Task<bool> ProductTagExists(Product product, int productTagId)
+        {
+            if (product == null)
+                throw new ArgumentNullException(nameof(product));
+
+            return await _productProductTagMappingRepository.Table.AnyAsync(pptm => pptm.ProductId == product.Id && pptm.ProductTagId == productTagId);
+        }
+
+        /// <summary>
+        /// Updates the product tag
+        /// </summary>
+        /// <param name="productTag">Product tag</param>
+        public virtual async Task UpdateProductTag(ProductTag productTag)
+        {
+            if (productTag == null)
+                throw new ArgumentNullException(nameof(productTag));
+
+            await _productTagRepository.Update(productTag);
+
+            var seName = await _urlRecordService.ValidateSeName(productTag, string.Empty, productTag.Name, true);
+            await _urlRecordService.SaveSlug(productTag, seName, 0);
+        }
+
+        /// <summary>
+        /// Get number of products
+        /// </summary>
+        /// <param name="productTagId">Product tag identifier</param>
+        /// <param name="storeId">Store identifier</param>
+        /// <param name="showHidden">A value indicating whether to show hidden records</param>
+        /// <returns>Number of products</returns>
+        public virtual async Task<int> GetProductCount(int productTagId, int storeId, bool showHidden = false)
+        {
+            var dictionary = await GetProductCount(storeId, showHidden);
+            if (dictionary.ContainsKey(productTagId))
+                return dictionary[productTagId];
+
+            return 0;
+        }
+
+        /// <summary>
+        /// Update product tags
+        /// </summary>
+        /// <param name="product">Product for update</param>
+        /// <param name="productTags">Product tags</param>
+        public virtual async Task UpdateProductTags(Product product, string[] productTags)
+        {
+            if (product == null)
+                throw new ArgumentNullException(nameof(product));
+
+            //product tags
+            var existingProductTags = await GetAllProductTagsByProductId(product.Id);
+            var productTagsToRemove = new List<ProductTag>();
+            foreach (var existingProductTag in existingProductTags)
+            {
+                var found = false;
+                foreach (var newProductTag in productTags)
+                {
+                    if (!existingProductTag.Name.Equals(newProductTag, StringComparison.InvariantCultureIgnoreCase))
+                        continue;
+
+                    found = true;
+                    break;
+                }
+
+                if (!found) 
+                    productTagsToRemove.Add(existingProductTag);
+            }
+
+            foreach (var productTag in productTagsToRemove) 
+                await DeleteProductProductTagMapping(product.Id, productTag.Id);
+
+            foreach (var productTagName in productTags)
+            {
+                ProductTag productTag;
+                var productTag2 = await GetProductTagByName(productTagName);
+                if (productTag2 == null)
+                {
+                    //add new product tag
+                    productTag = new ProductTag
+                    {
+                        Name = productTagName
+                    };
+                    await InsertProductTag(productTag);
+                }
+                else
+                    productTag = productTag2;
+
+                if (!await ProductTagExists(product, productTag.Id)) 
+                    await InsertProductProductTagMapping(new ProductProductTagMapping { ProductTagId = productTag.Id, ProductId = product.Id });
+
+                var seName = await _urlRecordService.ValidateSeName(productTag, string.Empty, productTag.Name, true);
+                await _urlRecordService.SaveSlug(productTag, seName, 0);
+            }
+
+            //cache
+            await _staticCacheManager.RemoveByPrefix(NopEntityCacheDefaults<ProductTag>.Prefix);
+        }
+
+        #endregion
+
+        #region Nested class
+
+        protected partial class ProductTagWithCount
+        {
+            /// <summary>
+            /// Gets or sets the entity identifier
+            /// </summary>
+            public int Id { get; set; }
+
+            /// <summary>
+            /// Gets or sets the product tag ID
+            /// </summary>
+            public int ProductTagId { get; set; }
+
+            /// <summary>
+            /// Gets or sets the count
+            /// </summary>
+            public int ProductCount { get; set; }
+        }
+
+        #endregion
+    }
 }