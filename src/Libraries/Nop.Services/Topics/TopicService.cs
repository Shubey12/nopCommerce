﻿using System;
using System.Collections.Generic;
using System.Linq;
using System.Threading.Tasks;
using LinqToDB;
using Nop.Core;
using Nop.Core.Caching;
using Nop.Core.Domain.Catalog;
using Nop.Core.Domain.Security;
using Nop.Core.Domain.Stores;
using Nop.Core.Domain.Topics;
using Nop.Data;
using Nop.Services.Customers;
using Nop.Services.Security;
using Nop.Services.Stores;

namespace Nop.Services.Topics
{
    /// <summary>
    /// Topic service
    /// </summary>
    public partial class TopicService : ITopicService
    {
        #region Fields

        private readonly CatalogSettings _catalogSettings;
        private readonly IAclService _aclService;
        private readonly ICustomerService _customerService;
        private readonly IRepository<AclRecord> _aclRepository;
        private readonly IRepository<StoreMapping> _storeMappingRepository;
        private readonly IRepository<Topic> _topicRepository;
        private readonly IStaticCacheManager _staticCacheManager;
        private readonly IStoreMappingService _storeMappingService;
        private readonly IWorkContext _workContext;

        #endregion

        #region Ctor

        public TopicService(CatalogSettings catalogSettings,
            IAclService aclService,
            ICustomerService customerService,
            IRepository<AclRecord> aclRepository,
            IRepository<StoreMapping> storeMappingRepository,
            IRepository<Topic> topicRepository,
            IStaticCacheManager staticCacheManager,
            IStoreMappingService storeMappingService,
            IWorkContext workContext)
        {
            _catalogSettings = catalogSettings;
            _aclService = aclService;
            _customerService = customerService;
            _aclRepository = aclRepository;
            _storeMappingRepository = storeMappingRepository;
            _topicRepository = topicRepository;
            _staticCacheManager = staticCacheManager;
            _storeMappingService = storeMappingService;
            _workContext = workContext;
        }

        #endregion

        #region Methods

        /// <summary>
        /// Deletes a topic
        /// </summary>
        /// <param name="topic">Topic</param>
        public virtual async Task DeleteTopic(Topic topic)
        {
<<<<<<< HEAD
            if (topic == null)
                throw new ArgumentNullException(nameof(topic));

            await _topicRepository.Delete(topic);

            //event notification
            await _eventPublisher.EntityDeleted(topic);
=======
            _topicRepository.Delete(topic);
>>>>>>> 8df5bf22
        }

        /// <summary>
        /// Gets a topic
        /// </summary>
        /// <param name="topicId">The topic identifier</param>
        /// <returns>Topic</returns>
        public virtual async Task<Topic> GetTopicById(int topicId)
        {
<<<<<<< HEAD
            if (topicId == 0)
                return null;

            return await _topicRepository.ToCachedGetById(topicId);
=======
            return _topicRepository.GetById(topicId, cache => default);
>>>>>>> 8df5bf22
        }

        /// <summary>
        /// Gets a topic
        /// </summary>
        /// <param name="systemName">The topic system name</param>
        /// <param name="storeId">Store identifier; pass 0 to ignore filtering by store and load the first one</param>
        /// <param name="showHidden">A value indicating whether to show hidden records</param>
        /// <returns>Topic</returns>
        public virtual async Task<Topic> GetTopicBySystemName(string systemName, int storeId = 0, bool showHidden = false)
        {
            if (string.IsNullOrEmpty(systemName))
                return null;

<<<<<<< HEAD
            var cacheKey = _cacheKeyService.PrepareKeyForDefaultCache(NopTopicDefaults.TopicBySystemNameCacheKey
                , systemName, storeId, await _customerService.GetCustomerRoleIds(await _workContext.GetCurrentCustomer()));
=======
            var cacheKey = _staticCacheManager.PrepareKeyForDefaultCache(NopTopicDefaults.TopicBySystemNameCacheKey
                , systemName, storeId, _customerService.GetCustomerRoleIds(_workContext.CurrentCustomer));
>>>>>>> 8df5bf22

            var topic = await _staticCacheManager.Get(cacheKey, async () =>
            {
                var query = _topicRepository.Table;
                query = query.Where(t => t.SystemName == systemName);
                if (!showHidden)
                    query = query.Where(c => c.Published);
                query = query.OrderBy(t => t.Id);
                var topics = await query.ToListAsync();
                if (storeId > 0)
                {
                    //filter by store
                    topics = topics.Where(x => _storeMappingService.Authorize(x, storeId).Result).ToList();
                }

                if (!showHidden)
                {
                    //ACL (access control list)
                    topics = topics.Where(x => _aclService.Authorize(x).Result).ToList();
                }

                return topics.FirstOrDefault();
            });

            return topic;
        }

        /// <summary>
        /// Gets all topics
        /// </summary>
        /// <param name="storeId">Store identifier; pass 0 to load all records</param>
        /// <param name="ignorAcl">A value indicating whether to ignore ACL rules</param>
        /// <param name="showHidden">A value indicating whether to show hidden topics</param>
        /// <param name="onlyIncludedInTopMenu">A value indicating whether to show only topics which include on the top menu</param>
        /// <returns>Topics</returns>
        public virtual async Task<IList<Topic>> GetAllTopics(int storeId, bool ignorAcl = false, bool showHidden = false, bool onlyIncludedInTopMenu = false)
        {
<<<<<<< HEAD
            var key = ignorAcl
                ? _cacheKeyService.PrepareKeyForDefaultCache(NopTopicDefaults.TopicsAllCacheKey, storeId, showHidden,
                    onlyIncludedInTopMenu)
                : _cacheKeyService.PrepareKeyForDefaultCache(NopTopicDefaults.TopicsAllWithACLCacheKey,
                    storeId, showHidden, onlyIncludedInTopMenu,
                    await _customerService.GetCustomerRoleIds(await _workContext.GetCurrentCustomer()));

            var query = _topicRepository.Table;
            query = query.OrderBy(t => t.DisplayOrder).ThenBy(t => t.SystemName);

            if (!showHidden)
                query = query.Where(t => t.Published);
=======
            return _topicRepository.GetAll(query =>
            {
                if (!showHidden)
                    query = query.Where(t => t.Published);
>>>>>>> 8df5bf22

                if (onlyIncludedInTopMenu)
                    query = query.Where(t => t.IncludeInTopMenu);

                if ((storeId > 0 && !_catalogSettings.IgnoreStoreLimitations) ||
                    (!ignorAcl && !_catalogSettings.IgnoreAcl))
                {
<<<<<<< HEAD
                    //ACL (access control list)
                    var allowedCustomerRolesIds = await _customerService.GetCustomerRoleIds(await _workContext.GetCurrentCustomer());
                    query = from c in query
=======
                    if (!ignorAcl && !_catalogSettings.IgnoreAcl)
                    {
                        //ACL (access control list)
                        var allowedCustomerRolesIds = _customerService.GetCustomerRoleIds(_workContext.CurrentCustomer);
                        query = from c in query
>>>>>>> 8df5bf22
                            join acl in _aclRepository.Table
                                on new {c1 = c.Id, c2 = nameof(Topic)}
                                equals new {c1 = acl.EntityId, c2 = acl.EntityName}
                                into cAcl
                            from acl in cAcl.DefaultIfEmpty()
                            where !c.SubjectToAcl || allowedCustomerRolesIds.Contains(acl.CustomerRoleId)
                            select c;
                    }

                    if (!_catalogSettings.IgnoreStoreLimitations && storeId > 0)
                    {
                        //Store mapping
                        query = from c in query
                            join sm in _storeMappingRepository.Table
                                on new {c1 = c.Id, c2 = nameof(Topic)}
                                equals new {c1 = sm.EntityId, c2 = sm.EntityName}
                                into cSm
                            from sm in cSm.DefaultIfEmpty()
                            where !c.LimitedToStores || storeId == sm.StoreId
                            select c;
                    }

                    query = query.Distinct();
                }

<<<<<<< HEAD
            return await query.ToCachedList(key);
=======
                return query.OrderBy(t => t.DisplayOrder).ThenBy(t => t.SystemName);
            }, cache =>
            {
                return ignorAcl
                    ? cache.PrepareKeyForDefaultCache(NopTopicDefaults.TopicsAllCacheKey, storeId, showHidden, onlyIncludedInTopMenu)
                    : cache.PrepareKeyForDefaultCache(NopTopicDefaults.TopicsAllWithACLCacheKey, storeId, showHidden, onlyIncludedInTopMenu,
                        _customerService.GetCustomerRoleIds(_workContext.CurrentCustomer));
            });
>>>>>>> 8df5bf22
        }

        /// <summary>
        /// Gets all topics
        /// </summary>
        /// <param name="storeId">Store identifier; pass 0 to load all records</param>
        /// <param name="keywords">Keywords to search into body or title</param>
        /// <param name="ignorAcl">A value indicating whether to ignore ACL rules</param>
        /// <param name="showHidden">A value indicating whether to show hidden topics</param>
        /// <param name="onlyIncludedInTopMenu">A value indicating whether to show only topics which include on the top menu</param>
        /// <returns>Topics</returns>
        public virtual async Task<IList<Topic>> GetAllTopics(int storeId, string keywords, bool ignorAcl = false, bool showHidden = false, bool onlyIncludedInTopMenu = false)
        {
            var topics = await GetAllTopics(storeId, ignorAcl: ignorAcl, showHidden: showHidden, onlyIncludedInTopMenu: onlyIncludedInTopMenu);

            if (!string.IsNullOrWhiteSpace(keywords))
            {
                return topics
                        .Where(topic => (topic.Title?.Contains(keywords, StringComparison.InvariantCultureIgnoreCase) ?? false) ||
                                        (topic.Body?.Contains(keywords, StringComparison.InvariantCultureIgnoreCase) ?? false))
                        .ToList();
            }

            return topics;
        }

        /// <summary>
        /// Inserts a topic
        /// </summary>
        /// <param name="topic">Topic</param>
        public virtual async Task InsertTopic(Topic topic)
        {
<<<<<<< HEAD
            if (topic == null)
                throw new ArgumentNullException(nameof(topic));

            await _topicRepository.Insert(topic);

            //event notification
            await _eventPublisher.EntityInserted(topic);
=======
            _topicRepository.Insert(topic);
>>>>>>> 8df5bf22
        }

        /// <summary>
        /// Updates the topic
        /// </summary>
        /// <param name="topic">Topic</param>
        public virtual async Task UpdateTopic(Topic topic)
        {
<<<<<<< HEAD
            if (topic == null)
                throw new ArgumentNullException(nameof(topic));

            await _topicRepository.Update(topic);

            //event notification
            await _eventPublisher.EntityUpdated(topic);
=======
            _topicRepository.Update(topic);
>>>>>>> 8df5bf22
        }

        #endregion
    }
}<|MERGE_RESOLUTION|>--- conflicted
+++ resolved
@@ -1,297 +1,228 @@
-﻿using System;
-using System.Collections.Generic;
-using System.Linq;
-using System.Threading.Tasks;
-using LinqToDB;
-using Nop.Core;
-using Nop.Core.Caching;
-using Nop.Core.Domain.Catalog;
-using Nop.Core.Domain.Security;
-using Nop.Core.Domain.Stores;
-using Nop.Core.Domain.Topics;
-using Nop.Data;
-using Nop.Services.Customers;
-using Nop.Services.Security;
-using Nop.Services.Stores;
-
-namespace Nop.Services.Topics
-{
-    /// <summary>
-    /// Topic service
-    /// </summary>
-    public partial class TopicService : ITopicService
-    {
-        #region Fields
-
-        private readonly CatalogSettings _catalogSettings;
-        private readonly IAclService _aclService;
-        private readonly ICustomerService _customerService;
-        private readonly IRepository<AclRecord> _aclRepository;
-        private readonly IRepository<StoreMapping> _storeMappingRepository;
-        private readonly IRepository<Topic> _topicRepository;
-        private readonly IStaticCacheManager _staticCacheManager;
-        private readonly IStoreMappingService _storeMappingService;
-        private readonly IWorkContext _workContext;
-
-        #endregion
-
-        #region Ctor
-
-        public TopicService(CatalogSettings catalogSettings,
-            IAclService aclService,
-            ICustomerService customerService,
-            IRepository<AclRecord> aclRepository,
-            IRepository<StoreMapping> storeMappingRepository,
-            IRepository<Topic> topicRepository,
-            IStaticCacheManager staticCacheManager,
-            IStoreMappingService storeMappingService,
-            IWorkContext workContext)
-        {
-            _catalogSettings = catalogSettings;
-            _aclService = aclService;
-            _customerService = customerService;
-            _aclRepository = aclRepository;
-            _storeMappingRepository = storeMappingRepository;
-            _topicRepository = topicRepository;
-            _staticCacheManager = staticCacheManager;
-            _storeMappingService = storeMappingService;
-            _workContext = workContext;
-        }
-
-        #endregion
-
-        #region Methods
-
-        /// <summary>
-        /// Deletes a topic
-        /// </summary>
-        /// <param name="topic">Topic</param>
-        public virtual async Task DeleteTopic(Topic topic)
-        {
-<<<<<<< HEAD
-            if (topic == null)
-                throw new ArgumentNullException(nameof(topic));
-
-            await _topicRepository.Delete(topic);
-
-            //event notification
-            await _eventPublisher.EntityDeleted(topic);
-=======
-            _topicRepository.Delete(topic);
->>>>>>> 8df5bf22
-        }
-
-        /// <summary>
-        /// Gets a topic
-        /// </summary>
-        /// <param name="topicId">The topic identifier</param>
-        /// <returns>Topic</returns>
-        public virtual async Task<Topic> GetTopicById(int topicId)
-        {
-<<<<<<< HEAD
-            if (topicId == 0)
-                return null;
-
-            return await _topicRepository.ToCachedGetById(topicId);
-=======
-            return _topicRepository.GetById(topicId, cache => default);
->>>>>>> 8df5bf22
-        }
-
-        /// <summary>
-        /// Gets a topic
-        /// </summary>
-        /// <param name="systemName">The topic system name</param>
-        /// <param name="storeId">Store identifier; pass 0 to ignore filtering by store and load the first one</param>
-        /// <param name="showHidden">A value indicating whether to show hidden records</param>
-        /// <returns>Topic</returns>
-        public virtual async Task<Topic> GetTopicBySystemName(string systemName, int storeId = 0, bool showHidden = false)
-        {
-            if (string.IsNullOrEmpty(systemName))
-                return null;
-
-<<<<<<< HEAD
-            var cacheKey = _cacheKeyService.PrepareKeyForDefaultCache(NopTopicDefaults.TopicBySystemNameCacheKey
-                , systemName, storeId, await _customerService.GetCustomerRoleIds(await _workContext.GetCurrentCustomer()));
-=======
-            var cacheKey = _staticCacheManager.PrepareKeyForDefaultCache(NopTopicDefaults.TopicBySystemNameCacheKey
-                , systemName, storeId, _customerService.GetCustomerRoleIds(_workContext.CurrentCustomer));
->>>>>>> 8df5bf22
-
-            var topic = await _staticCacheManager.Get(cacheKey, async () =>
-            {
-                var query = _topicRepository.Table;
-                query = query.Where(t => t.SystemName == systemName);
-                if (!showHidden)
-                    query = query.Where(c => c.Published);
-                query = query.OrderBy(t => t.Id);
-                var topics = await query.ToListAsync();
-                if (storeId > 0)
-                {
-                    //filter by store
-                    topics = topics.Where(x => _storeMappingService.Authorize(x, storeId).Result).ToList();
-                }
-
-                if (!showHidden)
-                {
-                    //ACL (access control list)
-                    topics = topics.Where(x => _aclService.Authorize(x).Result).ToList();
-                }
-
-                return topics.FirstOrDefault();
-            });
-
-            return topic;
-        }
-
-        /// <summary>
-        /// Gets all topics
-        /// </summary>
-        /// <param name="storeId">Store identifier; pass 0 to load all records</param>
-        /// <param name="ignorAcl">A value indicating whether to ignore ACL rules</param>
-        /// <param name="showHidden">A value indicating whether to show hidden topics</param>
-        /// <param name="onlyIncludedInTopMenu">A value indicating whether to show only topics which include on the top menu</param>
-        /// <returns>Topics</returns>
-        public virtual async Task<IList<Topic>> GetAllTopics(int storeId, bool ignorAcl = false, bool showHidden = false, bool onlyIncludedInTopMenu = false)
-        {
-<<<<<<< HEAD
-            var key = ignorAcl
-                ? _cacheKeyService.PrepareKeyForDefaultCache(NopTopicDefaults.TopicsAllCacheKey, storeId, showHidden,
-                    onlyIncludedInTopMenu)
-                : _cacheKeyService.PrepareKeyForDefaultCache(NopTopicDefaults.TopicsAllWithACLCacheKey,
-                    storeId, showHidden, onlyIncludedInTopMenu,
-                    await _customerService.GetCustomerRoleIds(await _workContext.GetCurrentCustomer()));
-
-            var query = _topicRepository.Table;
-            query = query.OrderBy(t => t.DisplayOrder).ThenBy(t => t.SystemName);
-
-            if (!showHidden)
-                query = query.Where(t => t.Published);
-=======
-            return _topicRepository.GetAll(query =>
-            {
-                if (!showHidden)
-                    query = query.Where(t => t.Published);
->>>>>>> 8df5bf22
-
-                if (onlyIncludedInTopMenu)
-                    query = query.Where(t => t.IncludeInTopMenu);
-
-                if ((storeId > 0 && !_catalogSettings.IgnoreStoreLimitations) ||
-                    (!ignorAcl && !_catalogSettings.IgnoreAcl))
-                {
-<<<<<<< HEAD
-                    //ACL (access control list)
-                    var allowedCustomerRolesIds = await _customerService.GetCustomerRoleIds(await _workContext.GetCurrentCustomer());
-                    query = from c in query
-=======
-                    if (!ignorAcl && !_catalogSettings.IgnoreAcl)
-                    {
-                        //ACL (access control list)
-                        var allowedCustomerRolesIds = _customerService.GetCustomerRoleIds(_workContext.CurrentCustomer);
-                        query = from c in query
->>>>>>> 8df5bf22
-                            join acl in _aclRepository.Table
-                                on new {c1 = c.Id, c2 = nameof(Topic)}
-                                equals new {c1 = acl.EntityId, c2 = acl.EntityName}
-                                into cAcl
-                            from acl in cAcl.DefaultIfEmpty()
-                            where !c.SubjectToAcl || allowedCustomerRolesIds.Contains(acl.CustomerRoleId)
-                            select c;
-                    }
-
-                    if (!_catalogSettings.IgnoreStoreLimitations && storeId > 0)
-                    {
-                        //Store mapping
-                        query = from c in query
-                            join sm in _storeMappingRepository.Table
-                                on new {c1 = c.Id, c2 = nameof(Topic)}
-                                equals new {c1 = sm.EntityId, c2 = sm.EntityName}
-                                into cSm
-                            from sm in cSm.DefaultIfEmpty()
-                            where !c.LimitedToStores || storeId == sm.StoreId
-                            select c;
-                    }
-
-                    query = query.Distinct();
-                }
-
-<<<<<<< HEAD
-            return await query.ToCachedList(key);
-=======
-                return query.OrderBy(t => t.DisplayOrder).ThenBy(t => t.SystemName);
-            }, cache =>
-            {
-                return ignorAcl
-                    ? cache.PrepareKeyForDefaultCache(NopTopicDefaults.TopicsAllCacheKey, storeId, showHidden, onlyIncludedInTopMenu)
-                    : cache.PrepareKeyForDefaultCache(NopTopicDefaults.TopicsAllWithACLCacheKey, storeId, showHidden, onlyIncludedInTopMenu,
-                        _customerService.GetCustomerRoleIds(_workContext.CurrentCustomer));
-            });
->>>>>>> 8df5bf22
-        }
-
-        /// <summary>
-        /// Gets all topics
-        /// </summary>
-        /// <param name="storeId">Store identifier; pass 0 to load all records</param>
-        /// <param name="keywords">Keywords to search into body or title</param>
-        /// <param name="ignorAcl">A value indicating whether to ignore ACL rules</param>
-        /// <param name="showHidden">A value indicating whether to show hidden topics</param>
-        /// <param name="onlyIncludedInTopMenu">A value indicating whether to show only topics which include on the top menu</param>
-        /// <returns>Topics</returns>
-        public virtual async Task<IList<Topic>> GetAllTopics(int storeId, string keywords, bool ignorAcl = false, bool showHidden = false, bool onlyIncludedInTopMenu = false)
-        {
-            var topics = await GetAllTopics(storeId, ignorAcl: ignorAcl, showHidden: showHidden, onlyIncludedInTopMenu: onlyIncludedInTopMenu);
-
-            if (!string.IsNullOrWhiteSpace(keywords))
-            {
-                return topics
-                        .Where(topic => (topic.Title?.Contains(keywords, StringComparison.InvariantCultureIgnoreCase) ?? false) ||
-                                        (topic.Body?.Contains(keywords, StringComparison.InvariantCultureIgnoreCase) ?? false))
-                        .ToList();
-            }
-
-            return topics;
-        }
-
-        /// <summary>
-        /// Inserts a topic
-        /// </summary>
-        /// <param name="topic">Topic</param>
-        public virtual async Task InsertTopic(Topic topic)
-        {
-<<<<<<< HEAD
-            if (topic == null)
-                throw new ArgumentNullException(nameof(topic));
-
-            await _topicRepository.Insert(topic);
-
-            //event notification
-            await _eventPublisher.EntityInserted(topic);
-=======
-            _topicRepository.Insert(topic);
->>>>>>> 8df5bf22
-        }
-
-        /// <summary>
-        /// Updates the topic
-        /// </summary>
-        /// <param name="topic">Topic</param>
-        public virtual async Task UpdateTopic(Topic topic)
-        {
-<<<<<<< HEAD
-            if (topic == null)
-                throw new ArgumentNullException(nameof(topic));
-
-            await _topicRepository.Update(topic);
-
-            //event notification
-            await _eventPublisher.EntityUpdated(topic);
-=======
-            _topicRepository.Update(topic);
->>>>>>> 8df5bf22
-        }
-
-        #endregion
-    }
+﻿using System;
+using System.Collections.Generic;
+using System.Linq;
+using System.Threading.Tasks;
+using LinqToDB;
+using Nop.Core;
+using Nop.Core.Caching;
+using Nop.Core.Domain.Catalog;
+using Nop.Core.Domain.Security;
+using Nop.Core.Domain.Stores;
+using Nop.Core.Domain.Topics;
+using Nop.Data;
+using Nop.Services.Customers;
+using Nop.Services.Security;
+using Nop.Services.Stores;
+
+namespace Nop.Services.Topics
+{
+    /// <summary>
+    /// Topic service
+    /// </summary>
+    public partial class TopicService : ITopicService
+    {
+        #region Fields
+
+        private readonly CatalogSettings _catalogSettings;
+        private readonly IAclService _aclService;
+        private readonly ICustomerService _customerService;
+        private readonly IRepository<AclRecord> _aclRepository;
+        private readonly IRepository<StoreMapping> _storeMappingRepository;
+        private readonly IRepository<Topic> _topicRepository;
+        private readonly IStaticCacheManager _staticCacheManager;
+        private readonly IStoreMappingService _storeMappingService;
+        private readonly IWorkContext _workContext;
+
+        #endregion
+
+        #region Ctor
+
+        public TopicService(CatalogSettings catalogSettings,
+            IAclService aclService,
+            ICustomerService customerService,
+            IRepository<AclRecord> aclRepository,
+            IRepository<StoreMapping> storeMappingRepository,
+            IRepository<Topic> topicRepository,
+            IStaticCacheManager staticCacheManager,
+            IStoreMappingService storeMappingService,
+            IWorkContext workContext)
+        {
+            _catalogSettings = catalogSettings;
+            _aclService = aclService;
+            _customerService = customerService;
+            _aclRepository = aclRepository;
+            _storeMappingRepository = storeMappingRepository;
+            _topicRepository = topicRepository;
+            _staticCacheManager = staticCacheManager;
+            _storeMappingService = storeMappingService;
+            _workContext = workContext;
+        }
+
+        #endregion
+
+        #region Methods
+
+        /// <summary>
+        /// Deletes a topic
+        /// </summary>
+        /// <param name="topic">Topic</param>
+        public virtual async Task DeleteTopic(Topic topic)
+        {
+            await _topicRepository.Delete(topic);
+        }
+
+        /// <summary>
+        /// Gets a topic
+        /// </summary>
+        /// <param name="topicId">The topic identifier</param>
+        /// <returns>Topic</returns>
+        public virtual async Task<Topic> GetTopicById(int topicId)
+        {
+            return await _topicRepository.GetById(topicId, cache => default);
+        }
+
+        /// <summary>
+        /// Gets a topic
+        /// </summary>
+        /// <param name="systemName">The topic system name</param>
+        /// <param name="storeId">Store identifier; pass 0 to ignore filtering by store and load the first one</param>
+        /// <param name="showHidden">A value indicating whether to show hidden records</param>
+        /// <returns>Topic</returns>
+        public virtual async Task<Topic> GetTopicBySystemName(string systemName, int storeId = 0, bool showHidden = false)
+        {
+            if (string.IsNullOrEmpty(systemName))
+                return null;
+
+            var cacheKey = _staticCacheManager.PrepareKeyForDefaultCache(NopTopicDefaults.TopicBySystemNameCacheKey
+                , systemName, storeId, _customerService.GetCustomerRoleIds(await _workContext.GetCurrentCustomer()));
+
+            var topic = await _staticCacheManager.Get(cacheKey, async () =>
+            {
+                var query = _topicRepository.Table;
+                query = query.Where(t => t.SystemName == systemName);
+                if (!showHidden)
+                    query = query.Where(c => c.Published);
+                query = query.OrderBy(t => t.Id);
+                var topics = await query.ToListAsync();
+                if (storeId > 0)
+                {
+                    //filter by store
+                    topics = topics.Where(x => _storeMappingService.Authorize(x, storeId).Result).ToList();
+                }
+
+                if (!showHidden)
+                    //ACL (access control list)
+                    topics = topics.Where(x => _aclService.Authorize(x).Result).ToList();
+
+                return topics.FirstOrDefault();
+            });
+
+            return topic;
+        }
+
+        /// <summary>
+        /// Gets all topics
+        /// </summary>
+        /// <param name="storeId">Store identifier; pass 0 to load all records</param>
+        /// <param name="ignorAcl">A value indicating whether to ignore ACL rules</param>
+        /// <param name="showHidden">A value indicating whether to show hidden topics</param>
+        /// <param name="onlyIncludedInTopMenu">A value indicating whether to show only topics which include on the top menu</param>
+        /// <returns>Topics</returns>
+        public virtual async Task<IList<Topic>> GetAllTopics(int storeId, bool ignorAcl = false, bool showHidden = false, bool onlyIncludedInTopMenu = false)
+        {
+            return await _topicRepository.GetAll(query =>
+            {
+                if (!showHidden)
+                    query = query.Where(t => t.Published);
+
+                if (onlyIncludedInTopMenu)
+                    query = query.Where(t => t.IncludeInTopMenu);
+
+                if ((storeId > 0 && !_catalogSettings.IgnoreStoreLimitations) ||
+                    (!ignorAcl && !_catalogSettings.IgnoreAcl))
+                {
+                    if (!ignorAcl && !_catalogSettings.IgnoreAcl)
+                    {
+                        //ACL (access control list)
+                        var allowedCustomerRolesIds = _customerService.GetCustomerRoleIds(_workContext.GetCurrentCustomer().Result).Result;
+                        query = from c in query
+                            join acl in _aclRepository.Table
+                                on new {c1 = c.Id, c2 = nameof(Topic)}
+                                equals new {c1 = acl.EntityId, c2 = acl.EntityName}
+                                into cAcl
+                            from acl in cAcl.DefaultIfEmpty()
+                            where !c.SubjectToAcl || allowedCustomerRolesIds.Contains(acl.CustomerRoleId)
+                            select c;
+                    }
+
+                    if (!_catalogSettings.IgnoreStoreLimitations && storeId > 0)
+                    {
+                        //Store mapping
+                        query = from c in query
+                            join sm in _storeMappingRepository.Table
+                                on new {c1 = c.Id, c2 = nameof(Topic)}
+                                equals new {c1 = sm.EntityId, c2 = sm.EntityName}
+                                into cSm
+                            from sm in cSm.DefaultIfEmpty()
+                            where !c.LimitedToStores || storeId == sm.StoreId
+                            select c;
+                    }
+
+                    query = query.Distinct();
+                }
+
+                return query.OrderBy(t => t.DisplayOrder).ThenBy(t => t.SystemName);
+            }, cache =>
+            {
+                return ignorAcl
+                    ? cache.PrepareKeyForDefaultCache(NopTopicDefaults.TopicsAllCacheKey, storeId, showHidden, onlyIncludedInTopMenu)
+                    : cache.PrepareKeyForDefaultCache(NopTopicDefaults.TopicsAllWithACLCacheKey, storeId, showHidden, onlyIncludedInTopMenu,
+                        _customerService.GetCustomerRoleIds(_workContext.GetCurrentCustomer().Result));
+            });
+        }
+
+        /// <summary>
+        /// Gets all topics
+        /// </summary>
+        /// <param name="storeId">Store identifier; pass 0 to load all records</param>
+        /// <param name="keywords">Keywords to search into body or title</param>
+        /// <param name="ignorAcl">A value indicating whether to ignore ACL rules</param>
+        /// <param name="showHidden">A value indicating whether to show hidden topics</param>
+        /// <param name="onlyIncludedInTopMenu">A value indicating whether to show only topics which include on the top menu</param>
+        /// <returns>Topics</returns>
+        public virtual async Task<IList<Topic>> GetAllTopics(int storeId, string keywords, bool ignorAcl = false, bool showHidden = false, bool onlyIncludedInTopMenu = false)
+        {
+            var topics = await GetAllTopics(storeId, ignorAcl: ignorAcl, showHidden: showHidden, onlyIncludedInTopMenu: onlyIncludedInTopMenu);
+
+            if (!string.IsNullOrWhiteSpace(keywords))
+            {
+                return topics
+                        .Where(topic => (topic.Title?.Contains(keywords, StringComparison.InvariantCultureIgnoreCase) ?? false) ||
+                                        (topic.Body?.Contains(keywords, StringComparison.InvariantCultureIgnoreCase) ?? false))
+                        .ToList();
+            }
+
+            return topics;
+        }
+
+        /// <summary>
+        /// Inserts a topic
+        /// </summary>
+        /// <param name="topic">Topic</param>
+        public virtual async Task InsertTopic(Topic topic)
+        {
+            await _topicRepository.Insert(topic);
+        }
+
+        /// <summary>
+        /// Updates the topic
+        /// </summary>
+        /// <param name="topic">Topic</param>
+        public virtual async Task UpdateTopic(Topic topic)
+        {
+            await _topicRepository.Update(topic);
+        }
+
+        #endregion
+    }
 }