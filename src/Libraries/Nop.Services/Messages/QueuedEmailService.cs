--- conflicted
+++ resolved
@@ -1,246 +1,176 @@
-﻿using System;
-using System.Collections.Generic;
-using System.Linq;
-using System.Threading.Tasks;
-using LinqToDB;
-using Nop.Core;
-using Nop.Core.Domain.Messages;
-using Nop.Data;
-
-namespace Nop.Services.Messages
-{
-    /// <summary>
-    /// Queued email service
-    /// </summary>
-    public partial class QueuedEmailService : IQueuedEmailService
-    {
-        #region Fields
-
-        private readonly IRepository<QueuedEmail> _queuedEmailRepository;
-
-        #endregion
-
-        #region Ctor
-
-        public QueuedEmailService(IRepository<QueuedEmail> queuedEmailRepository)
-        {
-            _queuedEmailRepository = queuedEmailRepository;
-        }
-
-        #endregion
-
-        #region Methods
-
-        /// <summary>
-        /// Inserts a queued email
-        /// </summary>
-        /// <param name="queuedEmail">Queued email</param>        
-        public virtual async Task InsertQueuedEmail(QueuedEmail queuedEmail)
-        {
-<<<<<<< HEAD
-            if (queuedEmail == null)
-                throw new ArgumentNullException(nameof(queuedEmail));
-
-            await _queuedEmailRepository.Insert(queuedEmail);
-
-            //event notification
-            await _eventPublisher.EntityInserted(queuedEmail);
-=======
-            _queuedEmailRepository.Insert(queuedEmail);
->>>>>>> 8df5bf22
-        }
-
-        /// <summary>
-        /// Updates a queued email
-        /// </summary>
-        /// <param name="queuedEmail">Queued email</param>
-        public virtual async Task UpdateQueuedEmail(QueuedEmail queuedEmail)
-        {
-<<<<<<< HEAD
-            if (queuedEmail == null)
-                throw new ArgumentNullException(nameof(queuedEmail));
-
-            await _queuedEmailRepository.Update(queuedEmail);
-
-            //event notification
-            await _eventPublisher.EntityUpdated(queuedEmail);
-=======
-            _queuedEmailRepository.Update(queuedEmail);
->>>>>>> 8df5bf22
-        }
-
-        /// <summary>
-        /// Deleted a queued email
-        /// </summary>
-        /// <param name="queuedEmail">Queued email</param>
-        public virtual async Task DeleteQueuedEmail(QueuedEmail queuedEmail)
-        {
-<<<<<<< HEAD
-            if (queuedEmail == null)
-                throw new ArgumentNullException(nameof(queuedEmail));
-
-            await _queuedEmailRepository.Delete(queuedEmail);
-
-            //event notification
-            await _eventPublisher.EntityDeleted(queuedEmail);
-=======
-            _queuedEmailRepository.Delete(queuedEmail);
->>>>>>> 8df5bf22
-        }
-
-        /// <summary>
-        /// Deleted a queued emails
-        /// </summary>
-        /// <param name="queuedEmails">Queued emails</param>
-        public virtual async Task DeleteQueuedEmails(IList<QueuedEmail> queuedEmails)
-        {
-<<<<<<< HEAD
-            if (queuedEmails == null)
-                throw new ArgumentNullException(nameof(queuedEmails));
-
-            await _queuedEmailRepository.Delete(queuedEmails);
-
-            //event notification
-            foreach (var queuedEmail in queuedEmails)
-            {
-                await _eventPublisher.EntityDeleted(queuedEmail);
-            }
-=======
-            _queuedEmailRepository.Delete(queuedEmails);
->>>>>>> 8df5bf22
-        }
-
-        /// <summary>
-        /// Gets a queued email by identifier
-        /// </summary>
-        /// <param name="queuedEmailId">Queued email identifier</param>
-        /// <returns>Queued email</returns>
-        public virtual async Task<QueuedEmail> GetQueuedEmailById(int queuedEmailId)
-        {
-<<<<<<< HEAD
-            if (queuedEmailId == 0)
-                return null;
-
-            return await _queuedEmailRepository.ToCachedGetById(queuedEmailId);
-=======
-            return _queuedEmailRepository.GetById(queuedEmailId, cache => default);
->>>>>>> 8df5bf22
-        }
-
-        /// <summary>
-        /// Get queued emails by identifiers
-        /// </summary>
-        /// <param name="queuedEmailIds">queued email identifiers</param>
-        /// <returns>Queued emails</returns>
-        public virtual async Task<IList<QueuedEmail>> GetQueuedEmailsByIds(int[] queuedEmailIds)
-        {
-<<<<<<< HEAD
-            if (queuedEmailIds == null || queuedEmailIds.Length == 0)
-                return new List<QueuedEmail>();
-
-            var query = from qe in _queuedEmailRepository.Table
-                        where queuedEmailIds.Contains(qe.Id)
-                        select qe;
-            var queuedEmails = await query.ToListAsync();
-            //sort by passed identifiers
-            var sortedQueuedEmails = new List<QueuedEmail>();
-            foreach (var id in queuedEmailIds)
-            {
-                var queuedEmail = queuedEmails.Find(x => x.Id == id);
-                if (queuedEmail != null)
-                    sortedQueuedEmails.Add(queuedEmail);
-            }
-
-            return sortedQueuedEmails;
-=======
-            return _queuedEmailRepository.GetByIds(queuedEmailIds);
->>>>>>> 8df5bf22
-        }
-
-        /// <summary>
-        /// Gets all queued emails
-        /// </summary>
-        /// <param name="fromEmail">From Email</param>
-        /// <param name="toEmail">To Email</param>
-        /// <param name="createdFromUtc">Created date from (UTC); null to load all records</param>
-        /// <param name="createdToUtc">Created date to (UTC); null to load all records</param>
-        /// <param name="loadNotSentItemsOnly">A value indicating whether to load only not sent emails</param>
-        /// <param name="loadOnlyItemsToBeSent">A value indicating whether to load only emails for ready to be sent</param>
-        /// <param name="maxSendTries">Maximum send tries</param>
-        /// <param name="loadNewest">A value indicating whether we should sort queued email descending; otherwise, ascending.</param>
-        /// <param name="pageIndex">Page index</param>
-        /// <param name="pageSize">Page size</param>
-        /// <returns>Email item list</returns>
-        public virtual async Task<IPagedList<QueuedEmail>> SearchEmails(string fromEmail,
-            string toEmail, DateTime? createdFromUtc, DateTime? createdToUtc,
-            bool loadNotSentItemsOnly, bool loadOnlyItemsToBeSent, int maxSendTries,
-            bool loadNewest, int pageIndex = 0, int pageSize = int.MaxValue)
-        {
-            fromEmail = (fromEmail ?? string.Empty).Trim();
-            toEmail = (toEmail ?? string.Empty).Trim();
-
-            var query = _queuedEmailRepository.Table;
-            if (!string.IsNullOrEmpty(fromEmail))
-                query = query.Where(qe => qe.From.Contains(fromEmail));
-            if (!string.IsNullOrEmpty(toEmail))
-                query = query.Where(qe => qe.To.Contains(toEmail));
-            if (createdFromUtc.HasValue)
-                query = query.Where(qe => qe.CreatedOnUtc >= createdFromUtc);
-            if (createdToUtc.HasValue)
-                query = query.Where(qe => qe.CreatedOnUtc <= createdToUtc);
-            if (loadNotSentItemsOnly)
-                query = query.Where(qe => !qe.SentOnUtc.HasValue);
-            if (loadOnlyItemsToBeSent)
-            {
-                var nowUtc = DateTime.UtcNow;
-                query = query.Where(qe => !qe.DontSendBeforeDateUtc.HasValue || qe.DontSendBeforeDateUtc.Value <= nowUtc);
-            }
-
-            query = query.Where(qe => qe.SentTries < maxSendTries);
-            query = loadNewest ?
-                //load the newest records
-                query.OrderByDescending(qe => qe.CreatedOnUtc) :
-                //load by priority
-                query.OrderByDescending(qe => qe.PriorityId).ThenBy(qe => qe.CreatedOnUtc);
-
-            var queuedEmails = await query.ToPagedList(pageIndex, pageSize);
-            
-            return queuedEmails;
-        }
-
-        /// <summary>
-        /// Deletes already sent emails
-        /// </summary>
-        /// <param name="createdFromUtc">Created date from (UTC); null to load all records</param>
-        /// <param name="createdToUtc">Created date to (UTC); null to load all records</param>
-        /// <returns>Number of deleted emails</returns>
-        public virtual async Task<int> DeleteAlreadySentEmails(DateTime? createdFromUtc, DateTime? createdToUtc)
-        {
-            var query = _queuedEmailRepository.Table;
-
-            // only sent emails
-            query = query.Where(qe => qe.SentOnUtc.HasValue);
-
-            if (createdFromUtc.HasValue)
-                query = query.Where(qe => qe.CreatedOnUtc >= createdFromUtc);
-            if (createdToUtc.HasValue)
-                query = query.Where(qe => qe.CreatedOnUtc <= createdToUtc);
-
-            var emails = await query.ToArrayAsync();
-
-            await DeleteQueuedEmails(emails);
-
-            return emails.Length;
-        }
-
-        /// <summary>
-        /// Delete all queued emails
-        /// </summary>
-        public virtual async Task DeleteAllEmails()
-        {
-            await _queuedEmailRepository.Truncate();
-        }
-
-        #endregion
-    }
+﻿using System;
+using System.Collections.Generic;
+using System.Linq;
+using System.Threading.Tasks;
+using LinqToDB;
+using Nop.Core;
+using Nop.Core.Domain.Messages;
+using Nop.Data;
+
+namespace Nop.Services.Messages
+{
+    /// <summary>
+    /// Queued email service
+    /// </summary>
+    public partial class QueuedEmailService : IQueuedEmailService
+    {
+        #region Fields
+
+        private readonly IRepository<QueuedEmail> _queuedEmailRepository;
+
+        #endregion
+
+        #region Ctor
+
+        public QueuedEmailService(IRepository<QueuedEmail> queuedEmailRepository)
+        {
+            _queuedEmailRepository = queuedEmailRepository;
+        }
+
+        #endregion
+
+        #region Methods
+
+        /// <summary>
+        /// Inserts a queued email
+        /// </summary>
+        /// <param name="queuedEmail">Queued email</param>        
+        public virtual async Task InsertQueuedEmail(QueuedEmail queuedEmail)
+        {
+            await _queuedEmailRepository.Insert(queuedEmail);
+        }
+
+        /// <summary>
+        /// Updates a queued email
+        /// </summary>
+        /// <param name="queuedEmail">Queued email</param>
+        public virtual async Task UpdateQueuedEmail(QueuedEmail queuedEmail)
+        {
+            await _queuedEmailRepository.Update(queuedEmail);
+        }
+
+        /// <summary>
+        /// Deleted a queued email
+        /// </summary>
+        /// <param name="queuedEmail">Queued email</param>
+        public virtual async Task DeleteQueuedEmail(QueuedEmail queuedEmail)
+        {
+            await _queuedEmailRepository.Delete(queuedEmail);
+        }
+
+        /// <summary>
+        /// Deleted a queued emails
+        /// </summary>
+        /// <param name="queuedEmails">Queued emails</param>
+        public virtual async Task DeleteQueuedEmails(IList<QueuedEmail> queuedEmails)
+        {
+            await _queuedEmailRepository.Delete(queuedEmails);
+        }
+
+        /// <summary>
+        /// Gets a queued email by identifier
+        /// </summary>
+        /// <param name="queuedEmailId">Queued email identifier</param>
+        /// <returns>Queued email</returns>
+        public virtual async Task<QueuedEmail> GetQueuedEmailById(int queuedEmailId)
+        {
+            return await _queuedEmailRepository.GetById(queuedEmailId, cache => default);
+        }
+
+        /// <summary>
+        /// Get queued emails by identifiers
+        /// </summary>
+        /// <param name="queuedEmailIds">queued email identifiers</param>
+        /// <returns>Queued emails</returns>
+        public virtual async Task<IList<QueuedEmail>> GetQueuedEmailsByIds(int[] queuedEmailIds)
+        {
+            return await _queuedEmailRepository.GetByIds(queuedEmailIds);
+        }
+
+        /// <summary>
+        /// Gets all queued emails
+        /// </summary>
+        /// <param name="fromEmail">From Email</param>
+        /// <param name="toEmail">To Email</param>
+        /// <param name="createdFromUtc">Created date from (UTC); null to load all records</param>
+        /// <param name="createdToUtc">Created date to (UTC); null to load all records</param>
+        /// <param name="loadNotSentItemsOnly">A value indicating whether to load only not sent emails</param>
+        /// <param name="loadOnlyItemsToBeSent">A value indicating whether to load only emails for ready to be sent</param>
+        /// <param name="maxSendTries">Maximum send tries</param>
+        /// <param name="loadNewest">A value indicating whether we should sort queued email descending; otherwise, ascending.</param>
+        /// <param name="pageIndex">Page index</param>
+        /// <param name="pageSize">Page size</param>
+        /// <returns>Email item list</returns>
+        public virtual async Task<IPagedList<QueuedEmail>> SearchEmails(string fromEmail,
+            string toEmail, DateTime? createdFromUtc, DateTime? createdToUtc,
+            bool loadNotSentItemsOnly, bool loadOnlyItemsToBeSent, int maxSendTries,
+            bool loadNewest, int pageIndex = 0, int pageSize = int.MaxValue)
+        {
+            fromEmail = (fromEmail ?? string.Empty).Trim();
+            toEmail = (toEmail ?? string.Empty).Trim();
+
+            var query = _queuedEmailRepository.Table;
+            if (!string.IsNullOrEmpty(fromEmail))
+                query = query.Where(qe => qe.From.Contains(fromEmail));
+            if (!string.IsNullOrEmpty(toEmail))
+                query = query.Where(qe => qe.To.Contains(toEmail));
+            if (createdFromUtc.HasValue)
+                query = query.Where(qe => qe.CreatedOnUtc >= createdFromUtc);
+            if (createdToUtc.HasValue)
+                query = query.Where(qe => qe.CreatedOnUtc <= createdToUtc);
+            if (loadNotSentItemsOnly)
+                query = query.Where(qe => !qe.SentOnUtc.HasValue);
+            if (loadOnlyItemsToBeSent)
+            {
+                var nowUtc = DateTime.UtcNow;
+                query = query.Where(qe => !qe.DontSendBeforeDateUtc.HasValue || qe.DontSendBeforeDateUtc.Value <= nowUtc);
+            }
+
+            query = query.Where(qe => qe.SentTries < maxSendTries);
+            query = loadNewest ?
+                //load the newest records
+                query.OrderByDescending(qe => qe.CreatedOnUtc) :
+                //load by priority
+                query.OrderByDescending(qe => qe.PriorityId).ThenBy(qe => qe.CreatedOnUtc);
+
+            var queuedEmails = await query.ToPagedList(pageIndex, pageSize);
+            
+            return queuedEmails;
+        }
+
+        /// <summary>
+        /// Deletes already sent emails
+        /// </summary>
+        /// <param name="createdFromUtc">Created date from (UTC); null to load all records</param>
+        /// <param name="createdToUtc">Created date to (UTC); null to load all records</param>
+        /// <returns>Number of deleted emails</returns>
+        public virtual async Task<int> DeleteAlreadySentEmails(DateTime? createdFromUtc, DateTime? createdToUtc)
+        {
+            var query = _queuedEmailRepository.Table;
+
+            // only sent emails
+            query = query.Where(qe => qe.SentOnUtc.HasValue);
+
+            if (createdFromUtc.HasValue)
+                query = query.Where(qe => qe.CreatedOnUtc >= createdFromUtc);
+            if (createdToUtc.HasValue)
+                query = query.Where(qe => qe.CreatedOnUtc <= createdToUtc);
+
+            var emails = await query.ToArrayAsync();
+
+            await DeleteQueuedEmails(emails);
+
+            return emails.Length;
+        }
+
+        /// <summary>
+        /// Delete all queued emails
+        /// </summary>
+        public virtual async Task DeleteAllEmails()
+        {
+            await _queuedEmailRepository.Truncate();
+        }
+
+        #endregion
+    }
 }