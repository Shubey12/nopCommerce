﻿using System.Threading.Tasks;
using Nop.Core.Domain.Common;
using Nop.Services.Caching;

namespace Nop.Services.Common.Caching
{
    /// <summary>
    /// Represents a generic attribute cache event consumer
    /// </summary>
    public partial class GenericAttributeCacheEventConsumer : CacheEventConsumer<GenericAttribute>
    {
        /// <summary>
        /// Clear cache data
        /// </summary>
        /// <param name="entity">Entity</param>
        protected override async Task ClearCache(GenericAttribute entity)
        {
<<<<<<< HEAD
            var cacheKey = _cacheKeyService.PrepareKey(NopCommonDefaults.GenericAttributeCacheKey, entity.EntityId, entity.KeyGroup);
            await Remove(cacheKey);
=======
            Remove(NopCommonDefaults.GenericAttributeCacheKey, entity.EntityId, entity.KeyGroup);
>>>>>>> 8df5bf22
        }
    }
}<|MERGE_RESOLUTION|>--- conflicted
+++ resolved
@@ -15,12 +15,7 @@
         /// <param name="entity">Entity</param>
         protected override async Task ClearCache(GenericAttribute entity)
         {
-<<<<<<< HEAD
-            var cacheKey = _cacheKeyService.PrepareKey(NopCommonDefaults.GenericAttributeCacheKey, entity.EntityId, entity.KeyGroup);
-            await Remove(cacheKey);
-=======
-            Remove(NopCommonDefaults.GenericAttributeCacheKey, entity.EntityId, entity.KeyGroup);
->>>>>>> 8df5bf22
+            await Remove(NopCommonDefaults.GenericAttributeCacheKey, entity.EntityId, entity.KeyGroup);
         }
     }
 }