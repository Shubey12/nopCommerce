﻿using System.Threading.Tasks;
using Nop.Core.Domain.Discounts;
using Nop.Services.Caching;

namespace Nop.Services.Discounts.Caching
{
    /// <summary>
    /// Represents a discount requirement cache event consumer
    /// </summary>
    public partial class DiscountRequirementCacheEventConsumer : CacheEventConsumer<DiscountRequirement>
    {
        /// <summary>
        /// Clear cache data
        /// </summary>
        /// <param name="entity">Entity</param>
        protected override async Task ClearCache(DiscountRequirement entity)
        {
<<<<<<< HEAD
            var cacheKey = _cacheKeyService.PrepareKey(NopDiscountDefaults.DiscountRequirementModelCacheKey, entity.DiscountId);
            await Remove(cacheKey);
=======
            Remove(NopDiscountDefaults.DiscountRequirementsByDiscountCacheKey, entity.DiscountId);
>>>>>>> 8df5bf22
        }
    }
}<|MERGE_RESOLUTION|>--- conflicted
+++ resolved
@@ -15,12 +15,7 @@
         /// <param name="entity">Entity</param>
         protected override async Task ClearCache(DiscountRequirement entity)
         {
-<<<<<<< HEAD
-            var cacheKey = _cacheKeyService.PrepareKey(NopDiscountDefaults.DiscountRequirementModelCacheKey, entity.DiscountId);
-            await Remove(cacheKey);
-=======
-            Remove(NopDiscountDefaults.DiscountRequirementsByDiscountCacheKey, entity.DiscountId);
->>>>>>> 8df5bf22
+            await Remove(NopDiscountDefaults.DiscountRequirementsByDiscountCacheKey, entity.DiscountId);
         }
     }
 }