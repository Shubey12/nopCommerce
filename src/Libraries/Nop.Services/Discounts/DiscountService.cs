--- conflicted
+++ resolved
@@ -1,790 +1,673 @@
-﻿using System;
-using System.Collections.Generic;
-using System.Linq;
-using System.Threading.Tasks;
-using LinqToDB;
-using Nop.Core;
-using Nop.Core.Caching;
-using Nop.Core.Domain.Customers;
-using Nop.Core.Domain.Discounts;
-using Nop.Core.Domain.Orders;
-using Nop.Core.Infrastructure;
-using Nop.Data;
-using Nop.Services.Catalog;
-using Nop.Services.Customers;
-using Nop.Services.Localization;
-using Nop.Services.Orders;
-
-namespace Nop.Services.Discounts
-{
-    /// <summary>
-    /// Discount service
-    /// </summary>
-    public partial class DiscountService : IDiscountService
-    {
-        #region Fields
-
-        private readonly ICustomerService _customerService;
-        private readonly IDiscountPluginManager _discountPluginManager;
-        private readonly ILocalizationService _localizationService;
-        private readonly IProductService _productService;
-        private readonly IRepository<Discount> _discountRepository;
-        private readonly IRepository<DiscountRequirement> _discountRequirementRepository;
-        private readonly IRepository<DiscountUsageHistory> _discountUsageHistoryRepository;
-        private readonly IRepository<Order> _orderRepository;
-        private readonly IStaticCacheManager _staticCacheManager;
-        private readonly IStoreContext _storeContext;
-
-        #endregion
-
-        #region Ctor
-
-        public DiscountService(ICustomerService customerService,
-            IDiscountPluginManager discountPluginManager,
-            ILocalizationService localizationService,
-            IProductService productService,
-            IRepository<Discount> discountRepository,
-            IRepository<DiscountRequirement> discountRequirementRepository,
-            IRepository<DiscountUsageHistory> discountUsageHistoryRepository,
-            IRepository<Order> orderRepository,
-            IStaticCacheManager staticCacheManager,
-            IStoreContext storeContext)
-        {
-            _customerService = customerService;
-            _discountPluginManager = discountPluginManager;
-            _localizationService = localizationService;
-            _productService = productService;
-            _discountRepository = discountRepository;
-            _discountRequirementRepository = discountRequirementRepository;
-            _discountUsageHistoryRepository = discountUsageHistoryRepository;
-            _orderRepository = orderRepository;
-            _staticCacheManager = staticCacheManager;
-            _storeContext = storeContext;
-        }
-
-        #endregion
-
-        #region Utilities
-
-        /// <summary>
-        /// Get discount validation result
-        /// </summary>
-        /// <param name="requirements">Collection of discount requirement</param>
-        /// <param name="groupInteractionType">Interaction type within the group of requirements</param>
-        /// <param name="customer">Customer</param>
-        /// <param name="errors">Errors</param>
-        /// <returns>True if result is valid; otherwise false</returns>
-        protected async Task<bool> GetValidationResult(IEnumerable<DiscountRequirement> requirements,
-            RequirementGroupInteractionType groupInteractionType, Customer customer, List<string> errors)
-        {
-            var result = false;
-
-            foreach (var requirement in requirements)
-            {
-                if (requirement.IsGroup)
-                {
-                    var childRequirements = await GetDiscountRequirementsByParent(requirement);
-                    //get child requirements for the group
-                    var interactionType = requirement.InteractionType ?? RequirementGroupInteractionType.And;
-                    result = await GetValidationResult(childRequirements, interactionType, customer, errors);
-                }
-                else
-                {
-                    //or try to get validation result for the requirement
-                    var requirementRulePlugin = _discountPluginManager
-                        .LoadPluginBySystemName(requirement.DiscountRequirementRuleSystemName, customer, (await _storeContext.GetCurrentStore()).Id);
-                    if (requirementRulePlugin == null)
-                        continue;
-
-                    var ruleResult = await requirementRulePlugin.CheckRequirement(new DiscountRequirementValidationRequest
-                    {
-                        DiscountRequirementId = requirement.Id,
-                        Customer = customer,
-                        Store = await _storeContext.GetCurrentStore()
-                    });
-
-                    //add validation error
-                    if (!ruleResult.IsValid)
-                    {
-                        var userError = !string.IsNullOrEmpty(ruleResult.UserError)
-                            ? ruleResult.UserError
-                            : await _localizationService.GetResource("ShoppingCart.Discount.CannotBeUsed");
-                        errors.Add(userError);
-                    }
-
-                    result = ruleResult.IsValid;
-                }
-
-                //all requirements must be met, so return false
-                if (!result && groupInteractionType == RequirementGroupInteractionType.And)
-                    return false;
-
-                //any of requirements must be met, so return true
-                if (result && groupInteractionType == RequirementGroupInteractionType.Or)
-                    return true;
-            }
-
-            return result;
-        }
-
-        #endregion
-
-        #region Methods
-
-        #region Discounts
-
-        /// <summary>
-        /// Delete discount
-        /// </summary>
-        /// <param name="discount">Discount</param>
-        public virtual async Task DeleteDiscount(Discount discount)
-        {
-            //first, delete related discount requirements
-            _discountRequirementRepository.Delete(GetAllDiscountRequirements(discount.Id));
-
-<<<<<<< HEAD
-            await _discountRepository.Delete(discount);
-
-            //event notification
-            await _eventPublisher.EntityDeleted(discount);
-=======
-            //then delete the discount
-            _discountRepository.Delete(discount);
->>>>>>> 8df5bf22
-        }
-
-        /// <summary>
-        /// Gets a discount
-        /// </summary>
-        /// <param name="discountId">Discount identifier</param>
-        /// <returns>Discount</returns>
-        public virtual async Task<Discount> GetDiscountById(int discountId)
-        {
-<<<<<<< HEAD
-            if (discountId == 0)
-                return null;
-
-            return await _discountRepository.ToCachedGetById(discountId);
-=======
-            return _discountRepository.GetById(discountId, cache => default);
->>>>>>> 8df5bf22
-        }
-
-        /// <summary>
-        /// Gets all discounts
-        /// </summary>
-        /// <param name="discountType">Discount type; pass null to load all records</param>
-        /// <param name="couponCode">Coupon code to find (exact match); pass null or empty to load all records</param>
-        /// <param name="discountName">Discount name; pass null or empty to load all records</param>
-        /// <param name="showHidden">A value indicating whether to show expired and not started discounts</param>
-        /// <param name="startDateUtc">Discount start date; pass null to load all records</param>
-        /// <param name="endDateUtc">Discount end date; pass null to load all records</param>
-        /// <returns>Discounts</returns>
-        public virtual async Task<IList<Discount>> GetAllDiscounts(DiscountType? discountType = null,
-            string couponCode = null, string discountName = null, bool showHidden = false,
-            DateTime? startDateUtc = null, DateTime? endDateUtc = null)
-        {
-            //we load all discounts, and filter them using "discountType" parameter later (in memory)
-            //we do it because we know that this method is invoked several times per HTTP request with distinct "discountType" parameter
-            //that's why let's access the database only once
-            var discounts = _discountRepository.GetAll(query =>
-            {
-                if (!showHidden)
-                    query = query.Where(discount =>
-                        (!discount.StartDateUtc.HasValue || discount.StartDateUtc <= DateTime.UtcNow) &&
-                        (!discount.EndDateUtc.HasValue || discount.EndDateUtc >= DateTime.UtcNow));
-
-                //filter by coupon code
-                if (!string.IsNullOrEmpty(couponCode))
-                    query = query.Where(discount => discount.CouponCode == couponCode);
-
-                //filter by name
-                if (!string.IsNullOrEmpty(discountName))
-                    query = query.Where(discount => discount.Name.Contains(discountName));
-
-                query = query.OrderBy(discount => discount.Name).ThenBy(discount => discount.Id);
-
-<<<<<<< HEAD
-            query = (await query.ToCachedList(cacheKey)).AsQueryable();
-=======
-                return query;
-            }, cache => cache.PrepareKeyForDefaultCache(NopDiscountDefaults.DiscountAllCacheKey, 
-                showHidden, couponCode ?? string.Empty, discountName ?? string.Empty))
-            .AsQueryable();
->>>>>>> 8df5bf22
-
-            //we know that this method is usually invoked multiple times
-            //that's why we filter discounts by type and dates on the application layer
-            if (discountType.HasValue)
-                discounts = discounts.Where(discount => discount.DiscountType == discountType.Value);
-
-            //filter by dates
-            if (startDateUtc.HasValue)
-                discounts = discounts.Where(discount =>
-                    !discount.StartDateUtc.HasValue || discount.StartDateUtc >= startDateUtc.Value);
-            if (endDateUtc.HasValue)
-                discounts = discounts.Where(discount =>
-                    !discount.EndDateUtc.HasValue || discount.EndDateUtc <= endDateUtc.Value);
-
-            return discounts.ToList();
-        }
-
-        /// <summary>
-        /// Gets discounts applied to entity
-        /// </summary>
-        /// <typeparam name="T">Type based on <see cref="DiscountMapping" /></typeparam>
-        /// <param name="entity">Entity which supports discounts (<see cref="IDiscountSupported{T}" />)</param>
-        /// <returns>List of discounts</returns>
-        public virtual async Task<IList<Discount>> GetAppliedDiscounts<T>(IDiscountSupported<T> entity) where T : DiscountMapping
-        {
-            var discountMappingRepository = EngineContext.Current.Resolve<IRepository<T>>();
-
-            return await (from d in _discountRepository.Table
-                    join ad in discountMappingRepository.Table on d.Id equals ad.DiscountId
-                    where ad.EntityId == entity.Id
-                    select d).ToListAsync();
-        }
-
-        /// <summary>
-        /// Inserts a discount
-        /// </summary>
-        /// <param name="discount">Discount</param>
-        public virtual async Task InsertDiscount(Discount discount)
-        {
-<<<<<<< HEAD
-            if (discount == null)
-                throw new ArgumentNullException(nameof(discount));
-
-            await _discountRepository.Insert(discount);
-
-            //event notification
-            await _eventPublisher.EntityInserted(discount);
-=======
-            _discountRepository.Insert(discount);
->>>>>>> 8df5bf22
-        }
-
-        /// <summary>
-        /// Updates the discount
-        /// </summary>
-        /// <param name="discount">Discount</param>
-        public virtual async Task UpdateDiscount(Discount discount)
-        {
-<<<<<<< HEAD
-            if (discount == null)
-                throw new ArgumentNullException(nameof(discount));
-
-            await _discountRepository.Update(discount);
-
-            //event notification
-            await _eventPublisher.EntityUpdated(discount);
-=======
-            _discountRepository.Update(discount);
->>>>>>> 8df5bf22
-        }
-
-        #endregion
-
-        #region Discounts (caching)
-        
-        /// <summary>
-        /// Gets the discount amount for the specified value
-        /// </summary>
-        /// <param name="discount">Discount</param>
-        /// <param name="amount">Amount</param>
-        /// <returns>The discount amount</returns>
-        public virtual decimal GetDiscountAmount(Discount discount, decimal amount)
-        {
-            if (discount == null)
-                throw new ArgumentNullException(nameof(discount));
-
-            //calculate discount amount
-            decimal result;
-            if (discount.UsePercentage)
-                result = (decimal)((float)amount * (float)discount.DiscountPercentage / 100f);
-            else
-                result = discount.DiscountAmount;
-
-            //validate maximum discount amount
-            if (discount.UsePercentage &&
-                discount.MaximumDiscountAmount.HasValue &&
-                result > discount.MaximumDiscountAmount.Value)
-                result = discount.MaximumDiscountAmount.Value;
-
-            if (result < decimal.Zero)
-                result = decimal.Zero;
-
-            return result;
-        }
-
-        /// <summary>
-        /// Get preferred discount (with maximum discount value)
-        /// </summary>
-        /// <param name="discounts">A list of discounts to check</param>
-        /// <param name="amount">Amount (initial value)</param>
-        /// <param name="discountAmount">Discount amount</param>
-        /// <returns>Preferred discount</returns>
-        public virtual List<Discount> GetPreferredDiscount(IList<Discount> discounts,
-            decimal amount, out decimal discountAmount)
-        {
-            if (discounts == null)
-                throw new ArgumentNullException(nameof(discounts));
-
-            var result = new List<Discount>();
-            discountAmount = decimal.Zero;
-            if (!discounts.Any())
-                return result;
-
-            //first we check simple discounts
-            foreach (var discount in discounts)
-            {
-                var currentDiscountValue = GetDiscountAmount(discount, amount);
-                if (currentDiscountValue <= discountAmount)
-                    continue;
-
-                discountAmount = currentDiscountValue;
-
-                result.Clear();
-                result.Add(discount);
-            }
-            //now let's check cumulative discounts
-            //right now we calculate discount values based on the original amount value
-            //please keep it in mind if you're going to use discounts with "percentage"
-            var cumulativeDiscounts = discounts.Where(x => x.IsCumulative).OrderBy(x => x.Name).ToList();
-            if (cumulativeDiscounts.Count <= 1)
-                return result;
-
-            var cumulativeDiscountAmount = cumulativeDiscounts.Sum(d => GetDiscountAmount(d, amount));
-            if (cumulativeDiscountAmount <= discountAmount)
-                return result;
-
-            discountAmount = cumulativeDiscountAmount;
-
-            result.Clear();
-            result.AddRange(cumulativeDiscounts);
-
-            return result;
-        }
-
-        /// <summary>
-        /// Check whether a list of discounts already contains a certain discount instance
-        /// </summary>
-        /// <param name="discounts">A list of discounts</param>
-        /// <param name="discount">Discount to check</param>
-        /// <returns>Result</returns>
-        public virtual bool ContainsDiscount(IList<Discount> discounts, Discount discount)
-        {
-            if (discounts == null)
-                throw new ArgumentNullException(nameof(discounts));
-
-            if (discount == null)
-                throw new ArgumentNullException(nameof(discount));
-
-            return discounts.Any(dis1 => discount.Id == dis1.Id);
-        }
-
-        #endregion
-
-        #region Discount requirements
-
-        /// <summary>
-        /// Get all discount requirements
-        /// </summary>
-        /// <param name="discountId">Discount identifier</param>
-        /// <param name="topLevelOnly">Whether to load top-level requirements only (without parent identifier)</param>
-        /// <returns>Requirements</returns>
-        public virtual async Task<IList<DiscountRequirement>> GetAllDiscountRequirements(int discountId = 0, bool topLevelOnly = false)
-        {
-            return _discountRequirementRepository.GetAll(query =>
-            {
-                //filter by discount
-                if (discountId > 0)
-                    query = query.Where(requirement => requirement.DiscountId == discountId);
-
-                //filter by top-level
-                if (topLevelOnly)
-                    query = query.Where(requirement => !requirement.ParentId.HasValue);
-
-                query = query.OrderBy(requirement => requirement.Id);
-
-<<<<<<< HEAD
-            return await query.ToListAsync();
-=======
-                return query;
-            });
->>>>>>> 8df5bf22
-        }
-
-        /// <summary>
-        /// Get a discount requirement
-        /// </summary>
-        /// <param name="discountRequirementId">Discount requirement identifier</param>
-        public virtual async Task<DiscountRequirement> GetDiscountRequirementById(int discountRequirementId)
-        {
-<<<<<<< HEAD
-            if (discountRequirementId == 0)
-                return null;
-
-            return await _discountRequirementRepository.ToCachedGetById(discountRequirementId);
-=======
-            return _discountRequirementRepository.GetById(discountRequirementId, cache => default);
->>>>>>> 8df5bf22
-        }
-
-        /// <summary>
-        /// Gets child discount requirements
-        /// </summary>
-        /// <param name="discountRequirement">Parent discount requirement</param>
-        public virtual async Task<IList<DiscountRequirement>> GetDiscountRequirementsByParent(DiscountRequirement discountRequirement)
-        {
-            if (discountRequirement is null)
-                throw new ArgumentNullException(nameof(discountRequirement));
-
-            return await _discountRequirementRepository.Table.Where(dr => dr.ParentId == discountRequirement.Id).ToListAsync();
-        }
-
-        /// <summary>
-        /// Delete discount requirement
-        /// </summary>
-        /// <param name="discountRequirement">Discount requirement</param>
-        /// <param name="recursive">A value indicating whether to recursively delete child requirements</param>
-        public virtual async Task DeleteDiscountRequirement(DiscountRequirement discountRequirement, bool recursive = false)
-        {
-            if (discountRequirement == null)
-                throw new ArgumentNullException(nameof(discountRequirement));
-
-            if (recursive && await GetDiscountRequirementsByParent(discountRequirement) is IList<DiscountRequirement> children && children.Any())
-                foreach (var child in children)
-                    await DeleteDiscountRequirement(child, true);
-
-<<<<<<< HEAD
-            await _discountRequirementRepository.Delete(discountRequirement);
-
-            //event notification
-            await _eventPublisher.EntityDeleted(discountRequirement);
-=======
-            _discountRequirementRepository.Delete(discountRequirement);
->>>>>>> 8df5bf22
-        }
-
-        /// <summary>
-        /// Inserts a discount requirement
-        /// </summary>
-        /// <param name="discountRequirement">Discount requirement</param>
-        public virtual async Task InsertDiscountRequirement(DiscountRequirement discountRequirement)
-        {
-<<<<<<< HEAD
-            if (discountRequirement is null)
-                throw new ArgumentNullException(nameof(discountRequirement));
-
-            await _discountRequirementRepository.Insert(discountRequirement);
-
-            //event notification
-            await _eventPublisher.EntityInserted(discountRequirement);
-=======
-            _discountRequirementRepository.Insert(discountRequirement);
->>>>>>> 8df5bf22
-        }
-
-        /// <summary>
-        /// Updates a discount requirement
-        /// </summary>
-        /// <param name="discountRequirement">Discount requirement</param>
-        public virtual async Task UpdateDiscountRequirement(DiscountRequirement discountRequirement)
-        {
-<<<<<<< HEAD
-            if (discountRequirement is null)
-                throw new ArgumentNullException(nameof(discountRequirement));
-
-            await _discountRequirementRepository.Update(discountRequirement);
-
-            //event notification
-            await _eventPublisher.EntityUpdated(discountRequirement);
-=======
-            _discountRequirementRepository.Update(discountRequirement);
->>>>>>> 8df5bf22
-        }
-
-        #endregion
-
-        #region Validation
-        
-        /// <summary>
-        /// Validate discount
-        /// </summary>
-        /// <param name="discount">Discount</param>
-        /// <param name="customer">Customer</param>
-        /// <returns>Discount validation result</returns>
-        public virtual async Task<DiscountValidationResult> ValidateDiscount(Discount discount, Customer customer)
-        {
-            if (discount == null)
-                throw new ArgumentNullException(nameof(discount));
-
-            if (customer == null)
-                throw new ArgumentNullException(nameof(customer));
-
-            var couponCodesToValidate = await _customerService.ParseAppliedDiscountCouponCodes(customer);
-            
-            return await ValidateDiscount(discount, customer, couponCodesToValidate);
-        }
-
-        /// <summary>
-        /// Validate discount
-        /// </summary>
-        /// <param name="discount">Discount</param>
-        /// <param name="customer">Customer</param>
-        /// <param name="couponCodesToValidate">Coupon codes to validate</param>
-        /// <returns>Discount validation result</returns>
-        public virtual async Task<DiscountValidationResult> ValidateDiscount(Discount discount, Customer customer, string[] couponCodesToValidate)
-        {
-            if (discount == null)
-                throw new ArgumentNullException(nameof(discount));
-
-            if (customer == null)
-                throw new ArgumentNullException(nameof(customer));
-
-            //invalid by default
-            var result = new DiscountValidationResult();
-
-            //check coupon code
-            if (discount.RequiresCouponCode)
-            {
-                if (string.IsNullOrEmpty(discount.CouponCode))
-                    return result;
-
-                if (couponCodesToValidate == null)
-                    return result;
-
-                if (!couponCodesToValidate.Any(x => x.Equals(discount.CouponCode, StringComparison.InvariantCultureIgnoreCase)))
-                    return result;
-            }
-
-            //Do not allow discounts applied to order subtotal or total when a customer has gift cards in the cart.
-            //Otherwise, this customer can purchase gift cards with discount and get more than paid ("free money").
-            if (discount.DiscountType == DiscountType.AssignedToOrderSubTotal ||
-                discount.DiscountType == DiscountType.AssignedToOrderTotal)
-            {
-                //TODO: try to move into constructor
-                var shoppingCartService = EngineContext.Current.Resolve<IShoppingCartService>();
-                var cart = await shoppingCartService.GetShoppingCart(customer,
-                    ShoppingCartType.ShoppingCart, storeId: (await _storeContext.GetCurrentStore()).Id);
-
-                var cartProductIds = cart.Select(ci => ci.ProductId).ToArray();
-                
-                if (await _productService.HasAnyGiftCardProduct(cartProductIds))
-                {
-                    result.Errors = new List<string> {await _localizationService.GetResource("ShoppingCart.Discount.CannotBeUsedWithGiftCards") };
-                    return result;
-                }
-            }
-
-            //check date range
-            var now = DateTime.UtcNow;
-            if (discount.StartDateUtc.HasValue)
-            {
-                var startDate = DateTime.SpecifyKind(discount.StartDateUtc.Value, DateTimeKind.Utc);
-                if (startDate.CompareTo(now) > 0)
-                {
-                    result.Errors = new List<string> {await _localizationService.GetResource("ShoppingCart.Discount.NotStartedYet") };
-                    return result;
-                }
-            }
-
-            if (discount.EndDateUtc.HasValue)
-            {
-                var endDate = DateTime.SpecifyKind(discount.EndDateUtc.Value, DateTimeKind.Utc);
-                if (endDate.CompareTo(now) < 0)
-                {
-                    result.Errors = new List<string> {await _localizationService.GetResource("ShoppingCart.Discount.Expired") };
-                    return result;
-                }
-            }
-
-            //discount limitation
-            switch (discount.DiscountLimitation)
-            {
-                case DiscountLimitationType.NTimesOnly:
-                    {
-                        var usedTimes = (await GetAllDiscountUsageHistory(discount.Id, null, null, 0, 1)).TotalCount;
-                        if (usedTimes >= discount.LimitationTimes)
-                            return result;
-                    }
-
-                    break;
-                case DiscountLimitationType.NTimesPerCustomer:
-                    {
-                        if (await _customerService.IsRegistered(customer))
-                        {
-                            var usedTimes = (await GetAllDiscountUsageHistory(discount.Id, customer.Id, null, 0, 1)).TotalCount;
-                            if (usedTimes >= discount.LimitationTimes)
-                            {
-                                result.Errors = new List<string> {await _localizationService.GetResource("ShoppingCart.Discount.CannotBeUsedAnymore") };
-                                
-                                return result;
-                            }
-                        }
-                    }
-
-                    break;
-                case DiscountLimitationType.Unlimited:
-                default:
-                    break;
-            }
-
-            //discount requirements
-            var key = _staticCacheManager.PrepareKeyForDefaultCache(NopDiscountDefaults.DiscountRequirementsByDiscountCacheKey, discount);
-
-            var requirements = await _staticCacheManager.Get(key, async () => await GetAllDiscountRequirements(discount.Id, true));
-
-            //get top-level group
-            var topLevelGroup = requirements.FirstOrDefault();
-            if (topLevelGroup == null || (topLevelGroup.IsGroup && !(await GetDiscountRequirementsByParent(topLevelGroup)).Any()) || !topLevelGroup.InteractionType.HasValue)
-            {
-                //there are no requirements, so discount is valid
-                result.IsValid = true;
-
-                return result;
-            }
-
-            //requirements exist, let's check them
-            var errors = new List<string>();
-
-            result.IsValid = await GetValidationResult(requirements, topLevelGroup.InteractionType.Value, customer, errors);
-
-            //set errors if result is not valid
-            if (!result.IsValid)
-                result.Errors = errors;
-
-            return result;
-        }
-
-        #endregion
-
-        #region Discount usage history
-
-        /// <summary>
-        /// Gets a discount usage history record
-        /// </summary>
-        /// <param name="discountUsageHistoryId">Discount usage history record identifier</param>
-        /// <returns>Discount usage history</returns>
-        public virtual async Task<DiscountUsageHistory> GetDiscountUsageHistoryById(int discountUsageHistoryId)
-        {
-<<<<<<< HEAD
-            if (discountUsageHistoryId == 0)
-                return null;
-
-            return await _discountUsageHistoryRepository.GetById(discountUsageHistoryId);
-=======
-            return _discountUsageHistoryRepository.GetById(discountUsageHistoryId);
->>>>>>> 8df5bf22
-        }
-
-        /// <summary>
-        /// Gets all discount usage history records
-        /// </summary>
-        /// <param name="discountId">Discount identifier; null to load all records</param>
-        /// <param name="customerId">Customer identifier; null to load all records</param>
-        /// <param name="orderId">Order identifier; null to load all records</param>
-        /// <param name="pageIndex">Page index</param>
-        /// <param name="pageSize">Page size</param>
-        /// <returns>Discount usage history records</returns>
-        public virtual async Task<IPagedList<DiscountUsageHistory>> GetAllDiscountUsageHistory(int? discountId = null,
-            int? customerId = null, int? orderId = null, int pageIndex = 0, int pageSize = int.MaxValue)
-        {
-            return _discountUsageHistoryRepository.GetAllPaged(query =>
-            {
-                //filter by discount
-                if (discountId.HasValue && discountId.Value > 0)
-                    query = query.Where(historyRecord => historyRecord.DiscountId == discountId.Value);
-
-                //filter by customer
-                if (customerId.HasValue && customerId.Value > 0)
-                    query = from duh in query
-                        join order in _orderRepository.Table on duh.OrderId equals order.Id
-                        where order.CustomerId == customerId
-                        select duh;
-
-                //filter by order
-                if (orderId.HasValue && orderId.Value > 0)
-                    query = query.Where(historyRecord => historyRecord.OrderId == orderId.Value);
-
-                //ignore deleted orders
-                query = from duh in query
-                    join order in _orderRepository.Table on duh.OrderId equals order.Id
-                    where !order.Deleted
-                    select duh;
-
-                //order
-                query = query.OrderByDescending(historyRecord => historyRecord.CreatedOnUtc)
-                    .ThenBy(historyRecord => historyRecord.Id);
-
-<<<<<<< HEAD
-            return await discountUsageHistory.ToPagedList(pageIndex, pageSize);
-=======
-                return query;
-            }, pageIndex, pageSize);
->>>>>>> 8df5bf22
-        }
-
-        /// <summary>
-        /// Insert discount usage history record
-        /// </summary>
-        /// <param name="discountUsageHistory">Discount usage history record</param>
-        public virtual async Task InsertDiscountUsageHistory(DiscountUsageHistory discountUsageHistory)
-        {
-<<<<<<< HEAD
-            if (discountUsageHistory == null)
-                throw new ArgumentNullException(nameof(discountUsageHistory));
-
-            await _discountUsageHistoryRepository.Insert(discountUsageHistory);
-
-            //event notification
-            await _eventPublisher.EntityInserted(discountUsageHistory);
-=======
-            _discountUsageHistoryRepository.Insert(discountUsageHistory);
->>>>>>> 8df5bf22
-        }
-
-        /// <summary>
-        /// Update discount usage history record
-        /// </summary>
-        /// <param name="discountUsageHistory">Discount usage history record</param>
-        public virtual async Task UpdateDiscountUsageHistory(DiscountUsageHistory discountUsageHistory)
-        {
-<<<<<<< HEAD
-            if (discountUsageHistory == null)
-                throw new ArgumentNullException(nameof(discountUsageHistory));
-
-            await _discountUsageHistoryRepository.Update(discountUsageHistory);
-
-            //event notification
-            await _eventPublisher.EntityUpdated(discountUsageHistory);
-=======
-            _discountUsageHistoryRepository.Update(discountUsageHistory);
->>>>>>> 8df5bf22
-        }
-
-        /// <summary>
-        /// Delete discount usage history record
-        /// </summary>
-        /// <param name="discountUsageHistory">Discount usage history record</param>
-        public virtual async Task DeleteDiscountUsageHistory(DiscountUsageHistory discountUsageHistory)
-        {
-<<<<<<< HEAD
-            if (discountUsageHistory == null)
-                throw new ArgumentNullException(nameof(discountUsageHistory));
-
-            await _discountUsageHistoryRepository.Delete(discountUsageHistory);
-
-            //event notification
-            await _eventPublisher.EntityDeleted(discountUsageHistory);
-=======
-            _discountUsageHistoryRepository.Delete(discountUsageHistory);
->>>>>>> 8df5bf22
-        }
-
-        #endregion
-
-        #endregion
-    }
+﻿using System;
+using System.Collections.Generic;
+using System.Linq;
+using System.Threading.Tasks;
+using LinqToDB;
+using Nop.Core;
+using Nop.Core.Caching;
+using Nop.Core.Domain.Customers;
+using Nop.Core.Domain.Discounts;
+using Nop.Core.Domain.Orders;
+using Nop.Core.Infrastructure;
+using Nop.Data;
+using Nop.Services.Catalog;
+using Nop.Services.Customers;
+using Nop.Services.Localization;
+using Nop.Services.Orders;
+
+namespace Nop.Services.Discounts
+{
+    /// <summary>
+    /// Discount service
+    /// </summary>
+    public partial class DiscountService : IDiscountService
+    {
+        #region Fields
+
+        private readonly ICustomerService _customerService;
+        private readonly IDiscountPluginManager _discountPluginManager;
+        private readonly ILocalizationService _localizationService;
+        private readonly IProductService _productService;
+        private readonly IRepository<Discount> _discountRepository;
+        private readonly IRepository<DiscountRequirement> _discountRequirementRepository;
+        private readonly IRepository<DiscountUsageHistory> _discountUsageHistoryRepository;
+        private readonly IRepository<Order> _orderRepository;
+        private readonly IStaticCacheManager _staticCacheManager;
+        private readonly IStoreContext _storeContext;
+
+        #endregion
+
+        #region Ctor
+
+        public DiscountService(ICustomerService customerService,
+            IDiscountPluginManager discountPluginManager,
+            ILocalizationService localizationService,
+            IProductService productService,
+            IRepository<Discount> discountRepository,
+            IRepository<DiscountRequirement> discountRequirementRepository,
+            IRepository<DiscountUsageHistory> discountUsageHistoryRepository,
+            IRepository<Order> orderRepository,
+            IStaticCacheManager staticCacheManager,
+            IStoreContext storeContext)
+        {
+            _customerService = customerService;
+            _discountPluginManager = discountPluginManager;
+            _localizationService = localizationService;
+            _productService = productService;
+            _discountRepository = discountRepository;
+            _discountRequirementRepository = discountRequirementRepository;
+            _discountUsageHistoryRepository = discountUsageHistoryRepository;
+            _orderRepository = orderRepository;
+            _staticCacheManager = staticCacheManager;
+            _storeContext = storeContext;
+        }
+
+        #endregion
+
+        #region Utilities
+
+        /// <summary>
+        /// Get discount validation result
+        /// </summary>
+        /// <param name="requirements">Collection of discount requirement</param>
+        /// <param name="groupInteractionType">Interaction type within the group of requirements</param>
+        /// <param name="customer">Customer</param>
+        /// <param name="errors">Errors</param>
+        /// <returns>True if result is valid; otherwise false</returns>
+        protected async Task<bool> GetValidationResult(IEnumerable<DiscountRequirement> requirements,
+            RequirementGroupInteractionType groupInteractionType, Customer customer, List<string> errors)
+        {
+            var result = false;
+
+            foreach (var requirement in requirements)
+            {
+                if (requirement.IsGroup)
+                {
+                    var childRequirements = await GetDiscountRequirementsByParent(requirement);
+                    //get child requirements for the group
+                    var interactionType = requirement.InteractionType ?? RequirementGroupInteractionType.And;
+                    result = await GetValidationResult(childRequirements, interactionType, customer, errors);
+                }
+                else
+                {
+                    //or try to get validation result for the requirement
+                    var requirementRulePlugin = _discountPluginManager
+                        .LoadPluginBySystemName(requirement.DiscountRequirementRuleSystemName, customer, (await _storeContext.GetCurrentStore()).Id);
+                    if (requirementRulePlugin == null)
+                        continue;
+
+                    var ruleResult = await requirementRulePlugin.CheckRequirement(new DiscountRequirementValidationRequest
+                    {
+                        DiscountRequirementId = requirement.Id,
+                        Customer = customer,
+                        Store = await _storeContext.GetCurrentStore()
+                    });
+
+                    //add validation error
+                    if (!ruleResult.IsValid)
+                    {
+                        var userError = !string.IsNullOrEmpty(ruleResult.UserError)
+                            ? ruleResult.UserError
+                            : await _localizationService.GetResource("ShoppingCart.Discount.CannotBeUsed");
+                        errors.Add(userError);
+                    }
+
+                    result = ruleResult.IsValid;
+                }
+
+                //all requirements must be met, so return false
+                if (!result && groupInteractionType == RequirementGroupInteractionType.And)
+                    return false;
+
+                //any of requirements must be met, so return true
+                if (result && groupInteractionType == RequirementGroupInteractionType.Or)
+                    return true;
+            }
+
+            return result;
+        }
+
+        #endregion
+
+        #region Methods
+
+        #region Discounts
+
+        /// <summary>
+        /// Delete discount
+        /// </summary>
+        /// <param name="discount">Discount</param>
+        public virtual async Task DeleteDiscount(Discount discount)
+        {
+            //first, delete related discount requirements
+            await _discountRequirementRepository.Delete(await GetAllDiscountRequirements(discount.Id));
+
+            //then delete the discount
+            await _discountRepository.Delete(discount);
+        }
+
+        /// <summary>
+        /// Gets a discount
+        /// </summary>
+        /// <param name="discountId">Discount identifier</param>
+        /// <returns>Discount</returns>
+        public virtual async Task<Discount> GetDiscountById(int discountId)
+        {
+            return await _discountRepository.GetById(discountId, cache => default);
+        }
+
+        /// <summary>
+        /// Gets all discounts
+        /// </summary>
+        /// <param name="discountType">Discount type; pass null to load all records</param>
+        /// <param name="couponCode">Coupon code to find (exact match); pass null or empty to load all records</param>
+        /// <param name="discountName">Discount name; pass null or empty to load all records</param>
+        /// <param name="showHidden">A value indicating whether to show expired and not started discounts</param>
+        /// <param name="startDateUtc">Discount start date; pass null to load all records</param>
+        /// <param name="endDateUtc">Discount end date; pass null to load all records</param>
+        /// <returns>Discounts</returns>
+        public virtual async Task<IList<Discount>> GetAllDiscounts(DiscountType? discountType = null,
+            string couponCode = null, string discountName = null, bool showHidden = false,
+            DateTime? startDateUtc = null, DateTime? endDateUtc = null)
+        {
+            //we load all discounts, and filter them using "discountType" parameter later (in memory)
+            //we do it because we know that this method is invoked several times per HTTP request with distinct "discountType" parameter
+            //that's why let's access the database only once
+            var discounts = (await _discountRepository.GetAll(query =>
+            {
+                if (!showHidden)
+                    query = query.Where(discount =>
+                        (!discount.StartDateUtc.HasValue || discount.StartDateUtc <= DateTime.UtcNow) &&
+                        (!discount.EndDateUtc.HasValue || discount.EndDateUtc >= DateTime.UtcNow));
+
+                //filter by coupon code
+                if (!string.IsNullOrEmpty(couponCode))
+                    query = query.Where(discount => discount.CouponCode == couponCode);
+
+                //filter by name
+                if (!string.IsNullOrEmpty(discountName))
+                    query = query.Where(discount => discount.Name.Contains(discountName));
+
+                query = query.OrderBy(discount => discount.Name).ThenBy(discount => discount.Id);
+
+                return query;
+            }, cache => cache.PrepareKeyForDefaultCache(NopDiscountDefaults.DiscountAllCacheKey, 
+                showHidden, couponCode ?? string.Empty, discountName ?? string.Empty)))
+            .AsQueryable();
+
+            //we know that this method is usually invoked multiple times
+            //that's why we filter discounts by type and dates on the application layer
+            if (discountType.HasValue)
+                discounts = discounts.Where(discount => discount.DiscountType == discountType.Value);
+
+            //filter by dates
+            if (startDateUtc.HasValue)
+                discounts = discounts.Where(discount =>
+                    !discount.StartDateUtc.HasValue || discount.StartDateUtc >= startDateUtc.Value);
+            if (endDateUtc.HasValue)
+                discounts = discounts.Where(discount =>
+                    !discount.EndDateUtc.HasValue || discount.EndDateUtc <= endDateUtc.Value);
+
+            return discounts.ToList();
+        }
+
+        /// <summary>
+        /// Gets discounts applied to entity
+        /// </summary>
+        /// <typeparam name="T">Type based on <see cref="DiscountMapping" /></typeparam>
+        /// <param name="entity">Entity which supports discounts (<see cref="IDiscountSupported{T}" />)</param>
+        /// <returns>List of discounts</returns>
+        public virtual async Task<IList<Discount>> GetAppliedDiscounts<T>(IDiscountSupported<T> entity) where T : DiscountMapping
+        {
+            var discountMappingRepository = EngineContext.Current.Resolve<IRepository<T>>();
+
+            return await (from d in _discountRepository.Table
+                    join ad in discountMappingRepository.Table on d.Id equals ad.DiscountId
+                    where ad.EntityId == entity.Id
+                    select d).ToListAsync();
+        }
+
+        /// <summary>
+        /// Inserts a discount
+        /// </summary>
+        /// <param name="discount">Discount</param>
+        public virtual async Task InsertDiscount(Discount discount)
+        {
+            await _discountRepository.Insert(discount);
+        }
+
+        /// <summary>
+        /// Updates the discount
+        /// </summary>
+        /// <param name="discount">Discount</param>
+        public virtual async Task UpdateDiscount(Discount discount)
+        {
+            await _discountRepository.Update(discount);
+        }
+
+        #endregion
+
+        #region Discounts (caching)
+        
+        /// <summary>
+        /// Gets the discount amount for the specified value
+        /// </summary>
+        /// <param name="discount">Discount</param>
+        /// <param name="amount">Amount</param>
+        /// <returns>The discount amount</returns>
+        public virtual decimal GetDiscountAmount(Discount discount, decimal amount)
+        {
+            if (discount == null)
+                throw new ArgumentNullException(nameof(discount));
+
+            //calculate discount amount
+            decimal result;
+            if (discount.UsePercentage)
+                result = (decimal)((float)amount * (float)discount.DiscountPercentage / 100f);
+            else
+                result = discount.DiscountAmount;
+
+            //validate maximum discount amount
+            if (discount.UsePercentage &&
+                discount.MaximumDiscountAmount.HasValue &&
+                result > discount.MaximumDiscountAmount.Value)
+                result = discount.MaximumDiscountAmount.Value;
+
+            if (result < decimal.Zero)
+                result = decimal.Zero;
+
+            return result;
+        }
+
+        /// <summary>
+        /// Get preferred discount (with maximum discount value)
+        /// </summary>
+        /// <param name="discounts">A list of discounts to check</param>
+        /// <param name="amount">Amount (initial value)</param>
+        /// <param name="discountAmount">Discount amount</param>
+        /// <returns>Preferred discount</returns>
+        public virtual List<Discount> GetPreferredDiscount(IList<Discount> discounts,
+            decimal amount, out decimal discountAmount)
+        {
+            if (discounts == null)
+                throw new ArgumentNullException(nameof(discounts));
+
+            var result = new List<Discount>();
+            discountAmount = decimal.Zero;
+            if (!discounts.Any())
+                return result;
+
+            //first we check simple discounts
+            foreach (var discount in discounts)
+            {
+                var currentDiscountValue = GetDiscountAmount(discount, amount);
+                if (currentDiscountValue <= discountAmount)
+                    continue;
+
+                discountAmount = currentDiscountValue;
+
+                result.Clear();
+                result.Add(discount);
+            }
+            //now let's check cumulative discounts
+            //right now we calculate discount values based on the original amount value
+            //please keep it in mind if you're going to use discounts with "percentage"
+            var cumulativeDiscounts = discounts.Where(x => x.IsCumulative).OrderBy(x => x.Name).ToList();
+            if (cumulativeDiscounts.Count <= 1)
+                return result;
+
+            var cumulativeDiscountAmount = cumulativeDiscounts.Sum(d => GetDiscountAmount(d, amount));
+            if (cumulativeDiscountAmount <= discountAmount)
+                return result;
+
+            discountAmount = cumulativeDiscountAmount;
+
+            result.Clear();
+            result.AddRange(cumulativeDiscounts);
+
+            return result;
+        }
+
+        /// <summary>
+        /// Check whether a list of discounts already contains a certain discount instance
+        /// </summary>
+        /// <param name="discounts">A list of discounts</param>
+        /// <param name="discount">Discount to check</param>
+        /// <returns>Result</returns>
+        public virtual bool ContainsDiscount(IList<Discount> discounts, Discount discount)
+        {
+            if (discounts == null)
+                throw new ArgumentNullException(nameof(discounts));
+
+            if (discount == null)
+                throw new ArgumentNullException(nameof(discount));
+
+            return discounts.Any(dis1 => discount.Id == dis1.Id);
+        }
+
+        #endregion
+
+        #region Discount requirements
+
+        /// <summary>
+        /// Get all discount requirements
+        /// </summary>
+        /// <param name="discountId">Discount identifier</param>
+        /// <param name="topLevelOnly">Whether to load top-level requirements only (without parent identifier)</param>
+        /// <returns>Requirements</returns>
+        public virtual async Task<IList<DiscountRequirement>> GetAllDiscountRequirements(int discountId = 0, bool topLevelOnly = false)
+        {
+            return await _discountRequirementRepository.GetAll(query =>
+            {
+                //filter by discount
+                if (discountId > 0)
+                    query = query.Where(requirement => requirement.DiscountId == discountId);
+
+                //filter by top-level
+                if (topLevelOnly)
+                    query = query.Where(requirement => !requirement.ParentId.HasValue);
+
+                query = query.OrderBy(requirement => requirement.Id);
+
+                return query;
+            });
+        }
+
+        /// <summary>
+        /// Get a discount requirement
+        /// </summary>
+        /// <param name="discountRequirementId">Discount requirement identifier</param>
+        public virtual async Task<DiscountRequirement> GetDiscountRequirementById(int discountRequirementId)
+        {
+            return await _discountRequirementRepository.GetById(discountRequirementId, cache => default);
+        }
+
+        /// <summary>
+        /// Gets child discount requirements
+        /// </summary>
+        /// <param name="discountRequirement">Parent discount requirement</param>
+        public virtual async Task<IList<DiscountRequirement>> GetDiscountRequirementsByParent(DiscountRequirement discountRequirement)
+        {
+            if (discountRequirement is null)
+                throw new ArgumentNullException(nameof(discountRequirement));
+
+            return await _discountRequirementRepository.Table.Where(dr => dr.ParentId == discountRequirement.Id).ToListAsync();
+        }
+
+        /// <summary>
+        /// Delete discount requirement
+        /// </summary>
+        /// <param name="discountRequirement">Discount requirement</param>
+        /// <param name="recursive">A value indicating whether to recursively delete child requirements</param>
+        public virtual async Task DeleteDiscountRequirement(DiscountRequirement discountRequirement, bool recursive = false)
+        {
+            if (discountRequirement == null)
+                throw new ArgumentNullException(nameof(discountRequirement));
+
+            if (recursive && await GetDiscountRequirementsByParent(discountRequirement) is IList<DiscountRequirement> children && children.Any())
+                foreach (var child in children)
+                    await DeleteDiscountRequirement(child, true);
+
+            await _discountRequirementRepository.Delete(discountRequirement);
+        }
+
+        /// <summary>
+        /// Inserts a discount requirement
+        /// </summary>
+        /// <param name="discountRequirement">Discount requirement</param>
+        public virtual async Task InsertDiscountRequirement(DiscountRequirement discountRequirement)
+        {
+            await _discountRequirementRepository.Insert(discountRequirement);
+        }
+
+        /// <summary>
+        /// Updates a discount requirement
+        /// </summary>
+        /// <param name="discountRequirement">Discount requirement</param>
+        public virtual async Task UpdateDiscountRequirement(DiscountRequirement discountRequirement)
+        {
+            await _discountRequirementRepository.Update(discountRequirement);
+        }
+
+        #endregion
+
+        #region Validation
+        
+        /// <summary>
+        /// Validate discount
+        /// </summary>
+        /// <param name="discount">Discount</param>
+        /// <param name="customer">Customer</param>
+        /// <returns>Discount validation result</returns>
+        public virtual async Task<DiscountValidationResult> ValidateDiscount(Discount discount, Customer customer)
+        {
+            if (discount == null)
+                throw new ArgumentNullException(nameof(discount));
+
+            if (customer == null)
+                throw new ArgumentNullException(nameof(customer));
+
+            var couponCodesToValidate = await _customerService.ParseAppliedDiscountCouponCodes(customer);
+            
+            return await ValidateDiscount(discount, customer, couponCodesToValidate);
+        }
+
+        /// <summary>
+        /// Validate discount
+        /// </summary>
+        /// <param name="discount">Discount</param>
+        /// <param name="customer">Customer</param>
+        /// <param name="couponCodesToValidate">Coupon codes to validate</param>
+        /// <returns>Discount validation result</returns>
+        public virtual async Task<DiscountValidationResult> ValidateDiscount(Discount discount, Customer customer, string[] couponCodesToValidate)
+        {
+            if (discount == null)
+                throw new ArgumentNullException(nameof(discount));
+
+            if (customer == null)
+                throw new ArgumentNullException(nameof(customer));
+
+            //invalid by default
+            var result = new DiscountValidationResult();
+
+            //check coupon code
+            if (discount.RequiresCouponCode)
+            {
+                if (string.IsNullOrEmpty(discount.CouponCode))
+                    return result;
+
+                if (couponCodesToValidate == null)
+                    return result;
+
+                if (!couponCodesToValidate.Any(x => x.Equals(discount.CouponCode, StringComparison.InvariantCultureIgnoreCase)))
+                    return result;
+            }
+
+            //Do not allow discounts applied to order subtotal or total when a customer has gift cards in the cart.
+            //Otherwise, this customer can purchase gift cards with discount and get more than paid ("free money").
+            if (discount.DiscountType == DiscountType.AssignedToOrderSubTotal ||
+                discount.DiscountType == DiscountType.AssignedToOrderTotal)
+            {
+                //TODO: try to move into constructor
+                var shoppingCartService = EngineContext.Current.Resolve<IShoppingCartService>();
+                var cart = await shoppingCartService.GetShoppingCart(customer,
+                    ShoppingCartType.ShoppingCart, storeId: (await _storeContext.GetCurrentStore()).Id);
+
+                var cartProductIds = cart.Select(ci => ci.ProductId).ToArray();
+                
+                if (await _productService.HasAnyGiftCardProduct(cartProductIds))
+                {
+                    result.Errors = new List<string> {await _localizationService.GetResource("ShoppingCart.Discount.CannotBeUsedWithGiftCards") };
+                    return result;
+                }
+            }
+
+            //check date range
+            var now = DateTime.UtcNow;
+            if (discount.StartDateUtc.HasValue)
+            {
+                var startDate = DateTime.SpecifyKind(discount.StartDateUtc.Value, DateTimeKind.Utc);
+                if (startDate.CompareTo(now) > 0)
+                {
+                    result.Errors = new List<string> {await _localizationService.GetResource("ShoppingCart.Discount.NotStartedYet") };
+                    return result;
+                }
+            }
+
+            if (discount.EndDateUtc.HasValue)
+            {
+                var endDate = DateTime.SpecifyKind(discount.EndDateUtc.Value, DateTimeKind.Utc);
+                if (endDate.CompareTo(now) < 0)
+                {
+                    result.Errors = new List<string> {await _localizationService.GetResource("ShoppingCart.Discount.Expired") };
+                    return result;
+                }
+            }
+
+            //discount limitation
+            switch (discount.DiscountLimitation)
+            {
+                case DiscountLimitationType.NTimesOnly:
+                    {
+                        var usedTimes = (await GetAllDiscountUsageHistory(discount.Id, null, null, 0, 1)).TotalCount;
+                        if (usedTimes >= discount.LimitationTimes)
+                            return result;
+                    }
+
+                    break;
+                case DiscountLimitationType.NTimesPerCustomer:
+                    {
+                        if (await _customerService.IsRegistered(customer))
+                        {
+                            var usedTimes = (await GetAllDiscountUsageHistory(discount.Id, customer.Id, null, 0, 1)).TotalCount;
+                            if (usedTimes >= discount.LimitationTimes)
+                            {
+                                result.Errors = new List<string> {await _localizationService.GetResource("ShoppingCart.Discount.CannotBeUsedAnymore") };
+                                
+                                return result;
+                            }
+                        }
+                    }
+
+                    break;
+                case DiscountLimitationType.Unlimited:
+                default:
+                    break;
+            }
+
+            //discount requirements
+            var key = _staticCacheManager.PrepareKeyForDefaultCache(NopDiscountDefaults.DiscountRequirementsByDiscountCacheKey, discount);
+
+            var requirements = await _staticCacheManager.Get(key, async () => await GetAllDiscountRequirements(discount.Id, true));
+
+            //get top-level group
+            var topLevelGroup = requirements.FirstOrDefault();
+            if (topLevelGroup == null || (topLevelGroup.IsGroup && !(await GetDiscountRequirementsByParent(topLevelGroup)).Any()) || !topLevelGroup.InteractionType.HasValue)
+            {
+                //there are no requirements, so discount is valid
+                result.IsValid = true;
+
+                return result;
+            }
+
+            //requirements exist, let's check them
+            var errors = new List<string>();
+
+            result.IsValid = await GetValidationResult(requirements, topLevelGroup.InteractionType.Value, customer, errors);
+
+            //set errors if result is not valid
+            if (!result.IsValid)
+                result.Errors = errors;
+
+            return result;
+        }
+
+        #endregion
+
+        #region Discount usage history
+
+        /// <summary>
+        /// Gets a discount usage history record
+        /// </summary>
+        /// <param name="discountUsageHistoryId">Discount usage history record identifier</param>
+        /// <returns>Discount usage history</returns>
+        public virtual async Task<DiscountUsageHistory> GetDiscountUsageHistoryById(int discountUsageHistoryId)
+        {
+            return await _discountUsageHistoryRepository.GetById(discountUsageHistoryId);
+        }
+
+        /// <summary>
+        /// Gets all discount usage history records
+        /// </summary>
+        /// <param name="discountId">Discount identifier; null to load all records</param>
+        /// <param name="customerId">Customer identifier; null to load all records</param>
+        /// <param name="orderId">Order identifier; null to load all records</param>
+        /// <param name="pageIndex">Page index</param>
+        /// <param name="pageSize">Page size</param>
+        /// <returns>Discount usage history records</returns>
+        public virtual async Task<IPagedList<DiscountUsageHistory>> GetAllDiscountUsageHistory(int? discountId = null,
+            int? customerId = null, int? orderId = null, int pageIndex = 0, int pageSize = int.MaxValue)
+        {
+            return await _discountUsageHistoryRepository.GetAllPaged(query =>
+            {
+                //filter by discount
+                if (discountId.HasValue && discountId.Value > 0)
+                    query = query.Where(historyRecord => historyRecord.DiscountId == discountId.Value);
+
+                //filter by customer
+                if (customerId.HasValue && customerId.Value > 0)
+                    query = from duh in query
+                        join order in _orderRepository.Table on duh.OrderId equals order.Id
+                        where order.CustomerId == customerId
+                        select duh;
+
+                //filter by order
+                if (orderId.HasValue && orderId.Value > 0)
+                    query = query.Where(historyRecord => historyRecord.OrderId == orderId.Value);
+
+                //ignore deleted orders
+                query = from duh in query
+                    join order in _orderRepository.Table on duh.OrderId equals order.Id
+                    where !order.Deleted
+                    select duh;
+
+                //order
+                query = query.OrderByDescending(historyRecord => historyRecord.CreatedOnUtc)
+                    .ThenBy(historyRecord => historyRecord.Id);
+
+                return query;
+            }, pageIndex, pageSize);
+        }
+
+        /// <summary>
+        /// Insert discount usage history record
+        /// </summary>
+        /// <param name="discountUsageHistory">Discount usage history record</param>
+        public virtual async Task InsertDiscountUsageHistory(DiscountUsageHistory discountUsageHistory)
+        {
+            await _discountUsageHistoryRepository.Insert(discountUsageHistory);
+        }
+
+        /// <summary>
+        /// Update discount usage history record
+        /// </summary>
+        /// <param name="discountUsageHistory">Discount usage history record</param>
+        public virtual async Task UpdateDiscountUsageHistory(DiscountUsageHistory discountUsageHistory)
+        {
+            await _discountUsageHistoryRepository.Update(discountUsageHistory);
+        }
+
+        /// <summary>
+        /// Delete discount usage history record
+        /// </summary>
+        /// <param name="discountUsageHistory">Discount usage history record</param>
+        public virtual async Task DeleteDiscountUsageHistory(DiscountUsageHistory discountUsageHistory)
+        {
+            await _discountUsageHistoryRepository.Delete(discountUsageHistory);
+        }
+
+        #endregion
+
+        #endregion
+    }
 }