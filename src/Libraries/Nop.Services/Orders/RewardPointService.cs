﻿using System;
using System.Linq;
using System.Threading.Tasks;
using LinqToDB;
using Nop.Core;
using Nop.Core.Domain.Customers;
using Nop.Core.Domain.Orders;
using Nop.Data;
using Nop.Services.Helpers;
using Nop.Services.Localization;

namespace Nop.Services.Orders
{
    /// <summary>
    /// Reward point service
    /// </summary>
    public partial class RewardPointService : IRewardPointService
    {
        #region Fields

        private readonly IDateTimeHelper _dateTimeHelper;
        private readonly ILocalizationService _localizationService;
        private readonly IRepository<RewardPointsHistory> _rewardPointsHistoryRepository;
        private readonly RewardPointsSettings _rewardPointsSettings;

        #endregion

        #region Ctor

        public RewardPointService(IDateTimeHelper dateTimeHelper,
            ILocalizationService localizationService,
            IRepository<RewardPointsHistory> rewardPointsHistoryRepository,
            RewardPointsSettings rewardPointsSettings)
        {
            _dateTimeHelper = dateTimeHelper;
            _localizationService = localizationService;
            _rewardPointsHistoryRepository = rewardPointsHistoryRepository;
            _rewardPointsSettings = rewardPointsSettings;
        }

        #endregion

        #region Utilities

        /// <summary>
        /// Get query to load reward points history
        /// </summary>
        /// <param name="customerId">Customer identifier; pass 0 to load all records</param>
        /// <param name="storeId">Store identifier; pass null to load all records</param>
        /// <param name="showNotActivated">Whether to load reward points that did not yet activated</param>
        /// <returns>Query to load reward points history</returns>
        protected virtual async Task<IQueryable<RewardPointsHistory>> GetRewardPointsQuery(int customerId, int? storeId, bool showNotActivated = false)
        {
            var query = _rewardPointsHistoryRepository.Table;

            //filter by customer
            if (customerId > 0)
                query = query.Where(historyEntry => historyEntry.CustomerId == customerId);

            //filter by store
            if (!_rewardPointsSettings.PointsAccumulatedForAllStores && storeId > 0)
                query = query.Where(historyEntry => historyEntry.StoreId == storeId);

            //whether to show only the points that already activated
            if (!showNotActivated) 
                query = query.Where(historyEntry => historyEntry.CreatedOnUtc < DateTime.UtcNow);

            //update points balance
            await UpdateRewardPointsBalance(query);

            return query;
        }

        /// <summary>
        /// Update reward points balance if necessary
        /// </summary>
        /// <param name="query">Input query</param>
        protected virtual async Task UpdateRewardPointsBalance(IQueryable<RewardPointsHistory> query)
        {
            //get expired points
            var nowUtc = DateTime.UtcNow;
            var expiredPoints = query
                .Where(historyEntry => historyEntry.EndDateUtc < nowUtc && historyEntry.ValidPoints > 0)
                .OrderBy(historyEntry => historyEntry.CreatedOnUtc).ThenBy(historyEntry => historyEntry.Id).ToList();

            //reduce the balance for these points
            foreach (var historyEntry in expiredPoints)
            {
                await InsertRewardPointsHistoryEntry(new RewardPointsHistory
                {
                    CustomerId = historyEntry.CustomerId,
                    StoreId = historyEntry.StoreId,
                    Points = -historyEntry.ValidPoints.Value,
                    Message = string.Format(await _localizationService.GetResource("RewardPoints.Expired"),
                        _dateTimeHelper.ConvertToUserTime(historyEntry.CreatedOnUtc, DateTimeKind.Utc)),
                    CreatedOnUtc = historyEntry.EndDateUtc.Value
                });

                historyEntry.ValidPoints = 0;
                await UpdateRewardPointsHistoryEntry(historyEntry);
            }

            //get has not yet activated points, but it's time to do it
            var notActivatedPoints = query
                .Where(historyEntry => !historyEntry.PointsBalance.HasValue && historyEntry.CreatedOnUtc < nowUtc)
                .OrderBy(historyEntry => historyEntry.CreatedOnUtc).ThenBy(historyEntry => historyEntry.Id).ToList();
            if (!notActivatedPoints.Any())
                return;

            //get current points balance
            //LINQ to entities does not support Last method, thus order by desc and use First one
            var currentPointsBalance = query
                .OrderByDescending(historyEntry => historyEntry.CreatedOnUtc).ThenByDescending(historyEntry => historyEntry.Id)
                .FirstOrDefault(historyEntry => historyEntry.PointsBalance.HasValue)
                ?.PointsBalance ?? 0;

            //update appropriate records
            foreach (var historyEntry in notActivatedPoints)
            {
                currentPointsBalance += historyEntry.Points;
                historyEntry.PointsBalance = currentPointsBalance;
                await UpdateRewardPointsHistoryEntry(historyEntry);
            }
        }

        #endregion

        #region Methods

        /// <summary>
        /// Load reward point history records
        /// </summary>
        /// <param name="customerId">Customer identifier; 0 to load all records</param>
        /// <param name="storeId">Store identifier; pass null to load all records</param>
        /// <param name="showNotActivated">A value indicating whether to show reward points that did not yet activated</param>
        /// <param name="orderGuid">Order Guid; pass null to load all record</param>
        /// <param name="pageIndex">Page index</param>
        /// <param name="pageSize">Page size</param>
        /// <returns>Reward point history records</returns>
        public virtual async Task<IPagedList<RewardPointsHistory>> GetRewardPointsHistory(int customerId = 0, int? storeId = null,
            bool showNotActivated = false, Guid? orderGuid = null, int pageIndex = 0, int pageSize = int.MaxValue)
        {
            var query = await GetRewardPointsQuery(customerId, storeId, showNotActivated);

            if (orderGuid.HasValue)
                query = query.Where(historyEntry => historyEntry.UsedWithOrder == orderGuid.Value);

            query = query.OrderByDescending(historyEntry => historyEntry.CreatedOnUtc)
                .ThenByDescending(historyEntry => historyEntry.Id);

            //return paged reward points history
            return await query.ToPagedList(pageIndex, pageSize);
        }

        /// <summary>
        /// Gets reward points balance
        /// </summary>
        /// <param name="customerId">Customer identifier</param>
        /// <param name="storeId">Store identifier</param>
        /// <returns>Balance</returns>
        public virtual async Task<int> GetRewardPointsBalance(int customerId, int storeId)
        {
            var query = (await GetRewardPointsQuery(customerId, storeId))
                .OrderByDescending(historyEntry => historyEntry.CreatedOnUtc).ThenByDescending(historyEntry => historyEntry.Id);

            //return point balance of the first actual history entry
            return (await query.FirstOrDefaultAsync())?.PointsBalance ?? 0;
        }

        /// <summary>
        /// Gets reduced reward points balance per order
        /// </summary>
        /// <param name="rewardPointsBalance">Reward points balance</param>
        /// <returns>Reduced balance</returns>
        public virtual int GetReducedPointsBalance(int rewardPointsBalance)
        {
            if (_rewardPointsSettings.MaximumRewardPointsToUsePerOrder > 0 &&
                rewardPointsBalance > _rewardPointsSettings.MaximumRewardPointsToUsePerOrder)
                return _rewardPointsSettings.MaximumRewardPointsToUsePerOrder;

            return rewardPointsBalance;
        }

        /// <summary>
        /// Add reward points history record
        /// </summary>
        /// <param name="customer">Customer</param>
        /// <param name="points">Number of points to add</param>
        /// <param name="storeId">Store identifier</param>
        /// <param name="message">Message</param>
        /// <param name="usedWithOrder">The order for which points were redeemed (spent) as a payment</param>
        /// <param name="usedAmount">Used amount</param>
        /// <param name="activatingDate">Date and time of activating reward points; pass null to immediately activating</param>
        /// <param name="endDate">Date and time when the reward points will no longer be valid; pass null to add date termless points</param>
        /// <returns>Reward points history entry identifier</returns>
        public virtual async Task<int> AddRewardPointsHistoryEntry(Customer customer, int points, int storeId, string message = "",
            Order usedWithOrder = null, decimal usedAmount = 0M, DateTime? activatingDate = null, DateTime? endDate = null)
        {
            if (customer == null)
                throw new ArgumentNullException(nameof(customer));

            if (storeId == 0)
                throw new ArgumentException("Store ID should be valid");

            if (points < 0 && endDate.HasValue)
                throw new ArgumentException("End date is available only for positive points amount");

            //insert new history entry
            var newHistoryEntry = new RewardPointsHistory
            {
                CustomerId = customer.Id,
                StoreId = storeId,
                Points = points,
                PointsBalance = activatingDate.HasValue ? null : (int?)(await GetRewardPointsBalance(customer.Id, storeId) + points),
                UsedAmount = usedAmount,
                Message = message,
                CreatedOnUtc = activatingDate ?? DateTime.UtcNow,
                EndDateUtc = endDate,
                ValidPoints = points > 0 ? (int?)points : null,
                UsedWithOrder = usedWithOrder?.OrderGuid
            };
            await InsertRewardPointsHistoryEntry(newHistoryEntry);

            //reduce valid points of previous entries
            if (points >= 0) 
                return newHistoryEntry.Id;

            var withValidPoints = (await GetRewardPointsQuery(customer.Id, storeId))
                .Where(historyEntry => historyEntry.ValidPoints > 0)
                .OrderBy(historyEntry => historyEntry.CreatedOnUtc).ThenBy(historyEntry => historyEntry.Id).ToList();
            foreach (var historyEntry in withValidPoints)
            {
                points += historyEntry.ValidPoints.Value;
                historyEntry.ValidPoints = Math.Max(points, 0);
                await UpdateRewardPointsHistoryEntry(historyEntry);

                if (points >= 0)
                    break;
            }

            return newHistoryEntry.Id;
        }

        /// <summary>
        /// Gets a reward point history entry
        /// </summary>
        /// <param name="rewardPointsHistoryId">Reward point history entry identifier</param>
        /// <returns>Reward point history entry</returns>
        public virtual async Task<RewardPointsHistory> GetRewardPointsHistoryEntryById(int rewardPointsHistoryId)
        {
<<<<<<< HEAD
            if (rewardPointsHistoryId == 0)
                return null;

            return await _rewardPointsHistoryRepository.GetById(rewardPointsHistoryId);
=======
            return _rewardPointsHistoryRepository.GetById(rewardPointsHistoryId);
>>>>>>> 8df5bf22
        }

        /// <summary>
        /// Insert the reward point history entry
        /// </summary>
        /// <param name="rewardPointsHistory">Reward point history entry</param>
        public virtual async Task InsertRewardPointsHistoryEntry(RewardPointsHistory rewardPointsHistory)
        {
<<<<<<< HEAD
            if (rewardPointsHistory == null)
                throw new ArgumentNullException(nameof(rewardPointsHistory));

            await _rewardPointsHistoryRepository.Insert(rewardPointsHistory);

            //event notification
            await _eventPublisher.EntityInserted(rewardPointsHistory);
=======
            _rewardPointsHistoryRepository.Insert(rewardPointsHistory);
>>>>>>> 8df5bf22
        }

        /// <summary>
        /// Update the reward point history entry
        /// </summary>
        /// <param name="rewardPointsHistory">Reward point history entry</param>
        public virtual async Task UpdateRewardPointsHistoryEntry(RewardPointsHistory rewardPointsHistory)
        {
<<<<<<< HEAD
            if (rewardPointsHistory == null)
                throw new ArgumentNullException(nameof(rewardPointsHistory));

            await _rewardPointsHistoryRepository.Update(rewardPointsHistory);

            //event notification
            await _eventPublisher.EntityUpdated(rewardPointsHistory);
=======
            _rewardPointsHistoryRepository.Update(rewardPointsHistory);
>>>>>>> 8df5bf22
        }

        /// <summary>
        /// Delete the reward point history entry
        /// </summary>
        /// <param name="rewardPointsHistory">Reward point history entry</param>
        public virtual async Task DeleteRewardPointsHistoryEntry(RewardPointsHistory rewardPointsHistory)
        {
<<<<<<< HEAD
            if (rewardPointsHistory == null)
                throw new ArgumentNullException(nameof(rewardPointsHistory));

            await _rewardPointsHistoryRepository.Delete(rewardPointsHistory);

            //event notification
            await _eventPublisher.EntityDeleted(rewardPointsHistory);
=======
            _rewardPointsHistoryRepository.Delete(rewardPointsHistory);
>>>>>>> 8df5bf22
        }

        #endregion
    }
}<|MERGE_RESOLUTION|>--- conflicted
+++ resolved
@@ -248,14 +248,7 @@
         /// <returns>Reward point history entry</returns>
         public virtual async Task<RewardPointsHistory> GetRewardPointsHistoryEntryById(int rewardPointsHistoryId)
         {
-<<<<<<< HEAD
-            if (rewardPointsHistoryId == 0)
-                return null;
-
             return await _rewardPointsHistoryRepository.GetById(rewardPointsHistoryId);
-=======
-            return _rewardPointsHistoryRepository.GetById(rewardPointsHistoryId);
->>>>>>> 8df5bf22
         }
 
         /// <summary>
@@ -264,17 +257,7 @@
         /// <param name="rewardPointsHistory">Reward point history entry</param>
         public virtual async Task InsertRewardPointsHistoryEntry(RewardPointsHistory rewardPointsHistory)
         {
-<<<<<<< HEAD
-            if (rewardPointsHistory == null)
-                throw new ArgumentNullException(nameof(rewardPointsHistory));
-
             await _rewardPointsHistoryRepository.Insert(rewardPointsHistory);
-
-            //event notification
-            await _eventPublisher.EntityInserted(rewardPointsHistory);
-=======
-            _rewardPointsHistoryRepository.Insert(rewardPointsHistory);
->>>>>>> 8df5bf22
         }
 
         /// <summary>
@@ -283,17 +266,7 @@
         /// <param name="rewardPointsHistory">Reward point history entry</param>
         public virtual async Task UpdateRewardPointsHistoryEntry(RewardPointsHistory rewardPointsHistory)
         {
-<<<<<<< HEAD
-            if (rewardPointsHistory == null)
-                throw new ArgumentNullException(nameof(rewardPointsHistory));
-
             await _rewardPointsHistoryRepository.Update(rewardPointsHistory);
-
-            //event notification
-            await _eventPublisher.EntityUpdated(rewardPointsHistory);
-=======
-            _rewardPointsHistoryRepository.Update(rewardPointsHistory);
->>>>>>> 8df5bf22
         }
 
         /// <summary>
@@ -302,17 +275,7 @@
         /// <param name="rewardPointsHistory">Reward point history entry</param>
         public virtual async Task DeleteRewardPointsHistoryEntry(RewardPointsHistory rewardPointsHistory)
         {
-<<<<<<< HEAD
-            if (rewardPointsHistory == null)
-                throw new ArgumentNullException(nameof(rewardPointsHistory));
-
             await _rewardPointsHistoryRepository.Delete(rewardPointsHistory);
-
-            //event notification
-            await _eventPublisher.EntityDeleted(rewardPointsHistory);
-=======
-            _rewardPointsHistoryRepository.Delete(rewardPointsHistory);
->>>>>>> 8df5bf22
         }
 
         #endregion
