--- conflicted
+++ resolved
@@ -15,12 +15,7 @@
         /// <param name="entity">Entity</param>
         protected override async Task ClearCache(CheckoutAttributeValue entity)
         {
-<<<<<<< HEAD
-            var cacheKey = _cacheKeyService.PrepareKey(NopOrderDefaults.CheckoutAttributeValuesAllCacheKey, entity.CheckoutAttributeId);
-            await Remove(cacheKey);
-=======
-            Remove(NopOrderDefaults.CheckoutAttributeValuesAllCacheKey, entity.CheckoutAttributeId);
->>>>>>> 8df5bf22
+            await Remove(NopOrderDefaults.CheckoutAttributeValuesAllCacheKey, entity.CheckoutAttributeId);
         }
     }
 }