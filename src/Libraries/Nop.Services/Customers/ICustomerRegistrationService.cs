<<<<<<< HEAD
﻿using System.Threading.Tasks;
=======
﻿using Microsoft.AspNetCore.Mvc;
>>>>>>> 8df5bf22
using Nop.Core.Domain.Customers;

namespace Nop.Services.Customers
{
    /// <summary>
    /// Customer registration interface
    /// </summary>
    public partial interface ICustomerRegistrationService
    {
        /// <summary>
        /// Validate customer
        /// </summary>
        /// <param name="usernameOrEmail">Username or email</param>
        /// <param name="password">Password</param>
        /// <returns>Result</returns>
        Task<CustomerLoginResults> ValidateCustomer(string usernameOrEmail, string password);

        /// <summary>
        /// Register customer
        /// </summary>
        /// <param name="request">Request</param>
        /// <returns>Result</returns>
        Task<CustomerRegistrationResult> RegisterCustomer(CustomerRegistrationRequest request);

        /// <summary>
        /// Change password
        /// </summary>
        /// <param name="request">Request</param>
        /// <returns>Result</returns>
        Task<ChangePasswordResult> ChangePassword(ChangePasswordRequest request);

        /// <summary>
        /// Login passed user
        /// </summary>
        /// <param name="customer">User to login</param>
        /// <param name="returnUrl">URL to which the user will return after authentication</param>
        /// <param name="isPersist">Is remember me</param>
        /// <returns>Result of an authentication</returns>
        IActionResult SignInCustomer(Customer customer, string returnUrl, bool isPersist = false);

        /// <summary>
        /// Sets a user email
        /// </summary>
        /// <param name="customer">Customer</param>
        /// <param name="newEmail">New email</param>
        /// <param name="requireValidation">Require validation of new email address</param>
        Task SetEmail(Customer customer, string newEmail, bool requireValidation);

        /// <summary>
        /// Sets a customer username
        /// </summary>
        /// <param name="customer">Customer</param>
        /// <param name="newUsername">New Username</param>
        Task SetUsername(Customer customer, string newUsername);
    }
}<|MERGE_RESOLUTION|>--- conflicted
+++ resolved
@@ -1,61 +1,58 @@
-<<<<<<< HEAD
-﻿using System.Threading.Tasks;
-=======
-﻿using Microsoft.AspNetCore.Mvc;
->>>>>>> 8df5bf22
-using Nop.Core.Domain.Customers;
-
-namespace Nop.Services.Customers
-{
-    /// <summary>
-    /// Customer registration interface
-    /// </summary>
-    public partial interface ICustomerRegistrationService
-    {
-        /// <summary>
-        /// Validate customer
-        /// </summary>
-        /// <param name="usernameOrEmail">Username or email</param>
-        /// <param name="password">Password</param>
-        /// <returns>Result</returns>
-        Task<CustomerLoginResults> ValidateCustomer(string usernameOrEmail, string password);
-
-        /// <summary>
-        /// Register customer
-        /// </summary>
-        /// <param name="request">Request</param>
-        /// <returns>Result</returns>
-        Task<CustomerRegistrationResult> RegisterCustomer(CustomerRegistrationRequest request);
-
-        /// <summary>
-        /// Change password
-        /// </summary>
-        /// <param name="request">Request</param>
-        /// <returns>Result</returns>
-        Task<ChangePasswordResult> ChangePassword(ChangePasswordRequest request);
-
-        /// <summary>
-        /// Login passed user
-        /// </summary>
-        /// <param name="customer">User to login</param>
-        /// <param name="returnUrl">URL to which the user will return after authentication</param>
-        /// <param name="isPersist">Is remember me</param>
-        /// <returns>Result of an authentication</returns>
-        IActionResult SignInCustomer(Customer customer, string returnUrl, bool isPersist = false);
-
-        /// <summary>
-        /// Sets a user email
-        /// </summary>
-        /// <param name="customer">Customer</param>
-        /// <param name="newEmail">New email</param>
-        /// <param name="requireValidation">Require validation of new email address</param>
-        Task SetEmail(Customer customer, string newEmail, bool requireValidation);
-
-        /// <summary>
-        /// Sets a customer username
-        /// </summary>
-        /// <param name="customer">Customer</param>
-        /// <param name="newUsername">New Username</param>
-        Task SetUsername(Customer customer, string newUsername);
-    }
+﻿﻿using System.Threading.Tasks;
+﻿using Microsoft.AspNetCore.Mvc;
+using Nop.Core.Domain.Customers;
+
+namespace Nop.Services.Customers
+{
+    /// <summary>
+    /// Customer registration interface
+    /// </summary>
+    public partial interface ICustomerRegistrationService
+    {
+        /// <summary>
+        /// Validate customer
+        /// </summary>
+        /// <param name="usernameOrEmail">Username or email</param>
+        /// <param name="password">Password</param>
+        /// <returns>Result</returns>
+        Task<CustomerLoginResults> ValidateCustomer(string usernameOrEmail, string password);
+
+        /// <summary>
+        /// Register customer
+        /// </summary>
+        /// <param name="request">Request</param>
+        /// <returns>Result</returns>
+        Task<CustomerRegistrationResult> RegisterCustomer(CustomerRegistrationRequest request);
+
+        /// <summary>
+        /// Change password
+        /// </summary>
+        /// <param name="request">Request</param>
+        /// <returns>Result</returns>
+        Task<ChangePasswordResult> ChangePassword(ChangePasswordRequest request);
+
+        /// <summary>
+        /// Login passed user
+        /// </summary>
+        /// <param name="customer">User to login</param>
+        /// <param name="returnUrl">URL to which the user will return after authentication</param>
+        /// <param name="isPersist">Is remember me</param>
+        /// <returns>Result of an authentication</returns>
+        Task<IActionResult> SignInCustomer(Customer customer, string returnUrl, bool isPersist = false);
+
+        /// <summary>
+        /// Sets a user email
+        /// </summary>
+        /// <param name="customer">Customer</param>
+        /// <param name="newEmail">New email</param>
+        /// <param name="requireValidation">Require validation of new email address</param>
+        Task SetEmail(Customer customer, string newEmail, bool requireValidation);
+
+        /// <summary>
+        /// Sets a customer username
+        /// </summary>
+        /// <param name="customer">Customer</param>
+        /// <param name="newUsername">New Username</param>
+        Task SetUsername(Customer customer, string newUsername);
+    }
 }