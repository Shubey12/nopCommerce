﻿using System;
using System.Collections.Generic;
using System.Globalization;
using System.Linq;
using System.Threading.Tasks;
using System.Xml;
using LinqToDB;
using Nop.Core;
using Nop.Core.Caching;
using Nop.Core.Domain.Blogs;
using Nop.Core.Domain.Catalog;
using Nop.Core.Domain.Common;
using Nop.Core.Domain.Customers;
using Nop.Core.Domain.Forums;
using Nop.Core.Domain.News;
using Nop.Core.Domain.Orders;
using Nop.Core.Domain.Polls;
using Nop.Core.Domain.Shipping;
using Nop.Core.Domain.Tax;
using Nop.Core.Infrastructure;
using Nop.Data;
using Nop.Services.Common;
using Nop.Services.Localization;

namespace Nop.Services.Customers
{
    /// <summary>
    /// Customer service
    /// </summary>
    public partial class CustomerService : ICustomerService
    {
        #region Fields

        private readonly CustomerSettings _customerSettings;
        private readonly IGenericAttributeService _genericAttributeService;
        private readonly INopDataProvider _dataProvider;
        private readonly IRepository<Address> _customerAddressRepository;
        private readonly IRepository<BlogComment> _blogCommentRepository;
        private readonly IRepository<Customer> _customerRepository;
        private readonly IRepository<CustomerAddressMapping> _customerAddressMappingRepository;
        private readonly IRepository<CustomerCustomerRoleMapping> _customerCustomerRoleMappingRepository;
        private readonly IRepository<CustomerPassword> _customerPasswordRepository;
        private readonly IRepository<CustomerRole> _customerRoleRepository;
        private readonly IRepository<ForumPost> _forumPostRepository;
        private readonly IRepository<ForumTopic> _forumTopicRepository;
        private readonly IRepository<GenericAttribute> _gaRepository;
        private readonly IRepository<NewsComment> _newsCommentRepository;
        private readonly IRepository<Order> _orderRepository;
        private readonly IRepository<ProductReview> _productReviewRepository;
        private readonly IRepository<ProductReviewHelpfulness> _productReviewHelpfulnessRepository;
        private readonly IRepository<PollVotingRecord> _pollVotingRecordRepository;
        private readonly IRepository<ShoppingCartItem> _shoppingCartRepository;
        private readonly IStaticCacheManager _staticCacheManager;
        private readonly IStoreContext _storeContext;
        private readonly ShoppingCartSettings _shoppingCartSettings;

        #endregion

        #region Ctor

        public CustomerService(CustomerSettings customerSettings,
            IGenericAttributeService genericAttributeService,
            INopDataProvider dataProvider,
            IRepository<Address> customerAddressRepository,
            IRepository<BlogComment> blogCommentRepository,
            IRepository<Customer> customerRepository,
            IRepository<CustomerAddressMapping> customerAddressMappingRepository,
            IRepository<CustomerCustomerRoleMapping> customerCustomerRoleMappingRepository,
            IRepository<CustomerPassword> customerPasswordRepository,
            IRepository<CustomerRole> customerRoleRepository,
            IRepository<ForumPost> forumPostRepository,
            IRepository<ForumTopic> forumTopicRepository,
            IRepository<GenericAttribute> gaRepository,
            IRepository<NewsComment> newsCommentRepository,
            IRepository<Order> orderRepository,
            IRepository<ProductReview> productReviewRepository,
            IRepository<ProductReviewHelpfulness> productReviewHelpfulnessRepository,
            IRepository<PollVotingRecord> pollVotingRecordRepository,
            IRepository<ShoppingCartItem> shoppingCartRepository,
            IStaticCacheManager staticCacheManager,
            IStoreContext storeContext,
            ShoppingCartSettings shoppingCartSettings)
        {
            _customerSettings = customerSettings;
            _genericAttributeService = genericAttributeService;
            _dataProvider = dataProvider;
            _customerAddressRepository = customerAddressRepository;
            _blogCommentRepository = blogCommentRepository;
            _customerRepository = customerRepository;
            _customerAddressMappingRepository = customerAddressMappingRepository;
            _customerCustomerRoleMappingRepository = customerCustomerRoleMappingRepository;
            _customerPasswordRepository = customerPasswordRepository;
            _customerRoleRepository = customerRoleRepository;
            _forumPostRepository = forumPostRepository;
            _forumTopicRepository = forumTopicRepository;
            _gaRepository = gaRepository;
            _newsCommentRepository = newsCommentRepository;
            _orderRepository = orderRepository;
            _productReviewRepository = productReviewRepository;
            _productReviewHelpfulnessRepository = productReviewHelpfulnessRepository;
            _pollVotingRecordRepository = pollVotingRecordRepository;
            _shoppingCartRepository = shoppingCartRepository;
            _staticCacheManager = staticCacheManager;
            _storeContext = storeContext;
            _shoppingCartSettings = shoppingCartSettings;
        }

        #endregion

        #region Methods

        #region Customers

        /// <summary>
        /// Gets all customers
        /// </summary>
        /// <param name="createdFromUtc">Created date from (UTC); null to load all records</param>
        /// <param name="createdToUtc">Created date to (UTC); null to load all records</param>
        /// <param name="affiliateId">Affiliate identifier</param>
        /// <param name="vendorId">Vendor identifier</param>
        /// <param name="customerRoleIds">A list of customer role identifiers to filter by (at least one match); pass null or empty list in order to load all customers; </param>
        /// <param name="email">Email; null to load all customers</param>
        /// <param name="username">Username; null to load all customers</param>
        /// <param name="firstName">First name; null to load all customers</param>
        /// <param name="lastName">Last name; null to load all customers</param>
        /// <param name="dayOfBirth">Day of birth; 0 to load all customers</param>
        /// <param name="monthOfBirth">Month of birth; 0 to load all customers</param>
        /// <param name="company">Company; null to load all customers</param>
        /// <param name="phone">Phone; null to load all customers</param>
        /// <param name="zipPostalCode">Phone; null to load all customers</param>
        /// <param name="ipAddress">IP address; null to load all customers</param>
        /// <param name="pageIndex">Page index</param>
        /// <param name="pageSize">Page size</param>
        /// <param name="getOnlyTotalCount">A value in indicating whether you want to load only total number of records. Set to "true" if you don't want to load data from database</param>
        /// <returns>Customers</returns>
        public virtual async Task<IPagedList<Customer>> GetAllCustomersAsync(DateTime? createdFromUtc = null, DateTime? createdToUtc = null,
            int affiliateId = 0, int vendorId = 0, int[] customerRoleIds = null,
            string email = null, string username = null, string firstName = null, string lastName = null,
            int dayOfBirth = 0, int monthOfBirth = 0,
            string company = null, string phone = null, string zipPostalCode = null, string ipAddress = null,
            int pageIndex = 0, int pageSize = int.MaxValue, bool getOnlyTotalCount = false)
        {
            var customers = await _customerRepository.GetAllPagedAsync(query =>
            {
                if (createdFromUtc.HasValue)
                    query = query.Where(c => createdFromUtc.Value <= c.CreatedOnUtc);
                if (createdToUtc.HasValue)
                    query = query.Where(c => createdToUtc.Value >= c.CreatedOnUtc);
                if (affiliateId > 0)
                    query = query.Where(c => affiliateId == c.AffiliateId);
                if (vendorId > 0)
                    query = query.Where(c => vendorId == c.VendorId);

                query = query.Where(c => !c.Deleted);

                if (customerRoleIds != null && customerRoleIds.Length > 0)
                {
                    query = query.Join(_customerCustomerRoleMappingRepository.Table, x => x.Id, y => y.CustomerId,
                            (x, y) => new { Customer = x, Mapping = y })
                        .Where(z => customerRoleIds.Contains(z.Mapping.CustomerRoleId))
                        .Select(z => z.Customer)
                        .Distinct();
                }

                if (!string.IsNullOrWhiteSpace(email))
                    query = query.Where(c => c.Email.Contains(email));
                if (!string.IsNullOrWhiteSpace(username))
                    query = query.Where(c => c.Username.Contains(username));
                if (!string.IsNullOrWhiteSpace(firstName))
                {
                    query = query
                        .Join(_gaRepository.Table, x => x.Id, y => y.EntityId,
                            (x, y) => new { Customer = x, Attribute = y })
                        .Where(z => z.Attribute.KeyGroup == nameof(Customer) &&
                                    z.Attribute.Key == NopCustomerDefaults.FirstNameAttribute &&
                                    z.Attribute.Value.Contains(firstName))
                        .Select(z => z.Customer);
                }

                if (!string.IsNullOrWhiteSpace(lastName))
                {
                    query = query
                        .Join(_gaRepository.Table, x => x.Id, y => y.EntityId,
                            (x, y) => new { Customer = x, Attribute = y })
                        .Where(z => z.Attribute.KeyGroup == nameof(Customer) &&
                                    z.Attribute.Key == NopCustomerDefaults.LastNameAttribute &&
                                    z.Attribute.Value.Contains(lastName))
                        .Select(z => z.Customer);
                }

                //date of birth is stored as a string into database.
                //we also know that date of birth is stored in the following format YYYY-MM-DD (for example, 1983-02-18).
                //so let's search it as a string
                if (dayOfBirth > 0 && monthOfBirth > 0)
                {
                    //both are specified
                    var dateOfBirthStr = monthOfBirth.ToString("00", CultureInfo.InvariantCulture) + "-" +
                                         dayOfBirth.ToString("00", CultureInfo.InvariantCulture);

                    //z.Attribute.Value.Length - dateOfBirthStr.Length = 5
                    //dateOfBirthStr.Length = 5
                    query = query
                        .Join(_gaRepository.Table, x => x.Id, y => y.EntityId,
                            (x, y) => new { Customer = x, Attribute = y })
                        .Where(z => z.Attribute.KeyGroup == nameof(Customer) &&
                                    z.Attribute.Key == NopCustomerDefaults.DateOfBirthAttribute &&
                                    z.Attribute.Value.Substring(5, 5) == dateOfBirthStr)
                        .Select(z => z.Customer);
                }
                else if (dayOfBirth > 0)
                {
                    //only day is specified
                    var dateOfBirthStr = dayOfBirth.ToString("00", CultureInfo.InvariantCulture);

                    //z.Attribute.Value.Length - dateOfBirthStr.Length = 8
                    //dateOfBirthStr.Length = 2
                    query = query
                        .Join(_gaRepository.Table, x => x.Id, y => y.EntityId,
                            (x, y) => new { Customer = x, Attribute = y })
                        .Where(z => z.Attribute.KeyGroup == nameof(Customer) &&
                                    z.Attribute.Key == NopCustomerDefaults.DateOfBirthAttribute &&
                                    z.Attribute.Value.Substring(8, 2) == dateOfBirthStr)
                        .Select(z => z.Customer);
                }
                else if (monthOfBirth > 0)
                {
                    //only month is specified
                    var dateOfBirthStr = "-" + monthOfBirth.ToString("00", CultureInfo.InvariantCulture) + "-";
                    query = query
                        .Join(_gaRepository.Table, x => x.Id, y => y.EntityId,
                            (x, y) => new { Customer = x, Attribute = y })
                        .Where(z => z.Attribute.KeyGroup == nameof(Customer) &&
                                    z.Attribute.Key == NopCustomerDefaults.DateOfBirthAttribute &&
                                    z.Attribute.Value.Contains(dateOfBirthStr))
                        .Select(z => z.Customer);
                }

                //search by company
                if (!string.IsNullOrWhiteSpace(company))
                {
                    query = query
                        .Join(_gaRepository.Table, x => x.Id, y => y.EntityId,
                            (x, y) => new { Customer = x, Attribute = y })
                        .Where(z => z.Attribute.KeyGroup == nameof(Customer) &&
                                    z.Attribute.Key == NopCustomerDefaults.CompanyAttribute &&
                                    z.Attribute.Value.Contains(company))
                        .Select(z => z.Customer);
                }

                //search by phone
                if (!string.IsNullOrWhiteSpace(phone))
                {
                    query = query
                        .Join(_gaRepository.Table, x => x.Id, y => y.EntityId,
                            (x, y) => new { Customer = x, Attribute = y })
                        .Where(z => z.Attribute.KeyGroup == nameof(Customer) &&
                                    z.Attribute.Key == NopCustomerDefaults.PhoneAttribute &&
                                    z.Attribute.Value.Contains(phone))
                        .Select(z => z.Customer);
                }

                //search by zip
                if (!string.IsNullOrWhiteSpace(zipPostalCode))
                {
                    query = query
                        .Join(_gaRepository.Table, x => x.Id, y => y.EntityId,
                            (x, y) => new { Customer = x, Attribute = y })
                        .Where(z => z.Attribute.KeyGroup == nameof(Customer) &&
                                    z.Attribute.Key == NopCustomerDefaults.ZipPostalCodeAttribute &&
                                    z.Attribute.Value.Contains(zipPostalCode))
                        .Select(z => z.Customer);
                }

                //search by IpAddress
                if (!string.IsNullOrWhiteSpace(ipAddress) && CommonHelper.IsValidIpAddress(ipAddress))
                {
                    query = query.Where(w => w.LastIpAddress == ipAddress);
                }

                query = query.OrderByDescending(c => c.CreatedOnUtc);

                return query;
            }, pageIndex, pageSize, getOnlyTotalCount);

            return customers;
        }

        /// <summary>
        /// Gets online customers
        /// </summary>
        /// <param name="lastActivityFromUtc">Customer last activity date (from)</param>
        /// <param name="customerRoleIds">A list of customer role identifiers to filter by (at least one match); pass null or empty list in order to load all customers; </param>
        /// <param name="pageIndex">Page index</param>
        /// <param name="pageSize">Page size</param>
        /// <returns>Customers</returns>
        public virtual async Task<IPagedList<Customer>> GetOnlineCustomersAsync(DateTime lastActivityFromUtc,
            int[] customerRoleIds, int pageIndex = 0, int pageSize = int.MaxValue)
        {
            var query = _customerRepository.Table;
            query = query.Where(c => lastActivityFromUtc <= c.LastActivityDateUtc);
            query = query.Where(c => !c.Deleted);

            if (customerRoleIds != null && customerRoleIds.Length > 0)
                query = query.Where(c => _customerCustomerRoleMappingRepository.Table.Any(ccrm => ccrm.CustomerId == c.Id && customerRoleIds.Contains(ccrm.CustomerRoleId)));

            query = query.OrderByDescending(c => c.LastActivityDateUtc);
            var customers = await query.ToPagedListAsync(pageIndex, pageSize);

            return customers;
        }

        /// <summary>
        /// Gets customers with shopping carts
        /// </summary>
        /// <param name="shoppingCartType">Shopping cart type; pass null to load all records</param>
        /// <param name="storeId">Store identifier; pass 0 to load all records</param>
        /// <param name="productId">Product identifier; pass null to load all records</param>
        /// <param name="createdFromUtc">Created date from (UTC); pass null to load all records</param>
        /// <param name="createdToUtc">Created date to (UTC); pass null to load all records</param>
        /// <param name="countryId">Billing country identifier; pass null to load all records</param>
        /// <param name="pageIndex">Page index</param>
        /// <param name="pageSize">Page size</param>
        /// <returns>Customers</returns>
        public virtual async Task<IPagedList<Customer>> GetCustomersWithShoppingCartsAsync(ShoppingCartType? shoppingCartType = null,
            int storeId = 0, int? productId = null,
            DateTime? createdFromUtc = null, DateTime? createdToUtc = null, int? countryId = null,
            int pageIndex = 0, int pageSize = int.MaxValue)
        {
            //get all shopping cart items
            var items = _shoppingCartRepository.Table;

            //filter by type
            if (shoppingCartType.HasValue)
                items = items.Where(item => item.ShoppingCartTypeId == (int)shoppingCartType.Value);

            //filter shopping cart items by store
            if (storeId > 0 && !_shoppingCartSettings.CartsSharedBetweenStores)
                items = items.Where(item => item.StoreId == storeId);

            //filter shopping cart items by product
            if (productId > 0)
                items = items.Where(item => item.ProductId == productId);

            //filter shopping cart items by date
            if (createdFromUtc.HasValue)
                items = items.Where(item => createdFromUtc.Value <= item.CreatedOnUtc);
            if (createdToUtc.HasValue)
                items = items.Where(item => createdToUtc.Value >= item.CreatedOnUtc);

            //get all active customers
            var customers = _customerRepository.Table.Where(customer => customer.Active && !customer.Deleted);

            //filter customers by billing country
            if (countryId > 0)
                customers = from c in customers
                            join a in _customerAddressRepository.Table on c.BillingAddressId equals a.Id
                            where a.CountryId == countryId
                            select c;

            var customersWithCarts = from c in customers
                                     join item in items on c.Id equals item.CustomerId
                                     orderby c.Id
                                     select c;

            return await customersWithCarts.Distinct().ToPagedListAsync(pageIndex, pageSize);
        }

        /// <summary>
        /// Gets customer for shopping cart
        /// </summary>
        /// <param name="shoppingCart">Shopping cart</param>
        /// <returns>Result</returns>
        public virtual async Task<Customer> GetShoppingCartCustomerAsync(IList<ShoppingCartItem> shoppingCart)
        {
            var customerId = shoppingCart.FirstOrDefault()?.CustomerId;

            return customerId.HasValue && customerId != 0 ? await GetCustomerByIdAsync(customerId.Value) : null;
        }

        /// <summary>
        /// Delete a customer
        /// </summary>
        /// <param name="customer">Customer</param>
        public virtual async Task DeleteCustomerAsync(Customer customer)
        {
            if (customer == null)
                throw new ArgumentNullException(nameof(customer));

            if (customer.IsSystemAccount)
                throw new NopException($"System customer account ({customer.SystemName}) could not be deleted");

            customer.Deleted = true;

            if (_customerSettings.SuffixDeletedCustomers)
            {
                if (!string.IsNullOrEmpty(customer.Email))
                    customer.Email += "-DELETED";
                if (!string.IsNullOrEmpty(customer.Username))
                    customer.Username += "-DELETED";
            }

            await _customerRepository.UpdateAsync(customer, false);
            await _customerRepository.DeleteAsync(customer);
        }

        /// <summary>
        /// Gets a customer
        /// </summary>
        /// <param name="customerId">Customer identifier</param>
        /// <returns>A customer</returns>
        public virtual async Task<Customer> GetCustomerByIdAsync(int customerId)
        {
            return await _customerRepository.GetByIdAsync(customerId,
                cache => cache.PrepareKeyForShortTermCache(NopEntityCacheDefaults<Customer>.ByIdCacheKey, customerId));
        }

        /// <summary>
        /// Get customers by identifiers
        /// </summary>
        /// <param name="customerIds">Customer identifiers</param>
        /// <returns>Customers</returns>
        public virtual async Task<IList<Customer>> GetCustomersByIdsAsync(int[] customerIds)
        {
            return await _customerRepository.GetByIdsAsync(customerIds);
        }

        /// <summary>
        /// Gets a customer by GUID
        /// </summary>
        /// <param name="customerGuid">Customer GUID</param>
        /// <returns>A customer</returns>
        public virtual async Task<Customer> GetCustomerByGuidAsync(Guid customerGuid)
        {
            if (customerGuid == Guid.Empty)
                return null;

            var query = from c in _customerRepository.Table
                        where c.CustomerGuid == customerGuid
                        orderby c.Id
                        select c;
            var customer = await query.ToAsyncEnumerable().FirstOrDefaultAsync();

            return customer;
        }

        /// <summary>
        /// Get customer by email
        /// </summary>
        /// <param name="email">Email</param>
        /// <returns>Customer</returns>
        public virtual async Task<Customer> GetCustomerByEmailAsync(string email)
        {
            if (string.IsNullOrWhiteSpace(email))
                return null;

            var query = from c in _customerRepository.Table
                        orderby c.Id
                        where c.Email == email
                        select c;
            var customer = await query.ToAsyncEnumerable().FirstOrDefaultAsync();

            return customer;
        }

        /// <summary>
        /// Get customer by system name
        /// </summary>
        /// <param name="systemName">System name</param>
        /// <returns>Customer</returns>
        public virtual async Task<Customer> GetCustomerBySystemNameAsync(string systemName)
        {
            if (string.IsNullOrWhiteSpace(systemName))
                return null;

            var key = _staticCacheManager.PrepareKeyForDefaultCache(NopCustomerServicesDefaults.CustomerBySystemNameCacheKey, systemName);

            var query = from c in _customerRepository.Table
                        orderby c.Id
                        where c.SystemName == systemName
                        select c;

            var customer = await _staticCacheManager.GetAsync(key, async () => await query.ToAsyncEnumerable().FirstOrDefaultAsync());

            return customer;
        }

        /// <summary>
        /// Gets built-in system record used for background tasks
        /// </summary>
        /// <returns>A customer object</returns>
        public virtual async Task<Customer> GetOrCreateBackgroundTaskUserAsync()
        {
            var backgroundTaskUser = await GetCustomerBySystemNameAsync(NopCustomerDefaults.BackgroundTaskCustomerName);

            if (backgroundTaskUser is null)
            {
                //If for any reason the system user isn't in the database, then we add it
                backgroundTaskUser = new Customer
                {
                    Email = "builtin@background-task-record.com",
                    CustomerGuid = Guid.NewGuid(),
                    AdminComment = "Built-in system record used for background tasks.",
                    Active = true,
                    IsSystemAccount = true,
                    SystemName = NopCustomerDefaults.BackgroundTaskCustomerName,
                    CreatedOnUtc = DateTime.UtcNow,
                    LastActivityDateUtc = DateTime.UtcNow,
                    RegisteredInStoreId = (await _storeContext.GetCurrentStoreAsync()).Id
                };

                await InsertCustomerAsync(backgroundTaskUser);

                var guestRole = await GetCustomerRoleBySystemNameAsync(NopCustomerDefaults.GuestsRoleName);

                if (guestRole is null)
                    throw new NopException("'Guests' role could not be loaded");

                await AddCustomerRoleMappingAsync(new CustomerCustomerRoleMapping { CustomerRoleId = guestRole.Id, CustomerId = backgroundTaskUser.Id });
            }

            return backgroundTaskUser;
        }

        /// <summary>
        /// Gets built-in system guest record used for requests from search engines
        /// </summary>
        /// <returns>A customer object</returns>
        public virtual async Task<Customer> GetOrCreateSearchEngineUserAsync()
        {
            var searchEngineUser = await GetCustomerBySystemNameAsync(NopCustomerDefaults.SearchEngineCustomerName);

            if (searchEngineUser is null)
            {
                //If for any reason the system user isn't in the database, then we add it
                searchEngineUser = new Customer
                {
                    Email = "builtin@search_engine_record.com",
                    CustomerGuid = Guid.NewGuid(),
                    AdminComment = "Built-in system guest record used for requests from search engines.",
                    Active = true,
                    IsSystemAccount = true,
                    SystemName = NopCustomerDefaults.SearchEngineCustomerName,
                    CreatedOnUtc = DateTime.UtcNow,
                    LastActivityDateUtc = DateTime.UtcNow,
                    RegisteredInStoreId = (await _storeContext.GetCurrentStoreAsync()).Id
                };

                await InsertCustomerAsync(searchEngineUser);

                var guestRole = await GetCustomerRoleBySystemNameAsync(NopCustomerDefaults.GuestsRoleName);

                if (guestRole is null)
                    throw new NopException("'Guests' role could not be loaded");

                await AddCustomerRoleMappingAsync(new CustomerCustomerRoleMapping { CustomerRoleId = guestRole.Id, CustomerId = searchEngineUser.Id });
            }

            return searchEngineUser;
        }

        /// <summary>
        /// Get customer by username
        /// </summary>
        /// <param name="username">Username</param>
        /// <returns>Customer</returns>
        public virtual async Task<Customer> GetCustomerByUsernameAsync(string username)
        {
            if (string.IsNullOrWhiteSpace(username))
                return null;

            var query = from c in _customerRepository.Table
                        orderby c.Id
                        where c.Username == username
                        select c;
            var customer = await query.ToAsyncEnumerable().FirstOrDefaultAsync();

            return customer;
        }

        /// <summary>
        /// Insert a guest customer
        /// </summary>
        /// <returns>Customer</returns>
        public virtual async Task<Customer> InsertGuestCustomerAsync()
        {
            var customer = new Customer
            {
                CustomerGuid = Guid.NewGuid(),
                Active = true,
                CreatedOnUtc = DateTime.UtcNow,
                LastActivityDateUtc = DateTime.UtcNow
            };

            //add to 'Guests' role
            var guestRole = await GetCustomerRoleBySystemNameAsync(NopCustomerDefaults.GuestsRoleName);
            if (guestRole == null)
                throw new NopException("'Guests' role could not be loaded");

            await _customerRepository.InsertAsync(customer);

            await AddCustomerRoleMappingAsync(new CustomerCustomerRoleMapping { CustomerId = customer.Id, CustomerRoleId = guestRole.Id });

            return customer;
        }

        /// <summary>
        /// Insert a customer
        /// </summary>
        /// <param name="customer">Customer</param>
        public virtual async Task InsertCustomerAsync(Customer customer)
        {
            await _customerRepository.InsertAsync(customer);
        }

        /// <summary>
        /// Updates the customer
        /// </summary>
        /// <param name="customer">Customer</param>
        public virtual async Task UpdateCustomerAsync(Customer customer)
        {
            await _customerRepository.UpdateAsync(customer);
        }

        /// <summary>
        /// Reset data required for checkout
        /// </summary>
        /// <param name="customer">Customer</param>
        /// <param name="storeId">Store identifier</param>
        /// <param name="clearCouponCodes">A value indicating whether to clear coupon code</param>
        /// <param name="clearCheckoutAttributes">A value indicating whether to clear selected checkout attributes</param>
        /// <param name="clearRewardPoints">A value indicating whether to clear "Use reward points" flag</param>
        /// <param name="clearShippingMethod">A value indicating whether to clear selected shipping method</param>
        /// <param name="clearPaymentMethod">A value indicating whether to clear selected payment method</param>
        public virtual async Task ResetCheckoutDataAsync(Customer customer, int storeId,
            bool clearCouponCodes = false, bool clearCheckoutAttributes = false,
            bool clearRewardPoints = true, bool clearShippingMethod = true,
            bool clearPaymentMethod = true)
        {
            if (customer == null)
                throw new ArgumentNullException();

            //clear entered coupon codes
            if (clearCouponCodes)
            {
                await _genericAttributeService.SaveAttributeAsync<string>(customer, NopCustomerDefaults.DiscountCouponCodeAttribute, null);
                await _genericAttributeService.SaveAttributeAsync<string>(customer, NopCustomerDefaults.GiftCardCouponCodesAttribute, null);
            }

            //clear checkout attributes
            if (clearCheckoutAttributes) 
                await _genericAttributeService.SaveAttributeAsync<string>(customer, NopCustomerDefaults.CheckoutAttributes, null, storeId);

            //clear reward points flag
            if (clearRewardPoints) 
                await _genericAttributeService.SaveAttributeAsync(customer, NopCustomerDefaults.UseRewardPointsDuringCheckoutAttribute, false, storeId);

            //clear selected shipping method
            if (clearShippingMethod)
            {
                await _genericAttributeService.SaveAttributeAsync<ShippingOption>(customer, NopCustomerDefaults.SelectedShippingOptionAttribute, null, storeId);
                await _genericAttributeService.SaveAttributeAsync<ShippingOption>(customer, NopCustomerDefaults.OfferedShippingOptionsAttribute, null, storeId);
                await _genericAttributeService.SaveAttributeAsync<PickupPoint>(customer, NopCustomerDefaults.SelectedPickupPointAttribute, null, storeId);
            }

            //clear selected payment method
            if (clearPaymentMethod) 
                await _genericAttributeService.SaveAttributeAsync<string>(customer, NopCustomerDefaults.SelectedPaymentMethodAttribute, null, storeId);

            await UpdateCustomerAsync(customer);
        }

        /// <summary>
        /// Delete guest customer records
        /// </summary>
        /// <param name="createdFromUtc">Created date from (UTC); null to load all records</param>
        /// <param name="createdToUtc">Created date to (UTC); null to load all records</param>
        /// <param name="onlyWithoutShoppingCart">A value indicating whether to delete customers only without shopping cart</param>
        /// <returns>Number of deleted customers</returns>
        public virtual async Task<int> DeleteGuestCustomersAsync(DateTime? createdFromUtc, DateTime? createdToUtc, bool onlyWithoutShoppingCart)
        {
<<<<<<< HEAD
            //prepare parameters
            var pOnlyWithoutShoppingCart = SqlParameterHelper.GetBooleanParameter("OnlyWithoutShoppingCart", onlyWithoutShoppingCart);
            var pCreatedFromUtc = SqlParameterHelper.GetDateTimeParameter("CreatedFromUtc", createdFromUtc);
            var pCreatedToUtc = SqlParameterHelper.GetDateTimeParameter("CreatedToUtc", createdToUtc);
            var pTotalRecordsDeleted = SqlParameterHelper.GetOutputInt32Parameter("TotalRecordsDeleted");

            //invoke stored procedure
            await _customerRepository.EntityFromSqlAsync("DeleteGuests", pOnlyWithoutShoppingCart,
                pCreatedFromUtc,
                pCreatedToUtc,
                pTotalRecordsDeleted);

            var totalRecordsDeleted = pTotalRecordsDeleted.Value != DBNull.Value ? Convert.ToInt32(pTotalRecordsDeleted.Value) : 0;
=======
            var guestRole = GetCustomerRoleBySystemName(NopCustomerDefaults.GuestsRoleName);

            var allGuestCustomers = from guest in _customerRepository.Table
                                    join ccm in _customerCustomerRoleMappingRepository.Table on guest.Id equals ccm.CustomerId
                                    where ccm.CustomerRoleId == guestRole.Id
                                    select guest;

            var guestsToDelete = from guest in _customerRepository.Table
                                 join g in allGuestCustomers on guest.Id equals g.Id
                                 from sCart in _shoppingCartRepository.Table.Where(sci => sci.CustomerId == guest.Id).DefaultIfEmpty()
                                 from order in _orderRepository.Table.Where(o => o.CustomerId == guest.Id).DefaultIfEmpty()
                                 from blogComment in _blogCommentRepository.Table.Where(o => o.CustomerId == guest.Id).DefaultIfEmpty()
                                 from newsComment in _newsCommentRepository.Table.Where(o => o.CustomerId == guest.Id).DefaultIfEmpty()
                                 from productReview in _productReviewRepository.Table.Where(o => o.CustomerId == guest.Id).DefaultIfEmpty()
                                 from productReviewHelpfulness in _productReviewHelpfulnessRepository.Table.Where(o => o.CustomerId == guest.Id).DefaultIfEmpty()
                                 from pollVotingRecord in _pollVotingRecordRepository.Table.Where(o => o.CustomerId == guest.Id).DefaultIfEmpty()
                                 from forumTopic in _forumTopicRepository.Table.Where(o => o.CustomerId == guest.Id).DefaultIfEmpty()
                                 from forumPost in _forumPostRepository.Table.Where(o => o.CustomerId == guest.Id).DefaultIfEmpty()
                                 where (!onlyWithoutShoppingCart || sCart == null) &&
                                     order == null && blogComment == null && newsComment == null && productReview == null && productReviewHelpfulness == null &&
                                     pollVotingRecord == null && forumTopic == null && forumPost == null &&
                                     !guest.IsSystemAccount &&
                                     (createdFromUtc == null || guest.CreatedOnUtc > createdFromUtc) &&
                                     (createdToUtc == null || guest.CreatedOnUtc < createdToUtc)
                                 select new { CustomerId = guest.Id };

            using var tmpGuests = _dataProvider.CreateTempDataStorage("tmp_guestsToDelete", guestsToDelete);
            using var tmpAddresses = _dataProvider.CreateTempDataStorage("tmp_guestsAddressesToDelete",
                _customerAddressMappingRepository.Table
                    .Where(ca => tmpGuests.Any(c => c.CustomerId == ca.CustomerId))
                    .Select(ca => new { AddressId = ca.AddressId }));

            //delete guests
            var totalRecordsDeleted = _customerRepository.Delete(c => tmpGuests.Any(tmp => tmp.CustomerId == c.Id));

            //delete attributes
            _gaRepository.Delete(ga => tmpGuests.Any(c => c.CustomerId == ga.EntityId) && ga.KeyGroup == nameof(Customer));

            //delete m -> m addresses
            _customerAddressRepository.Delete(a => tmpAddresses.Any(tmp => tmp.AddressId == a.Id));

>>>>>>> 8436c882
            return totalRecordsDeleted;
        }

        /// <summary>
        /// Gets a default tax display type (if configured)
        /// </summary>
        /// <param name="customer">Customer</param>
        /// <returns>Result</returns>
        public virtual async Task<TaxDisplayType?> GetCustomerDefaultTaxDisplayTypeAsync(Customer customer)
        {
            if (customer == null)
                throw new ArgumentNullException(nameof(customer));

            var roleWithOverriddenTaxType = (await GetCustomerRolesAsync(customer)).FirstOrDefault(cr => cr.Active && cr.OverrideTaxDisplayType);
            if (roleWithOverriddenTaxType == null)
                return null;

            return (TaxDisplayType)roleWithOverriddenTaxType.DefaultTaxDisplayTypeId;
        }

        /// <summary>
        /// Get full name
        /// </summary>
        /// <param name="customer">Customer</param>
        /// <returns>Customer full name</returns>
        public virtual async Task<string> GetCustomerFullNameAsync(Customer customer)
        {
            if (customer == null)
                throw new ArgumentNullException(nameof(customer));

            var firstName = await _genericAttributeService.GetAttributeAsync<string>(customer, NopCustomerDefaults.FirstNameAttribute);
            var lastName = await _genericAttributeService.GetAttributeAsync<string>(customer, NopCustomerDefaults.LastNameAttribute);

            var fullName = string.Empty;
            if (!string.IsNullOrWhiteSpace(firstName) && !string.IsNullOrWhiteSpace(lastName))
                fullName = $"{firstName} {lastName}";
            else
            {
                if (!string.IsNullOrWhiteSpace(firstName))
                    fullName = firstName;

                if (!string.IsNullOrWhiteSpace(lastName))
                    fullName = lastName;
            }

            return fullName;
        }

        /// <summary>
        /// Formats the customer name
        /// </summary>
        /// <param name="customer">Source</param>
        /// <param name="stripTooLong">Strip too long customer name</param>
        /// <param name="maxLength">Maximum customer name length</param>
        /// <returns>Formatted text</returns>
        public virtual async Task<string> FormatUsernameAsync(Customer customer, bool stripTooLong = false, int maxLength = 0)
        {
            if (customer == null)
                return string.Empty;

            //TODO: try to use DI
            if (await IsGuestAsync(customer))
                return await EngineContext.Current.Resolve<ILocalizationService>().GetResourceAsync("Customer.Guest");

            var result = string.Empty;
            switch (_customerSettings.CustomerNameFormat)
            {
                case CustomerNameFormat.ShowEmails:
                    result = customer.Email;
                    break;
                case CustomerNameFormat.ShowUsernames:
                    result = customer.Username;
                    break;
                case CustomerNameFormat.ShowFullNames:
                    result = await GetCustomerFullNameAsync(customer);
                    break;
                case CustomerNameFormat.ShowFirstName:
                    result = await _genericAttributeService.GetAttributeAsync<string>(customer, NopCustomerDefaults.FirstNameAttribute);
                    break;
                default:
                    break;
            }

            if (stripTooLong && maxLength > 0)
                result = CommonHelper.EnsureMaximumLength(result, maxLength);

            return result;
        }

        /// <summary>
        /// Gets coupon codes
        /// </summary>
        /// <param name="customer">Customer</param>
        /// <returns>Coupon codes</returns>
        public virtual async Task<string[]> ParseAppliedDiscountCouponCodesAsync(Customer customer)
        {
            if (customer == null)
                throw new ArgumentNullException(nameof(customer));

            var existingCouponCodes = await _genericAttributeService.GetAttributeAsync<string>(customer, NopCustomerDefaults.DiscountCouponCodeAttribute);

            var couponCodes = new List<string>();
            if (string.IsNullOrEmpty(existingCouponCodes))
                return couponCodes.ToArray();

            try
            {
                var xmlDoc = new XmlDocument();
                xmlDoc.LoadXml(existingCouponCodes);

                var nodeList1 = xmlDoc.SelectNodes(@"//DiscountCouponCodes/CouponCode");
                foreach (XmlNode node1 in nodeList1)
                {
                    if (node1.Attributes?["Code"] == null)
                        continue;
                    var code = node1.Attributes["Code"].InnerText.Trim();
                    couponCodes.Add(code);
                }
            }
            catch
            {
                // ignored
            }

            return couponCodes.ToArray();
        }

        /// <summary>
        /// Adds a coupon code
        /// </summary>
        /// <param name="customer">Customer</param>
        /// <param name="couponCode">Coupon code</param>
        /// <returns>New coupon codes document</returns>
        public virtual async Task ApplyDiscountCouponCodeAsync(Customer customer, string couponCode)
        {
            if (customer == null)
                throw new ArgumentNullException(nameof(customer));

            var result = string.Empty;
            try
            {
                var existingCouponCodes = await _genericAttributeService.GetAttributeAsync<string>(customer, NopCustomerDefaults.DiscountCouponCodeAttribute);

                couponCode = couponCode.Trim().ToLower();

                var xmlDoc = new XmlDocument();
                if (string.IsNullOrEmpty(existingCouponCodes))
                {
                    var element1 = xmlDoc.CreateElement("DiscountCouponCodes");
                    xmlDoc.AppendChild(element1);
                }
                else
                    xmlDoc.LoadXml(existingCouponCodes);

                var rootElement = (XmlElement)xmlDoc.SelectSingleNode(@"//DiscountCouponCodes");

                XmlElement gcElement = null;
                //find existing
                var nodeList1 = xmlDoc.SelectNodes(@"//DiscountCouponCodes/CouponCode");
                foreach (XmlNode node1 in nodeList1)
                {
                    if (node1.Attributes?["Code"] == null)
                        continue;

                    var couponCodeAttribute = node1.Attributes["Code"].InnerText.Trim();

                    if (couponCodeAttribute.ToLower() != couponCode.ToLower())
                        continue;

                    gcElement = (XmlElement)node1;
                    break;
                }

                //create new one if not found
                if (gcElement == null)
                {
                    gcElement = xmlDoc.CreateElement("CouponCode");
                    gcElement.SetAttribute("Code", couponCode);
                    rootElement.AppendChild(gcElement);
                }

                result = xmlDoc.OuterXml;
            }
            catch
            {
                // ignored
            }

            //apply new value
            await _genericAttributeService.SaveAttributeAsync(customer, NopCustomerDefaults.DiscountCouponCodeAttribute, result);
        }

        /// <summary>
        /// Removes a coupon code
        /// </summary>
        /// <param name="customer">Customer</param>
        /// <param name="couponCode">Coupon code to remove</param>
        /// <returns>New coupon codes document</returns>
        public virtual async Task RemoveDiscountCouponCodeAsync(Customer customer, string couponCode)
        {
            if (customer == null)
                throw new ArgumentNullException(nameof(customer));

            //get applied coupon codes
            var existingCouponCodes = await ParseAppliedDiscountCouponCodesAsync(customer);

            //clear them
            await _genericAttributeService.SaveAttributeAsync<string>(customer, NopCustomerDefaults.DiscountCouponCodeAttribute, null);

            //save again except removed one
            foreach (var existingCouponCode in existingCouponCodes)
                if (!existingCouponCode.Equals(couponCode, StringComparison.InvariantCultureIgnoreCase))
                    await ApplyDiscountCouponCodeAsync(customer, existingCouponCode);
        }

        /// <summary>
        /// Gets coupon codes
        /// </summary>
        /// <param name="customer">Customer</param>
        /// <returns>Coupon codes</returns>
        public virtual async Task<string[]> ParseAppliedGiftCardCouponCodesAsync(Customer customer)
        {
            if (customer == null)
                throw new ArgumentNullException(nameof(customer));

            var existingCouponCodes = await _genericAttributeService.GetAttributeAsync<string>(customer, NopCustomerDefaults.GiftCardCouponCodesAttribute);

            var couponCodes = new List<string>();
            if (string.IsNullOrEmpty(existingCouponCodes))
                return couponCodes.ToArray();

            try
            {
                var xmlDoc = new XmlDocument();
                xmlDoc.LoadXml(existingCouponCodes);

                var nodeList1 = xmlDoc.SelectNodes(@"//GiftCardCouponCodes/CouponCode");
                foreach (XmlNode node1 in nodeList1)
                {
                    if (node1.Attributes?["Code"] == null)
                        continue;

                    var code = node1.Attributes["Code"].InnerText.Trim();
                    couponCodes.Add(code);
                }
            }
            catch
            {
                // ignored
            }

            return couponCodes.ToArray();
        }

        /// <summary>
        /// Adds a coupon code
        /// </summary>
        /// <param name="customer">Customer</param>
        /// <param name="couponCode">Coupon code</param>
        /// <returns>New coupon codes document</returns>
        public virtual async Task ApplyGiftCardCouponCodeAsync(Customer customer, string couponCode)
        {
            if (customer == null)
                throw new ArgumentNullException(nameof(customer));

            var result = string.Empty;
            try
            {
                var existingCouponCodes = await _genericAttributeService.GetAttributeAsync<string>(customer, NopCustomerDefaults.GiftCardCouponCodesAttribute);

                couponCode = couponCode.Trim().ToLower();

                var xmlDoc = new XmlDocument();
                if (string.IsNullOrEmpty(existingCouponCodes))
                {
                    var element1 = xmlDoc.CreateElement("GiftCardCouponCodes");
                    xmlDoc.AppendChild(element1);
                }
                else
                    xmlDoc.LoadXml(existingCouponCodes);

                var rootElement = (XmlElement)xmlDoc.SelectSingleNode(@"//GiftCardCouponCodes");

                XmlElement gcElement = null;
                //find existing
                var nodeList1 = xmlDoc.SelectNodes(@"//GiftCardCouponCodes/CouponCode");
                foreach (XmlNode node1 in nodeList1)
                {
                    if (node1.Attributes?["Code"] == null)
                        continue;

                    var couponCodeAttribute = node1.Attributes["Code"].InnerText.Trim();
                    if (couponCodeAttribute.ToLower() != couponCode.ToLower())
                        continue;

                    gcElement = (XmlElement)node1;
                    break;
                }

                //create new one if not found
                if (gcElement == null)
                {
                    gcElement = xmlDoc.CreateElement("CouponCode");
                    gcElement.SetAttribute("Code", couponCode);
                    rootElement.AppendChild(gcElement);
                }

                result = xmlDoc.OuterXml;
            }
            catch
            {
                // ignored
            }

            //apply new value
            await _genericAttributeService.SaveAttributeAsync(customer, NopCustomerDefaults.GiftCardCouponCodesAttribute, result);
        }

        /// <summary>
        /// Removes a coupon code
        /// </summary>
        /// <param name="customer">Customer</param>
        /// <param name="couponCode">Coupon code to remove</param>
        /// <returns>New coupon codes document</returns>
        public virtual async Task RemoveGiftCardCouponCodeAsync(Customer customer, string couponCode)
        {
            if (customer == null)
                throw new ArgumentNullException(nameof(customer));

            //get applied coupon codes
            var existingCouponCodes = await ParseAppliedGiftCardCouponCodesAsync(customer);

            //clear them
            await _genericAttributeService.SaveAttributeAsync<string>(customer, NopCustomerDefaults.GiftCardCouponCodesAttribute, null);

            //save again except removed one
            foreach (var existingCouponCode in existingCouponCodes)
                if (!existingCouponCode.Equals(couponCode, StringComparison.InvariantCultureIgnoreCase))
                    await ApplyGiftCardCouponCodeAsync(customer, existingCouponCode);
        }

        #endregion

        #region Customer roles

        /// <summary>
        /// Add a customer-customer role mapping
        /// </summary>
        /// <param name="roleMapping">Customer-customer role mapping</param>
        public async Task AddCustomerRoleMappingAsync(CustomerCustomerRoleMapping roleMapping)
        {
            await _customerCustomerRoleMappingRepository.InsertAsync(roleMapping);
        }

        /// <summary>
        /// Remove a customer-customer role mapping
        /// </summary>
        /// <param name="customer">Customer</param>
        /// <param name="role">Customer role</param>
        public async Task RemoveCustomerRoleMappingAsync(Customer customer, CustomerRole role)
        {
            if (customer is null)
                throw new ArgumentNullException(nameof(customer));

            if (role is null)
                throw new ArgumentNullException(nameof(role));

            var mapping = await _customerCustomerRoleMappingRepository.Table
                .ToAsyncEnumerable()
                .SingleOrDefaultAsync(ccrm => ccrm.CustomerId == customer.Id && ccrm.CustomerRoleId == role.Id);

            if (mapping != null)
                await _customerCustomerRoleMappingRepository.DeleteAsync(mapping);
        }

        /// <summary>
        /// Delete a customer role
        /// </summary>
        /// <param name="customerRole">Customer role</param>
        public virtual async Task DeleteCustomerRoleAsync(CustomerRole customerRole)
        {
            if (customerRole == null)
                throw new ArgumentNullException(nameof(customerRole));

            if (customerRole.IsSystemRole)
                throw new NopException("System role could not be deleted");

            await _customerRoleRepository.DeleteAsync(customerRole);
        }

        /// <summary>
        /// Gets a customer role
        /// </summary>
        /// <param name="customerRoleId">Customer role identifier</param>
        /// <returns>Customer role</returns>
        public virtual async Task<CustomerRole> GetCustomerRoleByIdAsync(int customerRoleId)
        {
            return await _customerRoleRepository.GetByIdAsync(customerRoleId, cache => default);
        }

        /// <summary>
        /// Gets a customer role
        /// </summary>
        /// <param name="systemName">Customer role system name</param>
        /// <returns>Customer role</returns>
        public virtual async Task<CustomerRole> GetCustomerRoleBySystemNameAsync(string systemName)
        {
            if (string.IsNullOrWhiteSpace(systemName))
                return null;

            var key = _staticCacheManager.PrepareKeyForDefaultCache(NopCustomerServicesDefaults.CustomerRolesBySystemNameCacheKey, systemName);

            var query = from cr in _customerRoleRepository.Table
<<<<<<< HEAD
                orderby cr.Id
                where cr.SystemName == systemName
                select cr;
=======
                        orderby cr.Id
                        where cr.SystemName == systemName
                        select cr;
            var customerRole = _staticCacheManager.Get(key, query.FirstOrDefault);
>>>>>>> 8436c882

            var customerRole = await _staticCacheManager.GetAsync(key, async () => await query.ToAsyncEnumerable().FirstOrDefaultAsync());
 
            return customerRole;
        }

        /// <summary>
        /// Get customer role identifiers
        /// </summary>
        /// <param name="customer">Customer</param>
        /// <param name="showHidden">A value indicating whether to load hidden records</param>
        /// <returns>Customer role identifiers</returns>
        public virtual async Task<int[]> GetCustomerRoleIdsAsync(Customer customer, bool showHidden = false)
        {
            if (customer == null)
                throw new ArgumentNullException(nameof(customer));

            var query = from cr in _customerRoleRepository.Table
                        join crm in _customerCustomerRoleMappingRepository.Table on cr.Id equals crm.CustomerRoleId
                        where crm.CustomerId == customer.Id &&
                        (showHidden || cr.Active)
                        select cr.Id;

            var key = _staticCacheManager.PrepareKeyForShortTermCache(NopCustomerServicesDefaults.CustomerRoleIdsCacheKey, customer, showHidden);

            return await _staticCacheManager.GetAsync(key, async () => await query.ToAsyncEnumerable().ToArrayAsync());
        }

        /// <summary>
        /// Gets list of customer roles
        /// </summary>
        /// <param name="customer">Customer</param>
        /// <param name="showHidden">A value indicating whether to load hidden records</param>
        /// <returns>Result</returns>
        public virtual async Task<IList<CustomerRole>> GetCustomerRolesAsync(Customer customer, bool showHidden = false)
        {
            if (customer == null)
                throw new ArgumentNullException(nameof(customer));

            return await _customerRoleRepository.GetAllAsync(query =>
            {
                return from cr in query
                       join crm in _customerCustomerRoleMappingRepository.Table on cr.Id equals crm.CustomerRoleId
                       where crm.CustomerId == customer.Id &&
                             (showHidden || cr.Active)
                       select cr;
            }, cache => cache.PrepareKeyForShortTermCache(NopCustomerServicesDefaults.CustomerRolesCacheKey, customer, showHidden));

        }

        /// <summary>
        /// Gets all customer roles
        /// </summary>
        /// <param name="showHidden">A value indicating whether to show hidden records</param>
        /// <returns>Customer roles</returns>
        public virtual async Task<IList<CustomerRole>> GetAllCustomerRolesAsync(bool showHidden = false)
        {
            var key = _staticCacheManager.PrepareKeyForDefaultCache(NopCustomerServicesDefaults.CustomerRolesAllCacheKey, showHidden);

            var query = from cr in _customerRoleRepository.Table
                        orderby cr.Name
                        where showHidden || cr.Active
                        select cr;

            var customerRoles = await _staticCacheManager.GetAsync(key, async () => await query.ToAsyncEnumerable().ToListAsync());

            return customerRoles;
        }

        /// <summary>
        /// Inserts a customer role
        /// </summary>
        /// <param name="customerRole">Customer role</param>
        public virtual async Task InsertCustomerRoleAsync(CustomerRole customerRole)
        {
            await _customerRoleRepository.InsertAsync(customerRole);
        }

        /// <summary>
        /// Gets a value indicating whether customer is in a certain customer role
        /// </summary>
        /// <param name="customer">Customer</param>
        /// <param name="customerRoleSystemName">Customer role system name</param>
        /// <param name="onlyActiveCustomerRoles">A value indicating whether we should look only in active customer roles</param>
        /// <returns>Result</returns>
        public virtual async Task<bool> IsInCustomerRoleAsync(Customer customer,
            string customerRoleSystemName, bool onlyActiveCustomerRoles = true)
        {
            if (customer == null)
                throw new ArgumentNullException(nameof(customer));

            if (string.IsNullOrEmpty(customerRoleSystemName))
                throw new ArgumentNullException(nameof(customerRoleSystemName));

            var customerRoles = await GetCustomerRolesAsync(customer, !onlyActiveCustomerRoles);

            return customerRoles?.Any(cr => cr.SystemName == customerRoleSystemName) ?? false;
        }

        /// <summary>
        /// Gets a value indicating whether customer is administrator
        /// </summary>
        /// <param name="customer">Customer</param>
        /// <param name="onlyActiveCustomerRoles">A value indicating whether we should look only in active customer roles</param>
        /// <returns>Result</returns>
        public virtual async Task<bool> IsAdminAsync(Customer customer, bool onlyActiveCustomerRoles = true)
        {
            return await IsInCustomerRoleAsync(customer, NopCustomerDefaults.AdministratorsRoleName, onlyActiveCustomerRoles);
        }

        /// <summary>
        /// Gets a value indicating whether customer is a forum moderator
        /// </summary>
        /// <param name="customer">Customer</param>
        /// <param name="onlyActiveCustomerRoles">A value indicating whether we should look only in active customer roles</param>
        /// <returns>Result</returns>
        public virtual async Task<bool> IsForumModeratorAsync(Customer customer, bool onlyActiveCustomerRoles = true)
        {
            return await IsInCustomerRoleAsync(customer, NopCustomerDefaults.ForumModeratorsRoleName, onlyActiveCustomerRoles);
        }

        /// <summary>
        /// Gets a value indicating whether customer is registered
        /// </summary>
        /// <param name="customer">Customer</param>
        /// <param name="onlyActiveCustomerRoles">A value indicating whether we should look only in active customer roles</param>
        /// <returns>Result</returns>
        public virtual async Task<bool> IsRegisteredAsync(Customer customer, bool onlyActiveCustomerRoles = true)
        {
            return await IsInCustomerRoleAsync(customer, NopCustomerDefaults.RegisteredRoleName, onlyActiveCustomerRoles);
        }

        /// <summary>
        /// Gets a value indicating whether customer is guest
        /// </summary>
        /// <param name="customer">Customer</param>
        /// <param name="onlyActiveCustomerRoles">A value indicating whether we should look only in active customer roles</param>
        /// <returns>Result</returns>
        public virtual async Task<bool> IsGuestAsync(Customer customer, bool onlyActiveCustomerRoles = true)
        {
            return await IsInCustomerRoleAsync(customer, NopCustomerDefaults.GuestsRoleName, onlyActiveCustomerRoles);
        }

        /// <summary>
        /// Gets a value indicating whether customer is vendor
        /// </summary>
        /// <param name="customer">Customer</param>
        /// <param name="onlyActiveCustomerRoles">A value indicating whether we should look only in active customer roles</param>
        /// <returns>Result</returns>
        public virtual async Task<bool> IsVendorAsync(Customer customer, bool onlyActiveCustomerRoles = true)
        {
            return await IsInCustomerRoleAsync(customer, NopCustomerDefaults.VendorsRoleName, onlyActiveCustomerRoles);
        }

        /// <summary>
        /// Updates the customer role
        /// </summary>
        /// <param name="customerRole">Customer role</param>
        public virtual async Task UpdateCustomerRoleAsync(CustomerRole customerRole)
        {
            await _customerRoleRepository.UpdateAsync(customerRole);
        }

        #endregion

        #region Customer passwords

        /// <summary>
        /// Gets customer passwords
        /// </summary>
        /// <param name="customerId">Customer identifier; pass null to load all records</param>
        /// <param name="passwordFormat">Password format; pass null to load all records</param>
        /// <param name="passwordsToReturn">Number of returning passwords; pass null to load all records</param>
        /// <returns>List of customer passwords</returns>
        public virtual async Task<IList<CustomerPassword>> GetCustomerPasswordsAsync(int? customerId = null,
            PasswordFormat? passwordFormat = null, int? passwordsToReturn = null)
        {
            var query = _customerPasswordRepository.Table;

            //filter by customer
            if (customerId.HasValue)
                query = query.Where(password => password.CustomerId == customerId.Value);

            //filter by password format
            if (passwordFormat.HasValue)
                query = query.Where(password => password.PasswordFormatId == (int)passwordFormat.Value);

            //get the latest passwords
            if (passwordsToReturn.HasValue)
                query = query.OrderByDescending(password => password.CreatedOnUtc).Take(passwordsToReturn.Value);

            return await query.ToAsyncEnumerable().ToListAsync();
        }

        /// <summary>
        /// Get current customer password
        /// </summary>
        /// <param name="customerId">Customer identifier</param>
        /// <returns>Customer password</returns>
        public virtual async Task<CustomerPassword> GetCurrentPasswordAsync(int customerId)
        {
            if (customerId == 0)
                return null;

            //return the latest password
            return (await GetCustomerPasswordsAsync(customerId, passwordsToReturn: 1)).FirstOrDefault();
        }

        /// <summary>
        /// Insert a customer password
        /// </summary>
        /// <param name="customerPassword">Customer password</param>
        public virtual async Task InsertCustomerPasswordAsync(CustomerPassword customerPassword)
        {
            await _customerPasswordRepository.InsertAsync(customerPassword);
        }

        /// <summary>
        /// Update a customer password
        /// </summary>
        /// <param name="customerPassword">Customer password</param>
        public virtual async Task UpdateCustomerPasswordAsync(CustomerPassword customerPassword)
        {
            await _customerPasswordRepository.UpdateAsync(customerPassword);
        }

        /// <summary>
        /// Check whether password recovery token is valid
        /// </summary>
        /// <param name="customer">Customer</param>
        /// <param name="token">Token to validate</param>
        /// <returns>Result</returns>
        public virtual async Task<bool> IsPasswordRecoveryTokenValidAsync(Customer customer, string token)
        {
            if (customer == null)
                throw new ArgumentNullException(nameof(customer));

            var cPrt = await _genericAttributeService.GetAttributeAsync<string>(customer, NopCustomerDefaults.PasswordRecoveryTokenAttribute);
            if (string.IsNullOrEmpty(cPrt))
                return false;

            if (!cPrt.Equals(token, StringComparison.InvariantCultureIgnoreCase))
                return false;

            return true;
        }

        /// <summary>
        /// Check whether password recovery link is expired
        /// </summary>
        /// <param name="customer">Customer</param>
        /// <returns>Result</returns>
        public virtual async Task<bool> IsPasswordRecoveryLinkExpiredAsync(Customer customer)
        {
            if (customer == null)
                throw new ArgumentNullException(nameof(customer));

            if (_customerSettings.PasswordRecoveryLinkDaysValid == 0)
                return false;

            var generatedDate = await _genericAttributeService.GetAttributeAsync<DateTime?>(customer, NopCustomerDefaults.PasswordRecoveryTokenDateGeneratedAttribute);
            if (!generatedDate.HasValue)
                return false;

            var daysPassed = (DateTime.UtcNow - generatedDate.Value).TotalDays;
            if (daysPassed > _customerSettings.PasswordRecoveryLinkDaysValid)
                return true;

            return false;
        }

        /// <summary>
        /// Check whether customer password is expired 
        /// </summary>
        /// <param name="customer">Customer</param>
        /// <returns>True if password is expired; otherwise false</returns>
        public virtual async Task<bool> PasswordIsExpiredAsync(Customer customer)
        {
            if (customer == null)
                throw new ArgumentNullException(nameof(customer));

            //the guests don't have a password
            if (await IsGuestAsync(customer))
                return false;

            //password lifetime is disabled for user
            if (!(await GetCustomerRolesAsync(customer)).Any(role => role.Active && role.EnablePasswordLifetime))
                return false;

            //setting disabled for all
            if (_customerSettings.PasswordLifetime == 0)
                return false;

            var cacheKey = _staticCacheManager.PrepareKeyForShortTermCache(NopCustomerServicesDefaults.CustomerPasswordLifetimeCacheKey, customer);

            //get current password usage time
            var currentLifetime = await _staticCacheManager.GetAsync(cacheKey, async () =>
            {
                var customerPassword = await GetCurrentPasswordAsync(customer.Id);
                //password is not found, so return max value to force customer to change password
                if (customerPassword == null)
                    return int.MaxValue;

                return (DateTime.UtcNow - customerPassword.CreatedOnUtc).Days;
            });

            return currentLifetime >= _customerSettings.PasswordLifetime;
        }

        #endregion

        #region Customer address mapping

        /// <summary>
        /// Remove a customer-address mapping record
        /// </summary>
        /// <param name="customer">Customer</param>
        /// <param name="address">Address</param>
        public virtual async Task RemoveCustomerAddressAsync(Customer customer, Address address)
        {
            if (customer == null)
                throw new ArgumentNullException(nameof(customer));

            if (await _customerAddressMappingRepository.Table
                .ToAsyncEnumerable()
                .FirstOrDefaultAsync(m => m.AddressId == address.Id && m.CustomerId == customer.Id) 
                is CustomerAddressMapping mapping)
            {
                if (customer.BillingAddressId == address.Id)
                    customer.BillingAddressId = null;
                if (customer.ShippingAddressId == address.Id)
                    customer.ShippingAddressId = null;

                await _customerAddressMappingRepository.DeleteAsync(mapping);
            }
        }

        /// <summary>
        /// Inserts a customer-address mapping record
        /// </summary>
        /// <param name="customer">Customer</param>
        /// <param name="address">Address</param>
        public virtual async Task InsertCustomerAddressAsync(Customer customer, Address address)
        {
            if (customer is null)
                throw new ArgumentNullException(nameof(customer));

            if (address is null)
                throw new ArgumentNullException(nameof(address));

            if (await _customerAddressMappingRepository.Table
                .ToAsyncEnumerable()
                .FirstOrDefaultAsync(m => m.AddressId == address.Id && m.CustomerId == customer.Id)
                is null)
            {
                var mapping = new CustomerAddressMapping
                {
                    AddressId = address.Id,
                    CustomerId = customer.Id
                };

                await _customerAddressMappingRepository.InsertAsync(mapping);
            }
        }

        /// <summary>
        /// Gets a list of addresses mapped to customer
        /// </summary>
        /// <param name="customerId">Customer identifier</param>
        /// <returns>Result</returns>
        public virtual async Task<IList<Address>> GetAddressesByCustomerIdAsync(int customerId)
        {
            var query = from address in _customerAddressRepository.Table
                        join cam in _customerAddressMappingRepository.Table on address.Id equals cam.AddressId
                        where cam.CustomerId == customerId
                        select address;

            var key = _staticCacheManager.PrepareKeyForShortTermCache(NopCustomerServicesDefaults.CustomerAddressesCacheKey, customerId);

            return await _staticCacheManager.GetAsync(key, async () => await query.ToAsyncEnumerable().ToListAsync());
        }

        /// <summary>
        /// Gets a address mapped to customer
        /// </summary>
        /// <param name="customerId">Customer identifier</param>
        /// <param name="addressId">Address identifier</param>
        /// <returns>Result</returns>
        public virtual async Task<Address> GetCustomerAddressAsync(int customerId, int addressId)
        {
            if (customerId == 0 || addressId == 0)
                return null;

            var query = from address in _customerAddressRepository.Table
                        join cam in _customerAddressMappingRepository.Table on address.Id equals cam.AddressId
                        where cam.CustomerId == customerId && address.Id == addressId
                        select address;

            var key = _staticCacheManager.PrepareKeyForShortTermCache(NopCustomerServicesDefaults.CustomerAddressCacheKey, customerId, addressId);

            return await _staticCacheManager.GetAsync(key, async () => await query.ToAsyncEnumerable().SingleAsync());
        }

        /// <summary>
        /// Gets a customer billing address
        /// </summary>
        /// <param name="customer">Customer identifier</param>
        /// <returns>Result</returns>
        public virtual async Task<Address> GetCustomerBillingAddressAsync(Customer customer)
        {
            if (customer is null)
                throw new ArgumentNullException(nameof(customer));

            return await GetCustomerAddressAsync(customer.Id, customer.BillingAddressId ?? 0);
        }

        /// <summary>
        /// Gets a customer shipping address
        /// </summary>
        /// <param name="customer">Customer</param>
        /// <returns>Result</returns>
        public virtual async Task<Address> GetCustomerShippingAddressAsync(Customer customer)
        {
            if (customer is null)
                throw new ArgumentNullException(nameof(customer));

            return await GetCustomerAddressAsync(customer.Id, customer.ShippingAddressId ?? 0);
        }

        #endregion

        #endregion
    }
}<|MERGE_RESOLUTION|>--- conflicted
+++ resolved
@@ -1,1594 +1,1571 @@
-﻿using System;
-using System.Collections.Generic;
-using System.Globalization;
-using System.Linq;
-using System.Threading.Tasks;
-using System.Xml;
-using LinqToDB;
-using Nop.Core;
-using Nop.Core.Caching;
-using Nop.Core.Domain.Blogs;
-using Nop.Core.Domain.Catalog;
-using Nop.Core.Domain.Common;
-using Nop.Core.Domain.Customers;
-using Nop.Core.Domain.Forums;
-using Nop.Core.Domain.News;
-using Nop.Core.Domain.Orders;
-using Nop.Core.Domain.Polls;
-using Nop.Core.Domain.Shipping;
-using Nop.Core.Domain.Tax;
-using Nop.Core.Infrastructure;
-using Nop.Data;
-using Nop.Services.Common;
-using Nop.Services.Localization;
-
-namespace Nop.Services.Customers
-{
-    /// <summary>
-    /// Customer service
-    /// </summary>
-    public partial class CustomerService : ICustomerService
-    {
-        #region Fields
-
-        private readonly CustomerSettings _customerSettings;
-        private readonly IGenericAttributeService _genericAttributeService;
-        private readonly INopDataProvider _dataProvider;
-        private readonly IRepository<Address> _customerAddressRepository;
-        private readonly IRepository<BlogComment> _blogCommentRepository;
-        private readonly IRepository<Customer> _customerRepository;
-        private readonly IRepository<CustomerAddressMapping> _customerAddressMappingRepository;
-        private readonly IRepository<CustomerCustomerRoleMapping> _customerCustomerRoleMappingRepository;
-        private readonly IRepository<CustomerPassword> _customerPasswordRepository;
-        private readonly IRepository<CustomerRole> _customerRoleRepository;
-        private readonly IRepository<ForumPost> _forumPostRepository;
-        private readonly IRepository<ForumTopic> _forumTopicRepository;
-        private readonly IRepository<GenericAttribute> _gaRepository;
-        private readonly IRepository<NewsComment> _newsCommentRepository;
-        private readonly IRepository<Order> _orderRepository;
-        private readonly IRepository<ProductReview> _productReviewRepository;
-        private readonly IRepository<ProductReviewHelpfulness> _productReviewHelpfulnessRepository;
-        private readonly IRepository<PollVotingRecord> _pollVotingRecordRepository;
-        private readonly IRepository<ShoppingCartItem> _shoppingCartRepository;
-        private readonly IStaticCacheManager _staticCacheManager;
-        private readonly IStoreContext _storeContext;
-        private readonly ShoppingCartSettings _shoppingCartSettings;
-
-        #endregion
-
-        #region Ctor
-
-        public CustomerService(CustomerSettings customerSettings,
-            IGenericAttributeService genericAttributeService,
-            INopDataProvider dataProvider,
-            IRepository<Address> customerAddressRepository,
-            IRepository<BlogComment> blogCommentRepository,
-            IRepository<Customer> customerRepository,
-            IRepository<CustomerAddressMapping> customerAddressMappingRepository,
-            IRepository<CustomerCustomerRoleMapping> customerCustomerRoleMappingRepository,
-            IRepository<CustomerPassword> customerPasswordRepository,
-            IRepository<CustomerRole> customerRoleRepository,
-            IRepository<ForumPost> forumPostRepository,
-            IRepository<ForumTopic> forumTopicRepository,
-            IRepository<GenericAttribute> gaRepository,
-            IRepository<NewsComment> newsCommentRepository,
-            IRepository<Order> orderRepository,
-            IRepository<ProductReview> productReviewRepository,
-            IRepository<ProductReviewHelpfulness> productReviewHelpfulnessRepository,
-            IRepository<PollVotingRecord> pollVotingRecordRepository,
-            IRepository<ShoppingCartItem> shoppingCartRepository,
-            IStaticCacheManager staticCacheManager,
-            IStoreContext storeContext,
-            ShoppingCartSettings shoppingCartSettings)
-        {
-            _customerSettings = customerSettings;
-            _genericAttributeService = genericAttributeService;
-            _dataProvider = dataProvider;
-            _customerAddressRepository = customerAddressRepository;
-            _blogCommentRepository = blogCommentRepository;
-            _customerRepository = customerRepository;
-            _customerAddressMappingRepository = customerAddressMappingRepository;
-            _customerCustomerRoleMappingRepository = customerCustomerRoleMappingRepository;
-            _customerPasswordRepository = customerPasswordRepository;
-            _customerRoleRepository = customerRoleRepository;
-            _forumPostRepository = forumPostRepository;
-            _forumTopicRepository = forumTopicRepository;
-            _gaRepository = gaRepository;
-            _newsCommentRepository = newsCommentRepository;
-            _orderRepository = orderRepository;
-            _productReviewRepository = productReviewRepository;
-            _productReviewHelpfulnessRepository = productReviewHelpfulnessRepository;
-            _pollVotingRecordRepository = pollVotingRecordRepository;
-            _shoppingCartRepository = shoppingCartRepository;
-            _staticCacheManager = staticCacheManager;
-            _storeContext = storeContext;
-            _shoppingCartSettings = shoppingCartSettings;
-        }
-
-        #endregion
-
-        #region Methods
-
-        #region Customers
-
-        /// <summary>
-        /// Gets all customers
-        /// </summary>
-        /// <param name="createdFromUtc">Created date from (UTC); null to load all records</param>
-        /// <param name="createdToUtc">Created date to (UTC); null to load all records</param>
-        /// <param name="affiliateId">Affiliate identifier</param>
-        /// <param name="vendorId">Vendor identifier</param>
-        /// <param name="customerRoleIds">A list of customer role identifiers to filter by (at least one match); pass null or empty list in order to load all customers; </param>
-        /// <param name="email">Email; null to load all customers</param>
-        /// <param name="username">Username; null to load all customers</param>
-        /// <param name="firstName">First name; null to load all customers</param>
-        /// <param name="lastName">Last name; null to load all customers</param>
-        /// <param name="dayOfBirth">Day of birth; 0 to load all customers</param>
-        /// <param name="monthOfBirth">Month of birth; 0 to load all customers</param>
-        /// <param name="company">Company; null to load all customers</param>
-        /// <param name="phone">Phone; null to load all customers</param>
-        /// <param name="zipPostalCode">Phone; null to load all customers</param>
-        /// <param name="ipAddress">IP address; null to load all customers</param>
-        /// <param name="pageIndex">Page index</param>
-        /// <param name="pageSize">Page size</param>
-        /// <param name="getOnlyTotalCount">A value in indicating whether you want to load only total number of records. Set to "true" if you don't want to load data from database</param>
-        /// <returns>Customers</returns>
-        public virtual async Task<IPagedList<Customer>> GetAllCustomersAsync(DateTime? createdFromUtc = null, DateTime? createdToUtc = null,
-            int affiliateId = 0, int vendorId = 0, int[] customerRoleIds = null,
-            string email = null, string username = null, string firstName = null, string lastName = null,
-            int dayOfBirth = 0, int monthOfBirth = 0,
-            string company = null, string phone = null, string zipPostalCode = null, string ipAddress = null,
-            int pageIndex = 0, int pageSize = int.MaxValue, bool getOnlyTotalCount = false)
-        {
-            var customers = await _customerRepository.GetAllPagedAsync(query =>
-            {
-                if (createdFromUtc.HasValue)
-                    query = query.Where(c => createdFromUtc.Value <= c.CreatedOnUtc);
-                if (createdToUtc.HasValue)
-                    query = query.Where(c => createdToUtc.Value >= c.CreatedOnUtc);
-                if (affiliateId > 0)
-                    query = query.Where(c => affiliateId == c.AffiliateId);
-                if (vendorId > 0)
-                    query = query.Where(c => vendorId == c.VendorId);
-
-                query = query.Where(c => !c.Deleted);
-
-                if (customerRoleIds != null && customerRoleIds.Length > 0)
-                {
-                    query = query.Join(_customerCustomerRoleMappingRepository.Table, x => x.Id, y => y.CustomerId,
-                            (x, y) => new { Customer = x, Mapping = y })
-                        .Where(z => customerRoleIds.Contains(z.Mapping.CustomerRoleId))
-                        .Select(z => z.Customer)
-                        .Distinct();
-                }
-
-                if (!string.IsNullOrWhiteSpace(email))
-                    query = query.Where(c => c.Email.Contains(email));
-                if (!string.IsNullOrWhiteSpace(username))
-                    query = query.Where(c => c.Username.Contains(username));
-                if (!string.IsNullOrWhiteSpace(firstName))
-                {
-                    query = query
-                        .Join(_gaRepository.Table, x => x.Id, y => y.EntityId,
-                            (x, y) => new { Customer = x, Attribute = y })
-                        .Where(z => z.Attribute.KeyGroup == nameof(Customer) &&
-                                    z.Attribute.Key == NopCustomerDefaults.FirstNameAttribute &&
-                                    z.Attribute.Value.Contains(firstName))
-                        .Select(z => z.Customer);
-                }
-
-                if (!string.IsNullOrWhiteSpace(lastName))
-                {
-                    query = query
-                        .Join(_gaRepository.Table, x => x.Id, y => y.EntityId,
-                            (x, y) => new { Customer = x, Attribute = y })
-                        .Where(z => z.Attribute.KeyGroup == nameof(Customer) &&
-                                    z.Attribute.Key == NopCustomerDefaults.LastNameAttribute &&
-                                    z.Attribute.Value.Contains(lastName))
-                        .Select(z => z.Customer);
-                }
-
-                //date of birth is stored as a string into database.
-                //we also know that date of birth is stored in the following format YYYY-MM-DD (for example, 1983-02-18).
-                //so let's search it as a string
-                if (dayOfBirth > 0 && monthOfBirth > 0)
-                {
-                    //both are specified
-                    var dateOfBirthStr = monthOfBirth.ToString("00", CultureInfo.InvariantCulture) + "-" +
-                                         dayOfBirth.ToString("00", CultureInfo.InvariantCulture);
-
-                    //z.Attribute.Value.Length - dateOfBirthStr.Length = 5
-                    //dateOfBirthStr.Length = 5
-                    query = query
-                        .Join(_gaRepository.Table, x => x.Id, y => y.EntityId,
-                            (x, y) => new { Customer = x, Attribute = y })
-                        .Where(z => z.Attribute.KeyGroup == nameof(Customer) &&
-                                    z.Attribute.Key == NopCustomerDefaults.DateOfBirthAttribute &&
-                                    z.Attribute.Value.Substring(5, 5) == dateOfBirthStr)
-                        .Select(z => z.Customer);
-                }
-                else if (dayOfBirth > 0)
-                {
-                    //only day is specified
-                    var dateOfBirthStr = dayOfBirth.ToString("00", CultureInfo.InvariantCulture);
-
-                    //z.Attribute.Value.Length - dateOfBirthStr.Length = 8
-                    //dateOfBirthStr.Length = 2
-                    query = query
-                        .Join(_gaRepository.Table, x => x.Id, y => y.EntityId,
-                            (x, y) => new { Customer = x, Attribute = y })
-                        .Where(z => z.Attribute.KeyGroup == nameof(Customer) &&
-                                    z.Attribute.Key == NopCustomerDefaults.DateOfBirthAttribute &&
-                                    z.Attribute.Value.Substring(8, 2) == dateOfBirthStr)
-                        .Select(z => z.Customer);
-                }
-                else if (monthOfBirth > 0)
-                {
-                    //only month is specified
-                    var dateOfBirthStr = "-" + monthOfBirth.ToString("00", CultureInfo.InvariantCulture) + "-";
-                    query = query
-                        .Join(_gaRepository.Table, x => x.Id, y => y.EntityId,
-                            (x, y) => new { Customer = x, Attribute = y })
-                        .Where(z => z.Attribute.KeyGroup == nameof(Customer) &&
-                                    z.Attribute.Key == NopCustomerDefaults.DateOfBirthAttribute &&
-                                    z.Attribute.Value.Contains(dateOfBirthStr))
-                        .Select(z => z.Customer);
-                }
-
-                //search by company
-                if (!string.IsNullOrWhiteSpace(company))
-                {
-                    query = query
-                        .Join(_gaRepository.Table, x => x.Id, y => y.EntityId,
-                            (x, y) => new { Customer = x, Attribute = y })
-                        .Where(z => z.Attribute.KeyGroup == nameof(Customer) &&
-                                    z.Attribute.Key == NopCustomerDefaults.CompanyAttribute &&
-                                    z.Attribute.Value.Contains(company))
-                        .Select(z => z.Customer);
-                }
-
-                //search by phone
-                if (!string.IsNullOrWhiteSpace(phone))
-                {
-                    query = query
-                        .Join(_gaRepository.Table, x => x.Id, y => y.EntityId,
-                            (x, y) => new { Customer = x, Attribute = y })
-                        .Where(z => z.Attribute.KeyGroup == nameof(Customer) &&
-                                    z.Attribute.Key == NopCustomerDefaults.PhoneAttribute &&
-                                    z.Attribute.Value.Contains(phone))
-                        .Select(z => z.Customer);
-                }
-
-                //search by zip
-                if (!string.IsNullOrWhiteSpace(zipPostalCode))
-                {
-                    query = query
-                        .Join(_gaRepository.Table, x => x.Id, y => y.EntityId,
-                            (x, y) => new { Customer = x, Attribute = y })
-                        .Where(z => z.Attribute.KeyGroup == nameof(Customer) &&
-                                    z.Attribute.Key == NopCustomerDefaults.ZipPostalCodeAttribute &&
-                                    z.Attribute.Value.Contains(zipPostalCode))
-                        .Select(z => z.Customer);
-                }
-
-                //search by IpAddress
-                if (!string.IsNullOrWhiteSpace(ipAddress) && CommonHelper.IsValidIpAddress(ipAddress))
-                {
-                    query = query.Where(w => w.LastIpAddress == ipAddress);
-                }
-
-                query = query.OrderByDescending(c => c.CreatedOnUtc);
-
-                return query;
-            }, pageIndex, pageSize, getOnlyTotalCount);
-
-            return customers;
-        }
-
-        /// <summary>
-        /// Gets online customers
-        /// </summary>
-        /// <param name="lastActivityFromUtc">Customer last activity date (from)</param>
-        /// <param name="customerRoleIds">A list of customer role identifiers to filter by (at least one match); pass null or empty list in order to load all customers; </param>
-        /// <param name="pageIndex">Page index</param>
-        /// <param name="pageSize">Page size</param>
-        /// <returns>Customers</returns>
-        public virtual async Task<IPagedList<Customer>> GetOnlineCustomersAsync(DateTime lastActivityFromUtc,
-            int[] customerRoleIds, int pageIndex = 0, int pageSize = int.MaxValue)
-        {
-            var query = _customerRepository.Table;
-            query = query.Where(c => lastActivityFromUtc <= c.LastActivityDateUtc);
-            query = query.Where(c => !c.Deleted);
-
-            if (customerRoleIds != null && customerRoleIds.Length > 0)
-                query = query.Where(c => _customerCustomerRoleMappingRepository.Table.Any(ccrm => ccrm.CustomerId == c.Id && customerRoleIds.Contains(ccrm.CustomerRoleId)));
-
-            query = query.OrderByDescending(c => c.LastActivityDateUtc);
-            var customers = await query.ToPagedListAsync(pageIndex, pageSize);
-
-            return customers;
-        }
-
-        /// <summary>
-        /// Gets customers with shopping carts
-        /// </summary>
-        /// <param name="shoppingCartType">Shopping cart type; pass null to load all records</param>
-        /// <param name="storeId">Store identifier; pass 0 to load all records</param>
-        /// <param name="productId">Product identifier; pass null to load all records</param>
-        /// <param name="createdFromUtc">Created date from (UTC); pass null to load all records</param>
-        /// <param name="createdToUtc">Created date to (UTC); pass null to load all records</param>
-        /// <param name="countryId">Billing country identifier; pass null to load all records</param>
-        /// <param name="pageIndex">Page index</param>
-        /// <param name="pageSize">Page size</param>
-        /// <returns>Customers</returns>
-        public virtual async Task<IPagedList<Customer>> GetCustomersWithShoppingCartsAsync(ShoppingCartType? shoppingCartType = null,
-            int storeId = 0, int? productId = null,
-            DateTime? createdFromUtc = null, DateTime? createdToUtc = null, int? countryId = null,
-            int pageIndex = 0, int pageSize = int.MaxValue)
-        {
-            //get all shopping cart items
-            var items = _shoppingCartRepository.Table;
-
-            //filter by type
-            if (shoppingCartType.HasValue)
-                items = items.Where(item => item.ShoppingCartTypeId == (int)shoppingCartType.Value);
-
-            //filter shopping cart items by store
-            if (storeId > 0 && !_shoppingCartSettings.CartsSharedBetweenStores)
-                items = items.Where(item => item.StoreId == storeId);
-
-            //filter shopping cart items by product
-            if (productId > 0)
-                items = items.Where(item => item.ProductId == productId);
-
-            //filter shopping cart items by date
-            if (createdFromUtc.HasValue)
-                items = items.Where(item => createdFromUtc.Value <= item.CreatedOnUtc);
-            if (createdToUtc.HasValue)
-                items = items.Where(item => createdToUtc.Value >= item.CreatedOnUtc);
-
-            //get all active customers
-            var customers = _customerRepository.Table.Where(customer => customer.Active && !customer.Deleted);
-
-            //filter customers by billing country
-            if (countryId > 0)
-                customers = from c in customers
-                            join a in _customerAddressRepository.Table on c.BillingAddressId equals a.Id
-                            where a.CountryId == countryId
-                            select c;
-
-            var customersWithCarts = from c in customers
-                                     join item in items on c.Id equals item.CustomerId
-                                     orderby c.Id
-                                     select c;
-
-            return await customersWithCarts.Distinct().ToPagedListAsync(pageIndex, pageSize);
-        }
-
-        /// <summary>
-        /// Gets customer for shopping cart
-        /// </summary>
-        /// <param name="shoppingCart">Shopping cart</param>
-        /// <returns>Result</returns>
-        public virtual async Task<Customer> GetShoppingCartCustomerAsync(IList<ShoppingCartItem> shoppingCart)
-        {
-            var customerId = shoppingCart.FirstOrDefault()?.CustomerId;
-
-            return customerId.HasValue && customerId != 0 ? await GetCustomerByIdAsync(customerId.Value) : null;
-        }
-
-        /// <summary>
-        /// Delete a customer
-        /// </summary>
-        /// <param name="customer">Customer</param>
-        public virtual async Task DeleteCustomerAsync(Customer customer)
-        {
-            if (customer == null)
-                throw new ArgumentNullException(nameof(customer));
-
-            if (customer.IsSystemAccount)
-                throw new NopException($"System customer account ({customer.SystemName}) could not be deleted");
-
-            customer.Deleted = true;
-
-            if (_customerSettings.SuffixDeletedCustomers)
-            {
-                if (!string.IsNullOrEmpty(customer.Email))
-                    customer.Email += "-DELETED";
-                if (!string.IsNullOrEmpty(customer.Username))
-                    customer.Username += "-DELETED";
-            }
-
-            await _customerRepository.UpdateAsync(customer, false);
-            await _customerRepository.DeleteAsync(customer);
-        }
-
-        /// <summary>
-        /// Gets a customer
-        /// </summary>
-        /// <param name="customerId">Customer identifier</param>
-        /// <returns>A customer</returns>
-        public virtual async Task<Customer> GetCustomerByIdAsync(int customerId)
-        {
-            return await _customerRepository.GetByIdAsync(customerId,
-                cache => cache.PrepareKeyForShortTermCache(NopEntityCacheDefaults<Customer>.ByIdCacheKey, customerId));
-        }
-
-        /// <summary>
-        /// Get customers by identifiers
-        /// </summary>
-        /// <param name="customerIds">Customer identifiers</param>
-        /// <returns>Customers</returns>
-        public virtual async Task<IList<Customer>> GetCustomersByIdsAsync(int[] customerIds)
-        {
-            return await _customerRepository.GetByIdsAsync(customerIds);
-        }
-
-        /// <summary>
-        /// Gets a customer by GUID
-        /// </summary>
-        /// <param name="customerGuid">Customer GUID</param>
-        /// <returns>A customer</returns>
-        public virtual async Task<Customer> GetCustomerByGuidAsync(Guid customerGuid)
-        {
-            if (customerGuid == Guid.Empty)
-                return null;
-
-            var query = from c in _customerRepository.Table
-                        where c.CustomerGuid == customerGuid
-                        orderby c.Id
-                        select c;
-            var customer = await query.ToAsyncEnumerable().FirstOrDefaultAsync();
-
-            return customer;
-        }
-
-        /// <summary>
-        /// Get customer by email
-        /// </summary>
-        /// <param name="email">Email</param>
-        /// <returns>Customer</returns>
-        public virtual async Task<Customer> GetCustomerByEmailAsync(string email)
-        {
-            if (string.IsNullOrWhiteSpace(email))
-                return null;
-
-            var query = from c in _customerRepository.Table
-                        orderby c.Id
-                        where c.Email == email
-                        select c;
-            var customer = await query.ToAsyncEnumerable().FirstOrDefaultAsync();
-
-            return customer;
-        }
-
-        /// <summary>
-        /// Get customer by system name
-        /// </summary>
-        /// <param name="systemName">System name</param>
-        /// <returns>Customer</returns>
-        public virtual async Task<Customer> GetCustomerBySystemNameAsync(string systemName)
-        {
-            if (string.IsNullOrWhiteSpace(systemName))
-                return null;
-
-            var key = _staticCacheManager.PrepareKeyForDefaultCache(NopCustomerServicesDefaults.CustomerBySystemNameCacheKey, systemName);
-
-            var query = from c in _customerRepository.Table
-                        orderby c.Id
-                        where c.SystemName == systemName
-                        select c;
-
-            var customer = await _staticCacheManager.GetAsync(key, async () => await query.ToAsyncEnumerable().FirstOrDefaultAsync());
-
-            return customer;
-        }
-
-        /// <summary>
-        /// Gets built-in system record used for background tasks
-        /// </summary>
-        /// <returns>A customer object</returns>
-        public virtual async Task<Customer> GetOrCreateBackgroundTaskUserAsync()
-        {
-            var backgroundTaskUser = await GetCustomerBySystemNameAsync(NopCustomerDefaults.BackgroundTaskCustomerName);
-
-            if (backgroundTaskUser is null)
-            {
-                //If for any reason the system user isn't in the database, then we add it
-                backgroundTaskUser = new Customer
-                {
-                    Email = "builtin@background-task-record.com",
-                    CustomerGuid = Guid.NewGuid(),
-                    AdminComment = "Built-in system record used for background tasks.",
-                    Active = true,
-                    IsSystemAccount = true,
-                    SystemName = NopCustomerDefaults.BackgroundTaskCustomerName,
-                    CreatedOnUtc = DateTime.UtcNow,
-                    LastActivityDateUtc = DateTime.UtcNow,
-                    RegisteredInStoreId = (await _storeContext.GetCurrentStoreAsync()).Id
-                };
-
-                await InsertCustomerAsync(backgroundTaskUser);
-
-                var guestRole = await GetCustomerRoleBySystemNameAsync(NopCustomerDefaults.GuestsRoleName);
-
-                if (guestRole is null)
-                    throw new NopException("'Guests' role could not be loaded");
-
-                await AddCustomerRoleMappingAsync(new CustomerCustomerRoleMapping { CustomerRoleId = guestRole.Id, CustomerId = backgroundTaskUser.Id });
-            }
-
-            return backgroundTaskUser;
-        }
-
-        /// <summary>
-        /// Gets built-in system guest record used for requests from search engines
-        /// </summary>
-        /// <returns>A customer object</returns>
-        public virtual async Task<Customer> GetOrCreateSearchEngineUserAsync()
-        {
-            var searchEngineUser = await GetCustomerBySystemNameAsync(NopCustomerDefaults.SearchEngineCustomerName);
-
-            if (searchEngineUser is null)
-            {
-                //If for any reason the system user isn't in the database, then we add it
-                searchEngineUser = new Customer
-                {
-                    Email = "builtin@search_engine_record.com",
-                    CustomerGuid = Guid.NewGuid(),
-                    AdminComment = "Built-in system guest record used for requests from search engines.",
-                    Active = true,
-                    IsSystemAccount = true,
-                    SystemName = NopCustomerDefaults.SearchEngineCustomerName,
-                    CreatedOnUtc = DateTime.UtcNow,
-                    LastActivityDateUtc = DateTime.UtcNow,
-                    RegisteredInStoreId = (await _storeContext.GetCurrentStoreAsync()).Id
-                };
-
-                await InsertCustomerAsync(searchEngineUser);
-
-                var guestRole = await GetCustomerRoleBySystemNameAsync(NopCustomerDefaults.GuestsRoleName);
-
-                if (guestRole is null)
-                    throw new NopException("'Guests' role could not be loaded");
-
-                await AddCustomerRoleMappingAsync(new CustomerCustomerRoleMapping { CustomerRoleId = guestRole.Id, CustomerId = searchEngineUser.Id });
-            }
-
-            return searchEngineUser;
-        }
-
-        /// <summary>
-        /// Get customer by username
-        /// </summary>
-        /// <param name="username">Username</param>
-        /// <returns>Customer</returns>
-        public virtual async Task<Customer> GetCustomerByUsernameAsync(string username)
-        {
-            if (string.IsNullOrWhiteSpace(username))
-                return null;
-
-            var query = from c in _customerRepository.Table
-                        orderby c.Id
-                        where c.Username == username
-                        select c;
-            var customer = await query.ToAsyncEnumerable().FirstOrDefaultAsync();
-
-            return customer;
-        }
-
-        /// <summary>
-        /// Insert a guest customer
-        /// </summary>
-        /// <returns>Customer</returns>
-        public virtual async Task<Customer> InsertGuestCustomerAsync()
-        {
-            var customer = new Customer
-            {
-                CustomerGuid = Guid.NewGuid(),
-                Active = true,
-                CreatedOnUtc = DateTime.UtcNow,
-                LastActivityDateUtc = DateTime.UtcNow
-            };
-
-            //add to 'Guests' role
-            var guestRole = await GetCustomerRoleBySystemNameAsync(NopCustomerDefaults.GuestsRoleName);
-            if (guestRole == null)
-                throw new NopException("'Guests' role could not be loaded");
-
-            await _customerRepository.InsertAsync(customer);
-
-            await AddCustomerRoleMappingAsync(new CustomerCustomerRoleMapping { CustomerId = customer.Id, CustomerRoleId = guestRole.Id });
-
-            return customer;
-        }
-
-        /// <summary>
-        /// Insert a customer
-        /// </summary>
-        /// <param name="customer">Customer</param>
-        public virtual async Task InsertCustomerAsync(Customer customer)
-        {
-            await _customerRepository.InsertAsync(customer);
-        }
-
-        /// <summary>
-        /// Updates the customer
-        /// </summary>
-        /// <param name="customer">Customer</param>
-        public virtual async Task UpdateCustomerAsync(Customer customer)
-        {
-            await _customerRepository.UpdateAsync(customer);
-        }
-
-        /// <summary>
-        /// Reset data required for checkout
-        /// </summary>
-        /// <param name="customer">Customer</param>
-        /// <param name="storeId">Store identifier</param>
-        /// <param name="clearCouponCodes">A value indicating whether to clear coupon code</param>
-        /// <param name="clearCheckoutAttributes">A value indicating whether to clear selected checkout attributes</param>
-        /// <param name="clearRewardPoints">A value indicating whether to clear "Use reward points" flag</param>
-        /// <param name="clearShippingMethod">A value indicating whether to clear selected shipping method</param>
-        /// <param name="clearPaymentMethod">A value indicating whether to clear selected payment method</param>
-        public virtual async Task ResetCheckoutDataAsync(Customer customer, int storeId,
-            bool clearCouponCodes = false, bool clearCheckoutAttributes = false,
-            bool clearRewardPoints = true, bool clearShippingMethod = true,
-            bool clearPaymentMethod = true)
-        {
-            if (customer == null)
-                throw new ArgumentNullException();
-
-            //clear entered coupon codes
-            if (clearCouponCodes)
-            {
-                await _genericAttributeService.SaveAttributeAsync<string>(customer, NopCustomerDefaults.DiscountCouponCodeAttribute, null);
-                await _genericAttributeService.SaveAttributeAsync<string>(customer, NopCustomerDefaults.GiftCardCouponCodesAttribute, null);
-            }
-
-            //clear checkout attributes
-            if (clearCheckoutAttributes) 
-                await _genericAttributeService.SaveAttributeAsync<string>(customer, NopCustomerDefaults.CheckoutAttributes, null, storeId);
-
-            //clear reward points flag
-            if (clearRewardPoints) 
-                await _genericAttributeService.SaveAttributeAsync(customer, NopCustomerDefaults.UseRewardPointsDuringCheckoutAttribute, false, storeId);
-
-            //clear selected shipping method
-            if (clearShippingMethod)
-            {
-                await _genericAttributeService.SaveAttributeAsync<ShippingOption>(customer, NopCustomerDefaults.SelectedShippingOptionAttribute, null, storeId);
-                await _genericAttributeService.SaveAttributeAsync<ShippingOption>(customer, NopCustomerDefaults.OfferedShippingOptionsAttribute, null, storeId);
-                await _genericAttributeService.SaveAttributeAsync<PickupPoint>(customer, NopCustomerDefaults.SelectedPickupPointAttribute, null, storeId);
-            }
-
-            //clear selected payment method
-            if (clearPaymentMethod) 
-                await _genericAttributeService.SaveAttributeAsync<string>(customer, NopCustomerDefaults.SelectedPaymentMethodAttribute, null, storeId);
-
-            await UpdateCustomerAsync(customer);
-        }
-
-        /// <summary>
-        /// Delete guest customer records
-        /// </summary>
-        /// <param name="createdFromUtc">Created date from (UTC); null to load all records</param>
-        /// <param name="createdToUtc">Created date to (UTC); null to load all records</param>
-        /// <param name="onlyWithoutShoppingCart">A value indicating whether to delete customers only without shopping cart</param>
-        /// <returns>Number of deleted customers</returns>
-        public virtual async Task<int> DeleteGuestCustomersAsync(DateTime? createdFromUtc, DateTime? createdToUtc, bool onlyWithoutShoppingCart)
-        {
-<<<<<<< HEAD
-            //prepare parameters
-            var pOnlyWithoutShoppingCart = SqlParameterHelper.GetBooleanParameter("OnlyWithoutShoppingCart", onlyWithoutShoppingCart);
-            var pCreatedFromUtc = SqlParameterHelper.GetDateTimeParameter("CreatedFromUtc", createdFromUtc);
-            var pCreatedToUtc = SqlParameterHelper.GetDateTimeParameter("CreatedToUtc", createdToUtc);
-            var pTotalRecordsDeleted = SqlParameterHelper.GetOutputInt32Parameter("TotalRecordsDeleted");
-
-            //invoke stored procedure
-            await _customerRepository.EntityFromSqlAsync("DeleteGuests", pOnlyWithoutShoppingCart,
-                pCreatedFromUtc,
-                pCreatedToUtc,
-                pTotalRecordsDeleted);
-
-            var totalRecordsDeleted = pTotalRecordsDeleted.Value != DBNull.Value ? Convert.ToInt32(pTotalRecordsDeleted.Value) : 0;
-=======
-            var guestRole = GetCustomerRoleBySystemName(NopCustomerDefaults.GuestsRoleName);
-
-            var allGuestCustomers = from guest in _customerRepository.Table
-                                    join ccm in _customerCustomerRoleMappingRepository.Table on guest.Id equals ccm.CustomerId
-                                    where ccm.CustomerRoleId == guestRole.Id
-                                    select guest;
-
-            var guestsToDelete = from guest in _customerRepository.Table
-                                 join g in allGuestCustomers on guest.Id equals g.Id
-                                 from sCart in _shoppingCartRepository.Table.Where(sci => sci.CustomerId == guest.Id).DefaultIfEmpty()
-                                 from order in _orderRepository.Table.Where(o => o.CustomerId == guest.Id).DefaultIfEmpty()
-                                 from blogComment in _blogCommentRepository.Table.Where(o => o.CustomerId == guest.Id).DefaultIfEmpty()
-                                 from newsComment in _newsCommentRepository.Table.Where(o => o.CustomerId == guest.Id).DefaultIfEmpty()
-                                 from productReview in _productReviewRepository.Table.Where(o => o.CustomerId == guest.Id).DefaultIfEmpty()
-                                 from productReviewHelpfulness in _productReviewHelpfulnessRepository.Table.Where(o => o.CustomerId == guest.Id).DefaultIfEmpty()
-                                 from pollVotingRecord in _pollVotingRecordRepository.Table.Where(o => o.CustomerId == guest.Id).DefaultIfEmpty()
-                                 from forumTopic in _forumTopicRepository.Table.Where(o => o.CustomerId == guest.Id).DefaultIfEmpty()
-                                 from forumPost in _forumPostRepository.Table.Where(o => o.CustomerId == guest.Id).DefaultIfEmpty()
-                                 where (!onlyWithoutShoppingCart || sCart == null) &&
-                                     order == null && blogComment == null && newsComment == null && productReview == null && productReviewHelpfulness == null &&
-                                     pollVotingRecord == null && forumTopic == null && forumPost == null &&
-                                     !guest.IsSystemAccount &&
-                                     (createdFromUtc == null || guest.CreatedOnUtc > createdFromUtc) &&
-                                     (createdToUtc == null || guest.CreatedOnUtc < createdToUtc)
-                                 select new { CustomerId = guest.Id };
-
-            using var tmpGuests = _dataProvider.CreateTempDataStorage("tmp_guestsToDelete", guestsToDelete);
-            using var tmpAddresses = _dataProvider.CreateTempDataStorage("tmp_guestsAddressesToDelete",
-                _customerAddressMappingRepository.Table
-                    .Where(ca => tmpGuests.Any(c => c.CustomerId == ca.CustomerId))
-                    .Select(ca => new { AddressId = ca.AddressId }));
-
-            //delete guests
-            var totalRecordsDeleted = _customerRepository.Delete(c => tmpGuests.Any(tmp => tmp.CustomerId == c.Id));
-
-            //delete attributes
-            _gaRepository.Delete(ga => tmpGuests.Any(c => c.CustomerId == ga.EntityId) && ga.KeyGroup == nameof(Customer));
-
-            //delete m -> m addresses
-            _customerAddressRepository.Delete(a => tmpAddresses.Any(tmp => tmp.AddressId == a.Id));
-
->>>>>>> 8436c882
-            return totalRecordsDeleted;
-        }
-
-        /// <summary>
-        /// Gets a default tax display type (if configured)
-        /// </summary>
-        /// <param name="customer">Customer</param>
-        /// <returns>Result</returns>
-        public virtual async Task<TaxDisplayType?> GetCustomerDefaultTaxDisplayTypeAsync(Customer customer)
-        {
-            if (customer == null)
-                throw new ArgumentNullException(nameof(customer));
-
-            var roleWithOverriddenTaxType = (await GetCustomerRolesAsync(customer)).FirstOrDefault(cr => cr.Active && cr.OverrideTaxDisplayType);
-            if (roleWithOverriddenTaxType == null)
-                return null;
-
-            return (TaxDisplayType)roleWithOverriddenTaxType.DefaultTaxDisplayTypeId;
-        }
-
-        /// <summary>
-        /// Get full name
-        /// </summary>
-        /// <param name="customer">Customer</param>
-        /// <returns>Customer full name</returns>
-        public virtual async Task<string> GetCustomerFullNameAsync(Customer customer)
-        {
-            if (customer == null)
-                throw new ArgumentNullException(nameof(customer));
-
-            var firstName = await _genericAttributeService.GetAttributeAsync<string>(customer, NopCustomerDefaults.FirstNameAttribute);
-            var lastName = await _genericAttributeService.GetAttributeAsync<string>(customer, NopCustomerDefaults.LastNameAttribute);
-
-            var fullName = string.Empty;
-            if (!string.IsNullOrWhiteSpace(firstName) && !string.IsNullOrWhiteSpace(lastName))
-                fullName = $"{firstName} {lastName}";
-            else
-            {
-                if (!string.IsNullOrWhiteSpace(firstName))
-                    fullName = firstName;
-
-                if (!string.IsNullOrWhiteSpace(lastName))
-                    fullName = lastName;
-            }
-
-            return fullName;
-        }
-
-        /// <summary>
-        /// Formats the customer name
-        /// </summary>
-        /// <param name="customer">Source</param>
-        /// <param name="stripTooLong">Strip too long customer name</param>
-        /// <param name="maxLength">Maximum customer name length</param>
-        /// <returns>Formatted text</returns>
-        public virtual async Task<string> FormatUsernameAsync(Customer customer, bool stripTooLong = false, int maxLength = 0)
-        {
-            if (customer == null)
-                return string.Empty;
-
-            //TODO: try to use DI
-            if (await IsGuestAsync(customer))
-                return await EngineContext.Current.Resolve<ILocalizationService>().GetResourceAsync("Customer.Guest");
-
-            var result = string.Empty;
-            switch (_customerSettings.CustomerNameFormat)
-            {
-                case CustomerNameFormat.ShowEmails:
-                    result = customer.Email;
-                    break;
-                case CustomerNameFormat.ShowUsernames:
-                    result = customer.Username;
-                    break;
-                case CustomerNameFormat.ShowFullNames:
-                    result = await GetCustomerFullNameAsync(customer);
-                    break;
-                case CustomerNameFormat.ShowFirstName:
-                    result = await _genericAttributeService.GetAttributeAsync<string>(customer, NopCustomerDefaults.FirstNameAttribute);
-                    break;
-                default:
-                    break;
-            }
-
-            if (stripTooLong && maxLength > 0)
-                result = CommonHelper.EnsureMaximumLength(result, maxLength);
-
-            return result;
-        }
-
-        /// <summary>
-        /// Gets coupon codes
-        /// </summary>
-        /// <param name="customer">Customer</param>
-        /// <returns>Coupon codes</returns>
-        public virtual async Task<string[]> ParseAppliedDiscountCouponCodesAsync(Customer customer)
-        {
-            if (customer == null)
-                throw new ArgumentNullException(nameof(customer));
-
-            var existingCouponCodes = await _genericAttributeService.GetAttributeAsync<string>(customer, NopCustomerDefaults.DiscountCouponCodeAttribute);
-
-            var couponCodes = new List<string>();
-            if (string.IsNullOrEmpty(existingCouponCodes))
-                return couponCodes.ToArray();
-
-            try
-            {
-                var xmlDoc = new XmlDocument();
-                xmlDoc.LoadXml(existingCouponCodes);
-
-                var nodeList1 = xmlDoc.SelectNodes(@"//DiscountCouponCodes/CouponCode");
-                foreach (XmlNode node1 in nodeList1)
-                {
-                    if (node1.Attributes?["Code"] == null)
-                        continue;
-                    var code = node1.Attributes["Code"].InnerText.Trim();
-                    couponCodes.Add(code);
-                }
-            }
-            catch
-            {
-                // ignored
-            }
-
-            return couponCodes.ToArray();
-        }
-
-        /// <summary>
-        /// Adds a coupon code
-        /// </summary>
-        /// <param name="customer">Customer</param>
-        /// <param name="couponCode">Coupon code</param>
-        /// <returns>New coupon codes document</returns>
-        public virtual async Task ApplyDiscountCouponCodeAsync(Customer customer, string couponCode)
-        {
-            if (customer == null)
-                throw new ArgumentNullException(nameof(customer));
-
-            var result = string.Empty;
-            try
-            {
-                var existingCouponCodes = await _genericAttributeService.GetAttributeAsync<string>(customer, NopCustomerDefaults.DiscountCouponCodeAttribute);
-
-                couponCode = couponCode.Trim().ToLower();
-
-                var xmlDoc = new XmlDocument();
-                if (string.IsNullOrEmpty(existingCouponCodes))
-                {
-                    var element1 = xmlDoc.CreateElement("DiscountCouponCodes");
-                    xmlDoc.AppendChild(element1);
-                }
-                else
-                    xmlDoc.LoadXml(existingCouponCodes);
-
-                var rootElement = (XmlElement)xmlDoc.SelectSingleNode(@"//DiscountCouponCodes");
-
-                XmlElement gcElement = null;
-                //find existing
-                var nodeList1 = xmlDoc.SelectNodes(@"//DiscountCouponCodes/CouponCode");
-                foreach (XmlNode node1 in nodeList1)
-                {
-                    if (node1.Attributes?["Code"] == null)
-                        continue;
-
-                    var couponCodeAttribute = node1.Attributes["Code"].InnerText.Trim();
-
-                    if (couponCodeAttribute.ToLower() != couponCode.ToLower())
-                        continue;
-
-                    gcElement = (XmlElement)node1;
-                    break;
-                }
-
-                //create new one if not found
-                if (gcElement == null)
-                {
-                    gcElement = xmlDoc.CreateElement("CouponCode");
-                    gcElement.SetAttribute("Code", couponCode);
-                    rootElement.AppendChild(gcElement);
-                }
-
-                result = xmlDoc.OuterXml;
-            }
-            catch
-            {
-                // ignored
-            }
-
-            //apply new value
-            await _genericAttributeService.SaveAttributeAsync(customer, NopCustomerDefaults.DiscountCouponCodeAttribute, result);
-        }
-
-        /// <summary>
-        /// Removes a coupon code
-        /// </summary>
-        /// <param name="customer">Customer</param>
-        /// <param name="couponCode">Coupon code to remove</param>
-        /// <returns>New coupon codes document</returns>
-        public virtual async Task RemoveDiscountCouponCodeAsync(Customer customer, string couponCode)
-        {
-            if (customer == null)
-                throw new ArgumentNullException(nameof(customer));
-
-            //get applied coupon codes
-            var existingCouponCodes = await ParseAppliedDiscountCouponCodesAsync(customer);
-
-            //clear them
-            await _genericAttributeService.SaveAttributeAsync<string>(customer, NopCustomerDefaults.DiscountCouponCodeAttribute, null);
-
-            //save again except removed one
-            foreach (var existingCouponCode in existingCouponCodes)
-                if (!existingCouponCode.Equals(couponCode, StringComparison.InvariantCultureIgnoreCase))
-                    await ApplyDiscountCouponCodeAsync(customer, existingCouponCode);
-        }
-
-        /// <summary>
-        /// Gets coupon codes
-        /// </summary>
-        /// <param name="customer">Customer</param>
-        /// <returns>Coupon codes</returns>
-        public virtual async Task<string[]> ParseAppliedGiftCardCouponCodesAsync(Customer customer)
-        {
-            if (customer == null)
-                throw new ArgumentNullException(nameof(customer));
-
-            var existingCouponCodes = await _genericAttributeService.GetAttributeAsync<string>(customer, NopCustomerDefaults.GiftCardCouponCodesAttribute);
-
-            var couponCodes = new List<string>();
-            if (string.IsNullOrEmpty(existingCouponCodes))
-                return couponCodes.ToArray();
-
-            try
-            {
-                var xmlDoc = new XmlDocument();
-                xmlDoc.LoadXml(existingCouponCodes);
-
-                var nodeList1 = xmlDoc.SelectNodes(@"//GiftCardCouponCodes/CouponCode");
-                foreach (XmlNode node1 in nodeList1)
-                {
-                    if (node1.Attributes?["Code"] == null)
-                        continue;
-
-                    var code = node1.Attributes["Code"].InnerText.Trim();
-                    couponCodes.Add(code);
-                }
-            }
-            catch
-            {
-                // ignored
-            }
-
-            return couponCodes.ToArray();
-        }
-
-        /// <summary>
-        /// Adds a coupon code
-        /// </summary>
-        /// <param name="customer">Customer</param>
-        /// <param name="couponCode">Coupon code</param>
-        /// <returns>New coupon codes document</returns>
-        public virtual async Task ApplyGiftCardCouponCodeAsync(Customer customer, string couponCode)
-        {
-            if (customer == null)
-                throw new ArgumentNullException(nameof(customer));
-
-            var result = string.Empty;
-            try
-            {
-                var existingCouponCodes = await _genericAttributeService.GetAttributeAsync<string>(customer, NopCustomerDefaults.GiftCardCouponCodesAttribute);
-
-                couponCode = couponCode.Trim().ToLower();
-
-                var xmlDoc = new XmlDocument();
-                if (string.IsNullOrEmpty(existingCouponCodes))
-                {
-                    var element1 = xmlDoc.CreateElement("GiftCardCouponCodes");
-                    xmlDoc.AppendChild(element1);
-                }
-                else
-                    xmlDoc.LoadXml(existingCouponCodes);
-
-                var rootElement = (XmlElement)xmlDoc.SelectSingleNode(@"//GiftCardCouponCodes");
-
-                XmlElement gcElement = null;
-                //find existing
-                var nodeList1 = xmlDoc.SelectNodes(@"//GiftCardCouponCodes/CouponCode");
-                foreach (XmlNode node1 in nodeList1)
-                {
-                    if (node1.Attributes?["Code"] == null)
-                        continue;
-
-                    var couponCodeAttribute = node1.Attributes["Code"].InnerText.Trim();
-                    if (couponCodeAttribute.ToLower() != couponCode.ToLower())
-                        continue;
-
-                    gcElement = (XmlElement)node1;
-                    break;
-                }
-
-                //create new one if not found
-                if (gcElement == null)
-                {
-                    gcElement = xmlDoc.CreateElement("CouponCode");
-                    gcElement.SetAttribute("Code", couponCode);
-                    rootElement.AppendChild(gcElement);
-                }
-
-                result = xmlDoc.OuterXml;
-            }
-            catch
-            {
-                // ignored
-            }
-
-            //apply new value
-            await _genericAttributeService.SaveAttributeAsync(customer, NopCustomerDefaults.GiftCardCouponCodesAttribute, result);
-        }
-
-        /// <summary>
-        /// Removes a coupon code
-        /// </summary>
-        /// <param name="customer">Customer</param>
-        /// <param name="couponCode">Coupon code to remove</param>
-        /// <returns>New coupon codes document</returns>
-        public virtual async Task RemoveGiftCardCouponCodeAsync(Customer customer, string couponCode)
-        {
-            if (customer == null)
-                throw new ArgumentNullException(nameof(customer));
-
-            //get applied coupon codes
-            var existingCouponCodes = await ParseAppliedGiftCardCouponCodesAsync(customer);
-
-            //clear them
-            await _genericAttributeService.SaveAttributeAsync<string>(customer, NopCustomerDefaults.GiftCardCouponCodesAttribute, null);
-
-            //save again except removed one
-            foreach (var existingCouponCode in existingCouponCodes)
-                if (!existingCouponCode.Equals(couponCode, StringComparison.InvariantCultureIgnoreCase))
-                    await ApplyGiftCardCouponCodeAsync(customer, existingCouponCode);
-        }
-
-        #endregion
-
-        #region Customer roles
-
-        /// <summary>
-        /// Add a customer-customer role mapping
-        /// </summary>
-        /// <param name="roleMapping">Customer-customer role mapping</param>
-        public async Task AddCustomerRoleMappingAsync(CustomerCustomerRoleMapping roleMapping)
-        {
-            await _customerCustomerRoleMappingRepository.InsertAsync(roleMapping);
-        }
-
-        /// <summary>
-        /// Remove a customer-customer role mapping
-        /// </summary>
-        /// <param name="customer">Customer</param>
-        /// <param name="role">Customer role</param>
-        public async Task RemoveCustomerRoleMappingAsync(Customer customer, CustomerRole role)
-        {
-            if (customer is null)
-                throw new ArgumentNullException(nameof(customer));
-
-            if (role is null)
-                throw new ArgumentNullException(nameof(role));
-
-            var mapping = await _customerCustomerRoleMappingRepository.Table
-                .ToAsyncEnumerable()
-                .SingleOrDefaultAsync(ccrm => ccrm.CustomerId == customer.Id && ccrm.CustomerRoleId == role.Id);
-
-            if (mapping != null)
-                await _customerCustomerRoleMappingRepository.DeleteAsync(mapping);
-        }
-
-        /// <summary>
-        /// Delete a customer role
-        /// </summary>
-        /// <param name="customerRole">Customer role</param>
-        public virtual async Task DeleteCustomerRoleAsync(CustomerRole customerRole)
-        {
-            if (customerRole == null)
-                throw new ArgumentNullException(nameof(customerRole));
-
-            if (customerRole.IsSystemRole)
-                throw new NopException("System role could not be deleted");
-
-            await _customerRoleRepository.DeleteAsync(customerRole);
-        }
-
-        /// <summary>
-        /// Gets a customer role
-        /// </summary>
-        /// <param name="customerRoleId">Customer role identifier</param>
-        /// <returns>Customer role</returns>
-        public virtual async Task<CustomerRole> GetCustomerRoleByIdAsync(int customerRoleId)
-        {
-            return await _customerRoleRepository.GetByIdAsync(customerRoleId, cache => default);
-        }
-
-        /// <summary>
-        /// Gets a customer role
-        /// </summary>
-        /// <param name="systemName">Customer role system name</param>
-        /// <returns>Customer role</returns>
-        public virtual async Task<CustomerRole> GetCustomerRoleBySystemNameAsync(string systemName)
-        {
-            if (string.IsNullOrWhiteSpace(systemName))
-                return null;
-
-            var key = _staticCacheManager.PrepareKeyForDefaultCache(NopCustomerServicesDefaults.CustomerRolesBySystemNameCacheKey, systemName);
-
-            var query = from cr in _customerRoleRepository.Table
-<<<<<<< HEAD
-                orderby cr.Id
-                where cr.SystemName == systemName
-                select cr;
-=======
-                        orderby cr.Id
-                        where cr.SystemName == systemName
-                        select cr;
-            var customerRole = _staticCacheManager.Get(key, query.FirstOrDefault);
->>>>>>> 8436c882
-
-            var customerRole = await _staticCacheManager.GetAsync(key, async () => await query.ToAsyncEnumerable().FirstOrDefaultAsync());
- 
-            return customerRole;
-        }
-
-        /// <summary>
-        /// Get customer role identifiers
-        /// </summary>
-        /// <param name="customer">Customer</param>
-        /// <param name="showHidden">A value indicating whether to load hidden records</param>
-        /// <returns>Customer role identifiers</returns>
-        public virtual async Task<int[]> GetCustomerRoleIdsAsync(Customer customer, bool showHidden = false)
-        {
-            if (customer == null)
-                throw new ArgumentNullException(nameof(customer));
-
-            var query = from cr in _customerRoleRepository.Table
-                        join crm in _customerCustomerRoleMappingRepository.Table on cr.Id equals crm.CustomerRoleId
-                        where crm.CustomerId == customer.Id &&
-                        (showHidden || cr.Active)
-                        select cr.Id;
-
-            var key = _staticCacheManager.PrepareKeyForShortTermCache(NopCustomerServicesDefaults.CustomerRoleIdsCacheKey, customer, showHidden);
-
-            return await _staticCacheManager.GetAsync(key, async () => await query.ToAsyncEnumerable().ToArrayAsync());
-        }
-
-        /// <summary>
-        /// Gets list of customer roles
-        /// </summary>
-        /// <param name="customer">Customer</param>
-        /// <param name="showHidden">A value indicating whether to load hidden records</param>
-        /// <returns>Result</returns>
-        public virtual async Task<IList<CustomerRole>> GetCustomerRolesAsync(Customer customer, bool showHidden = false)
-        {
-            if (customer == null)
-                throw new ArgumentNullException(nameof(customer));
-
-            return await _customerRoleRepository.GetAllAsync(query =>
-            {
-                return from cr in query
-                       join crm in _customerCustomerRoleMappingRepository.Table on cr.Id equals crm.CustomerRoleId
-                       where crm.CustomerId == customer.Id &&
-                             (showHidden || cr.Active)
-                       select cr;
-            }, cache => cache.PrepareKeyForShortTermCache(NopCustomerServicesDefaults.CustomerRolesCacheKey, customer, showHidden));
-
-        }
-
-        /// <summary>
-        /// Gets all customer roles
-        /// </summary>
-        /// <param name="showHidden">A value indicating whether to show hidden records</param>
-        /// <returns>Customer roles</returns>
-        public virtual async Task<IList<CustomerRole>> GetAllCustomerRolesAsync(bool showHidden = false)
-        {
-            var key = _staticCacheManager.PrepareKeyForDefaultCache(NopCustomerServicesDefaults.CustomerRolesAllCacheKey, showHidden);
-
-            var query = from cr in _customerRoleRepository.Table
-                        orderby cr.Name
-                        where showHidden || cr.Active
-                        select cr;
-
-            var customerRoles = await _staticCacheManager.GetAsync(key, async () => await query.ToAsyncEnumerable().ToListAsync());
-
-            return customerRoles;
-        }
-
-        /// <summary>
-        /// Inserts a customer role
-        /// </summary>
-        /// <param name="customerRole">Customer role</param>
-        public virtual async Task InsertCustomerRoleAsync(CustomerRole customerRole)
-        {
-            await _customerRoleRepository.InsertAsync(customerRole);
-        }
-
-        /// <summary>
-        /// Gets a value indicating whether customer is in a certain customer role
-        /// </summary>
-        /// <param name="customer">Customer</param>
-        /// <param name="customerRoleSystemName">Customer role system name</param>
-        /// <param name="onlyActiveCustomerRoles">A value indicating whether we should look only in active customer roles</param>
-        /// <returns>Result</returns>
-        public virtual async Task<bool> IsInCustomerRoleAsync(Customer customer,
-            string customerRoleSystemName, bool onlyActiveCustomerRoles = true)
-        {
-            if (customer == null)
-                throw new ArgumentNullException(nameof(customer));
-
-            if (string.IsNullOrEmpty(customerRoleSystemName))
-                throw new ArgumentNullException(nameof(customerRoleSystemName));
-
-            var customerRoles = await GetCustomerRolesAsync(customer, !onlyActiveCustomerRoles);
-
-            return customerRoles?.Any(cr => cr.SystemName == customerRoleSystemName) ?? false;
-        }
-
-        /// <summary>
-        /// Gets a value indicating whether customer is administrator
-        /// </summary>
-        /// <param name="customer">Customer</param>
-        /// <param name="onlyActiveCustomerRoles">A value indicating whether we should look only in active customer roles</param>
-        /// <returns>Result</returns>
-        public virtual async Task<bool> IsAdminAsync(Customer customer, bool onlyActiveCustomerRoles = true)
-        {
-            return await IsInCustomerRoleAsync(customer, NopCustomerDefaults.AdministratorsRoleName, onlyActiveCustomerRoles);
-        }
-
-        /// <summary>
-        /// Gets a value indicating whether customer is a forum moderator
-        /// </summary>
-        /// <param name="customer">Customer</param>
-        /// <param name="onlyActiveCustomerRoles">A value indicating whether we should look only in active customer roles</param>
-        /// <returns>Result</returns>
-        public virtual async Task<bool> IsForumModeratorAsync(Customer customer, bool onlyActiveCustomerRoles = true)
-        {
-            return await IsInCustomerRoleAsync(customer, NopCustomerDefaults.ForumModeratorsRoleName, onlyActiveCustomerRoles);
-        }
-
-        /// <summary>
-        /// Gets a value indicating whether customer is registered
-        /// </summary>
-        /// <param name="customer">Customer</param>
-        /// <param name="onlyActiveCustomerRoles">A value indicating whether we should look only in active customer roles</param>
-        /// <returns>Result</returns>
-        public virtual async Task<bool> IsRegisteredAsync(Customer customer, bool onlyActiveCustomerRoles = true)
-        {
-            return await IsInCustomerRoleAsync(customer, NopCustomerDefaults.RegisteredRoleName, onlyActiveCustomerRoles);
-        }
-
-        /// <summary>
-        /// Gets a value indicating whether customer is guest
-        /// </summary>
-        /// <param name="customer">Customer</param>
-        /// <param name="onlyActiveCustomerRoles">A value indicating whether we should look only in active customer roles</param>
-        /// <returns>Result</returns>
-        public virtual async Task<bool> IsGuestAsync(Customer customer, bool onlyActiveCustomerRoles = true)
-        {
-            return await IsInCustomerRoleAsync(customer, NopCustomerDefaults.GuestsRoleName, onlyActiveCustomerRoles);
-        }
-
-        /// <summary>
-        /// Gets a value indicating whether customer is vendor
-        /// </summary>
-        /// <param name="customer">Customer</param>
-        /// <param name="onlyActiveCustomerRoles">A value indicating whether we should look only in active customer roles</param>
-        /// <returns>Result</returns>
-        public virtual async Task<bool> IsVendorAsync(Customer customer, bool onlyActiveCustomerRoles = true)
-        {
-            return await IsInCustomerRoleAsync(customer, NopCustomerDefaults.VendorsRoleName, onlyActiveCustomerRoles);
-        }
-
-        /// <summary>
-        /// Updates the customer role
-        /// </summary>
-        /// <param name="customerRole">Customer role</param>
-        public virtual async Task UpdateCustomerRoleAsync(CustomerRole customerRole)
-        {
-            await _customerRoleRepository.UpdateAsync(customerRole);
-        }
-
-        #endregion
-
-        #region Customer passwords
-
-        /// <summary>
-        /// Gets customer passwords
-        /// </summary>
-        /// <param name="customerId">Customer identifier; pass null to load all records</param>
-        /// <param name="passwordFormat">Password format; pass null to load all records</param>
-        /// <param name="passwordsToReturn">Number of returning passwords; pass null to load all records</param>
-        /// <returns>List of customer passwords</returns>
-        public virtual async Task<IList<CustomerPassword>> GetCustomerPasswordsAsync(int? customerId = null,
-            PasswordFormat? passwordFormat = null, int? passwordsToReturn = null)
-        {
-            var query = _customerPasswordRepository.Table;
-
-            //filter by customer
-            if (customerId.HasValue)
-                query = query.Where(password => password.CustomerId == customerId.Value);
-
-            //filter by password format
-            if (passwordFormat.HasValue)
-                query = query.Where(password => password.PasswordFormatId == (int)passwordFormat.Value);
-
-            //get the latest passwords
-            if (passwordsToReturn.HasValue)
-                query = query.OrderByDescending(password => password.CreatedOnUtc).Take(passwordsToReturn.Value);
-
-            return await query.ToAsyncEnumerable().ToListAsync();
-        }
-
-        /// <summary>
-        /// Get current customer password
-        /// </summary>
-        /// <param name="customerId">Customer identifier</param>
-        /// <returns>Customer password</returns>
-        public virtual async Task<CustomerPassword> GetCurrentPasswordAsync(int customerId)
-        {
-            if (customerId == 0)
-                return null;
-
-            //return the latest password
-            return (await GetCustomerPasswordsAsync(customerId, passwordsToReturn: 1)).FirstOrDefault();
-        }
-
-        /// <summary>
-        /// Insert a customer password
-        /// </summary>
-        /// <param name="customerPassword">Customer password</param>
-        public virtual async Task InsertCustomerPasswordAsync(CustomerPassword customerPassword)
-        {
-            await _customerPasswordRepository.InsertAsync(customerPassword);
-        }
-
-        /// <summary>
-        /// Update a customer password
-        /// </summary>
-        /// <param name="customerPassword">Customer password</param>
-        public virtual async Task UpdateCustomerPasswordAsync(CustomerPassword customerPassword)
-        {
-            await _customerPasswordRepository.UpdateAsync(customerPassword);
-        }
-
-        /// <summary>
-        /// Check whether password recovery token is valid
-        /// </summary>
-        /// <param name="customer">Customer</param>
-        /// <param name="token">Token to validate</param>
-        /// <returns>Result</returns>
-        public virtual async Task<bool> IsPasswordRecoveryTokenValidAsync(Customer customer, string token)
-        {
-            if (customer == null)
-                throw new ArgumentNullException(nameof(customer));
-
-            var cPrt = await _genericAttributeService.GetAttributeAsync<string>(customer, NopCustomerDefaults.PasswordRecoveryTokenAttribute);
-            if (string.IsNullOrEmpty(cPrt))
-                return false;
-
-            if (!cPrt.Equals(token, StringComparison.InvariantCultureIgnoreCase))
-                return false;
-
-            return true;
-        }
-
-        /// <summary>
-        /// Check whether password recovery link is expired
-        /// </summary>
-        /// <param name="customer">Customer</param>
-        /// <returns>Result</returns>
-        public virtual async Task<bool> IsPasswordRecoveryLinkExpiredAsync(Customer customer)
-        {
-            if (customer == null)
-                throw new ArgumentNullException(nameof(customer));
-
-            if (_customerSettings.PasswordRecoveryLinkDaysValid == 0)
-                return false;
-
-            var generatedDate = await _genericAttributeService.GetAttributeAsync<DateTime?>(customer, NopCustomerDefaults.PasswordRecoveryTokenDateGeneratedAttribute);
-            if (!generatedDate.HasValue)
-                return false;
-
-            var daysPassed = (DateTime.UtcNow - generatedDate.Value).TotalDays;
-            if (daysPassed > _customerSettings.PasswordRecoveryLinkDaysValid)
-                return true;
-
-            return false;
-        }
-
-        /// <summary>
-        /// Check whether customer password is expired 
-        /// </summary>
-        /// <param name="customer">Customer</param>
-        /// <returns>True if password is expired; otherwise false</returns>
-        public virtual async Task<bool> PasswordIsExpiredAsync(Customer customer)
-        {
-            if (customer == null)
-                throw new ArgumentNullException(nameof(customer));
-
-            //the guests don't have a password
-            if (await IsGuestAsync(customer))
-                return false;
-
-            //password lifetime is disabled for user
-            if (!(await GetCustomerRolesAsync(customer)).Any(role => role.Active && role.EnablePasswordLifetime))
-                return false;
-
-            //setting disabled for all
-            if (_customerSettings.PasswordLifetime == 0)
-                return false;
-
-            var cacheKey = _staticCacheManager.PrepareKeyForShortTermCache(NopCustomerServicesDefaults.CustomerPasswordLifetimeCacheKey, customer);
-
-            //get current password usage time
-            var currentLifetime = await _staticCacheManager.GetAsync(cacheKey, async () =>
-            {
-                var customerPassword = await GetCurrentPasswordAsync(customer.Id);
-                //password is not found, so return max value to force customer to change password
-                if (customerPassword == null)
-                    return int.MaxValue;
-
-                return (DateTime.UtcNow - customerPassword.CreatedOnUtc).Days;
-            });
-
-            return currentLifetime >= _customerSettings.PasswordLifetime;
-        }
-
-        #endregion
-
-        #region Customer address mapping
-
-        /// <summary>
-        /// Remove a customer-address mapping record
-        /// </summary>
-        /// <param name="customer">Customer</param>
-        /// <param name="address">Address</param>
-        public virtual async Task RemoveCustomerAddressAsync(Customer customer, Address address)
-        {
-            if (customer == null)
-                throw new ArgumentNullException(nameof(customer));
-
-            if (await _customerAddressMappingRepository.Table
-                .ToAsyncEnumerable()
-                .FirstOrDefaultAsync(m => m.AddressId == address.Id && m.CustomerId == customer.Id) 
-                is CustomerAddressMapping mapping)
-            {
-                if (customer.BillingAddressId == address.Id)
-                    customer.BillingAddressId = null;
-                if (customer.ShippingAddressId == address.Id)
-                    customer.ShippingAddressId = null;
-
-                await _customerAddressMappingRepository.DeleteAsync(mapping);
-            }
-        }
-
-        /// <summary>
-        /// Inserts a customer-address mapping record
-        /// </summary>
-        /// <param name="customer">Customer</param>
-        /// <param name="address">Address</param>
-        public virtual async Task InsertCustomerAddressAsync(Customer customer, Address address)
-        {
-            if (customer is null)
-                throw new ArgumentNullException(nameof(customer));
-
-            if (address is null)
-                throw new ArgumentNullException(nameof(address));
-
-            if (await _customerAddressMappingRepository.Table
-                .ToAsyncEnumerable()
-                .FirstOrDefaultAsync(m => m.AddressId == address.Id && m.CustomerId == customer.Id)
-                is null)
-            {
-                var mapping = new CustomerAddressMapping
-                {
-                    AddressId = address.Id,
-                    CustomerId = customer.Id
-                };
-
-                await _customerAddressMappingRepository.InsertAsync(mapping);
-            }
-        }
-
-        /// <summary>
-        /// Gets a list of addresses mapped to customer
-        /// </summary>
-        /// <param name="customerId">Customer identifier</param>
-        /// <returns>Result</returns>
-        public virtual async Task<IList<Address>> GetAddressesByCustomerIdAsync(int customerId)
-        {
-            var query = from address in _customerAddressRepository.Table
-                        join cam in _customerAddressMappingRepository.Table on address.Id equals cam.AddressId
-                        where cam.CustomerId == customerId
-                        select address;
-
-            var key = _staticCacheManager.PrepareKeyForShortTermCache(NopCustomerServicesDefaults.CustomerAddressesCacheKey, customerId);
-
-            return await _staticCacheManager.GetAsync(key, async () => await query.ToAsyncEnumerable().ToListAsync());
-        }
-
-        /// <summary>
-        /// Gets a address mapped to customer
-        /// </summary>
-        /// <param name="customerId">Customer identifier</param>
-        /// <param name="addressId">Address identifier</param>
-        /// <returns>Result</returns>
-        public virtual async Task<Address> GetCustomerAddressAsync(int customerId, int addressId)
-        {
-            if (customerId == 0 || addressId == 0)
-                return null;
-
-            var query = from address in _customerAddressRepository.Table
-                        join cam in _customerAddressMappingRepository.Table on address.Id equals cam.AddressId
-                        where cam.CustomerId == customerId && address.Id == addressId
-                        select address;
-
-            var key = _staticCacheManager.PrepareKeyForShortTermCache(NopCustomerServicesDefaults.CustomerAddressCacheKey, customerId, addressId);
-
-            return await _staticCacheManager.GetAsync(key, async () => await query.ToAsyncEnumerable().SingleAsync());
-        }
-
-        /// <summary>
-        /// Gets a customer billing address
-        /// </summary>
-        /// <param name="customer">Customer identifier</param>
-        /// <returns>Result</returns>
-        public virtual async Task<Address> GetCustomerBillingAddressAsync(Customer customer)
-        {
-            if (customer is null)
-                throw new ArgumentNullException(nameof(customer));
-
-            return await GetCustomerAddressAsync(customer.Id, customer.BillingAddressId ?? 0);
-        }
-
-        /// <summary>
-        /// Gets a customer shipping address
-        /// </summary>
-        /// <param name="customer">Customer</param>
-        /// <returns>Result</returns>
-        public virtual async Task<Address> GetCustomerShippingAddressAsync(Customer customer)
-        {
-            if (customer is null)
-                throw new ArgumentNullException(nameof(customer));
-
-            return await GetCustomerAddressAsync(customer.Id, customer.ShippingAddressId ?? 0);
-        }
-
-        #endregion
-
-        #endregion
-    }
+﻿using System;
+using System.Collections.Generic;
+using System.Globalization;
+using System.Linq;
+using System.Threading.Tasks;
+using System.Xml;
+using LinqToDB;
+using Nop.Core;
+using Nop.Core.Caching;
+using Nop.Core.Domain.Blogs;
+using Nop.Core.Domain.Catalog;
+using Nop.Core.Domain.Common;
+using Nop.Core.Domain.Customers;
+using Nop.Core.Domain.Forums;
+using Nop.Core.Domain.News;
+using Nop.Core.Domain.Orders;
+using Nop.Core.Domain.Polls;
+using Nop.Core.Domain.Shipping;
+using Nop.Core.Domain.Tax;
+using Nop.Core.Infrastructure;
+using Nop.Data;
+using Nop.Services.Common;
+using Nop.Services.Localization;
+
+namespace Nop.Services.Customers
+{
+    /// <summary>
+    /// Customer service
+    /// </summary>
+    public partial class CustomerService : ICustomerService
+    {
+        #region Fields
+
+        private readonly CustomerSettings _customerSettings;
+        private readonly IGenericAttributeService _genericAttributeService;
+        private readonly INopDataProvider _dataProvider;
+        private readonly IRepository<Address> _customerAddressRepository;
+        private readonly IRepository<BlogComment> _blogCommentRepository;
+        private readonly IRepository<Customer> _customerRepository;
+        private readonly IRepository<CustomerAddressMapping> _customerAddressMappingRepository;
+        private readonly IRepository<CustomerCustomerRoleMapping> _customerCustomerRoleMappingRepository;
+        private readonly IRepository<CustomerPassword> _customerPasswordRepository;
+        private readonly IRepository<CustomerRole> _customerRoleRepository;
+        private readonly IRepository<ForumPost> _forumPostRepository;
+        private readonly IRepository<ForumTopic> _forumTopicRepository;
+        private readonly IRepository<GenericAttribute> _gaRepository;
+        private readonly IRepository<NewsComment> _newsCommentRepository;
+        private readonly IRepository<Order> _orderRepository;
+        private readonly IRepository<ProductReview> _productReviewRepository;
+        private readonly IRepository<ProductReviewHelpfulness> _productReviewHelpfulnessRepository;
+        private readonly IRepository<PollVotingRecord> _pollVotingRecordRepository;
+        private readonly IRepository<ShoppingCartItem> _shoppingCartRepository;
+        private readonly IStaticCacheManager _staticCacheManager;
+        private readonly IStoreContext _storeContext;
+        private readonly ShoppingCartSettings _shoppingCartSettings;
+
+        #endregion
+
+        #region Ctor
+
+        public CustomerService(CustomerSettings customerSettings,
+            IGenericAttributeService genericAttributeService,
+            INopDataProvider dataProvider,
+            IRepository<Address> customerAddressRepository,
+            IRepository<BlogComment> blogCommentRepository,
+            IRepository<Customer> customerRepository,
+            IRepository<CustomerAddressMapping> customerAddressMappingRepository,
+            IRepository<CustomerCustomerRoleMapping> customerCustomerRoleMappingRepository,
+            IRepository<CustomerPassword> customerPasswordRepository,
+            IRepository<CustomerRole> customerRoleRepository,
+            IRepository<ForumPost> forumPostRepository,
+            IRepository<ForumTopic> forumTopicRepository,
+            IRepository<GenericAttribute> gaRepository,
+            IRepository<NewsComment> newsCommentRepository,
+            IRepository<Order> orderRepository,
+            IRepository<ProductReview> productReviewRepository,
+            IRepository<ProductReviewHelpfulness> productReviewHelpfulnessRepository,
+            IRepository<PollVotingRecord> pollVotingRecordRepository,
+            IRepository<ShoppingCartItem> shoppingCartRepository,
+            IStaticCacheManager staticCacheManager,
+            IStoreContext storeContext,
+            ShoppingCartSettings shoppingCartSettings)
+        {
+            _customerSettings = customerSettings;
+            _genericAttributeService = genericAttributeService;
+            _dataProvider = dataProvider;
+            _customerAddressRepository = customerAddressRepository;
+            _blogCommentRepository = blogCommentRepository;
+            _customerRepository = customerRepository;
+            _customerAddressMappingRepository = customerAddressMappingRepository;
+            _customerCustomerRoleMappingRepository = customerCustomerRoleMappingRepository;
+            _customerPasswordRepository = customerPasswordRepository;
+            _customerRoleRepository = customerRoleRepository;
+            _forumPostRepository = forumPostRepository;
+            _forumTopicRepository = forumTopicRepository;
+            _gaRepository = gaRepository;
+            _newsCommentRepository = newsCommentRepository;
+            _orderRepository = orderRepository;
+            _productReviewRepository = productReviewRepository;
+            _productReviewHelpfulnessRepository = productReviewHelpfulnessRepository;
+            _pollVotingRecordRepository = pollVotingRecordRepository;
+            _shoppingCartRepository = shoppingCartRepository;
+            _staticCacheManager = staticCacheManager;
+            _storeContext = storeContext;
+            _shoppingCartSettings = shoppingCartSettings;
+        }
+
+        #endregion
+
+        #region Methods
+
+        #region Customers
+
+        /// <summary>
+        /// Gets all customers
+        /// </summary>
+        /// <param name="createdFromUtc">Created date from (UTC); null to load all records</param>
+        /// <param name="createdToUtc">Created date to (UTC); null to load all records</param>
+        /// <param name="affiliateId">Affiliate identifier</param>
+        /// <param name="vendorId">Vendor identifier</param>
+        /// <param name="customerRoleIds">A list of customer role identifiers to filter by (at least one match); pass null or empty list in order to load all customers; </param>
+        /// <param name="email">Email; null to load all customers</param>
+        /// <param name="username">Username; null to load all customers</param>
+        /// <param name="firstName">First name; null to load all customers</param>
+        /// <param name="lastName">Last name; null to load all customers</param>
+        /// <param name="dayOfBirth">Day of birth; 0 to load all customers</param>
+        /// <param name="monthOfBirth">Month of birth; 0 to load all customers</param>
+        /// <param name="company">Company; null to load all customers</param>
+        /// <param name="phone">Phone; null to load all customers</param>
+        /// <param name="zipPostalCode">Phone; null to load all customers</param>
+        /// <param name="ipAddress">IP address; null to load all customers</param>
+        /// <param name="pageIndex">Page index</param>
+        /// <param name="pageSize">Page size</param>
+        /// <param name="getOnlyTotalCount">A value in indicating whether you want to load only total number of records. Set to "true" if you don't want to load data from database</param>
+        /// <returns>Customers</returns>
+        public virtual async Task<IPagedList<Customer>> GetAllCustomersAsync(DateTime? createdFromUtc = null, DateTime? createdToUtc = null,
+            int affiliateId = 0, int vendorId = 0, int[] customerRoleIds = null,
+            string email = null, string username = null, string firstName = null, string lastName = null,
+            int dayOfBirth = 0, int monthOfBirth = 0,
+            string company = null, string phone = null, string zipPostalCode = null, string ipAddress = null,
+            int pageIndex = 0, int pageSize = int.MaxValue, bool getOnlyTotalCount = false)
+        {
+            var customers = await _customerRepository.GetAllPagedAsync(query =>
+            {
+                if (createdFromUtc.HasValue)
+                    query = query.Where(c => createdFromUtc.Value <= c.CreatedOnUtc);
+                if (createdToUtc.HasValue)
+                    query = query.Where(c => createdToUtc.Value >= c.CreatedOnUtc);
+                if (affiliateId > 0)
+                    query = query.Where(c => affiliateId == c.AffiliateId);
+                if (vendorId > 0)
+                    query = query.Where(c => vendorId == c.VendorId);
+
+                query = query.Where(c => !c.Deleted);
+
+                if (customerRoleIds != null && customerRoleIds.Length > 0)
+                {
+                    query = query.Join(_customerCustomerRoleMappingRepository.Table, x => x.Id, y => y.CustomerId,
+                            (x, y) => new { Customer = x, Mapping = y })
+                        .Where(z => customerRoleIds.Contains(z.Mapping.CustomerRoleId))
+                        .Select(z => z.Customer)
+                        .Distinct();
+                }
+
+                if (!string.IsNullOrWhiteSpace(email))
+                    query = query.Where(c => c.Email.Contains(email));
+                if (!string.IsNullOrWhiteSpace(username))
+                    query = query.Where(c => c.Username.Contains(username));
+                if (!string.IsNullOrWhiteSpace(firstName))
+                {
+                    query = query
+                        .Join(_gaRepository.Table, x => x.Id, y => y.EntityId,
+                            (x, y) => new { Customer = x, Attribute = y })
+                        .Where(z => z.Attribute.KeyGroup == nameof(Customer) &&
+                                    z.Attribute.Key == NopCustomerDefaults.FirstNameAttribute &&
+                                    z.Attribute.Value.Contains(firstName))
+                        .Select(z => z.Customer);
+                }
+
+                if (!string.IsNullOrWhiteSpace(lastName))
+                {
+                    query = query
+                        .Join(_gaRepository.Table, x => x.Id, y => y.EntityId,
+                            (x, y) => new { Customer = x, Attribute = y })
+                        .Where(z => z.Attribute.KeyGroup == nameof(Customer) &&
+                                    z.Attribute.Key == NopCustomerDefaults.LastNameAttribute &&
+                                    z.Attribute.Value.Contains(lastName))
+                        .Select(z => z.Customer);
+                }
+
+                //date of birth is stored as a string into database.
+                //we also know that date of birth is stored in the following format YYYY-MM-DD (for example, 1983-02-18).
+                //so let's search it as a string
+                if (dayOfBirth > 0 && monthOfBirth > 0)
+                {
+                    //both are specified
+                    var dateOfBirthStr = monthOfBirth.ToString("00", CultureInfo.InvariantCulture) + "-" +
+                                         dayOfBirth.ToString("00", CultureInfo.InvariantCulture);
+
+                    //z.Attribute.Value.Length - dateOfBirthStr.Length = 5
+                    //dateOfBirthStr.Length = 5
+                    query = query
+                        .Join(_gaRepository.Table, x => x.Id, y => y.EntityId,
+                            (x, y) => new { Customer = x, Attribute = y })
+                        .Where(z => z.Attribute.KeyGroup == nameof(Customer) &&
+                                    z.Attribute.Key == NopCustomerDefaults.DateOfBirthAttribute &&
+                                    z.Attribute.Value.Substring(5, 5) == dateOfBirthStr)
+                        .Select(z => z.Customer);
+                }
+                else if (dayOfBirth > 0)
+                {
+                    //only day is specified
+                    var dateOfBirthStr = dayOfBirth.ToString("00", CultureInfo.InvariantCulture);
+
+                    //z.Attribute.Value.Length - dateOfBirthStr.Length = 8
+                    //dateOfBirthStr.Length = 2
+                    query = query
+                        .Join(_gaRepository.Table, x => x.Id, y => y.EntityId,
+                            (x, y) => new { Customer = x, Attribute = y })
+                        .Where(z => z.Attribute.KeyGroup == nameof(Customer) &&
+                                    z.Attribute.Key == NopCustomerDefaults.DateOfBirthAttribute &&
+                                    z.Attribute.Value.Substring(8, 2) == dateOfBirthStr)
+                        .Select(z => z.Customer);
+                }
+                else if (monthOfBirth > 0)
+                {
+                    //only month is specified
+                    var dateOfBirthStr = "-" + monthOfBirth.ToString("00", CultureInfo.InvariantCulture) + "-";
+                    query = query
+                        .Join(_gaRepository.Table, x => x.Id, y => y.EntityId,
+                            (x, y) => new { Customer = x, Attribute = y })
+                        .Where(z => z.Attribute.KeyGroup == nameof(Customer) &&
+                                    z.Attribute.Key == NopCustomerDefaults.DateOfBirthAttribute &&
+                                    z.Attribute.Value.Contains(dateOfBirthStr))
+                        .Select(z => z.Customer);
+                }
+
+                //search by company
+                if (!string.IsNullOrWhiteSpace(company))
+                {
+                    query = query
+                        .Join(_gaRepository.Table, x => x.Id, y => y.EntityId,
+                            (x, y) => new { Customer = x, Attribute = y })
+                        .Where(z => z.Attribute.KeyGroup == nameof(Customer) &&
+                                    z.Attribute.Key == NopCustomerDefaults.CompanyAttribute &&
+                                    z.Attribute.Value.Contains(company))
+                        .Select(z => z.Customer);
+                }
+
+                //search by phone
+                if (!string.IsNullOrWhiteSpace(phone))
+                {
+                    query = query
+                        .Join(_gaRepository.Table, x => x.Id, y => y.EntityId,
+                            (x, y) => new { Customer = x, Attribute = y })
+                        .Where(z => z.Attribute.KeyGroup == nameof(Customer) &&
+                                    z.Attribute.Key == NopCustomerDefaults.PhoneAttribute &&
+                                    z.Attribute.Value.Contains(phone))
+                        .Select(z => z.Customer);
+                }
+
+                //search by zip
+                if (!string.IsNullOrWhiteSpace(zipPostalCode))
+                {
+                    query = query
+                        .Join(_gaRepository.Table, x => x.Id, y => y.EntityId,
+                            (x, y) => new { Customer = x, Attribute = y })
+                        .Where(z => z.Attribute.KeyGroup == nameof(Customer) &&
+                                    z.Attribute.Key == NopCustomerDefaults.ZipPostalCodeAttribute &&
+                                    z.Attribute.Value.Contains(zipPostalCode))
+                        .Select(z => z.Customer);
+                }
+
+                //search by IpAddress
+                if (!string.IsNullOrWhiteSpace(ipAddress) && CommonHelper.IsValidIpAddress(ipAddress))
+                {
+                    query = query.Where(w => w.LastIpAddress == ipAddress);
+                }
+
+                query = query.OrderByDescending(c => c.CreatedOnUtc);
+
+                return query;
+            }, pageIndex, pageSize, getOnlyTotalCount);
+
+            return customers;
+        }
+
+        /// <summary>
+        /// Gets online customers
+        /// </summary>
+        /// <param name="lastActivityFromUtc">Customer last activity date (from)</param>
+        /// <param name="customerRoleIds">A list of customer role identifiers to filter by (at least one match); pass null or empty list in order to load all customers; </param>
+        /// <param name="pageIndex">Page index</param>
+        /// <param name="pageSize">Page size</param>
+        /// <returns>Customers</returns>
+        public virtual async Task<IPagedList<Customer>> GetOnlineCustomersAsync(DateTime lastActivityFromUtc,
+            int[] customerRoleIds, int pageIndex = 0, int pageSize = int.MaxValue)
+        {
+            var query = _customerRepository.Table;
+            query = query.Where(c => lastActivityFromUtc <= c.LastActivityDateUtc);
+            query = query.Where(c => !c.Deleted);
+
+            if (customerRoleIds != null && customerRoleIds.Length > 0)
+                query = query.Where(c => _customerCustomerRoleMappingRepository.Table.Any(ccrm => ccrm.CustomerId == c.Id && customerRoleIds.Contains(ccrm.CustomerRoleId)));
+
+            query = query.OrderByDescending(c => c.LastActivityDateUtc);
+            var customers = await query.ToPagedListAsync(pageIndex, pageSize);
+
+            return customers;
+        }
+
+        /// <summary>
+        /// Gets customers with shopping carts
+        /// </summary>
+        /// <param name="shoppingCartType">Shopping cart type; pass null to load all records</param>
+        /// <param name="storeId">Store identifier; pass 0 to load all records</param>
+        /// <param name="productId">Product identifier; pass null to load all records</param>
+        /// <param name="createdFromUtc">Created date from (UTC); pass null to load all records</param>
+        /// <param name="createdToUtc">Created date to (UTC); pass null to load all records</param>
+        /// <param name="countryId">Billing country identifier; pass null to load all records</param>
+        /// <param name="pageIndex">Page index</param>
+        /// <param name="pageSize">Page size</param>
+        /// <returns>Customers</returns>
+        public virtual async Task<IPagedList<Customer>> GetCustomersWithShoppingCartsAsync(ShoppingCartType? shoppingCartType = null,
+            int storeId = 0, int? productId = null,
+            DateTime? createdFromUtc = null, DateTime? createdToUtc = null, int? countryId = null,
+            int pageIndex = 0, int pageSize = int.MaxValue)
+        {
+            //get all shopping cart items
+            var items = _shoppingCartRepository.Table;
+
+            //filter by type
+            if (shoppingCartType.HasValue)
+                items = items.Where(item => item.ShoppingCartTypeId == (int)shoppingCartType.Value);
+
+            //filter shopping cart items by store
+            if (storeId > 0 && !_shoppingCartSettings.CartsSharedBetweenStores)
+                items = items.Where(item => item.StoreId == storeId);
+
+            //filter shopping cart items by product
+            if (productId > 0)
+                items = items.Where(item => item.ProductId == productId);
+
+            //filter shopping cart items by date
+            if (createdFromUtc.HasValue)
+                items = items.Where(item => createdFromUtc.Value <= item.CreatedOnUtc);
+            if (createdToUtc.HasValue)
+                items = items.Where(item => createdToUtc.Value >= item.CreatedOnUtc);
+
+            //get all active customers
+            var customers = _customerRepository.Table.Where(customer => customer.Active && !customer.Deleted);
+
+            //filter customers by billing country
+            if (countryId > 0)
+                customers = from c in customers
+                            join a in _customerAddressRepository.Table on c.BillingAddressId equals a.Id
+                            where a.CountryId == countryId
+                            select c;
+
+            var customersWithCarts = from c in customers
+                                     join item in items on c.Id equals item.CustomerId
+                                     orderby c.Id
+                                     select c;
+
+            return await customersWithCarts.Distinct().ToPagedListAsync(pageIndex, pageSize);
+        }
+
+        /// <summary>
+        /// Gets customer for shopping cart
+        /// </summary>
+        /// <param name="shoppingCart">Shopping cart</param>
+        /// <returns>Result</returns>
+        public virtual async Task<Customer> GetShoppingCartCustomerAsync(IList<ShoppingCartItem> shoppingCart)
+        {
+            var customerId = shoppingCart.FirstOrDefault()?.CustomerId;
+
+            return customerId.HasValue && customerId != 0 ? await GetCustomerByIdAsync(customerId.Value) : null;
+        }
+
+        /// <summary>
+        /// Delete a customer
+        /// </summary>
+        /// <param name="customer">Customer</param>
+        public virtual async Task DeleteCustomerAsync(Customer customer)
+        {
+            if (customer == null)
+                throw new ArgumentNullException(nameof(customer));
+
+            if (customer.IsSystemAccount)
+                throw new NopException($"System customer account ({customer.SystemName}) could not be deleted");
+
+            customer.Deleted = true;
+
+            if (_customerSettings.SuffixDeletedCustomers)
+            {
+                if (!string.IsNullOrEmpty(customer.Email))
+                    customer.Email += "-DELETED";
+                if (!string.IsNullOrEmpty(customer.Username))
+                    customer.Username += "-DELETED";
+            }
+
+            await _customerRepository.UpdateAsync(customer, false);
+            await _customerRepository.DeleteAsync(customer);
+        }
+
+        /// <summary>
+        /// Gets a customer
+        /// </summary>
+        /// <param name="customerId">Customer identifier</param>
+        /// <returns>A customer</returns>
+        public virtual async Task<Customer> GetCustomerByIdAsync(int customerId)
+        {
+            return await _customerRepository.GetByIdAsync(customerId,
+                cache => cache.PrepareKeyForShortTermCache(NopEntityCacheDefaults<Customer>.ByIdCacheKey, customerId));
+        }
+
+        /// <summary>
+        /// Get customers by identifiers
+        /// </summary>
+        /// <param name="customerIds">Customer identifiers</param>
+        /// <returns>Customers</returns>
+        public virtual async Task<IList<Customer>> GetCustomersByIdsAsync(int[] customerIds)
+        {
+            return await _customerRepository.GetByIdsAsync(customerIds);
+        }
+
+        /// <summary>
+        /// Gets a customer by GUID
+        /// </summary>
+        /// <param name="customerGuid">Customer GUID</param>
+        /// <returns>A customer</returns>
+        public virtual async Task<Customer> GetCustomerByGuidAsync(Guid customerGuid)
+        {
+            if (customerGuid == Guid.Empty)
+                return null;
+
+            var query = from c in _customerRepository.Table
+                        where c.CustomerGuid == customerGuid
+                        orderby c.Id
+                        select c;
+            var customer = await query.ToAsyncEnumerable().FirstOrDefaultAsync();
+
+            return customer;
+        }
+
+        /// <summary>
+        /// Get customer by email
+        /// </summary>
+        /// <param name="email">Email</param>
+        /// <returns>Customer</returns>
+        public virtual async Task<Customer> GetCustomerByEmailAsync(string email)
+        {
+            if (string.IsNullOrWhiteSpace(email))
+                return null;
+
+            var query = from c in _customerRepository.Table
+                        orderby c.Id
+                        where c.Email == email
+                        select c;
+            var customer = await query.ToAsyncEnumerable().FirstOrDefaultAsync();
+
+            return customer;
+        }
+
+        /// <summary>
+        /// Get customer by system name
+        /// </summary>
+        /// <param name="systemName">System name</param>
+        /// <returns>Customer</returns>
+        public virtual async Task<Customer> GetCustomerBySystemNameAsync(string systemName)
+        {
+            if (string.IsNullOrWhiteSpace(systemName))
+                return null;
+
+            var key = _staticCacheManager.PrepareKeyForDefaultCache(NopCustomerServicesDefaults.CustomerBySystemNameCacheKey, systemName);
+
+            var query = from c in _customerRepository.Table
+                        orderby c.Id
+                        where c.SystemName == systemName
+                        select c;
+
+            var customer = await _staticCacheManager.GetAsync(key, async () => await query.ToAsyncEnumerable().FirstOrDefaultAsync());
+
+            return customer;
+        }
+
+        /// <summary>
+        /// Gets built-in system record used for background tasks
+        /// </summary>
+        /// <returns>A customer object</returns>
+        public virtual async Task<Customer> GetOrCreateBackgroundTaskUserAsync()
+        {
+            var backgroundTaskUser = await GetCustomerBySystemNameAsync(NopCustomerDefaults.BackgroundTaskCustomerName);
+
+            if (backgroundTaskUser is null)
+            {
+                //If for any reason the system user isn't in the database, then we add it
+                backgroundTaskUser = new Customer
+                {
+                    Email = "builtin@background-task-record.com",
+                    CustomerGuid = Guid.NewGuid(),
+                    AdminComment = "Built-in system record used for background tasks.",
+                    Active = true,
+                    IsSystemAccount = true,
+                    SystemName = NopCustomerDefaults.BackgroundTaskCustomerName,
+                    CreatedOnUtc = DateTime.UtcNow,
+                    LastActivityDateUtc = DateTime.UtcNow,
+                    RegisteredInStoreId = (await _storeContext.GetCurrentStoreAsync()).Id
+                };
+
+                await InsertCustomerAsync(backgroundTaskUser);
+
+                var guestRole = await GetCustomerRoleBySystemNameAsync(NopCustomerDefaults.GuestsRoleName);
+
+                if (guestRole is null)
+                    throw new NopException("'Guests' role could not be loaded");
+
+                await AddCustomerRoleMappingAsync(new CustomerCustomerRoleMapping { CustomerRoleId = guestRole.Id, CustomerId = backgroundTaskUser.Id });
+            }
+
+            return backgroundTaskUser;
+        }
+
+        /// <summary>
+        /// Gets built-in system guest record used for requests from search engines
+        /// </summary>
+        /// <returns>A customer object</returns>
+        public virtual async Task<Customer> GetOrCreateSearchEngineUserAsync()
+        {
+            var searchEngineUser = await GetCustomerBySystemNameAsync(NopCustomerDefaults.SearchEngineCustomerName);
+
+            if (searchEngineUser is null)
+            {
+                //If for any reason the system user isn't in the database, then we add it
+                searchEngineUser = new Customer
+                {
+                    Email = "builtin@search_engine_record.com",
+                    CustomerGuid = Guid.NewGuid(),
+                    AdminComment = "Built-in system guest record used for requests from search engines.",
+                    Active = true,
+                    IsSystemAccount = true,
+                    SystemName = NopCustomerDefaults.SearchEngineCustomerName,
+                    CreatedOnUtc = DateTime.UtcNow,
+                    LastActivityDateUtc = DateTime.UtcNow,
+                    RegisteredInStoreId = (await _storeContext.GetCurrentStoreAsync()).Id
+                };
+
+                await InsertCustomerAsync(searchEngineUser);
+
+                var guestRole = await GetCustomerRoleBySystemNameAsync(NopCustomerDefaults.GuestsRoleName);
+
+                if (guestRole is null)
+                    throw new NopException("'Guests' role could not be loaded");
+
+                await AddCustomerRoleMappingAsync(new CustomerCustomerRoleMapping { CustomerRoleId = guestRole.Id, CustomerId = searchEngineUser.Id });
+            }
+
+            return searchEngineUser;
+        }
+
+        /// <summary>
+        /// Get customer by username
+        /// </summary>
+        /// <param name="username">Username</param>
+        /// <returns>Customer</returns>
+        public virtual async Task<Customer> GetCustomerByUsernameAsync(string username)
+        {
+            if (string.IsNullOrWhiteSpace(username))
+                return null;
+
+            var query = from c in _customerRepository.Table
+                        orderby c.Id
+                        where c.Username == username
+                        select c;
+            var customer = await query.ToAsyncEnumerable().FirstOrDefaultAsync();
+
+            return customer;
+        }
+
+        /// <summary>
+        /// Insert a guest customer
+        /// </summary>
+        /// <returns>Customer</returns>
+        public virtual async Task<Customer> InsertGuestCustomerAsync()
+        {
+            var customer = new Customer
+            {
+                CustomerGuid = Guid.NewGuid(),
+                Active = true,
+                CreatedOnUtc = DateTime.UtcNow,
+                LastActivityDateUtc = DateTime.UtcNow
+            };
+
+            //add to 'Guests' role
+            var guestRole = await GetCustomerRoleBySystemNameAsync(NopCustomerDefaults.GuestsRoleName);
+            if (guestRole == null)
+                throw new NopException("'Guests' role could not be loaded");
+
+            await _customerRepository.InsertAsync(customer);
+
+            await AddCustomerRoleMappingAsync(new CustomerCustomerRoleMapping { CustomerId = customer.Id, CustomerRoleId = guestRole.Id });
+
+            return customer;
+        }
+
+        /// <summary>
+        /// Insert a customer
+        /// </summary>
+        /// <param name="customer">Customer</param>
+        public virtual async Task InsertCustomerAsync(Customer customer)
+        {
+            await _customerRepository.InsertAsync(customer);
+        }
+
+        /// <summary>
+        /// Updates the customer
+        /// </summary>
+        /// <param name="customer">Customer</param>
+        public virtual async Task UpdateCustomerAsync(Customer customer)
+        {
+            await _customerRepository.UpdateAsync(customer);
+        }
+
+        /// <summary>
+        /// Reset data required for checkout
+        /// </summary>
+        /// <param name="customer">Customer</param>
+        /// <param name="storeId">Store identifier</param>
+        /// <param name="clearCouponCodes">A value indicating whether to clear coupon code</param>
+        /// <param name="clearCheckoutAttributes">A value indicating whether to clear selected checkout attributes</param>
+        /// <param name="clearRewardPoints">A value indicating whether to clear "Use reward points" flag</param>
+        /// <param name="clearShippingMethod">A value indicating whether to clear selected shipping method</param>
+        /// <param name="clearPaymentMethod">A value indicating whether to clear selected payment method</param>
+        public virtual async Task ResetCheckoutDataAsync(Customer customer, int storeId,
+            bool clearCouponCodes = false, bool clearCheckoutAttributes = false,
+            bool clearRewardPoints = true, bool clearShippingMethod = true,
+            bool clearPaymentMethod = true)
+        {
+            if (customer == null)
+                throw new ArgumentNullException();
+
+            //clear entered coupon codes
+            if (clearCouponCodes)
+            {
+                await _genericAttributeService.SaveAttributeAsync<string>(customer, NopCustomerDefaults.DiscountCouponCodeAttribute, null);
+                await _genericAttributeService.SaveAttributeAsync<string>(customer, NopCustomerDefaults.GiftCardCouponCodesAttribute, null);
+            }
+
+            //clear checkout attributes
+            if (clearCheckoutAttributes) 
+                await _genericAttributeService.SaveAttributeAsync<string>(customer, NopCustomerDefaults.CheckoutAttributes, null, storeId);
+
+            //clear reward points flag
+            if (clearRewardPoints) 
+                await _genericAttributeService.SaveAttributeAsync(customer, NopCustomerDefaults.UseRewardPointsDuringCheckoutAttribute, false, storeId);
+
+            //clear selected shipping method
+            if (clearShippingMethod)
+            {
+                await _genericAttributeService.SaveAttributeAsync<ShippingOption>(customer, NopCustomerDefaults.SelectedShippingOptionAttribute, null, storeId);
+                await _genericAttributeService.SaveAttributeAsync<ShippingOption>(customer, NopCustomerDefaults.OfferedShippingOptionsAttribute, null, storeId);
+                await _genericAttributeService.SaveAttributeAsync<PickupPoint>(customer, NopCustomerDefaults.SelectedPickupPointAttribute, null, storeId);
+            }
+
+            //clear selected payment method
+            if (clearPaymentMethod) 
+                await _genericAttributeService.SaveAttributeAsync<string>(customer, NopCustomerDefaults.SelectedPaymentMethodAttribute, null, storeId);
+
+            await UpdateCustomerAsync(customer);
+        }
+
+        /// <summary>
+        /// Delete guest customer records
+        /// </summary>
+        /// <param name="createdFromUtc">Created date from (UTC); null to load all records</param>
+        /// <param name="createdToUtc">Created date to (UTC); null to load all records</param>
+        /// <param name="onlyWithoutShoppingCart">A value indicating whether to delete customers only without shopping cart</param>
+        /// <returns>Number of deleted customers</returns>
+        public virtual async Task<int> DeleteGuestCustomersAsync(DateTime? createdFromUtc, DateTime? createdToUtc, bool onlyWithoutShoppingCart)
+        {
+            var guestRole = GetCustomerRoleBySystemName(NopCustomerDefaults.GuestsRoleName);
+
+            var allGuestCustomers = from guest in _customerRepository.Table
+                                    join ccm in _customerCustomerRoleMappingRepository.Table on guest.Id equals ccm.CustomerId
+                                    where ccm.CustomerRoleId == guestRole.Id
+                                    select guest;
+
+            var guestsToDelete = from guest in _customerRepository.Table
+                                 join g in allGuestCustomers on guest.Id equals g.Id
+                                 from sCart in _shoppingCartRepository.Table.Where(sci => sci.CustomerId == guest.Id).DefaultIfEmpty()
+                                 from order in _orderRepository.Table.Where(o => o.CustomerId == guest.Id).DefaultIfEmpty()
+                                 from blogComment in _blogCommentRepository.Table.Where(o => o.CustomerId == guest.Id).DefaultIfEmpty()
+                                 from newsComment in _newsCommentRepository.Table.Where(o => o.CustomerId == guest.Id).DefaultIfEmpty()
+                                 from productReview in _productReviewRepository.Table.Where(o => o.CustomerId == guest.Id).DefaultIfEmpty()
+                                 from productReviewHelpfulness in _productReviewHelpfulnessRepository.Table.Where(o => o.CustomerId == guest.Id).DefaultIfEmpty()
+                                 from pollVotingRecord in _pollVotingRecordRepository.Table.Where(o => o.CustomerId == guest.Id).DefaultIfEmpty()
+                                 from forumTopic in _forumTopicRepository.Table.Where(o => o.CustomerId == guest.Id).DefaultIfEmpty()
+                                 from forumPost in _forumPostRepository.Table.Where(o => o.CustomerId == guest.Id).DefaultIfEmpty()
+                                 where (!onlyWithoutShoppingCart || sCart == null) &&
+                                     order == null && blogComment == null && newsComment == null && productReview == null && productReviewHelpfulness == null &&
+                                     pollVotingRecord == null && forumTopic == null && forumPost == null &&
+                                     !guest.IsSystemAccount &&
+                                     (createdFromUtc == null || guest.CreatedOnUtc > createdFromUtc) &&
+                                     (createdToUtc == null || guest.CreatedOnUtc < createdToUtc)
+                                 select new { CustomerId = guest.Id };
+
+            using var tmpGuests = _dataProvider.CreateTempDataStorage("tmp_guestsToDelete", guestsToDelete);
+            using var tmpAddresses = _dataProvider.CreateTempDataStorage("tmp_guestsAddressesToDelete",
+                _customerAddressMappingRepository.Table
+                    .Where(ca => tmpGuests.Any(c => c.CustomerId == ca.CustomerId))
+                    .Select(ca => new { AddressId = ca.AddressId }));
+
+            //delete guests
+            var totalRecordsDeleted = _customerRepository.Delete(c => tmpGuests.Any(tmp => tmp.CustomerId == c.Id));
+
+            //delete attributes
+            _gaRepository.Delete(ga => tmpGuests.Any(c => c.CustomerId == ga.EntityId) && ga.KeyGroup == nameof(Customer));
+
+            //delete m -> m addresses
+            _customerAddressRepository.Delete(a => tmpAddresses.Any(tmp => tmp.AddressId == a.Id));
+
+            return totalRecordsDeleted;
+        }
+
+        /// <summary>
+        /// Gets a default tax display type (if configured)
+        /// </summary>
+        /// <param name="customer">Customer</param>
+        /// <returns>Result</returns>
+        public virtual async Task<TaxDisplayType?> GetCustomerDefaultTaxDisplayTypeAsync(Customer customer)
+        {
+            if (customer == null)
+                throw new ArgumentNullException(nameof(customer));
+
+            var roleWithOverriddenTaxType = (await GetCustomerRolesAsync(customer)).FirstOrDefault(cr => cr.Active && cr.OverrideTaxDisplayType);
+            if (roleWithOverriddenTaxType == null)
+                return null;
+
+            return (TaxDisplayType)roleWithOverriddenTaxType.DefaultTaxDisplayTypeId;
+        }
+
+        /// <summary>
+        /// Get full name
+        /// </summary>
+        /// <param name="customer">Customer</param>
+        /// <returns>Customer full name</returns>
+        public virtual async Task<string> GetCustomerFullNameAsync(Customer customer)
+        {
+            if (customer == null)
+                throw new ArgumentNullException(nameof(customer));
+
+            var firstName = await _genericAttributeService.GetAttributeAsync<string>(customer, NopCustomerDefaults.FirstNameAttribute);
+            var lastName = await _genericAttributeService.GetAttributeAsync<string>(customer, NopCustomerDefaults.LastNameAttribute);
+
+            var fullName = string.Empty;
+            if (!string.IsNullOrWhiteSpace(firstName) && !string.IsNullOrWhiteSpace(lastName))
+                fullName = $"{firstName} {lastName}";
+            else
+            {
+                if (!string.IsNullOrWhiteSpace(firstName))
+                    fullName = firstName;
+
+                if (!string.IsNullOrWhiteSpace(lastName))
+                    fullName = lastName;
+            }
+
+            return fullName;
+        }
+
+        /// <summary>
+        /// Formats the customer name
+        /// </summary>
+        /// <param name="customer">Source</param>
+        /// <param name="stripTooLong">Strip too long customer name</param>
+        /// <param name="maxLength">Maximum customer name length</param>
+        /// <returns>Formatted text</returns>
+        public virtual async Task<string> FormatUsernameAsync(Customer customer, bool stripTooLong = false, int maxLength = 0)
+        {
+            if (customer == null)
+                return string.Empty;
+
+            //TODO: try to use DI
+            if (await IsGuestAsync(customer))
+                return await EngineContext.Current.Resolve<ILocalizationService>().GetResourceAsync("Customer.Guest");
+
+            var result = string.Empty;
+            switch (_customerSettings.CustomerNameFormat)
+            {
+                case CustomerNameFormat.ShowEmails:
+                    result = customer.Email;
+                    break;
+                case CustomerNameFormat.ShowUsernames:
+                    result = customer.Username;
+                    break;
+                case CustomerNameFormat.ShowFullNames:
+                    result = await GetCustomerFullNameAsync(customer);
+                    break;
+                case CustomerNameFormat.ShowFirstName:
+                    result = await _genericAttributeService.GetAttributeAsync<string>(customer, NopCustomerDefaults.FirstNameAttribute);
+                    break;
+                default:
+                    break;
+            }
+
+            if (stripTooLong && maxLength > 0)
+                result = CommonHelper.EnsureMaximumLength(result, maxLength);
+
+            return result;
+        }
+
+        /// <summary>
+        /// Gets coupon codes
+        /// </summary>
+        /// <param name="customer">Customer</param>
+        /// <returns>Coupon codes</returns>
+        public virtual async Task<string[]> ParseAppliedDiscountCouponCodesAsync(Customer customer)
+        {
+            if (customer == null)
+                throw new ArgumentNullException(nameof(customer));
+
+            var existingCouponCodes = await _genericAttributeService.GetAttributeAsync<string>(customer, NopCustomerDefaults.DiscountCouponCodeAttribute);
+
+            var couponCodes = new List<string>();
+            if (string.IsNullOrEmpty(existingCouponCodes))
+                return couponCodes.ToArray();
+
+            try
+            {
+                var xmlDoc = new XmlDocument();
+                xmlDoc.LoadXml(existingCouponCodes);
+
+                var nodeList1 = xmlDoc.SelectNodes(@"//DiscountCouponCodes/CouponCode");
+                foreach (XmlNode node1 in nodeList1)
+                {
+                    if (node1.Attributes?["Code"] == null)
+                        continue;
+                    var code = node1.Attributes["Code"].InnerText.Trim();
+                    couponCodes.Add(code);
+                }
+            }
+            catch
+            {
+                // ignored
+            }
+
+            return couponCodes.ToArray();
+        }
+
+        /// <summary>
+        /// Adds a coupon code
+        /// </summary>
+        /// <param name="customer">Customer</param>
+        /// <param name="couponCode">Coupon code</param>
+        /// <returns>New coupon codes document</returns>
+        public virtual async Task ApplyDiscountCouponCodeAsync(Customer customer, string couponCode)
+        {
+            if (customer == null)
+                throw new ArgumentNullException(nameof(customer));
+
+            var result = string.Empty;
+            try
+            {
+                var existingCouponCodes = await _genericAttributeService.GetAttributeAsync<string>(customer, NopCustomerDefaults.DiscountCouponCodeAttribute);
+
+                couponCode = couponCode.Trim().ToLower();
+
+                var xmlDoc = new XmlDocument();
+                if (string.IsNullOrEmpty(existingCouponCodes))
+                {
+                    var element1 = xmlDoc.CreateElement("DiscountCouponCodes");
+                    xmlDoc.AppendChild(element1);
+                }
+                else
+                    xmlDoc.LoadXml(existingCouponCodes);
+
+                var rootElement = (XmlElement)xmlDoc.SelectSingleNode(@"//DiscountCouponCodes");
+
+                XmlElement gcElement = null;
+                //find existing
+                var nodeList1 = xmlDoc.SelectNodes(@"//DiscountCouponCodes/CouponCode");
+                foreach (XmlNode node1 in nodeList1)
+                {
+                    if (node1.Attributes?["Code"] == null)
+                        continue;
+
+                    var couponCodeAttribute = node1.Attributes["Code"].InnerText.Trim();
+
+                    if (couponCodeAttribute.ToLower() != couponCode.ToLower())
+                        continue;
+
+                    gcElement = (XmlElement)node1;
+                    break;
+                }
+
+                //create new one if not found
+                if (gcElement == null)
+                {
+                    gcElement = xmlDoc.CreateElement("CouponCode");
+                    gcElement.SetAttribute("Code", couponCode);
+                    rootElement.AppendChild(gcElement);
+                }
+
+                result = xmlDoc.OuterXml;
+            }
+            catch
+            {
+                // ignored
+            }
+
+            //apply new value
+            await _genericAttributeService.SaveAttributeAsync(customer, NopCustomerDefaults.DiscountCouponCodeAttribute, result);
+        }
+
+        /// <summary>
+        /// Removes a coupon code
+        /// </summary>
+        /// <param name="customer">Customer</param>
+        /// <param name="couponCode">Coupon code to remove</param>
+        /// <returns>New coupon codes document</returns>
+        public virtual async Task RemoveDiscountCouponCodeAsync(Customer customer, string couponCode)
+        {
+            if (customer == null)
+                throw new ArgumentNullException(nameof(customer));
+
+            //get applied coupon codes
+            var existingCouponCodes = await ParseAppliedDiscountCouponCodesAsync(customer);
+
+            //clear them
+            await _genericAttributeService.SaveAttributeAsync<string>(customer, NopCustomerDefaults.DiscountCouponCodeAttribute, null);
+
+            //save again except removed one
+            foreach (var existingCouponCode in existingCouponCodes)
+                if (!existingCouponCode.Equals(couponCode, StringComparison.InvariantCultureIgnoreCase))
+                    await ApplyDiscountCouponCodeAsync(customer, existingCouponCode);
+        }
+
+        /// <summary>
+        /// Gets coupon codes
+        /// </summary>
+        /// <param name="customer">Customer</param>
+        /// <returns>Coupon codes</returns>
+        public virtual async Task<string[]> ParseAppliedGiftCardCouponCodesAsync(Customer customer)
+        {
+            if (customer == null)
+                throw new ArgumentNullException(nameof(customer));
+
+            var existingCouponCodes = await _genericAttributeService.GetAttributeAsync<string>(customer, NopCustomerDefaults.GiftCardCouponCodesAttribute);
+
+            var couponCodes = new List<string>();
+            if (string.IsNullOrEmpty(existingCouponCodes))
+                return couponCodes.ToArray();
+
+            try
+            {
+                var xmlDoc = new XmlDocument();
+                xmlDoc.LoadXml(existingCouponCodes);
+
+                var nodeList1 = xmlDoc.SelectNodes(@"//GiftCardCouponCodes/CouponCode");
+                foreach (XmlNode node1 in nodeList1)
+                {
+                    if (node1.Attributes?["Code"] == null)
+                        continue;
+
+                    var code = node1.Attributes["Code"].InnerText.Trim();
+                    couponCodes.Add(code);
+                }
+            }
+            catch
+            {
+                // ignored
+            }
+
+            return couponCodes.ToArray();
+        }
+
+        /// <summary>
+        /// Adds a coupon code
+        /// </summary>
+        /// <param name="customer">Customer</param>
+        /// <param name="couponCode">Coupon code</param>
+        /// <returns>New coupon codes document</returns>
+        public virtual async Task ApplyGiftCardCouponCodeAsync(Customer customer, string couponCode)
+        {
+            if (customer == null)
+                throw new ArgumentNullException(nameof(customer));
+
+            var result = string.Empty;
+            try
+            {
+                var existingCouponCodes = await _genericAttributeService.GetAttributeAsync<string>(customer, NopCustomerDefaults.GiftCardCouponCodesAttribute);
+
+                couponCode = couponCode.Trim().ToLower();
+
+                var xmlDoc = new XmlDocument();
+                if (string.IsNullOrEmpty(existingCouponCodes))
+                {
+                    var element1 = xmlDoc.CreateElement("GiftCardCouponCodes");
+                    xmlDoc.AppendChild(element1);
+                }
+                else
+                    xmlDoc.LoadXml(existingCouponCodes);
+
+                var rootElement = (XmlElement)xmlDoc.SelectSingleNode(@"//GiftCardCouponCodes");
+
+                XmlElement gcElement = null;
+                //find existing
+                var nodeList1 = xmlDoc.SelectNodes(@"//GiftCardCouponCodes/CouponCode");
+                foreach (XmlNode node1 in nodeList1)
+                {
+                    if (node1.Attributes?["Code"] == null)
+                        continue;
+
+                    var couponCodeAttribute = node1.Attributes["Code"].InnerText.Trim();
+                    if (couponCodeAttribute.ToLower() != couponCode.ToLower())
+                        continue;
+
+                    gcElement = (XmlElement)node1;
+                    break;
+                }
+
+                //create new one if not found
+                if (gcElement == null)
+                {
+                    gcElement = xmlDoc.CreateElement("CouponCode");
+                    gcElement.SetAttribute("Code", couponCode);
+                    rootElement.AppendChild(gcElement);
+                }
+
+                result = xmlDoc.OuterXml;
+            }
+            catch
+            {
+                // ignored
+            }
+
+            //apply new value
+            await _genericAttributeService.SaveAttributeAsync(customer, NopCustomerDefaults.GiftCardCouponCodesAttribute, result);
+        }
+
+        /// <summary>
+        /// Removes a coupon code
+        /// </summary>
+        /// <param name="customer">Customer</param>
+        /// <param name="couponCode">Coupon code to remove</param>
+        /// <returns>New coupon codes document</returns>
+        public virtual async Task RemoveGiftCardCouponCodeAsync(Customer customer, string couponCode)
+        {
+            if (customer == null)
+                throw new ArgumentNullException(nameof(customer));
+
+            //get applied coupon codes
+            var existingCouponCodes = await ParseAppliedGiftCardCouponCodesAsync(customer);
+
+            //clear them
+            await _genericAttributeService.SaveAttributeAsync<string>(customer, NopCustomerDefaults.GiftCardCouponCodesAttribute, null);
+
+            //save again except removed one
+            foreach (var existingCouponCode in existingCouponCodes)
+                if (!existingCouponCode.Equals(couponCode, StringComparison.InvariantCultureIgnoreCase))
+                    await ApplyGiftCardCouponCodeAsync(customer, existingCouponCode);
+        }
+
+        #endregion
+
+        #region Customer roles
+
+        /// <summary>
+        /// Add a customer-customer role mapping
+        /// </summary>
+        /// <param name="roleMapping">Customer-customer role mapping</param>
+        public async Task AddCustomerRoleMappingAsync(CustomerCustomerRoleMapping roleMapping)
+        {
+            await _customerCustomerRoleMappingRepository.InsertAsync(roleMapping);
+        }
+
+        /// <summary>
+        /// Remove a customer-customer role mapping
+        /// </summary>
+        /// <param name="customer">Customer</param>
+        /// <param name="role">Customer role</param>
+        public async Task RemoveCustomerRoleMappingAsync(Customer customer, CustomerRole role)
+        {
+            if (customer is null)
+                throw new ArgumentNullException(nameof(customer));
+
+            if (role is null)
+                throw new ArgumentNullException(nameof(role));
+
+            var mapping = await _customerCustomerRoleMappingRepository.Table
+                .ToAsyncEnumerable()
+                .SingleOrDefaultAsync(ccrm => ccrm.CustomerId == customer.Id && ccrm.CustomerRoleId == role.Id);
+
+            if (mapping != null)
+                await _customerCustomerRoleMappingRepository.DeleteAsync(mapping);
+        }
+
+        /// <summary>
+        /// Delete a customer role
+        /// </summary>
+        /// <param name="customerRole">Customer role</param>
+        public virtual async Task DeleteCustomerRoleAsync(CustomerRole customerRole)
+        {
+            if (customerRole == null)
+                throw new ArgumentNullException(nameof(customerRole));
+
+            if (customerRole.IsSystemRole)
+                throw new NopException("System role could not be deleted");
+
+            await _customerRoleRepository.DeleteAsync(customerRole);
+        }
+
+        /// <summary>
+        /// Gets a customer role
+        /// </summary>
+        /// <param name="customerRoleId">Customer role identifier</param>
+        /// <returns>Customer role</returns>
+        public virtual async Task<CustomerRole> GetCustomerRoleByIdAsync(int customerRoleId)
+        {
+            return await _customerRoleRepository.GetByIdAsync(customerRoleId, cache => default);
+        }
+
+        /// <summary>
+        /// Gets a customer role
+        /// </summary>
+        /// <param name="systemName">Customer role system name</param>
+        /// <returns>Customer role</returns>
+        public virtual async Task<CustomerRole> GetCustomerRoleBySystemNameAsync(string systemName)
+        {
+            if (string.IsNullOrWhiteSpace(systemName))
+                return null;
+
+            var key = _staticCacheManager.PrepareKeyForDefaultCache(NopCustomerServicesDefaults.CustomerRolesBySystemNameCacheKey, systemName);
+
+            var query = from cr in _customerRoleRepository.Table
+                orderby cr.Id
+                where cr.SystemName == systemName
+                select cr;
+
+            var customerRole = await _staticCacheManager.GetAsync(key, async () => await query.ToAsyncEnumerable().FirstOrDefaultAsync());
+ 
+            return customerRole;
+        }
+
+        /// <summary>
+        /// Get customer role identifiers
+        /// </summary>
+        /// <param name="customer">Customer</param>
+        /// <param name="showHidden">A value indicating whether to load hidden records</param>
+        /// <returns>Customer role identifiers</returns>
+        public virtual async Task<int[]> GetCustomerRoleIdsAsync(Customer customer, bool showHidden = false)
+        {
+            if (customer == null)
+                throw new ArgumentNullException(nameof(customer));
+
+            var query = from cr in _customerRoleRepository.Table
+                        join crm in _customerCustomerRoleMappingRepository.Table on cr.Id equals crm.CustomerRoleId
+                        where crm.CustomerId == customer.Id &&
+                        (showHidden || cr.Active)
+                        select cr.Id;
+
+            var key = _staticCacheManager.PrepareKeyForShortTermCache(NopCustomerServicesDefaults.CustomerRoleIdsCacheKey, customer, showHidden);
+
+            return await _staticCacheManager.GetAsync(key, async () => await query.ToAsyncEnumerable().ToArrayAsync());
+        }
+
+        /// <summary>
+        /// Gets list of customer roles
+        /// </summary>
+        /// <param name="customer">Customer</param>
+        /// <param name="showHidden">A value indicating whether to load hidden records</param>
+        /// <returns>Result</returns>
+        public virtual async Task<IList<CustomerRole>> GetCustomerRolesAsync(Customer customer, bool showHidden = false)
+        {
+            if (customer == null)
+                throw new ArgumentNullException(nameof(customer));
+
+            return await _customerRoleRepository.GetAllAsync(query =>
+            {
+                return from cr in query
+                       join crm in _customerCustomerRoleMappingRepository.Table on cr.Id equals crm.CustomerRoleId
+                       where crm.CustomerId == customer.Id &&
+                             (showHidden || cr.Active)
+                       select cr;
+            }, cache => cache.PrepareKeyForShortTermCache(NopCustomerServicesDefaults.CustomerRolesCacheKey, customer, showHidden));
+
+        }
+
+        /// <summary>
+        /// Gets all customer roles
+        /// </summary>
+        /// <param name="showHidden">A value indicating whether to show hidden records</param>
+        /// <returns>Customer roles</returns>
+        public virtual async Task<IList<CustomerRole>> GetAllCustomerRolesAsync(bool showHidden = false)
+        {
+            var key = _staticCacheManager.PrepareKeyForDefaultCache(NopCustomerServicesDefaults.CustomerRolesAllCacheKey, showHidden);
+
+            var query = from cr in _customerRoleRepository.Table
+                        orderby cr.Name
+                        where showHidden || cr.Active
+                        select cr;
+
+            var customerRoles = await _staticCacheManager.GetAsync(key, async () => await query.ToAsyncEnumerable().ToListAsync());
+
+            return customerRoles;
+        }
+
+        /// <summary>
+        /// Inserts a customer role
+        /// </summary>
+        /// <param name="customerRole">Customer role</param>
+        public virtual async Task InsertCustomerRoleAsync(CustomerRole customerRole)
+        {
+            await _customerRoleRepository.InsertAsync(customerRole);
+        }
+
+        /// <summary>
+        /// Gets a value indicating whether customer is in a certain customer role
+        /// </summary>
+        /// <param name="customer">Customer</param>
+        /// <param name="customerRoleSystemName">Customer role system name</param>
+        /// <param name="onlyActiveCustomerRoles">A value indicating whether we should look only in active customer roles</param>
+        /// <returns>Result</returns>
+        public virtual async Task<bool> IsInCustomerRoleAsync(Customer customer,
+            string customerRoleSystemName, bool onlyActiveCustomerRoles = true)
+        {
+            if (customer == null)
+                throw new ArgumentNullException(nameof(customer));
+
+            if (string.IsNullOrEmpty(customerRoleSystemName))
+                throw new ArgumentNullException(nameof(customerRoleSystemName));
+
+            var customerRoles = await GetCustomerRolesAsync(customer, !onlyActiveCustomerRoles);
+
+            return customerRoles?.Any(cr => cr.SystemName == customerRoleSystemName) ?? false;
+        }
+
+        /// <summary>
+        /// Gets a value indicating whether customer is administrator
+        /// </summary>
+        /// <param name="customer">Customer</param>
+        /// <param name="onlyActiveCustomerRoles">A value indicating whether we should look only in active customer roles</param>
+        /// <returns>Result</returns>
+        public virtual async Task<bool> IsAdminAsync(Customer customer, bool onlyActiveCustomerRoles = true)
+        {
+            return await IsInCustomerRoleAsync(customer, NopCustomerDefaults.AdministratorsRoleName, onlyActiveCustomerRoles);
+        }
+
+        /// <summary>
+        /// Gets a value indicating whether customer is a forum moderator
+        /// </summary>
+        /// <param name="customer">Customer</param>
+        /// <param name="onlyActiveCustomerRoles">A value indicating whether we should look only in active customer roles</param>
+        /// <returns>Result</returns>
+        public virtual async Task<bool> IsForumModeratorAsync(Customer customer, bool onlyActiveCustomerRoles = true)
+        {
+            return await IsInCustomerRoleAsync(customer, NopCustomerDefaults.ForumModeratorsRoleName, onlyActiveCustomerRoles);
+        }
+
+        /// <summary>
+        /// Gets a value indicating whether customer is registered
+        /// </summary>
+        /// <param name="customer">Customer</param>
+        /// <param name="onlyActiveCustomerRoles">A value indicating whether we should look only in active customer roles</param>
+        /// <returns>Result</returns>
+        public virtual async Task<bool> IsRegisteredAsync(Customer customer, bool onlyActiveCustomerRoles = true)
+        {
+            return await IsInCustomerRoleAsync(customer, NopCustomerDefaults.RegisteredRoleName, onlyActiveCustomerRoles);
+        }
+
+        /// <summary>
+        /// Gets a value indicating whether customer is guest
+        /// </summary>
+        /// <param name="customer">Customer</param>
+        /// <param name="onlyActiveCustomerRoles">A value indicating whether we should look only in active customer roles</param>
+        /// <returns>Result</returns>
+        public virtual async Task<bool> IsGuestAsync(Customer customer, bool onlyActiveCustomerRoles = true)
+        {
+            return await IsInCustomerRoleAsync(customer, NopCustomerDefaults.GuestsRoleName, onlyActiveCustomerRoles);
+        }
+
+        /// <summary>
+        /// Gets a value indicating whether customer is vendor
+        /// </summary>
+        /// <param name="customer">Customer</param>
+        /// <param name="onlyActiveCustomerRoles">A value indicating whether we should look only in active customer roles</param>
+        /// <returns>Result</returns>
+        public virtual async Task<bool> IsVendorAsync(Customer customer, bool onlyActiveCustomerRoles = true)
+        {
+            return await IsInCustomerRoleAsync(customer, NopCustomerDefaults.VendorsRoleName, onlyActiveCustomerRoles);
+        }
+
+        /// <summary>
+        /// Updates the customer role
+        /// </summary>
+        /// <param name="customerRole">Customer role</param>
+        public virtual async Task UpdateCustomerRoleAsync(CustomerRole customerRole)
+        {
+            await _customerRoleRepository.UpdateAsync(customerRole);
+        }
+
+        #endregion
+
+        #region Customer passwords
+
+        /// <summary>
+        /// Gets customer passwords
+        /// </summary>
+        /// <param name="customerId">Customer identifier; pass null to load all records</param>
+        /// <param name="passwordFormat">Password format; pass null to load all records</param>
+        /// <param name="passwordsToReturn">Number of returning passwords; pass null to load all records</param>
+        /// <returns>List of customer passwords</returns>
+        public virtual async Task<IList<CustomerPassword>> GetCustomerPasswordsAsync(int? customerId = null,
+            PasswordFormat? passwordFormat = null, int? passwordsToReturn = null)
+        {
+            var query = _customerPasswordRepository.Table;
+
+            //filter by customer
+            if (customerId.HasValue)
+                query = query.Where(password => password.CustomerId == customerId.Value);
+
+            //filter by password format
+            if (passwordFormat.HasValue)
+                query = query.Where(password => password.PasswordFormatId == (int)passwordFormat.Value);
+
+            //get the latest passwords
+            if (passwordsToReturn.HasValue)
+                query = query.OrderByDescending(password => password.CreatedOnUtc).Take(passwordsToReturn.Value);
+
+            return await query.ToAsyncEnumerable().ToListAsync();
+        }
+
+        /// <summary>
+        /// Get current customer password
+        /// </summary>
+        /// <param name="customerId">Customer identifier</param>
+        /// <returns>Customer password</returns>
+        public virtual async Task<CustomerPassword> GetCurrentPasswordAsync(int customerId)
+        {
+            if (customerId == 0)
+                return null;
+
+            //return the latest password
+            return (await GetCustomerPasswordsAsync(customerId, passwordsToReturn: 1)).FirstOrDefault();
+        }
+
+        /// <summary>
+        /// Insert a customer password
+        /// </summary>
+        /// <param name="customerPassword">Customer password</param>
+        public virtual async Task InsertCustomerPasswordAsync(CustomerPassword customerPassword)
+        {
+            await _customerPasswordRepository.InsertAsync(customerPassword);
+        }
+
+        /// <summary>
+        /// Update a customer password
+        /// </summary>
+        /// <param name="customerPassword">Customer password</param>
+        public virtual async Task UpdateCustomerPasswordAsync(CustomerPassword customerPassword)
+        {
+            await _customerPasswordRepository.UpdateAsync(customerPassword);
+        }
+
+        /// <summary>
+        /// Check whether password recovery token is valid
+        /// </summary>
+        /// <param name="customer">Customer</param>
+        /// <param name="token">Token to validate</param>
+        /// <returns>Result</returns>
+        public virtual async Task<bool> IsPasswordRecoveryTokenValidAsync(Customer customer, string token)
+        {
+            if (customer == null)
+                throw new ArgumentNullException(nameof(customer));
+
+            var cPrt = await _genericAttributeService.GetAttributeAsync<string>(customer, NopCustomerDefaults.PasswordRecoveryTokenAttribute);
+            if (string.IsNullOrEmpty(cPrt))
+                return false;
+
+            if (!cPrt.Equals(token, StringComparison.InvariantCultureIgnoreCase))
+                return false;
+
+            return true;
+        }
+
+        /// <summary>
+        /// Check whether password recovery link is expired
+        /// </summary>
+        /// <param name="customer">Customer</param>
+        /// <returns>Result</returns>
+        public virtual async Task<bool> IsPasswordRecoveryLinkExpiredAsync(Customer customer)
+        {
+            if (customer == null)
+                throw new ArgumentNullException(nameof(customer));
+
+            if (_customerSettings.PasswordRecoveryLinkDaysValid == 0)
+                return false;
+
+            var generatedDate = await _genericAttributeService.GetAttributeAsync<DateTime?>(customer, NopCustomerDefaults.PasswordRecoveryTokenDateGeneratedAttribute);
+            if (!generatedDate.HasValue)
+                return false;
+
+            var daysPassed = (DateTime.UtcNow - generatedDate.Value).TotalDays;
+            if (daysPassed > _customerSettings.PasswordRecoveryLinkDaysValid)
+                return true;
+
+            return false;
+        }
+
+        /// <summary>
+        /// Check whether customer password is expired 
+        /// </summary>
+        /// <param name="customer">Customer</param>
+        /// <returns>True if password is expired; otherwise false</returns>
+        public virtual async Task<bool> PasswordIsExpiredAsync(Customer customer)
+        {
+            if (customer == null)
+                throw new ArgumentNullException(nameof(customer));
+
+            //the guests don't have a password
+            if (await IsGuestAsync(customer))
+                return false;
+
+            //password lifetime is disabled for user
+            if (!(await GetCustomerRolesAsync(customer)).Any(role => role.Active && role.EnablePasswordLifetime))
+                return false;
+
+            //setting disabled for all
+            if (_customerSettings.PasswordLifetime == 0)
+                return false;
+
+            var cacheKey = _staticCacheManager.PrepareKeyForShortTermCache(NopCustomerServicesDefaults.CustomerPasswordLifetimeCacheKey, customer);
+
+            //get current password usage time
+            var currentLifetime = await _staticCacheManager.GetAsync(cacheKey, async () =>
+            {
+                var customerPassword = await GetCurrentPasswordAsync(customer.Id);
+                //password is not found, so return max value to force customer to change password
+                if (customerPassword == null)
+                    return int.MaxValue;
+
+                return (DateTime.UtcNow - customerPassword.CreatedOnUtc).Days;
+            });
+
+            return currentLifetime >= _customerSettings.PasswordLifetime;
+        }
+
+        #endregion
+
+        #region Customer address mapping
+
+        /// <summary>
+        /// Remove a customer-address mapping record
+        /// </summary>
+        /// <param name="customer">Customer</param>
+        /// <param name="address">Address</param>
+        public virtual async Task RemoveCustomerAddressAsync(Customer customer, Address address)
+        {
+            if (customer == null)
+                throw new ArgumentNullException(nameof(customer));
+
+            if (await _customerAddressMappingRepository.Table
+                .ToAsyncEnumerable()
+                .FirstOrDefaultAsync(m => m.AddressId == address.Id && m.CustomerId == customer.Id) 
+                is CustomerAddressMapping mapping)
+            {
+                if (customer.BillingAddressId == address.Id)
+                    customer.BillingAddressId = null;
+                if (customer.ShippingAddressId == address.Id)
+                    customer.ShippingAddressId = null;
+
+                await _customerAddressMappingRepository.DeleteAsync(mapping);
+            }
+        }
+
+        /// <summary>
+        /// Inserts a customer-address mapping record
+        /// </summary>
+        /// <param name="customer">Customer</param>
+        /// <param name="address">Address</param>
+        public virtual async Task InsertCustomerAddressAsync(Customer customer, Address address)
+        {
+            if (customer is null)
+                throw new ArgumentNullException(nameof(customer));
+
+            if (address is null)
+                throw new ArgumentNullException(nameof(address));
+
+            if (await _customerAddressMappingRepository.Table
+                .ToAsyncEnumerable()
+                .FirstOrDefaultAsync(m => m.AddressId == address.Id && m.CustomerId == customer.Id)
+                is null)
+            {
+                var mapping = new CustomerAddressMapping
+                {
+                    AddressId = address.Id,
+                    CustomerId = customer.Id
+                };
+
+                await _customerAddressMappingRepository.InsertAsync(mapping);
+            }
+        }
+
+        /// <summary>
+        /// Gets a list of addresses mapped to customer
+        /// </summary>
+        /// <param name="customerId">Customer identifier</param>
+        /// <returns>Result</returns>
+        public virtual async Task<IList<Address>> GetAddressesByCustomerIdAsync(int customerId)
+        {
+            var query = from address in _customerAddressRepository.Table
+                        join cam in _customerAddressMappingRepository.Table on address.Id equals cam.AddressId
+                        where cam.CustomerId == customerId
+                        select address;
+
+            var key = _staticCacheManager.PrepareKeyForShortTermCache(NopCustomerServicesDefaults.CustomerAddressesCacheKey, customerId);
+
+            return await _staticCacheManager.GetAsync(key, async () => await query.ToAsyncEnumerable().ToListAsync());
+        }
+
+        /// <summary>
+        /// Gets a address mapped to customer
+        /// </summary>
+        /// <param name="customerId">Customer identifier</param>
+        /// <param name="addressId">Address identifier</param>
+        /// <returns>Result</returns>
+        public virtual async Task<Address> GetCustomerAddressAsync(int customerId, int addressId)
+        {
+            if (customerId == 0 || addressId == 0)
+                return null;
+
+            var query = from address in _customerAddressRepository.Table
+                        join cam in _customerAddressMappingRepository.Table on address.Id equals cam.AddressId
+                        where cam.CustomerId == customerId && address.Id == addressId
+                        select address;
+
+            var key = _staticCacheManager.PrepareKeyForShortTermCache(NopCustomerServicesDefaults.CustomerAddressCacheKey, customerId, addressId);
+
+            return await _staticCacheManager.GetAsync(key, async () => await query.ToAsyncEnumerable().SingleAsync());
+        }
+
+        /// <summary>
+        /// Gets a customer billing address
+        /// </summary>
+        /// <param name="customer">Customer identifier</param>
+        /// <returns>Result</returns>
+        public virtual async Task<Address> GetCustomerBillingAddressAsync(Customer customer)
+        {
+            if (customer is null)
+                throw new ArgumentNullException(nameof(customer));
+
+            return await GetCustomerAddressAsync(customer.Id, customer.BillingAddressId ?? 0);
+        }
+
+        /// <summary>
+        /// Gets a customer shipping address
+        /// </summary>
+        /// <param name="customer">Customer</param>
+        /// <returns>Result</returns>
+        public virtual async Task<Address> GetCustomerShippingAddressAsync(Customer customer)
+        {
+            if (customer is null)
+                throw new ArgumentNullException(nameof(customer));
+
+            return await GetCustomerAddressAsync(customer.Id, customer.ShippingAddressId ?? 0);
+        }
+
+        #endregion
+
+        #endregion
+    }
 }