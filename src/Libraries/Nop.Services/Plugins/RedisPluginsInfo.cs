--- conflicted
+++ resolved
@@ -23,11 +23,7 @@
         public RedisPluginsInfo(AppSettings appSettings, INopFileProvider fileProvider, IRedisConnectionWrapper connectionWrapper)
             : base(fileProvider)
         {
-<<<<<<< HEAD
-            _db = connectionWrapper.GetDatabase(config.RedisDatabaseId ?? (int)RedisDatabaseNumber.Plugin).Result;
-=======
-            _db = connectionWrapper.GetDatabase(appSettings.RedisConfig.DatabaseId ?? (int)RedisDatabaseNumber.Plugin);
->>>>>>> 8df5bf22
+            _db = connectionWrapper.GetDatabase(appSettings.RedisConfig.DatabaseId ?? (int)RedisDatabaseNumber.Plugin).Result;
         }
 
         #endregion
