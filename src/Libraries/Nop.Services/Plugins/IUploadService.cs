--- conflicted
+++ resolved
@@ -20,13 +20,10 @@
         /// </summary>
         /// <param name="archivefile">Archive file</param>
         void UploadIconsArchive(IFormFile archivefile);
-<<<<<<< HEAD
-=======
 
         /// <summary>
         /// Upload locale pattern for ccurrent culture
         /// </summary>
         void UploadLocalePattern();
->>>>>>> 9481db86
     }
 }