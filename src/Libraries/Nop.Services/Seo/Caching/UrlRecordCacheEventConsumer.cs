--- conflicted
+++ resolved
@@ -15,21 +15,8 @@
         /// <param name="entity">Entity</param>
         protected override async Task ClearCache(UrlRecord entity)
         {
-<<<<<<< HEAD
-            await Remove(NopSeoDefaults.UrlRecordAllCacheKey);
-
-            var cacheKey = _cacheKeyService.PrepareKey(NopSeoDefaults.UrlRecordActiveByIdNameLanguageCacheKey,
-                entity.EntityId, entity.EntityName, entity.LanguageId);
-            await Remove(cacheKey);
-
-            await RemoveByPrefix(NopSeoDefaults.UrlRecordByIdsPrefixCacheKey);
-
-            cacheKey = _cacheKeyService.PrepareKey(NopSeoDefaults.UrlRecordBySlugCacheKey, entity.Slug);
-            await Remove(cacheKey);
-=======
-            Remove(NopSeoDefaults.UrlRecordCacheKey, entity.EntityId, entity.EntityName, entity.LanguageId);
-            Remove(NopSeoDefaults.UrlRecordBySlugCacheKey, entity.Slug);
->>>>>>> 8df5bf22
+            await Remove(NopSeoDefaults.UrlRecordCacheKey, entity.EntityId, entity.EntityName, entity.LanguageId);
+            await Remove(NopSeoDefaults.UrlRecordBySlugCacheKey, entity.Slug);
         }
     }
 }