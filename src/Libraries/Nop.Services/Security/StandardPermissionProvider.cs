﻿using System.Collections.Generic;
using Nop.Core.Domain.Customers;
using Nop.Core.Domain.Security;

namespace Nop.Services.Security
{
    /// <summary>
    /// Standard permission provider
    /// </summary>
    public partial class StandardPermissionProvider : IPermissionProvider
    {
        //admin area permissions
<<<<<<< HEAD
        public static readonly PermissionRecord AccessAdminPanel = new PermissionRecord { Name = "Access admin area", SystemName = "AccessAdminPanel", Category = "Standard" };
        public static readonly PermissionRecord AllowCustomerImpersonation = new PermissionRecord { Name = "Admin area. Allow Customer Impersonation", SystemName = "AllowCustomerImpersonation", Category = "Customers" };
        public static readonly PermissionRecord ManageProducts = new PermissionRecord { Name = "Admin area. Manage Products", SystemName = "ManageProducts", Category = "Catalog" };
        public static readonly PermissionRecord ManageCategories = new PermissionRecord { Name = "Admin area. Manage Categories", SystemName = "ManageCategories", Category = "Catalog" };
        public static readonly PermissionRecord ManageManufacturers = new PermissionRecord { Name = "Admin area. Manage Manufacturers", SystemName = "ManageManufacturers", Category = "Catalog" };
        public static readonly PermissionRecord ManageProductReviews = new PermissionRecord { Name = "Admin area. Manage Product Reviews", SystemName = "ManageProductReviews", Category = "Catalog" };
        public static readonly PermissionRecord ManageProductTags = new PermissionRecord { Name = "Admin area. Manage Product Tags", SystemName = "ManageProductTags", Category = "Catalog" };
        public static readonly PermissionRecord ManageAttributes = new PermissionRecord { Name = "Admin area. Manage Attributes", SystemName = "ManageAttributes", Category = "Catalog" };
        public static readonly PermissionRecord ManageCustomers = new PermissionRecord { Name = "Admin area. Manage Customers", SystemName = "ManageCustomers", Category = "Customers" };
        public static readonly PermissionRecord ManageVendors = new PermissionRecord { Name = "Admin area. Manage Vendors", SystemName = "ManageVendors", Category = "Customers" };
        public static readonly PermissionRecord ManageCurrentCarts = new PermissionRecord { Name = "Admin area. Manage Current Carts", SystemName = "ManageCurrentCarts", Category = "Orders" };
        public static readonly PermissionRecord ManageOrders = new PermissionRecord { Name = "Admin area. Manage Orders", SystemName = "ManageOrders", Category = "Orders" };
        public static readonly PermissionRecord SalesSummaryReport = new PermissionRecord { Name = "Admin area. Access sales summary report", SystemName = "SalesSummaryReport", Category = "Orders" };
        public static readonly PermissionRecord ManageRecurringPayments = new PermissionRecord { Name = "Admin area. Manage Recurring Payments", SystemName = "ManageRecurringPayments", Category = "Orders" };
        public static readonly PermissionRecord ManageGiftCards = new PermissionRecord { Name = "Admin area. Manage Gift Cards", SystemName = "ManageGiftCards", Category = "Orders" };
        public static readonly PermissionRecord ManageReturnRequests = new PermissionRecord { Name = "Admin area. Manage Return Requests", SystemName = "ManageReturnRequests", Category = "Orders" };
        public static readonly PermissionRecord OrderCountryReport = new PermissionRecord { Name = "Admin area. Access order country report", SystemName = "OrderCountryReport", Category = "Orders" };
        public static readonly PermissionRecord ManageAffiliates = new PermissionRecord { Name = "Admin area. Manage Affiliates", SystemName = "ManageAffiliates", Category = "Promo" };
        public static readonly PermissionRecord ManageCampaigns = new PermissionRecord { Name = "Admin area. Manage Campaigns", SystemName = "ManageCampaigns", Category = "Promo" };
        public static readonly PermissionRecord ManageDiscounts = new PermissionRecord { Name = "Admin area. Manage Discounts", SystemName = "ManageDiscounts", Category = "Promo" };
        public static readonly PermissionRecord ManageNewsletterSubscribers = new PermissionRecord { Name = "Admin area. Manage Newsletter Subscribers", SystemName = "ManageNewsletterSubscribers", Category = "Promo" };
        public static readonly PermissionRecord ManagePolls = new PermissionRecord { Name = "Admin area. Manage Polls", SystemName = "ManagePolls", Category = "Content Management" };
        public static readonly PermissionRecord ManageNews = new PermissionRecord { Name = "Admin area. Manage News", SystemName = "ManageNews", Category = "Content Management" };
        public static readonly PermissionRecord ManageBlog = new PermissionRecord { Name = "Admin area. Manage Blog", SystemName = "ManageBlog", Category = "Content Management" };
        public static readonly PermissionRecord ManageWidgets = new PermissionRecord { Name = "Admin area. Manage Widgets", SystemName = "ManageWidgets", Category = "Content Management" };
        public static readonly PermissionRecord ManageTopics = new PermissionRecord { Name = "Admin area. Manage Topics", SystemName = "ManageTopics", Category = "Content Management" };
        public static readonly PermissionRecord ManageForums = new PermissionRecord { Name = "Admin area. Manage Forums", SystemName = "ManageForums", Category = "Content Management" };
        public static readonly PermissionRecord ManageMessageTemplates = new PermissionRecord { Name = "Admin area. Manage Message Templates", SystemName = "ManageMessageTemplates", Category = "Content Management" };
        public static readonly PermissionRecord ManageCountries = new PermissionRecord { Name = "Admin area. Manage Countries", SystemName = "ManageCountries", Category = "Configuration" };
        public static readonly PermissionRecord ManageLanguages = new PermissionRecord { Name = "Admin area. Manage Languages", SystemName = "ManageLanguages", Category = "Configuration" };
        public static readonly PermissionRecord ManageSettings = new PermissionRecord { Name = "Admin area. Manage Settings", SystemName = "ManageSettings", Category = "Configuration" };
        public static readonly PermissionRecord ManagePaymentMethods = new PermissionRecord { Name = "Admin area. Manage Payment Methods", SystemName = "ManagePaymentMethods", Category = "Configuration" };
        public static readonly PermissionRecord ManageExternalAuthenticationMethods = new PermissionRecord { Name = "Admin area. Manage External Authentication Methods", SystemName = "ManageExternalAuthenticationMethods", Category = "Configuration" };
        public static readonly PermissionRecord ManageMultifactorAuthenticationMethods = new PermissionRecord { Name = "Admin area. Manage Multi-factor Authentication Methods", SystemName = "ManageMultifactorAuthenticationMethods", Category = "Configuration" };
        public static readonly PermissionRecord ManageTaxSettings = new PermissionRecord { Name = "Admin area. Manage Tax Settings", SystemName = "ManageTaxSettings", Category = "Configuration" };
        public static readonly PermissionRecord ManageShippingSettings = new PermissionRecord { Name = "Admin area. Manage Shipping Settings", SystemName = "ManageShippingSettings", Category = "Configuration" };
        public static readonly PermissionRecord ManageCurrencies = new PermissionRecord { Name = "Admin area. Manage Currencies", SystemName = "ManageCurrencies", Category = "Configuration" };
        public static readonly PermissionRecord ManageActivityLog = new PermissionRecord { Name = "Admin area. Manage Activity Log", SystemName = "ManageActivityLog", Category = "Configuration" };
        public static readonly PermissionRecord ManageAcl = new PermissionRecord { Name = "Admin area. Manage ACL", SystemName = "ManageACL", Category = "Configuration" };
        public static readonly PermissionRecord ManageEmailAccounts = new PermissionRecord { Name = "Admin area. Manage Email Accounts", SystemName = "ManageEmailAccounts", Category = "Configuration" };
        public static readonly PermissionRecord ManageStores = new PermissionRecord { Name = "Admin area. Manage Stores", SystemName = "ManageStores", Category = "Configuration" };
        public static readonly PermissionRecord ManagePlugins = new PermissionRecord { Name = "Admin area. Manage Plugins", SystemName = "ManagePlugins", Category = "Configuration" };
        public static readonly PermissionRecord ManageSystemLog = new PermissionRecord { Name = "Admin area. Manage System Log", SystemName = "ManageSystemLog", Category = "Configuration" };
        public static readonly PermissionRecord ManageMessageQueue = new PermissionRecord { Name = "Admin area. Manage Message Queue", SystemName = "ManageMessageQueue", Category = "Configuration" };
        public static readonly PermissionRecord ManageMaintenance = new PermissionRecord { Name = "Admin area. Manage Maintenance", SystemName = "ManageMaintenance", Category = "Configuration" };
        public static readonly PermissionRecord HtmlEditorManagePictures = new PermissionRecord { Name = "Admin area. HTML Editor. Manage pictures", SystemName = "HtmlEditor.ManagePictures", Category = "Configuration" };
=======
        public static readonly PermissionRecord AccessAdminPanel = new() { Name = "Access admin area", SystemName = "AccessAdminPanel", Category = "Standard" };
        public static readonly PermissionRecord AllowCustomerImpersonation = new() { Name = "Admin area. Allow Customer Impersonation", SystemName = "AllowCustomerImpersonation", Category = "Customers" };
        public static readonly PermissionRecord ManageProducts = new() { Name = "Admin area. Manage Products", SystemName = "ManageProducts", Category = "Catalog" };
        public static readonly PermissionRecord ManageCategories = new() { Name = "Admin area. Manage Categories", SystemName = "ManageCategories", Category = "Catalog" };
        public static readonly PermissionRecord ManageManufacturers = new() { Name = "Admin area. Manage Manufacturers", SystemName = "ManageManufacturers", Category = "Catalog" };
        public static readonly PermissionRecord ManageProductReviews = new() { Name = "Admin area. Manage Product Reviews", SystemName = "ManageProductReviews", Category = "Catalog" };
        public static readonly PermissionRecord ManageProductTags = new() { Name = "Admin area. Manage Product Tags", SystemName = "ManageProductTags", Category = "Catalog" };
        public static readonly PermissionRecord ManageAttributes = new() { Name = "Admin area. Manage Attributes", SystemName = "ManageAttributes", Category = "Catalog" };
        public static readonly PermissionRecord ManageCustomers = new() { Name = "Admin area. Manage Customers", SystemName = "ManageCustomers", Category = "Customers" };
        public static readonly PermissionRecord ManageVendors = new() { Name = "Admin area. Manage Vendors", SystemName = "ManageVendors", Category = "Customers" };
        public static readonly PermissionRecord ManageCurrentCarts = new() { Name = "Admin area. Manage Current Carts", SystemName = "ManageCurrentCarts", Category = "Orders" };
        public static readonly PermissionRecord ManageOrders = new() { Name = "Admin area. Manage Orders", SystemName = "ManageOrders", Category = "Orders" };
        public static readonly PermissionRecord ManageRecurringPayments = new() { Name = "Admin area. Manage Recurring Payments", SystemName = "ManageRecurringPayments", Category = "Orders" };
        public static readonly PermissionRecord ManageGiftCards = new() { Name = "Admin area. Manage Gift Cards", SystemName = "ManageGiftCards", Category = "Orders" };
        public static readonly PermissionRecord ManageReturnRequests = new() { Name = "Admin area. Manage Return Requests", SystemName = "ManageReturnRequests", Category = "Orders" };
        public static readonly PermissionRecord OrderCountryReport = new() { Name = "Admin area. Access order country report", SystemName = "OrderCountryReport", Category = "Orders" };
        public static readonly PermissionRecord ManageAffiliates = new() { Name = "Admin area. Manage Affiliates", SystemName = "ManageAffiliates", Category = "Promo" };
        public static readonly PermissionRecord ManageCampaigns = new() { Name = "Admin area. Manage Campaigns", SystemName = "ManageCampaigns", Category = "Promo" };
        public static readonly PermissionRecord ManageDiscounts = new() { Name = "Admin area. Manage Discounts", SystemName = "ManageDiscounts", Category = "Promo" };
        public static readonly PermissionRecord ManageNewsletterSubscribers = new() { Name = "Admin area. Manage Newsletter Subscribers", SystemName = "ManageNewsletterSubscribers", Category = "Promo" };
        public static readonly PermissionRecord ManagePolls = new() { Name = "Admin area. Manage Polls", SystemName = "ManagePolls", Category = "Content Management" };
        public static readonly PermissionRecord ManageNews = new() { Name = "Admin area. Manage News", SystemName = "ManageNews", Category = "Content Management" };
        public static readonly PermissionRecord ManageBlog = new() { Name = "Admin area. Manage Blog", SystemName = "ManageBlog", Category = "Content Management" };
        public static readonly PermissionRecord ManageWidgets = new() { Name = "Admin area. Manage Widgets", SystemName = "ManageWidgets", Category = "Content Management" };
        public static readonly PermissionRecord ManageTopics = new() { Name = "Admin area. Manage Topics", SystemName = "ManageTopics", Category = "Content Management" };
        public static readonly PermissionRecord ManageForums = new() { Name = "Admin area. Manage Forums", SystemName = "ManageForums", Category = "Content Management" };
        public static readonly PermissionRecord ManageMessageTemplates = new() { Name = "Admin area. Manage Message Templates", SystemName = "ManageMessageTemplates", Category = "Content Management" };
        public static readonly PermissionRecord ManageCountries = new() { Name = "Admin area. Manage Countries", SystemName = "ManageCountries", Category = "Configuration" };
        public static readonly PermissionRecord ManageLanguages = new() { Name = "Admin area. Manage Languages", SystemName = "ManageLanguages", Category = "Configuration" };
        public static readonly PermissionRecord ManageSettings = new() { Name = "Admin area. Manage Settings", SystemName = "ManageSettings", Category = "Configuration" };
        public static readonly PermissionRecord ManagePaymentMethods = new() { Name = "Admin area. Manage Payment Methods", SystemName = "ManagePaymentMethods", Category = "Configuration" };
        public static readonly PermissionRecord ManageExternalAuthenticationMethods = new() { Name = "Admin area. Manage External Authentication Methods", SystemName = "ManageExternalAuthenticationMethods", Category = "Configuration" };
        public static readonly PermissionRecord ManageMultifactorAuthenticationMethods = new() { Name = "Admin area. Manage Multi-factor Authentication Methods", SystemName = "ManageMultifactorAuthenticationMethods", Category = "Configuration" };
        public static readonly PermissionRecord ManageTaxSettings = new() { Name = "Admin area. Manage Tax Settings", SystemName = "ManageTaxSettings", Category = "Configuration" };
        public static readonly PermissionRecord ManageShippingSettings = new() { Name = "Admin area. Manage Shipping Settings", SystemName = "ManageShippingSettings", Category = "Configuration" };
        public static readonly PermissionRecord ManageCurrencies = new() { Name = "Admin area. Manage Currencies", SystemName = "ManageCurrencies", Category = "Configuration" };
        public static readonly PermissionRecord ManageActivityLog = new() { Name = "Admin area. Manage Activity Log", SystemName = "ManageActivityLog", Category = "Configuration" };
        public static readonly PermissionRecord ManageAcl = new() { Name = "Admin area. Manage ACL", SystemName = "ManageACL", Category = "Configuration" };
        public static readonly PermissionRecord ManageEmailAccounts = new() { Name = "Admin area. Manage Email Accounts", SystemName = "ManageEmailAccounts", Category = "Configuration" };
        public static readonly PermissionRecord ManageStores = new() { Name = "Admin area. Manage Stores", SystemName = "ManageStores", Category = "Configuration" };
        public static readonly PermissionRecord ManagePlugins = new() { Name = "Admin area. Manage Plugins", SystemName = "ManagePlugins", Category = "Configuration" };
        public static readonly PermissionRecord ManageSystemLog = new() { Name = "Admin area. Manage System Log", SystemName = "ManageSystemLog", Category = "Configuration" };
        public static readonly PermissionRecord ManageMessageQueue = new() { Name = "Admin area. Manage Message Queue", SystemName = "ManageMessageQueue", Category = "Configuration" };
        public static readonly PermissionRecord ManageMaintenance = new() { Name = "Admin area. Manage Maintenance", SystemName = "ManageMaintenance", Category = "Configuration" };
        public static readonly PermissionRecord HtmlEditorManagePictures = new() { Name = "Admin area. HTML Editor. Manage pictures", SystemName = "HtmlEditor.ManagePictures", Category = "Configuration" };
>>>>>>> 98cd1fa5
        /// <returns>A task that represents the asynchronous operation</returns>
        public static readonly PermissionRecord ManageScheduleTasks = new() { Name = "Admin area. Manage Schedule Tasks", SystemName = "ManageScheduleTasks", Category = "Configuration" };

        //public store permissions
        public static readonly PermissionRecord DisplayPrices = new() { Name = "Public store. Display Prices", SystemName = "DisplayPrices", Category = "PublicStore" };
        public static readonly PermissionRecord EnableShoppingCart = new() { Name = "Public store. Enable shopping cart", SystemName = "EnableShoppingCart", Category = "PublicStore" };
        public static readonly PermissionRecord EnableWishlist = new() { Name = "Public store. Enable wishlist", SystemName = "EnableWishlist", Category = "PublicStore" };
        public static readonly PermissionRecord PublicStoreAllowNavigation = new() { Name = "Public store. Allow navigation", SystemName = "PublicStoreAllowNavigation", Category = "PublicStore" };
        public static readonly PermissionRecord AccessClosedStore = new() { Name = "Public store. Access a closed store", SystemName = "AccessClosedStore", Category = "PublicStore" };
        public static readonly PermissionRecord AccessProfiling = new() { Name = "Public store. Access MiniProfiler results", SystemName = "AccessProfiling", Category = "PublicStore" };

        /// <summary>
        /// Get permissions
        /// </summary>
        /// <returns>Permissions</returns>
        public virtual IEnumerable<PermissionRecord> GetPermissions()
        {
            return new[]
            {
                AccessAdminPanel,
                AllowCustomerImpersonation,
                ManageProducts,
                ManageCategories,
                ManageManufacturers,
                ManageProductReviews,
                ManageProductTags,
                ManageAttributes,
                ManageCustomers,
                ManageVendors,
                ManageCurrentCarts,
                ManageOrders,
                ManageRecurringPayments,
                ManageGiftCards,
                ManageReturnRequests,
                OrderCountryReport,
                SalesSummaryReport,
                ManageAffiliates,
                ManageCampaigns,
                ManageDiscounts,
                ManageNewsletterSubscribers,
                ManagePolls,
                ManageNews,
                ManageBlog,
                ManageWidgets,
                ManageTopics,
                ManageForums,
                ManageMessageTemplates,
                ManageCountries,
                ManageLanguages,
                ManageSettings,
                ManagePaymentMethods,
                ManageExternalAuthenticationMethods,
                ManageMultifactorAuthenticationMethods,
                ManageTaxSettings,
                ManageShippingSettings,
                ManageCurrencies,
                ManageActivityLog,
                ManageAcl,
                ManageEmailAccounts,
                ManageStores,
                ManagePlugins,
                ManageSystemLog,
                ManageMessageQueue,
                ManageMaintenance,
                HtmlEditorManagePictures,
                ManageScheduleTasks,
                DisplayPrices,
                EnableShoppingCart,
                EnableWishlist,
                PublicStoreAllowNavigation,
                AccessClosedStore,
                AccessProfiling
            };
        }

        /// <summary>
        /// Get default permissions
        /// </summary>
        /// <returns>Permissions</returns>
        public virtual HashSet<(string systemRoleName, PermissionRecord[] permissions)> GetDefaultPermissions()
        {
            return new HashSet<(string, PermissionRecord[])>
            {
                (
                    NopCustomerDefaults.AdministratorsRoleName,
                    new[]
                    {
                        AccessAdminPanel,
                        AllowCustomerImpersonation,
                        ManageProducts,
                        ManageCategories,
                        ManageManufacturers,
                        ManageProductReviews,
                        ManageProductTags,
                        ManageAttributes,
                        ManageCustomers,
                        ManageVendors,
                        ManageCurrentCarts,
                        ManageOrders,
                        ManageRecurringPayments,
                        ManageGiftCards,
                        ManageReturnRequests,
                        OrderCountryReport,
                        SalesSummaryReport,
                        ManageAffiliates,
                        ManageCampaigns,
                        ManageDiscounts,
                        ManageNewsletterSubscribers,
                        ManagePolls,
                        ManageNews,
                        ManageBlog,
                        ManageWidgets,
                        ManageTopics,
                        ManageForums,
                        ManageMessageTemplates,
                        ManageCountries,
                        ManageLanguages,
                        ManageSettings,
                        ManagePaymentMethods,
                        ManageExternalAuthenticationMethods,
                        ManageMultifactorAuthenticationMethods,
                        ManageTaxSettings,
                        ManageShippingSettings,
                        ManageCurrencies,
                        ManageActivityLog,
                        ManageAcl,
                        ManageEmailAccounts,
                        ManageStores,
                        ManagePlugins,
                        ManageSystemLog,
                        ManageMessageQueue,
                        ManageMaintenance,
                        HtmlEditorManagePictures,
                        ManageScheduleTasks,
                        DisplayPrices,
                        EnableShoppingCart,
                        EnableWishlist,
                        PublicStoreAllowNavigation,
                        AccessClosedStore,
                        AccessProfiling
                    }
                ),
                (
                    NopCustomerDefaults.ForumModeratorsRoleName,
                    new[]
                    {
                        DisplayPrices,
                        EnableShoppingCart,
                        EnableWishlist,
                        PublicStoreAllowNavigation
                    }
                ),
                (
                    NopCustomerDefaults.GuestsRoleName,
                    new[]
                    {
                        DisplayPrices,
                        EnableShoppingCart,
                        EnableWishlist,
                        PublicStoreAllowNavigation
                    }
                ),
                (
                    NopCustomerDefaults.RegisteredRoleName,
                    new[]
                    {
                        DisplayPrices,
                        EnableShoppingCart,
                        EnableWishlist,
                        PublicStoreAllowNavigation
                    }
                ),
                (
                    NopCustomerDefaults.VendorsRoleName,
                    new[]
                    {
                        AccessAdminPanel,
                        ManageProducts,
                        ManageProductReviews,
                        ManageOrders
                    }
                )
            };
        }
    }
}<|MERGE_RESOLUTION|>--- conflicted
+++ resolved
@@ -1,292 +1,244 @@
-﻿using System.Collections.Generic;
-using Nop.Core.Domain.Customers;
-using Nop.Core.Domain.Security;
-
-namespace Nop.Services.Security
-{
-    /// <summary>
-    /// Standard permission provider
-    /// </summary>
-    public partial class StandardPermissionProvider : IPermissionProvider
-    {
-        //admin area permissions
-<<<<<<< HEAD
-        public static readonly PermissionRecord AccessAdminPanel = new PermissionRecord { Name = "Access admin area", SystemName = "AccessAdminPanel", Category = "Standard" };
-        public static readonly PermissionRecord AllowCustomerImpersonation = new PermissionRecord { Name = "Admin area. Allow Customer Impersonation", SystemName = "AllowCustomerImpersonation", Category = "Customers" };
-        public static readonly PermissionRecord ManageProducts = new PermissionRecord { Name = "Admin area. Manage Products", SystemName = "ManageProducts", Category = "Catalog" };
-        public static readonly PermissionRecord ManageCategories = new PermissionRecord { Name = "Admin area. Manage Categories", SystemName = "ManageCategories", Category = "Catalog" };
-        public static readonly PermissionRecord ManageManufacturers = new PermissionRecord { Name = "Admin area. Manage Manufacturers", SystemName = "ManageManufacturers", Category = "Catalog" };
-        public static readonly PermissionRecord ManageProductReviews = new PermissionRecord { Name = "Admin area. Manage Product Reviews", SystemName = "ManageProductReviews", Category = "Catalog" };
-        public static readonly PermissionRecord ManageProductTags = new PermissionRecord { Name = "Admin area. Manage Product Tags", SystemName = "ManageProductTags", Category = "Catalog" };
-        public static readonly PermissionRecord ManageAttributes = new PermissionRecord { Name = "Admin area. Manage Attributes", SystemName = "ManageAttributes", Category = "Catalog" };
-        public static readonly PermissionRecord ManageCustomers = new PermissionRecord { Name = "Admin area. Manage Customers", SystemName = "ManageCustomers", Category = "Customers" };
-        public static readonly PermissionRecord ManageVendors = new PermissionRecord { Name = "Admin area. Manage Vendors", SystemName = "ManageVendors", Category = "Customers" };
-        public static readonly PermissionRecord ManageCurrentCarts = new PermissionRecord { Name = "Admin area. Manage Current Carts", SystemName = "ManageCurrentCarts", Category = "Orders" };
-        public static readonly PermissionRecord ManageOrders = new PermissionRecord { Name = "Admin area. Manage Orders", SystemName = "ManageOrders", Category = "Orders" };
-        public static readonly PermissionRecord SalesSummaryReport = new PermissionRecord { Name = "Admin area. Access sales summary report", SystemName = "SalesSummaryReport", Category = "Orders" };
-        public static readonly PermissionRecord ManageRecurringPayments = new PermissionRecord { Name = "Admin area. Manage Recurring Payments", SystemName = "ManageRecurringPayments", Category = "Orders" };
-        public static readonly PermissionRecord ManageGiftCards = new PermissionRecord { Name = "Admin area. Manage Gift Cards", SystemName = "ManageGiftCards", Category = "Orders" };
-        public static readonly PermissionRecord ManageReturnRequests = new PermissionRecord { Name = "Admin area. Manage Return Requests", SystemName = "ManageReturnRequests", Category = "Orders" };
-        public static readonly PermissionRecord OrderCountryReport = new PermissionRecord { Name = "Admin area. Access order country report", SystemName = "OrderCountryReport", Category = "Orders" };
-        public static readonly PermissionRecord ManageAffiliates = new PermissionRecord { Name = "Admin area. Manage Affiliates", SystemName = "ManageAffiliates", Category = "Promo" };
-        public static readonly PermissionRecord ManageCampaigns = new PermissionRecord { Name = "Admin area. Manage Campaigns", SystemName = "ManageCampaigns", Category = "Promo" };
-        public static readonly PermissionRecord ManageDiscounts = new PermissionRecord { Name = "Admin area. Manage Discounts", SystemName = "ManageDiscounts", Category = "Promo" };
-        public static readonly PermissionRecord ManageNewsletterSubscribers = new PermissionRecord { Name = "Admin area. Manage Newsletter Subscribers", SystemName = "ManageNewsletterSubscribers", Category = "Promo" };
-        public static readonly PermissionRecord ManagePolls = new PermissionRecord { Name = "Admin area. Manage Polls", SystemName = "ManagePolls", Category = "Content Management" };
-        public static readonly PermissionRecord ManageNews = new PermissionRecord { Name = "Admin area. Manage News", SystemName = "ManageNews", Category = "Content Management" };
-        public static readonly PermissionRecord ManageBlog = new PermissionRecord { Name = "Admin area. Manage Blog", SystemName = "ManageBlog", Category = "Content Management" };
-        public static readonly PermissionRecord ManageWidgets = new PermissionRecord { Name = "Admin area. Manage Widgets", SystemName = "ManageWidgets", Category = "Content Management" };
-        public static readonly PermissionRecord ManageTopics = new PermissionRecord { Name = "Admin area. Manage Topics", SystemName = "ManageTopics", Category = "Content Management" };
-        public static readonly PermissionRecord ManageForums = new PermissionRecord { Name = "Admin area. Manage Forums", SystemName = "ManageForums", Category = "Content Management" };
-        public static readonly PermissionRecord ManageMessageTemplates = new PermissionRecord { Name = "Admin area. Manage Message Templates", SystemName = "ManageMessageTemplates", Category = "Content Management" };
-        public static readonly PermissionRecord ManageCountries = new PermissionRecord { Name = "Admin area. Manage Countries", SystemName = "ManageCountries", Category = "Configuration" };
-        public static readonly PermissionRecord ManageLanguages = new PermissionRecord { Name = "Admin area. Manage Languages", SystemName = "ManageLanguages", Category = "Configuration" };
-        public static readonly PermissionRecord ManageSettings = new PermissionRecord { Name = "Admin area. Manage Settings", SystemName = "ManageSettings", Category = "Configuration" };
-        public static readonly PermissionRecord ManagePaymentMethods = new PermissionRecord { Name = "Admin area. Manage Payment Methods", SystemName = "ManagePaymentMethods", Category = "Configuration" };
-        public static readonly PermissionRecord ManageExternalAuthenticationMethods = new PermissionRecord { Name = "Admin area. Manage External Authentication Methods", SystemName = "ManageExternalAuthenticationMethods", Category = "Configuration" };
-        public static readonly PermissionRecord ManageMultifactorAuthenticationMethods = new PermissionRecord { Name = "Admin area. Manage Multi-factor Authentication Methods", SystemName = "ManageMultifactorAuthenticationMethods", Category = "Configuration" };
-        public static readonly PermissionRecord ManageTaxSettings = new PermissionRecord { Name = "Admin area. Manage Tax Settings", SystemName = "ManageTaxSettings", Category = "Configuration" };
-        public static readonly PermissionRecord ManageShippingSettings = new PermissionRecord { Name = "Admin area. Manage Shipping Settings", SystemName = "ManageShippingSettings", Category = "Configuration" };
-        public static readonly PermissionRecord ManageCurrencies = new PermissionRecord { Name = "Admin area. Manage Currencies", SystemName = "ManageCurrencies", Category = "Configuration" };
-        public static readonly PermissionRecord ManageActivityLog = new PermissionRecord { Name = "Admin area. Manage Activity Log", SystemName = "ManageActivityLog", Category = "Configuration" };
-        public static readonly PermissionRecord ManageAcl = new PermissionRecord { Name = "Admin area. Manage ACL", SystemName = "ManageACL", Category = "Configuration" };
-        public static readonly PermissionRecord ManageEmailAccounts = new PermissionRecord { Name = "Admin area. Manage Email Accounts", SystemName = "ManageEmailAccounts", Category = "Configuration" };
-        public static readonly PermissionRecord ManageStores = new PermissionRecord { Name = "Admin area. Manage Stores", SystemName = "ManageStores", Category = "Configuration" };
-        public static readonly PermissionRecord ManagePlugins = new PermissionRecord { Name = "Admin area. Manage Plugins", SystemName = "ManagePlugins", Category = "Configuration" };
-        public static readonly PermissionRecord ManageSystemLog = new PermissionRecord { Name = "Admin area. Manage System Log", SystemName = "ManageSystemLog", Category = "Configuration" };
-        public static readonly PermissionRecord ManageMessageQueue = new PermissionRecord { Name = "Admin area. Manage Message Queue", SystemName = "ManageMessageQueue", Category = "Configuration" };
-        public static readonly PermissionRecord ManageMaintenance = new PermissionRecord { Name = "Admin area. Manage Maintenance", SystemName = "ManageMaintenance", Category = "Configuration" };
-        public static readonly PermissionRecord HtmlEditorManagePictures = new PermissionRecord { Name = "Admin area. HTML Editor. Manage pictures", SystemName = "HtmlEditor.ManagePictures", Category = "Configuration" };
-=======
-        public static readonly PermissionRecord AccessAdminPanel = new() { Name = "Access admin area", SystemName = "AccessAdminPanel", Category = "Standard" };
-        public static readonly PermissionRecord AllowCustomerImpersonation = new() { Name = "Admin area. Allow Customer Impersonation", SystemName = "AllowCustomerImpersonation", Category = "Customers" };
-        public static readonly PermissionRecord ManageProducts = new() { Name = "Admin area. Manage Products", SystemName = "ManageProducts", Category = "Catalog" };
-        public static readonly PermissionRecord ManageCategories = new() { Name = "Admin area. Manage Categories", SystemName = "ManageCategories", Category = "Catalog" };
-        public static readonly PermissionRecord ManageManufacturers = new() { Name = "Admin area. Manage Manufacturers", SystemName = "ManageManufacturers", Category = "Catalog" };
-        public static readonly PermissionRecord ManageProductReviews = new() { Name = "Admin area. Manage Product Reviews", SystemName = "ManageProductReviews", Category = "Catalog" };
-        public static readonly PermissionRecord ManageProductTags = new() { Name = "Admin area. Manage Product Tags", SystemName = "ManageProductTags", Category = "Catalog" };
-        public static readonly PermissionRecord ManageAttributes = new() { Name = "Admin area. Manage Attributes", SystemName = "ManageAttributes", Category = "Catalog" };
-        public static readonly PermissionRecord ManageCustomers = new() { Name = "Admin area. Manage Customers", SystemName = "ManageCustomers", Category = "Customers" };
-        public static readonly PermissionRecord ManageVendors = new() { Name = "Admin area. Manage Vendors", SystemName = "ManageVendors", Category = "Customers" };
-        public static readonly PermissionRecord ManageCurrentCarts = new() { Name = "Admin area. Manage Current Carts", SystemName = "ManageCurrentCarts", Category = "Orders" };
-        public static readonly PermissionRecord ManageOrders = new() { Name = "Admin area. Manage Orders", SystemName = "ManageOrders", Category = "Orders" };
-        public static readonly PermissionRecord ManageRecurringPayments = new() { Name = "Admin area. Manage Recurring Payments", SystemName = "ManageRecurringPayments", Category = "Orders" };
-        public static readonly PermissionRecord ManageGiftCards = new() { Name = "Admin area. Manage Gift Cards", SystemName = "ManageGiftCards", Category = "Orders" };
-        public static readonly PermissionRecord ManageReturnRequests = new() { Name = "Admin area. Manage Return Requests", SystemName = "ManageReturnRequests", Category = "Orders" };
-        public static readonly PermissionRecord OrderCountryReport = new() { Name = "Admin area. Access order country report", SystemName = "OrderCountryReport", Category = "Orders" };
-        public static readonly PermissionRecord ManageAffiliates = new() { Name = "Admin area. Manage Affiliates", SystemName = "ManageAffiliates", Category = "Promo" };
-        public static readonly PermissionRecord ManageCampaigns = new() { Name = "Admin area. Manage Campaigns", SystemName = "ManageCampaigns", Category = "Promo" };
-        public static readonly PermissionRecord ManageDiscounts = new() { Name = "Admin area. Manage Discounts", SystemName = "ManageDiscounts", Category = "Promo" };
-        public static readonly PermissionRecord ManageNewsletterSubscribers = new() { Name = "Admin area. Manage Newsletter Subscribers", SystemName = "ManageNewsletterSubscribers", Category = "Promo" };
-        public static readonly PermissionRecord ManagePolls = new() { Name = "Admin area. Manage Polls", SystemName = "ManagePolls", Category = "Content Management" };
-        public static readonly PermissionRecord ManageNews = new() { Name = "Admin area. Manage News", SystemName = "ManageNews", Category = "Content Management" };
-        public static readonly PermissionRecord ManageBlog = new() { Name = "Admin area. Manage Blog", SystemName = "ManageBlog", Category = "Content Management" };
-        public static readonly PermissionRecord ManageWidgets = new() { Name = "Admin area. Manage Widgets", SystemName = "ManageWidgets", Category = "Content Management" };
-        public static readonly PermissionRecord ManageTopics = new() { Name = "Admin area. Manage Topics", SystemName = "ManageTopics", Category = "Content Management" };
-        public static readonly PermissionRecord ManageForums = new() { Name = "Admin area. Manage Forums", SystemName = "ManageForums", Category = "Content Management" };
-        public static readonly PermissionRecord ManageMessageTemplates = new() { Name = "Admin area. Manage Message Templates", SystemName = "ManageMessageTemplates", Category = "Content Management" };
-        public static readonly PermissionRecord ManageCountries = new() { Name = "Admin area. Manage Countries", SystemName = "ManageCountries", Category = "Configuration" };
-        public static readonly PermissionRecord ManageLanguages = new() { Name = "Admin area. Manage Languages", SystemName = "ManageLanguages", Category = "Configuration" };
-        public static readonly PermissionRecord ManageSettings = new() { Name = "Admin area. Manage Settings", SystemName = "ManageSettings", Category = "Configuration" };
-        public static readonly PermissionRecord ManagePaymentMethods = new() { Name = "Admin area. Manage Payment Methods", SystemName = "ManagePaymentMethods", Category = "Configuration" };
-        public static readonly PermissionRecord ManageExternalAuthenticationMethods = new() { Name = "Admin area. Manage External Authentication Methods", SystemName = "ManageExternalAuthenticationMethods", Category = "Configuration" };
-        public static readonly PermissionRecord ManageMultifactorAuthenticationMethods = new() { Name = "Admin area. Manage Multi-factor Authentication Methods", SystemName = "ManageMultifactorAuthenticationMethods", Category = "Configuration" };
-        public static readonly PermissionRecord ManageTaxSettings = new() { Name = "Admin area. Manage Tax Settings", SystemName = "ManageTaxSettings", Category = "Configuration" };
-        public static readonly PermissionRecord ManageShippingSettings = new() { Name = "Admin area. Manage Shipping Settings", SystemName = "ManageShippingSettings", Category = "Configuration" };
-        public static readonly PermissionRecord ManageCurrencies = new() { Name = "Admin area. Manage Currencies", SystemName = "ManageCurrencies", Category = "Configuration" };
-        public static readonly PermissionRecord ManageActivityLog = new() { Name = "Admin area. Manage Activity Log", SystemName = "ManageActivityLog", Category = "Configuration" };
-        public static readonly PermissionRecord ManageAcl = new() { Name = "Admin area. Manage ACL", SystemName = "ManageACL", Category = "Configuration" };
-        public static readonly PermissionRecord ManageEmailAccounts = new() { Name = "Admin area. Manage Email Accounts", SystemName = "ManageEmailAccounts", Category = "Configuration" };
-        public static readonly PermissionRecord ManageStores = new() { Name = "Admin area. Manage Stores", SystemName = "ManageStores", Category = "Configuration" };
-        public static readonly PermissionRecord ManagePlugins = new() { Name = "Admin area. Manage Plugins", SystemName = "ManagePlugins", Category = "Configuration" };
-        public static readonly PermissionRecord ManageSystemLog = new() { Name = "Admin area. Manage System Log", SystemName = "ManageSystemLog", Category = "Configuration" };
-        public static readonly PermissionRecord ManageMessageQueue = new() { Name = "Admin area. Manage Message Queue", SystemName = "ManageMessageQueue", Category = "Configuration" };
-        public static readonly PermissionRecord ManageMaintenance = new() { Name = "Admin area. Manage Maintenance", SystemName = "ManageMaintenance", Category = "Configuration" };
-        public static readonly PermissionRecord HtmlEditorManagePictures = new() { Name = "Admin area. HTML Editor. Manage pictures", SystemName = "HtmlEditor.ManagePictures", Category = "Configuration" };
->>>>>>> 98cd1fa5
-        /// <returns>A task that represents the asynchronous operation</returns>
-        public static readonly PermissionRecord ManageScheduleTasks = new() { Name = "Admin area. Manage Schedule Tasks", SystemName = "ManageScheduleTasks", Category = "Configuration" };
-
-        //public store permissions
-        public static readonly PermissionRecord DisplayPrices = new() { Name = "Public store. Display Prices", SystemName = "DisplayPrices", Category = "PublicStore" };
-        public static readonly PermissionRecord EnableShoppingCart = new() { Name = "Public store. Enable shopping cart", SystemName = "EnableShoppingCart", Category = "PublicStore" };
-        public static readonly PermissionRecord EnableWishlist = new() { Name = "Public store. Enable wishlist", SystemName = "EnableWishlist", Category = "PublicStore" };
-        public static readonly PermissionRecord PublicStoreAllowNavigation = new() { Name = "Public store. Allow navigation", SystemName = "PublicStoreAllowNavigation", Category = "PublicStore" };
-        public static readonly PermissionRecord AccessClosedStore = new() { Name = "Public store. Access a closed store", SystemName = "AccessClosedStore", Category = "PublicStore" };
-        public static readonly PermissionRecord AccessProfiling = new() { Name = "Public store. Access MiniProfiler results", SystemName = "AccessProfiling", Category = "PublicStore" };
-
-        /// <summary>
-        /// Get permissions
-        /// </summary>
-        /// <returns>Permissions</returns>
-        public virtual IEnumerable<PermissionRecord> GetPermissions()
-        {
-            return new[]
-            {
-                AccessAdminPanel,
-                AllowCustomerImpersonation,
-                ManageProducts,
-                ManageCategories,
-                ManageManufacturers,
-                ManageProductReviews,
-                ManageProductTags,
-                ManageAttributes,
-                ManageCustomers,
-                ManageVendors,
-                ManageCurrentCarts,
-                ManageOrders,
-                ManageRecurringPayments,
-                ManageGiftCards,
-                ManageReturnRequests,
-                OrderCountryReport,
-                SalesSummaryReport,
-                ManageAffiliates,
-                ManageCampaigns,
-                ManageDiscounts,
-                ManageNewsletterSubscribers,
-                ManagePolls,
-                ManageNews,
-                ManageBlog,
-                ManageWidgets,
-                ManageTopics,
-                ManageForums,
-                ManageMessageTemplates,
-                ManageCountries,
-                ManageLanguages,
-                ManageSettings,
-                ManagePaymentMethods,
-                ManageExternalAuthenticationMethods,
-                ManageMultifactorAuthenticationMethods,
-                ManageTaxSettings,
-                ManageShippingSettings,
-                ManageCurrencies,
-                ManageActivityLog,
-                ManageAcl,
-                ManageEmailAccounts,
-                ManageStores,
-                ManagePlugins,
-                ManageSystemLog,
-                ManageMessageQueue,
-                ManageMaintenance,
-                HtmlEditorManagePictures,
-                ManageScheduleTasks,
-                DisplayPrices,
-                EnableShoppingCart,
-                EnableWishlist,
-                PublicStoreAllowNavigation,
-                AccessClosedStore,
-                AccessProfiling
-            };
-        }
-
-        /// <summary>
-        /// Get default permissions
-        /// </summary>
-        /// <returns>Permissions</returns>
-        public virtual HashSet<(string systemRoleName, PermissionRecord[] permissions)> GetDefaultPermissions()
-        {
-            return new HashSet<(string, PermissionRecord[])>
-            {
-                (
-                    NopCustomerDefaults.AdministratorsRoleName,
-                    new[]
-                    {
-                        AccessAdminPanel,
-                        AllowCustomerImpersonation,
-                        ManageProducts,
-                        ManageCategories,
-                        ManageManufacturers,
-                        ManageProductReviews,
-                        ManageProductTags,
-                        ManageAttributes,
-                        ManageCustomers,
-                        ManageVendors,
-                        ManageCurrentCarts,
-                        ManageOrders,
-                        ManageRecurringPayments,
-                        ManageGiftCards,
-                        ManageReturnRequests,
-                        OrderCountryReport,
-                        SalesSummaryReport,
-                        ManageAffiliates,
-                        ManageCampaigns,
-                        ManageDiscounts,
-                        ManageNewsletterSubscribers,
-                        ManagePolls,
-                        ManageNews,
-                        ManageBlog,
-                        ManageWidgets,
-                        ManageTopics,
-                        ManageForums,
-                        ManageMessageTemplates,
-                        ManageCountries,
-                        ManageLanguages,
-                        ManageSettings,
-                        ManagePaymentMethods,
-                        ManageExternalAuthenticationMethods,
-                        ManageMultifactorAuthenticationMethods,
-                        ManageTaxSettings,
-                        ManageShippingSettings,
-                        ManageCurrencies,
-                        ManageActivityLog,
-                        ManageAcl,
-                        ManageEmailAccounts,
-                        ManageStores,
-                        ManagePlugins,
-                        ManageSystemLog,
-                        ManageMessageQueue,
-                        ManageMaintenance,
-                        HtmlEditorManagePictures,
-                        ManageScheduleTasks,
-                        DisplayPrices,
-                        EnableShoppingCart,
-                        EnableWishlist,
-                        PublicStoreAllowNavigation,
-                        AccessClosedStore,
-                        AccessProfiling
-                    }
-                ),
-                (
-                    NopCustomerDefaults.ForumModeratorsRoleName,
-                    new[]
-                    {
-                        DisplayPrices,
-                        EnableShoppingCart,
-                        EnableWishlist,
-                        PublicStoreAllowNavigation
-                    }
-                ),
-                (
-                    NopCustomerDefaults.GuestsRoleName,
-                    new[]
-                    {
-                        DisplayPrices,
-                        EnableShoppingCart,
-                        EnableWishlist,
-                        PublicStoreAllowNavigation
-                    }
-                ),
-                (
-                    NopCustomerDefaults.RegisteredRoleName,
-                    new[]
-                    {
-                        DisplayPrices,
-                        EnableShoppingCart,
-                        EnableWishlist,
-                        PublicStoreAllowNavigation
-                    }
-                ),
-                (
-                    NopCustomerDefaults.VendorsRoleName,
-                    new[]
-                    {
-                        AccessAdminPanel,
-                        ManageProducts,
-                        ManageProductReviews,
-                        ManageOrders
-                    }
-                )
-            };
-        }
-    }
+﻿using System.Collections.Generic;
+using Nop.Core.Domain.Customers;
+using Nop.Core.Domain.Security;
+
+namespace Nop.Services.Security
+{
+    /// <summary>
+    /// Standard permission provider
+    /// </summary>
+    public partial class StandardPermissionProvider : IPermissionProvider
+    {
+        //admin area permissions
+        public static readonly PermissionRecord AccessAdminPanel = new() { Name = "Access admin area", SystemName = "AccessAdminPanel", Category = "Standard" };
+        public static readonly PermissionRecord AllowCustomerImpersonation = new() { Name = "Admin area. Allow Customer Impersonation", SystemName = "AllowCustomerImpersonation", Category = "Customers" };
+        public static readonly PermissionRecord ManageProducts = new() { Name = "Admin area. Manage Products", SystemName = "ManageProducts", Category = "Catalog" };
+        public static readonly PermissionRecord ManageCategories = new() { Name = "Admin area. Manage Categories", SystemName = "ManageCategories", Category = "Catalog" };
+        public static readonly PermissionRecord ManageManufacturers = new() { Name = "Admin area. Manage Manufacturers", SystemName = "ManageManufacturers", Category = "Catalog" };
+        public static readonly PermissionRecord ManageProductReviews = new() { Name = "Admin area. Manage Product Reviews", SystemName = "ManageProductReviews", Category = "Catalog" };
+        public static readonly PermissionRecord ManageProductTags = new() { Name = "Admin area. Manage Product Tags", SystemName = "ManageProductTags", Category = "Catalog" };
+        public static readonly PermissionRecord ManageAttributes = new() { Name = "Admin area. Manage Attributes", SystemName = "ManageAttributes", Category = "Catalog" };
+        public static readonly PermissionRecord ManageCustomers = new() { Name = "Admin area. Manage Customers", SystemName = "ManageCustomers", Category = "Customers" };
+        public static readonly PermissionRecord ManageVendors = new() { Name = "Admin area. Manage Vendors", SystemName = "ManageVendors", Category = "Customers" };
+        public static readonly PermissionRecord ManageCurrentCarts = new() { Name = "Admin area. Manage Current Carts", SystemName = "ManageCurrentCarts", Category = "Orders" };
+        public static readonly PermissionRecord ManageOrders = new() { Name = "Admin area. Manage Orders", SystemName = "ManageOrders", Category = "Orders" };
+        public static readonly PermissionRecord SalesSummaryReport = new() { Name = "Admin area. Access sales summary report", SystemName = "SalesSummaryReport", Category = "Orders" };
+        public static readonly PermissionRecord ManageRecurringPayments = new() { Name = "Admin area. Manage Recurring Payments", SystemName = "ManageRecurringPayments", Category = "Orders" };
+        public static readonly PermissionRecord ManageGiftCards = new() { Name = "Admin area. Manage Gift Cards", SystemName = "ManageGiftCards", Category = "Orders" };
+        public static readonly PermissionRecord ManageReturnRequests = new() { Name = "Admin area. Manage Return Requests", SystemName = "ManageReturnRequests", Category = "Orders" };
+        public static readonly PermissionRecord OrderCountryReport = new() { Name = "Admin area. Access order country report", SystemName = "OrderCountryReport", Category = "Orders" };
+        public static readonly PermissionRecord ManageAffiliates = new() { Name = "Admin area. Manage Affiliates", SystemName = "ManageAffiliates", Category = "Promo" };
+        public static readonly PermissionRecord ManageCampaigns = new() { Name = "Admin area. Manage Campaigns", SystemName = "ManageCampaigns", Category = "Promo" };
+        public static readonly PermissionRecord ManageDiscounts = new() { Name = "Admin area. Manage Discounts", SystemName = "ManageDiscounts", Category = "Promo" };
+        public static readonly PermissionRecord ManageNewsletterSubscribers = new() { Name = "Admin area. Manage Newsletter Subscribers", SystemName = "ManageNewsletterSubscribers", Category = "Promo" };
+        public static readonly PermissionRecord ManagePolls = new() { Name = "Admin area. Manage Polls", SystemName = "ManagePolls", Category = "Content Management" };
+        public static readonly PermissionRecord ManageNews = new() { Name = "Admin area. Manage News", SystemName = "ManageNews", Category = "Content Management" };
+        public static readonly PermissionRecord ManageBlog = new() { Name = "Admin area. Manage Blog", SystemName = "ManageBlog", Category = "Content Management" };
+        public static readonly PermissionRecord ManageWidgets = new() { Name = "Admin area. Manage Widgets", SystemName = "ManageWidgets", Category = "Content Management" };
+        public static readonly PermissionRecord ManageTopics = new() { Name = "Admin area. Manage Topics", SystemName = "ManageTopics", Category = "Content Management" };
+        public static readonly PermissionRecord ManageForums = new() { Name = "Admin area. Manage Forums", SystemName = "ManageForums", Category = "Content Management" };
+        public static readonly PermissionRecord ManageMessageTemplates = new() { Name = "Admin area. Manage Message Templates", SystemName = "ManageMessageTemplates", Category = "Content Management" };
+        public static readonly PermissionRecord ManageCountries = new() { Name = "Admin area. Manage Countries", SystemName = "ManageCountries", Category = "Configuration" };
+        public static readonly PermissionRecord ManageLanguages = new() { Name = "Admin area. Manage Languages", SystemName = "ManageLanguages", Category = "Configuration" };
+        public static readonly PermissionRecord ManageSettings = new() { Name = "Admin area. Manage Settings", SystemName = "ManageSettings", Category = "Configuration" };
+        public static readonly PermissionRecord ManagePaymentMethods = new() { Name = "Admin area. Manage Payment Methods", SystemName = "ManagePaymentMethods", Category = "Configuration" };
+        public static readonly PermissionRecord ManageExternalAuthenticationMethods = new() { Name = "Admin area. Manage External Authentication Methods", SystemName = "ManageExternalAuthenticationMethods", Category = "Configuration" };
+        public static readonly PermissionRecord ManageMultifactorAuthenticationMethods = new() { Name = "Admin area. Manage Multi-factor Authentication Methods", SystemName = "ManageMultifactorAuthenticationMethods", Category = "Configuration" };
+        public static readonly PermissionRecord ManageTaxSettings = new() { Name = "Admin area. Manage Tax Settings", SystemName = "ManageTaxSettings", Category = "Configuration" };
+        public static readonly PermissionRecord ManageShippingSettings = new() { Name = "Admin area. Manage Shipping Settings", SystemName = "ManageShippingSettings", Category = "Configuration" };
+        public static readonly PermissionRecord ManageCurrencies = new() { Name = "Admin area. Manage Currencies", SystemName = "ManageCurrencies", Category = "Configuration" };
+        public static readonly PermissionRecord ManageActivityLog = new() { Name = "Admin area. Manage Activity Log", SystemName = "ManageActivityLog", Category = "Configuration" };
+        public static readonly PermissionRecord ManageAcl = new() { Name = "Admin area. Manage ACL", SystemName = "ManageACL", Category = "Configuration" };
+        public static readonly PermissionRecord ManageEmailAccounts = new() { Name = "Admin area. Manage Email Accounts", SystemName = "ManageEmailAccounts", Category = "Configuration" };
+        public static readonly PermissionRecord ManageStores = new() { Name = "Admin area. Manage Stores", SystemName = "ManageStores", Category = "Configuration" };
+        public static readonly PermissionRecord ManagePlugins = new() { Name = "Admin area. Manage Plugins", SystemName = "ManagePlugins", Category = "Configuration" };
+        public static readonly PermissionRecord ManageSystemLog = new() { Name = "Admin area. Manage System Log", SystemName = "ManageSystemLog", Category = "Configuration" };
+        public static readonly PermissionRecord ManageMessageQueue = new() { Name = "Admin area. Manage Message Queue", SystemName = "ManageMessageQueue", Category = "Configuration" };
+        public static readonly PermissionRecord ManageMaintenance = new() { Name = "Admin area. Manage Maintenance", SystemName = "ManageMaintenance", Category = "Configuration" };
+        public static readonly PermissionRecord HtmlEditorManagePictures = new() { Name = "Admin area. HTML Editor. Manage pictures", SystemName = "HtmlEditor.ManagePictures", Category = "Configuration" };
+        /// <returns>A task that represents the asynchronous operation</returns>
+        public static readonly PermissionRecord ManageScheduleTasks = new() { Name = "Admin area. Manage Schedule Tasks", SystemName = "ManageScheduleTasks", Category = "Configuration" };
+
+        //public store permissions
+        public static readonly PermissionRecord DisplayPrices = new() { Name = "Public store. Display Prices", SystemName = "DisplayPrices", Category = "PublicStore" };
+        public static readonly PermissionRecord EnableShoppingCart = new() { Name = "Public store. Enable shopping cart", SystemName = "EnableShoppingCart", Category = "PublicStore" };
+        public static readonly PermissionRecord EnableWishlist = new() { Name = "Public store. Enable wishlist", SystemName = "EnableWishlist", Category = "PublicStore" };
+        public static readonly PermissionRecord PublicStoreAllowNavigation = new() { Name = "Public store. Allow navigation", SystemName = "PublicStoreAllowNavigation", Category = "PublicStore" };
+        public static readonly PermissionRecord AccessClosedStore = new() { Name = "Public store. Access a closed store", SystemName = "AccessClosedStore", Category = "PublicStore" };
+        public static readonly PermissionRecord AccessProfiling = new() { Name = "Public store. Access MiniProfiler results", SystemName = "AccessProfiling", Category = "PublicStore" };
+
+        /// <summary>
+        /// Get permissions
+        /// </summary>
+        /// <returns>Permissions</returns>
+        public virtual IEnumerable<PermissionRecord> GetPermissions()
+        {
+            return new[]
+            {
+                AccessAdminPanel,
+                AllowCustomerImpersonation,
+                ManageProducts,
+                ManageCategories,
+                ManageManufacturers,
+                ManageProductReviews,
+                ManageProductTags,
+                ManageAttributes,
+                ManageCustomers,
+                ManageVendors,
+                ManageCurrentCarts,
+                ManageOrders,
+                ManageRecurringPayments,
+                ManageGiftCards,
+                ManageReturnRequests,
+                OrderCountryReport,
+                SalesSummaryReport,
+                ManageAffiliates,
+                ManageCampaigns,
+                ManageDiscounts,
+                ManageNewsletterSubscribers,
+                ManagePolls,
+                ManageNews,
+                ManageBlog,
+                ManageWidgets,
+                ManageTopics,
+                ManageForums,
+                ManageMessageTemplates,
+                ManageCountries,
+                ManageLanguages,
+                ManageSettings,
+                ManagePaymentMethods,
+                ManageExternalAuthenticationMethods,
+                ManageMultifactorAuthenticationMethods,
+                ManageTaxSettings,
+                ManageShippingSettings,
+                ManageCurrencies,
+                ManageActivityLog,
+                ManageAcl,
+                ManageEmailAccounts,
+                ManageStores,
+                ManagePlugins,
+                ManageSystemLog,
+                ManageMessageQueue,
+                ManageMaintenance,
+                HtmlEditorManagePictures,
+                ManageScheduleTasks,
+                DisplayPrices,
+                EnableShoppingCart,
+                EnableWishlist,
+                PublicStoreAllowNavigation,
+                AccessClosedStore,
+                AccessProfiling
+            };
+        }
+
+        /// <summary>
+        /// Get default permissions
+        /// </summary>
+        /// <returns>Permissions</returns>
+        public virtual HashSet<(string systemRoleName, PermissionRecord[] permissions)> GetDefaultPermissions()
+        {
+            return new HashSet<(string, PermissionRecord[])>
+            {
+                (
+                    NopCustomerDefaults.AdministratorsRoleName,
+                    new[]
+                    {
+                        AccessAdminPanel,
+                        AllowCustomerImpersonation,
+                        ManageProducts,
+                        ManageCategories,
+                        ManageManufacturers,
+                        ManageProductReviews,
+                        ManageProductTags,
+                        ManageAttributes,
+                        ManageCustomers,
+                        ManageVendors,
+                        ManageCurrentCarts,
+                        ManageOrders,
+                        ManageRecurringPayments,
+                        ManageGiftCards,
+                        ManageReturnRequests,
+                        OrderCountryReport,
+                        SalesSummaryReport,
+                        ManageAffiliates,
+                        ManageCampaigns,
+                        ManageDiscounts,
+                        ManageNewsletterSubscribers,
+                        ManagePolls,
+                        ManageNews,
+                        ManageBlog,
+                        ManageWidgets,
+                        ManageTopics,
+                        ManageForums,
+                        ManageMessageTemplates,
+                        ManageCountries,
+                        ManageLanguages,
+                        ManageSettings,
+                        ManagePaymentMethods,
+                        ManageExternalAuthenticationMethods,
+                        ManageMultifactorAuthenticationMethods,
+                        ManageTaxSettings,
+                        ManageShippingSettings,
+                        ManageCurrencies,
+                        ManageActivityLog,
+                        ManageAcl,
+                        ManageEmailAccounts,
+                        ManageStores,
+                        ManagePlugins,
+                        ManageSystemLog,
+                        ManageMessageQueue,
+                        ManageMaintenance,
+                        HtmlEditorManagePictures,
+                        ManageScheduleTasks,
+                        DisplayPrices,
+                        EnableShoppingCart,
+                        EnableWishlist,
+                        PublicStoreAllowNavigation,
+                        AccessClosedStore,
+                        AccessProfiling
+                    }
+                ),
+                (
+                    NopCustomerDefaults.ForumModeratorsRoleName,
+                    new[]
+                    {
+                        DisplayPrices,
+                        EnableShoppingCart,
+                        EnableWishlist,
+                        PublicStoreAllowNavigation
+                    }
+                ),
+                (
+                    NopCustomerDefaults.GuestsRoleName,
+                    new[]
+                    {
+                        DisplayPrices,
+                        EnableShoppingCart,
+                        EnableWishlist,
+                        PublicStoreAllowNavigation
+                    }
+                ),
+                (
+                    NopCustomerDefaults.RegisteredRoleName,
+                    new[]
+                    {
+                        DisplayPrices,
+                        EnableShoppingCart,
+                        EnableWishlist,
+                        PublicStoreAllowNavigation
+                    }
+                ),
+                (
+                    NopCustomerDefaults.VendorsRoleName,
+                    new[]
+                    {
+                        AccessAdminPanel,
+                        ManageProducts,
+                        ManageProductReviews,
+                        ManageOrders
+                    }
+                )
+            };
+        }
+    }
 }