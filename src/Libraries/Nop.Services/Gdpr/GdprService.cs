﻿using System;
using System.Collections.Generic;
using System.Linq;
using System.Threading.Tasks;
using Nop.Core;
using Nop.Core.Domain.Customers;
using Nop.Core.Domain.Gdpr;
using Nop.Core.Events;
using Nop.Data;
using Nop.Services.Authentication.External;
using Nop.Services.Blogs;
using Nop.Services.Catalog;
using Nop.Services.Common;
using Nop.Services.Customers;
using Nop.Services.Forums;
using Nop.Services.Messages;
using Nop.Services.News;
using Nop.Services.Orders;
using Nop.Services.Stores;

namespace Nop.Services.Gdpr
{
    /// <summary>
    /// Represents the GDPR service
    /// </summary>
    public partial class GdprService : IGdprService
    {
        #region Fields

        private readonly IAddressService _addressService;
        private readonly IBackInStockSubscriptionService _backInStockSubscriptionService;
        private readonly IBlogService _blogService;
        private readonly ICustomerService _customerService;
        private readonly IExternalAuthenticationService _externalAuthenticationService;
        private readonly IEventPublisher _eventPublisher;
        private readonly IForumService _forumService;
        private readonly IGenericAttributeService _genericAttributeService;
        private readonly INewsLetterSubscriptionService _newsLetterSubscriptionService;
        private readonly INewsService _newsService;
        private readonly IProductService _productService;
        private readonly IRepository<GdprConsent> _gdprConsentRepository;
        private readonly IRepository<GdprLog> _gdprLogRepository;
        private readonly IShoppingCartService _shoppingCartService;
        private readonly IStoreService _storeService;

        #endregion

        #region Ctor

        public GdprService(IAddressService addressService,
            IBackInStockSubscriptionService backInStockSubscriptionService,
            IBlogService blogService,
            ICustomerService customerService,
            IExternalAuthenticationService externalAuthenticationService,
            IEventPublisher eventPublisher,
            IForumService forumService,
            IGenericAttributeService genericAttributeService,
            INewsService newsService,
            INewsLetterSubscriptionService newsLetterSubscriptionService,
            IProductService productService,
            IRepository<GdprConsent> gdprConsentRepository,
            IRepository<GdprLog> gdprLogRepository,
            IShoppingCartService shoppingCartService,
            IStoreService storeService)
        {
            _addressService = addressService;
            _backInStockSubscriptionService = backInStockSubscriptionService;
            _blogService = blogService;
            _customerService = customerService;
            _externalAuthenticationService = externalAuthenticationService;
            _eventPublisher = eventPublisher;
            _forumService = forumService;
            _genericAttributeService = genericAttributeService;
            _newsService = newsService;
            _newsLetterSubscriptionService = newsLetterSubscriptionService;
            _productService = productService;
            _gdprConsentRepository = gdprConsentRepository;
            _gdprLogRepository = gdprLogRepository;
            _shoppingCartService = shoppingCartService;
            _storeService = storeService;
        }

        #endregion

        #region Methods

        #region GDPR consent

        /// <summary>
        /// Get a GDPR consent
        /// </summary>
        /// <param name="gdprConsentId">The GDPR consent identifier</param>
        /// <returns>GDPR consent</returns>
        public virtual async Task<GdprConsent> GetConsentById(int gdprConsentId)
        {
<<<<<<< HEAD
            if (gdprConsentId == 0)
                return null;

            return await _gdprConsentRepository.ToCachedGetById(gdprConsentId);
=======
            return _gdprConsentRepository.GetById(gdprConsentId, cache => default);
>>>>>>> 8df5bf22
        }

        /// <summary>
        /// Get all GDPR consents
        /// </summary>
        /// <returns>GDPR consent</returns>
        public virtual async Task<IList<GdprConsent>> GetAllConsents()
        {
<<<<<<< HEAD
            var query = from c in _gdprConsentRepository.Table
                        orderby c.DisplayOrder, c.Id
                        select c;

            var gdprConsents = await query.ToCachedList(_cacheKeyService.PrepareKeyForDefaultCache(NopGdprDefaults.ConsentsAllCacheKey));
=======
            var gdprConsents = _gdprConsentRepository.GetAll(query =>
            {
                return from c in query
                    orderby c.DisplayOrder, c.Id
                    select c;
            }, cache => default);
>>>>>>> 8df5bf22

            return gdprConsents;
        }

        /// <summary>
        /// Insert a GDPR consent
        /// </summary>
        /// <param name="gdprConsent">GDPR consent</param>
        public virtual async Task InsertConsent(GdprConsent gdprConsent)
        {
<<<<<<< HEAD
            if (gdprConsent == null)
                throw new ArgumentNullException(nameof(gdprConsent));

            await _gdprConsentRepository.Insert(gdprConsent);

            //event notification
            await _eventPublisher.EntityInserted(gdprConsent);
=======
            _gdprConsentRepository.Insert(gdprConsent);
>>>>>>> 8df5bf22
        }

        /// <summary>
        /// Update the GDPR consent
        /// </summary>
        /// <param name="gdprConsent">GDPR consent</param>
        public virtual async Task UpdateConsent(GdprConsent gdprConsent)
        {
<<<<<<< HEAD
            if (gdprConsent == null)
                throw new ArgumentNullException(nameof(gdprConsent));

            await _gdprConsentRepository.Update(gdprConsent);

            //event notification
            await _eventPublisher.EntityUpdated(gdprConsent);
=======
            _gdprConsentRepository.Update(gdprConsent);
>>>>>>> 8df5bf22
        }

        /// <summary>
        /// Delete a GDPR consent
        /// </summary>
        /// <param name="gdprConsent">GDPR consent</param>
        public virtual async Task DeleteConsent(GdprConsent gdprConsent)
        {
<<<<<<< HEAD
            if (gdprConsent == null)
                throw new ArgumentNullException(nameof(gdprConsent));

            await _gdprConsentRepository.Delete(gdprConsent);

            //event notification
            await _eventPublisher.EntityDeleted(gdprConsent);
=======
            _gdprConsentRepository.Delete(gdprConsent);
>>>>>>> 8df5bf22
        }

        /// <summary>
        /// Gets the latest selected value (a consent is accepted or not by a customer)
        /// </summary>
        /// <param name="consentId">Consent identifier</param>
        /// <param name="customerId">Customer identifier</param>
        /// <returns>Result; null if previous a customer hasn't been asked</returns>
        public virtual async Task<bool?> IsConsentAccepted(int consentId, int customerId)
        {
            //get latest record
            var log = (await GetAllLog(customerId: customerId, consentId: consentId, pageIndex: 0, pageSize: 1)).FirstOrDefault();
            if (log == null)
                return null;

            return log.RequestType switch
            {
                GdprRequestType.ConsentAgree => true,
                GdprRequestType.ConsentDisagree => false,
                _ => null,
            };
        }

        #endregion

        #region GDPR log

        /// <summary>
        /// Get a GDPR log
        /// </summary>
        /// <param name="gdprLogId">The GDPR log identifier</param>
        /// <returns>GDPR log</returns>
        public virtual async Task<GdprLog> GetLogById(int gdprLogId)
        {
<<<<<<< HEAD
            if (gdprLogId == 0)
                return null;

            return await _gdprLogRepository.GetById(gdprLogId);
=======
            return _gdprLogRepository.GetById(gdprLogId);
>>>>>>> 8df5bf22
        }

        /// <summary>
        /// Get all GDPR log records
        /// </summary>
        /// <param name="customerId">Customer identifier</param>
        /// <param name="consentId">Consent identifier</param>
        /// <param name="customerInfo">Customer info (Exact match)</param>
        /// <param name="requestType">GDPR request type</param>
        /// <param name="pageIndex">Page index</param>
        /// <param name="pageSize">Page size</param>
        /// <returns>GDPR log records</returns>
        public virtual async Task<IPagedList<GdprLog>> GetAllLog(int customerId = 0, int consentId = 0,
            string customerInfo = "", GdprRequestType? requestType = null,
            int pageIndex = 0, int pageSize = int.MaxValue)
        {
<<<<<<< HEAD
            var query = _gdprLogRepository.Table;
            if (customerId > 0) 
                query = query.Where(log => log.CustomerId == customerId);

            if (consentId > 0) 
                query = query.Where(log => log.ConsentId == consentId);

            if (!string.IsNullOrEmpty(customerInfo)) 
                query = query.Where(log => log.CustomerInfo == customerInfo);
=======
            return _gdprLogRepository.GetAllPaged(query =>
            {
                if (customerId > 0) 
                    query = query.Where(log => log.CustomerId == customerId);

                if (consentId > 0) 
                    query = query.Where(log => log.ConsentId == consentId);

                if (!string.IsNullOrEmpty(customerInfo)) 
                    query = query.Where(log => log.CustomerInfo == customerInfo);
>>>>>>> 8df5bf22

                if (requestType != null)
                {
                    var requestTypeId = (int)requestType;
                    query = query.Where(log => log.RequestTypeId == requestTypeId);
                }

                query = query.OrderByDescending(log => log.CreatedOnUtc).ThenByDescending(log => log.Id);

<<<<<<< HEAD
            return await query.ToPagedList(pageIndex, pageSize);
=======
                return query;
            }, pageIndex, pageSize);
>>>>>>> 8df5bf22
        }

        /// <summary>
        /// Insert a GDPR log
        /// </summary>
        /// <param name="gdprLog">GDPR log</param>
        public virtual async Task InsertLog(GdprLog gdprLog)
        {
<<<<<<< HEAD
            if (gdprLog == null)
                throw new ArgumentNullException(nameof(gdprLog));

            await _gdprLogRepository.Insert(gdprLog);

            //event notification
            await _eventPublisher.EntityInserted(gdprLog);
=======
            _gdprLogRepository.Insert(gdprLog);
>>>>>>> 8df5bf22
        }

        /// <summary>
        /// Insert a GDPR log
        /// </summary>
        /// <param name="customer">Customer</param>
        /// <param name="consentId">Consent identifier</param>
        /// <param name="requestType">Request type</param>
        /// <param name="requestDetails">Request details</param>
        public virtual async Task InsertLog(Customer customer, int consentId, GdprRequestType requestType, string requestDetails)
        {
            if (customer == null)
                throw new ArgumentNullException(nameof(customer));

            var gdprLog = new GdprLog
            {
                CustomerId = customer.Id,
                ConsentId = consentId,
                CustomerInfo = customer.Email,
                RequestType = requestType,
                RequestDetails = requestDetails,
                CreatedOnUtc = DateTime.UtcNow
            };

            await InsertLog(gdprLog);
        }

        /// <summary>
        /// Update the GDPR log
        /// </summary>
        /// <param name="gdprLog">GDPR log</param>
        public virtual async Task UpdateLog(GdprLog gdprLog)
        {
<<<<<<< HEAD
            if (gdprLog == null)
                throw new ArgumentNullException(nameof(gdprLog));

            await _gdprLogRepository.Update(gdprLog);

            //event notification
            await _eventPublisher.EntityUpdated(gdprLog);
=======
            _gdprLogRepository.Update(gdprLog);
>>>>>>> 8df5bf22
        }

        /// <summary>
        /// Delete a GDPR log
        /// </summary>
        /// <param name="gdprLog">GDPR log</param>
        public virtual async Task DeleteLog(GdprLog gdprLog)
        {
<<<<<<< HEAD
            if (gdprLog == null)
                throw new ArgumentNullException(nameof(gdprLog));

            await _gdprLogRepository.Delete(gdprLog);

            //event notification
            await _eventPublisher.EntityDeleted(gdprLog);
=======
            _gdprLogRepository.Delete(gdprLog);
>>>>>>> 8df5bf22
        }

        #endregion

        #region Customer

        /// <summary>
        /// Permanent delete of customer
        /// </summary>
        /// <param name="customer">Customer</param>
        public virtual async Task PermanentDeleteCustomer(Customer customer)
        {
            if (customer == null)
                throw new ArgumentNullException(nameof(customer));

            //blog comments
            var blogComments = await _blogService.GetAllComments(customerId: customer.Id);
            await _blogService.DeleteBlogComments(blogComments);

            //news comments
            var newsComments = await _newsService.GetAllComments(customerId: customer.Id);
            await _newsService.DeleteNewsComments(newsComments);

            //back in stock subscriptions
            var backInStockSubscriptions = await _backInStockSubscriptionService.GetAllSubscriptionsByCustomerId(customer.Id);
            foreach (var backInStockSubscription in backInStockSubscriptions)
                await _backInStockSubscriptionService.DeleteSubscription(backInStockSubscription);

            //product review
            var productReviews = await _productService.GetAllProductReviews(customer.Id);
            var reviewedProducts = await _productService.GetProductsByIds(productReviews.Select(p => p.ProductId).Distinct().ToArray());
            await _productService.DeleteProductReviews(productReviews);
            //update product totals
            foreach (var product in reviewedProducts) 
                await _productService.UpdateProductReviewTotals(product);

            //external authentication record
            foreach (var ear in await _externalAuthenticationService.GetCustomerExternalAuthenticationRecords(customer))
                await _externalAuthenticationService.DeleteExternalAuthenticationRecord(ear);

            //forum subscriptions
            var forumSubscriptions = await _forumService.GetAllSubscriptions(customer.Id);
            foreach (var forumSubscription in forumSubscriptions)
                await _forumService.DeleteSubscription(forumSubscription);

            //shopping cart items
            foreach (var sci in await _shoppingCartService.GetShoppingCart(customer))
                await _shoppingCartService.DeleteShoppingCartItem(sci);

            //private messages (sent)
            foreach (var pm in await _forumService.GetAllPrivateMessages(0, customer.Id, 0, null, null, null, null))
                await _forumService.DeletePrivateMessage(pm);

            //private messages (received)
            foreach (var pm in await _forumService.GetAllPrivateMessages(0, 0, customer.Id, null, null, null, null))
                await _forumService.DeletePrivateMessage(pm);

            //newsletter
            var allStores = await _storeService.GetAllStores();
            foreach (var store in allStores)
            {
                var newsletter = await _newsLetterSubscriptionService.GetNewsLetterSubscriptionByEmailAndStoreId(customer.Email, store.Id);
                if (newsletter != null)
                    await _newsLetterSubscriptionService.DeleteNewsLetterSubscription(newsletter);
            }

            //addresses
            foreach (var address in await _customerService.GetAddressesByCustomerId(customer.Id))
            {
                await _customerService.RemoveCustomerAddress(customer, address);
                await _customerService.UpdateCustomer(customer);
                //now delete the address record
                await _addressService.DeleteAddress(address);
            }

            //generic attributes
            var keyGroup = customer.GetType().Name;
            var genericAttributes = await _genericAttributeService.GetAttributesForEntity(customer.Id, keyGroup);
            await _genericAttributeService.DeleteAttributes(genericAttributes);

            //ignore ActivityLog
            //ignore ForumPost, ForumTopic, ignore ForumPostVote
            //ignore Log
            //ignore PollVotingRecord
            //ignore ProductReviewHelpfulness
            //ignore RecurringPayment 
            //ignore ReturnRequest
            //ignore RewardPointsHistory
            //and we do not delete orders

            //remove from Registered role, add to Guest one
            if (await _customerService.IsRegistered(customer))
            {
                var registeredRole = await _customerService.GetCustomerRoleBySystemName(NopCustomerDefaults.RegisteredRoleName);
                await _customerService.RemoveCustomerRoleMapping(customer, registeredRole);
            }

            if (!await _customerService.IsGuest(customer))
            {
                var guestRole = await _customerService.GetCustomerRoleBySystemName(NopCustomerDefaults.GuestsRoleName);
                await _customerService.AddCustomerRoleMapping(new CustomerCustomerRoleMapping { CustomerId = customer.Id, CustomerRoleId = guestRole.Id });
            }

            var email = customer.Email;

            //clear other information
            customer.Email = string.Empty;
            customer.EmailToRevalidate = string.Empty;
            customer.Username = string.Empty;
            customer.Active = false;
            customer.Deleted = true;
<<<<<<< HEAD
            await _customerService.UpdateCustomer(customer);
=======
            
            _customerService.UpdateCustomer(customer);
>>>>>>> 8df5bf22

            //raise event
            await _eventPublisher.Publish(new CustomerPermanentlyDeleted(customer.Id, email));
        }

        #endregion

        #endregion
    }
}<|MERGE_RESOLUTION|>--- conflicted
+++ resolved
@@ -93,14 +93,7 @@
         /// <returns>GDPR consent</returns>
         public virtual async Task<GdprConsent> GetConsentById(int gdprConsentId)
         {
-<<<<<<< HEAD
-            if (gdprConsentId == 0)
-                return null;
-
-            return await _gdprConsentRepository.ToCachedGetById(gdprConsentId);
-=======
-            return _gdprConsentRepository.GetById(gdprConsentId, cache => default);
->>>>>>> 8df5bf22
+            return await _gdprConsentRepository.GetById(gdprConsentId, cache => default);
         }
 
         /// <summary>
@@ -109,20 +102,12 @@
         /// <returns>GDPR consent</returns>
         public virtual async Task<IList<GdprConsent>> GetAllConsents()
         {
-<<<<<<< HEAD
-            var query = from c in _gdprConsentRepository.Table
-                        orderby c.DisplayOrder, c.Id
-                        select c;
-
-            var gdprConsents = await query.ToCachedList(_cacheKeyService.PrepareKeyForDefaultCache(NopGdprDefaults.ConsentsAllCacheKey));
-=======
-            var gdprConsents = _gdprConsentRepository.GetAll(query =>
+            var gdprConsents = await _gdprConsentRepository.GetAll(query =>
             {
                 return from c in query
                     orderby c.DisplayOrder, c.Id
                     select c;
             }, cache => default);
->>>>>>> 8df5bf22
 
             return gdprConsents;
         }
@@ -133,17 +118,7 @@
         /// <param name="gdprConsent">GDPR consent</param>
         public virtual async Task InsertConsent(GdprConsent gdprConsent)
         {
-<<<<<<< HEAD
-            if (gdprConsent == null)
-                throw new ArgumentNullException(nameof(gdprConsent));
-
             await _gdprConsentRepository.Insert(gdprConsent);
-
-            //event notification
-            await _eventPublisher.EntityInserted(gdprConsent);
-=======
-            _gdprConsentRepository.Insert(gdprConsent);
->>>>>>> 8df5bf22
         }
 
         /// <summary>
@@ -152,17 +127,7 @@
         /// <param name="gdprConsent">GDPR consent</param>
         public virtual async Task UpdateConsent(GdprConsent gdprConsent)
         {
-<<<<<<< HEAD
-            if (gdprConsent == null)
-                throw new ArgumentNullException(nameof(gdprConsent));
-
             await _gdprConsentRepository.Update(gdprConsent);
-
-            //event notification
-            await _eventPublisher.EntityUpdated(gdprConsent);
-=======
-            _gdprConsentRepository.Update(gdprConsent);
->>>>>>> 8df5bf22
         }
 
         /// <summary>
@@ -171,17 +136,7 @@
         /// <param name="gdprConsent">GDPR consent</param>
         public virtual async Task DeleteConsent(GdprConsent gdprConsent)
         {
-<<<<<<< HEAD
-            if (gdprConsent == null)
-                throw new ArgumentNullException(nameof(gdprConsent));
-
             await _gdprConsentRepository.Delete(gdprConsent);
-
-            //event notification
-            await _eventPublisher.EntityDeleted(gdprConsent);
-=======
-            _gdprConsentRepository.Delete(gdprConsent);
->>>>>>> 8df5bf22
         }
 
         /// <summary>
@@ -216,14 +171,7 @@
         /// <returns>GDPR log</returns>
         public virtual async Task<GdprLog> GetLogById(int gdprLogId)
         {
-<<<<<<< HEAD
-            if (gdprLogId == 0)
-                return null;
-
             return await _gdprLogRepository.GetById(gdprLogId);
-=======
-            return _gdprLogRepository.GetById(gdprLogId);
->>>>>>> 8df5bf22
         }
 
         /// <summary>
@@ -240,18 +188,7 @@
             string customerInfo = "", GdprRequestType? requestType = null,
             int pageIndex = 0, int pageSize = int.MaxValue)
         {
-<<<<<<< HEAD
-            var query = _gdprLogRepository.Table;
-            if (customerId > 0) 
-                query = query.Where(log => log.CustomerId == customerId);
-
-            if (consentId > 0) 
-                query = query.Where(log => log.ConsentId == consentId);
-
-            if (!string.IsNullOrEmpty(customerInfo)) 
-                query = query.Where(log => log.CustomerInfo == customerInfo);
-=======
-            return _gdprLogRepository.GetAllPaged(query =>
+            return await _gdprLogRepository.GetAllPaged(query =>
             {
                 if (customerId > 0) 
                     query = query.Where(log => log.CustomerId == customerId);
@@ -261,7 +198,6 @@
 
                 if (!string.IsNullOrEmpty(customerInfo)) 
                     query = query.Where(log => log.CustomerInfo == customerInfo);
->>>>>>> 8df5bf22
 
                 if (requestType != null)
                 {
@@ -271,12 +207,8 @@
 
                 query = query.OrderByDescending(log => log.CreatedOnUtc).ThenByDescending(log => log.Id);
 
-<<<<<<< HEAD
-            return await query.ToPagedList(pageIndex, pageSize);
-=======
                 return query;
             }, pageIndex, pageSize);
->>>>>>> 8df5bf22
         }
 
         /// <summary>
@@ -285,17 +217,7 @@
         /// <param name="gdprLog">GDPR log</param>
         public virtual async Task InsertLog(GdprLog gdprLog)
         {
-<<<<<<< HEAD
-            if (gdprLog == null)
-                throw new ArgumentNullException(nameof(gdprLog));
-
             await _gdprLogRepository.Insert(gdprLog);
-
-            //event notification
-            await _eventPublisher.EntityInserted(gdprLog);
-=======
-            _gdprLogRepository.Insert(gdprLog);
->>>>>>> 8df5bf22
         }
 
         /// <summary>
@@ -329,17 +251,7 @@
         /// <param name="gdprLog">GDPR log</param>
         public virtual async Task UpdateLog(GdprLog gdprLog)
         {
-<<<<<<< HEAD
-            if (gdprLog == null)
-                throw new ArgumentNullException(nameof(gdprLog));
-
             await _gdprLogRepository.Update(gdprLog);
-
-            //event notification
-            await _eventPublisher.EntityUpdated(gdprLog);
-=======
-            _gdprLogRepository.Update(gdprLog);
->>>>>>> 8df5bf22
         }
 
         /// <summary>
@@ -348,17 +260,7 @@
         /// <param name="gdprLog">GDPR log</param>
         public virtual async Task DeleteLog(GdprLog gdprLog)
         {
-<<<<<<< HEAD
-            if (gdprLog == null)
-                throw new ArgumentNullException(nameof(gdprLog));
-
             await _gdprLogRepository.Delete(gdprLog);
-
-            //event notification
-            await _eventPublisher.EntityDeleted(gdprLog);
-=======
-            _gdprLogRepository.Delete(gdprLog);
->>>>>>> 8df5bf22
         }
 
         #endregion
@@ -470,12 +372,8 @@
             customer.Username = string.Empty;
             customer.Active = false;
             customer.Deleted = true;
-<<<<<<< HEAD
+            
             await _customerService.UpdateCustomer(customer);
-=======
-            
-            _customerService.UpdateCustomer(customer);
->>>>>>> 8df5bf22
 
             //raise event
             await _eventPublisher.Publish(new CustomerPermanentlyDeleted(customer.Id, email));
