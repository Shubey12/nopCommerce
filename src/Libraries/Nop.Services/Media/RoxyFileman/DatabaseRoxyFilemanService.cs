﻿using System;
using System.Collections;
using System.Collections.Generic;
using System.IO;
using System.Linq;
using System.Threading;
using System.Threading.Tasks;
using Microsoft.AspNetCore.Hosting;
using Microsoft.AspNetCore.Http;
using Nop.Core;
using Nop.Core.Domain.Media;
using Nop.Core.Infrastructure;
using Nop.Data;
using SkiaSharp;

namespace Nop.Services.Media.RoxyFileman
{
    /// <summary>
    /// Database RoxyFileman service
    /// </summary>
    public class DatabaseRoxyFilemanService : FileRoxyFilemanService
    {
        #region Fields

        private readonly IPictureService _pictureService;
        private readonly IRepository<Picture> _pictureRepository;

        #endregion

        #region Ctor

        public DatabaseRoxyFilemanService(IPictureService pictureService,
            IRepository<Picture> pictureRepository,
            IWebHostEnvironment webHostEnvironment,
            IHttpContextAccessor httpContextAccessor,
            INopFileProvider fileProvider,
            IWebHelper webHelper,
            IWorkContext workContext,
            MediaSettings mediaSettings) : base(webHostEnvironment, httpContextAccessor, fileProvider, webHelper, workContext, mediaSettings)
        {
            _pictureService = pictureService;
            _pictureRepository = pictureRepository;
        }

        #endregion

        #region Utilities

        /// <summary>
        /// Get directories in the passed parent directory
        /// </summary>
        /// <param name="parentDirectoryPath">Path to the parent directory</param>
        /// <returns>Array of the paths to the directories</returns>
        protected override async Task<ArrayList> GetDirectoriesByParentDirectoryAsync(string parentDirectoryPath)
        {
            await CreateDirectoryAsync(parentDirectoryPath);

            return await base.GetDirectoriesByParentDirectoryAsync(parentDirectoryPath);
        }

        /// <summary>
        /// Gets picture from database by file
        /// </summary>
        /// <param name="filePath">File path</param>
        /// <returns>Exist picture from database or null</returns>
        protected virtual async Task<Picture> GetPictureByFileAsync(string filePath)
        {
            var sourceVirtualPath = _fileProvider.GetVirtualPath(_fileProvider.GetDirectoryName(filePath));
            var fileName = _fileProvider.GetFileNameWithoutExtension(filePath);

            var picture = (await _pictureService.GetPicturesAsync(sourceVirtualPath.TrimEnd('/')))
                       .FirstOrDefault(p => fileName.Contains(p.SeoFilename));

            return picture;
        }

        /// <summary>
        /// Create the passed directory
        /// </summary>
        /// <param name="directoryPath">Path to the parent directory</param>
        protected virtual async Task CreateDirectoryAsync(string directoryPath)
        {
            _fileProvider.CreateDirectory(directoryPath);
            var virtualPath = _fileProvider.GetVirtualPath(directoryPath).TrimEnd('/');
            var directoryNames = (await _pictureService.GetPicturesAsync($"{virtualPath}/"))
                .Where(picture => picture.VirtualPath != virtualPath)
                .Select(picture => _fileProvider.GetAbsolutePath(picture.VirtualPath.TrimStart('~').Split('/')))
                .Distinct();

            foreach (var directory in directoryNames)
                await CreateDirectoryAsync(directory);
        }

        /// <summary>
        /// Get files in the passed directory
        /// </summary>
        /// <param name="directoryPath">Path to the files directory</param>
        /// <param name="type">Type of the files</param>
        /// <returns>List of paths to the files</returns>
        protected override async Task<List<string>> GetFilesByDirectoryAsync(string directoryPath, string type)
        {
            //store files on disk if needed
            await FlushImagesOnDiskAsync(directoryPath);

            return await base.GetFilesByDirectoryAsync(directoryPath, type);
        }

        /// <summary>
        /// Сopy the directory with the embedded files and directories
        /// </summary>
        /// <param name="sourcePath">Path to the source directory</param>
        /// <param name="destinationPath">Path to the destination directory</param>
        protected override async Task BaseCopyDirectoryAsync(string sourcePath, string destinationPath)
        {
            var pictures = await _pictureService.GetPicturesAsync($"{_fileProvider.GetVirtualPath(sourcePath).TrimEnd('/')}/");
            var baseDestinationPathVirtualPath = _fileProvider.GetVirtualPath(destinationPath);

            foreach (var picture in pictures)
            {
                var destinationPathVirtualPath =
                    $"{baseDestinationPathVirtualPath.TrimEnd('/')}{picture.VirtualPath.Replace(_fileProvider.GetVirtualPath(sourcePath), "")}";

                await _pictureService.InsertPictureAsync(new RoxyFilemanFormFile(picture,
                    await _pictureService.GetPictureBinaryByPictureIdAsync(picture.Id),
                    await _pictureService.GetFileExtensionFromMimeTypeAsync(picture.MimeType)),
                    string.Empty,
                    destinationPathVirtualPath);
            }
        }

        /// <summary>
        /// Save picture by picture virtual path
        /// </summary>
        /// <param name="picture">Picture instance</param>
        /// <param name="targetSize">The target picture size (longest side)</param>
        protected virtual async Task SavePictureByVirtualPathAsync(Picture picture, int targetSize = 0)
        {
            if (string.IsNullOrEmpty(picture?.VirtualPath) || string.IsNullOrEmpty(picture.SeoFilename))
                return;

            var pictureBinary = await _pictureService.LoadPictureBinaryAsync(picture);

            if (pictureBinary == null || pictureBinary.Length == 0)
                return;

            var seoFileName = picture.SeoFilename;

            var lastPart = await _pictureService.GetFileExtensionFromMimeTypeAsync(picture.MimeType);

            var thumbFileName = targetSize == 0 ? $"{seoFileName}.{lastPart}" : $"{seoFileName}_{targetSize}.{lastPart}";

            var thumbsDirectoryPath = _fileProvider.GetAbsolutePath(picture.VirtualPath.TrimStart('~'));

            _fileProvider.CreateDirectory(thumbsDirectoryPath);
            var thumbFilePath = _fileProvider.Combine(thumbsDirectoryPath, thumbFileName);

            if (picture.IsNew)
            {
                // delete old file if exist
                _fileProvider.DeleteFile(thumbFilePath);

                //we do not validate picture binary here to ensure that no exception ("Parameter is not valid") will be thrown
                await _pictureService.UpdatePictureAsync(picture.Id,
                    pictureBinary,
                    picture.MimeType,
                    picture.SeoFilename,
                    picture.AltAttribute,
                    picture.TitleAttribute,
                    false,
                    false);
            }

            if (_fileProvider.FileExists(thumbFilePath))
                return;

            //the named mutex helps to avoid creating the same files in different threads,
            //and does not decrease performance significantly, because the code is blocked only for the specific file.
            //you should be very careful, mutexes cannot be used in with the await operation
            //we can't use semaphore here, because it produces PlatformNotSupportedException exception on UNIX based systems
            using var mutex = new Mutex(false, thumbFileName);

            mutex.WaitOne();

            try
            {
                //check, if the file was created, while we were waiting for the release of the mutex.
                if (!_fileProvider.FileExists(thumbFilePath))
                {
                    byte[] pictureBinaryResized;
                    if (targetSize != 0)
                    {
                        //resizing required
<<<<<<< HEAD
                        using var image = Image.Load<Rgba32>(pictureBinary, out var imageFormat);
                        var size = image.Size();

                        image.Mutate(imageProcess => imageProcess.Resize(new ResizeOptions
                        {
                            Mode = ResizeMode.Max,
                            Size = CalculateDimensions(size, targetSize)
                        }));

                        pictureBinaryResized = EncodeImageAsync(image, imageFormat).Result;
=======
                        using var image = SKBitmap.Decode(pictureBinary);
                        var imageFormat = GetImageFormatByMimeType(picture.MimeType);
                        pictureBinaryResized = ImageResize(image, imageFormat, targetSize);
>>>>>>> c973d847
                    }
                    else
                    {
                        //create a copy of pictureBinary
                        pictureBinaryResized = pictureBinary.ToArray();
                    }

                    //save
                    _fileProvider.WriteAllBytesAsync(thumbFilePath, pictureBinaryResized).Wait();
                }
            }
            finally
            {
                mutex.ReleaseMutex();
<<<<<<< HEAD
=======
            }
        }

        /// <summary>
        /// Resize image by targetSize
        /// </summary>
        /// <param name="image">Source image</param>
        /// <param name="format">Destination format</param>
        /// <param name="targetSize">Target size</param>
        /// <returns>Image as array of byte[]</returns>
        protected byte[] ImageResize(SKBitmap image, SKEncodedImageFormat format, int targetSize)
        {
            if (image == null)
                throw new ArgumentNullException("Image is null");

            float width, height;
            if (image.Height > image.Width)
            {
                // portrait
                width = image.Width * (targetSize / (float)image.Height);
                height = targetSize;
            }
            else
            {
                // landscape or square
                width = targetSize;
                height = image.Height * (targetSize / (float)image.Width);
            }

            if ((int)width == 0 || (int)height == 0)
            {
                width = image.Width;
                height = image.Height;
            }
            try
            {
                using var resizedBitmap = image.Resize(new SKImageInfo((int)width, (int)height), SKFilterQuality.Medium);
                using var cropImage = SKImage.FromBitmap(resizedBitmap);

                return cropImage.Encode(format, _mediaSettings.DefaultImageQuality).ToArray();
            }
            catch
            {
                return image.Bytes;
            }
        }

        /// <summary>
        /// Get image format by mime type
        /// </summary>
        /// <param name="mimeType">Mime type</param>
        /// <returns>SKEncodedImageFormat</returns>
        protected SKEncodedImageFormat GetImageFormatByMimeType(string mimeType)
        {
            var format = SKEncodedImageFormat.Jpeg;
            if (string.IsNullOrEmpty(mimeType))
                return format;

            var parts = mimeType.ToLower().Split('/');
            var lastPart = parts[^1];

            switch (lastPart)
            {
                case "webp":
                    format = SKEncodedImageFormat.Webp;
                    break;
                case "png":
                case "gif":
                case "bmp":
                case "x-icon":
                    format = SKEncodedImageFormat.Png;
                    break;
                default:
                    break;
>>>>>>> c973d847
            }

            return format;
        }

        /// <summary>
        /// Flush image on disk
        /// </summary>
        /// <param name="picture">Image to store on disk</param>
        /// <param name="maxWidth">Max image width</param>
        /// <param name="maxHeight">Max image height</param>
        protected virtual async Task FlushImagesAsync(Picture picture, int maxWidth, int maxHeight)
        {
            using var image = SKBitmap.Decode((await _pictureService.GetPictureBinaryByPictureIdAsync(picture.Id)).BinaryData);

            maxWidth = image.Width > maxWidth ? maxWidth : 0;
            maxHeight = image.Height > maxHeight ? maxHeight : 0;

            //save picture to folder if its not exists
            await SavePictureByVirtualPathAsync(picture, maxWidth > maxHeight ? maxWidth : maxHeight);
        }

        #endregion

        #region Methods

        #region Configuration

        /// <summary>
        /// Initial service configuration
        /// </summary>
        public override async Task ConfigureAsync()
        {
            await base.ConfigureAsync();

            foreach (var filePath in _fileProvider.GetFiles(_fileProvider.GetAbsolutePath(NopRoxyFilemanDefaults.DefaultRootDirectory.Split('/')), topDirectoryOnly: false))
            {
                var uniqueFileName = GetUniqueFileName(filePath, _fileProvider.GetFileNameWithoutExtension(filePath));

                if (await _pictureService.GetPictureSeNameAsync(uniqueFileName) != null)
                    continue;

                var picture = new Picture
                {
                    IsNew = true,
                    SeoFilename = uniqueFileName
                };

                await _pictureService.InsertPictureAsync(
                    new RoxyFilemanFormFile(picture, new PictureBinary { BinaryData = await _fileProvider.ReadAllBytesAsync(filePath) }, _fileProvider.GetFileExtension(filePath)),
                    string.Empty, _fileProvider.GetVirtualPath(filePath));
            }
        }

        #endregion

        #region Directories

        /// <summary>
        /// Move the directory
        /// </summary>
        /// <param name="sourcePath">Path to the source directory</param>
        /// <param name="destinationPath">Path to the destination directory</param>
        /// <returns>A task that represents the completion of the operation</returns>
        public override async Task MoveDirectoryAsync(string sourcePath, string destinationPath)
        {
            await base.MoveDirectoryAsync(sourcePath, destinationPath);

            var pictures = await _pictureService.GetPicturesAsync($"{_fileProvider.GetVirtualPath(sourcePath).TrimEnd('/')}/");
            var baseDestinationPathVirtualPath = _fileProvider.GetVirtualPath(destinationPath);

            foreach (var picture in pictures)
            {
                var destinationPathVirtualPath =
                    $"{baseDestinationPathVirtualPath.TrimEnd('/')}/{_fileProvider.GetDirectoryNameOnly(_fileProvider.GetAbsolutePath(sourcePath.TrimStart('~').Split('/')))}";

                picture.VirtualPath = destinationPathVirtualPath;

                await _pictureService.UpdatePictureAsync(picture);
            }
        }

        /// <summary>
        /// Rename the directory
        /// </summary>
        /// <param name="sourcePath">Path to the source directory</param>
        /// <param name="newName">New name of the directory</param>
        /// <returns>A task that represents the completion of the operation</returns>
        public override async Task RenameDirectoryAsync(string sourcePath, string newName)
        {
            var sourceVirtualPath = _fileProvider.GetVirtualPath(sourcePath).TrimEnd('/');
            var pictures = await _pictureService.GetPicturesAsync($"{sourceVirtualPath}/");

            var destinationPath =
                $"{_fileProvider.GetVirtualPath(_fileProvider.GetParentDirectory(_fileProvider.GetAbsolutePath(sourcePath.Split('/')))).TrimEnd('/')}/{newName}";

            foreach (var picture in pictures)
            {
                picture.VirtualPath = destinationPath;

                await _pictureService.UpdatePictureAsync(picture);
            }

            await base.RenameDirectoryAsync(sourcePath, newName);
        }

        #endregion

        #region Files

        /// <summary>
        /// Copy the file
        /// </summary>
        /// <param name="sourcePath">Path to the source file</param>
        /// <param name="destinationPath">Path to the destination file</param>
        /// <returns>A task that represents the completion of the operation</returns>
        public override async Task CopyFileAsync(string sourcePath, string destinationPath)
        {
            var filePath = _fileProvider.GetAbsolutePath(sourcePath.Split('/'));
            var picture = await GetPictureByFileAsync(filePath);

            if (picture == null)
                throw new Exception(await GetLanguageResourceAsync("E_CopyFile"));

            await _pictureService.InsertPictureAsync(
                new RoxyFilemanFormFile(picture, await _pictureService.GetPictureBinaryByPictureIdAsync(picture.Id), _fileProvider.GetFileExtension(filePath)),
                string.Empty, _fileProvider.GetVirtualPath(destinationPath));

            await GetHttpContext().Response.WriteAsync(GetSuccessResponse());
        }

        /// <summary>
        /// Delete the file
        /// </summary>
        /// <param name="sourcePath">Path to the file</param>
        /// <returns>A task that represents the completion of the operation</returns>
        public override async Task DeleteFileAsync(string sourcePath)
        {
            var filePath = _fileProvider.GetAbsolutePath(sourcePath.Split('/'));
            var picture = await GetPictureByFileAsync(filePath);

            if (picture == null)
                throw new Exception(await GetLanguageResourceAsync("E_DeletеFile"));

            await _pictureService.DeletePictureAsync(picture);

            await base.DeleteFileAsync(sourcePath);
        }

        /// <summary>
        /// Move the file
        /// </summary>
        /// <param name="sourcePath">Path to the source file</param>
        /// <param name="destinationPath">Path to the destination file</param>
        /// <returns>A task that represents the completion of the operation</returns>
        public override async Task MoveFileAsync(string sourcePath, string destinationPath)
        {
            await base.MoveFileAsync(sourcePath, destinationPath);

            var filePath = _fileProvider.GetAbsolutePath(sourcePath.Split('/'));
            var picture = await GetPictureByFileAsync(filePath);

            if (picture == null)
                throw new Exception(await GetLanguageResourceAsync("E_MoveFile"));

            picture.VirtualPath = _fileProvider.GetVirtualPath(_fileProvider.GetVirtualPath(_fileProvider.GetDirectoryName(destinationPath)));
            await _pictureService.UpdatePictureAsync(picture);
        }

        /// <summary>
        /// Rename the file
        /// </summary>
        /// <param name="sourcePath">Path to the source file</param>
        /// <param name="newName">New name of the file</param>
        /// <returns>A task that represents the completion of the operation</returns>
        public override async Task RenameFileAsync(string sourcePath, string newName)
        {
            var filePath = _fileProvider.GetAbsolutePath(_fileProvider.GetVirtualPath(sourcePath));
            var picture = await GetPictureByFileAsync(filePath);

            if (picture == null)
                throw new Exception(await GetLanguageResourceAsync("E_RenameFile"));

            picture.SeoFilename = _fileProvider.GetFileNameWithoutExtension(newName);

            await _pictureService.UpdatePictureAsync(picture);

            await base.DeleteFileAsync(sourcePath);
        }


        /// <summary>
        /// Upload files to a directory on passed path
        /// </summary>
        /// <param name="directoryPath">Path to directory to upload files</param>
        /// <returns>A task that represents the completion of the operation</returns>
        public override async Task UploadFilesAsync(string directoryPath)
        {
            var result = GetSuccessResponse();
            var hasErrors = false;
            try
            {
                var fullPath = GetFullPath(await GetVirtualPathAsync(directoryPath));

                if (!await IsPathAllowedAsync(fullPath))
                    throw new Exception(await GetLanguageResourceAsync("E_UploadNotAll"));

                foreach (var formFile in GetHttpContext().Request.Form.Files)
                {
                    var fileName = formFile.FileName;
                    if (await CanHandleFileAsync(fileName))
                    {
                        var uniqueFileName = GetUniqueFileName(fullPath, _fileProvider.GetFileName(fileName));
                        var destinationFile = _fileProvider.Combine(fullPath, uniqueFileName);

                        //A warning (SCS0018 - Path Traversal) from the "Security Code Scan" analyzer may appear at this point. 
                        //In this case, it is not relevant. The input is not supplied by user.
                        if (GetFileType(new FileInfo(uniqueFileName).Extension) != "image")
                        {
                            await using var stream = new FileStream(destinationFile, FileMode.OpenOrCreate);
                            await formFile.CopyToAsync(stream);
                        }
                        else
                        {
                            await _pictureService.InsertPictureAsync(formFile, virtualPath: await GetVirtualPathAsync(directoryPath));
                        }
                    }
                    else
                    {
                        hasErrors = true;
                        result = GetErrorResponse(await GetLanguageResourceAsync("E_UploadNotAll"));
                    }
                }
            }
            catch (Exception ex)
            {
                result = GetErrorResponse(ex.Message);
            }

            if (IsAjaxRequest())
            {
                if (hasErrors)
                    result = GetErrorResponse(await GetLanguageResourceAsync("E_UploadNotAll"));

                await GetHttpContext().Response.WriteAsync(result);
            }
            else
                await GetHttpContext().Response.WriteAsync($"<script>parent.fileUploaded({result});</script>");
        }

        #endregion

        #region Images

        /// <summary>
        /// Flush all images on disk
        /// </summary>
        /// <param name="removeOriginal">Specifies whether to delete original images</param>
        public override async Task FlushAllImagesOnDiskAsync(bool removeOriginal = true)
        {
            await base.FlushAllImagesOnDiskAsync(removeOriginal);

            var pageIndex = 0;
            const int pageSize = 400;
            int.TryParse(await GetSettingAsync("MAX_IMAGE_WIDTH"), out var width);
            int.TryParse(await GetSettingAsync("MAX_IMAGE_HEIGHT"), out var height);

            try
            {
                while (true)
                {
                    var pictures = await _pictureService.GetPicturesAsync($"~{NopRoxyFilemanDefaults.DefaultRootDirectory}/",
                        pageIndex, pageSize);
                    pageIndex++;

                    //all pictures flushed?
                    if (!pictures.Any())
                        break;

                    foreach (var picture in pictures)
                        await FlushImagesAsync(picture, width, height);

                    if (removeOriginal)
                        await _pictureRepository.DeleteAsync(pictures, false);
                }
            }
            catch
            {
                // ignored
            }
        }

        /// <summary>
        /// Flush images on disk
        /// </summary>
        /// <param name="directoryPath">Directory path to flush images</param>
        public override async Task FlushImagesOnDiskAsync(string directoryPath)
        {
            await base.FlushImagesOnDiskAsync(directoryPath);

            foreach (var picture in await _pictureService.GetPicturesAsync(_fileProvider.GetVirtualPath(directoryPath)))
            {
                int.TryParse(await GetSettingAsync("MAX_IMAGE_WIDTH"), out var width);
                int.TryParse(await GetSettingAsync("MAX_IMAGE_HEIGHT"), out var height);

                await FlushImagesAsync(picture, width, height);
            }
        }

        #endregion

        #endregion
    }
}<|MERGE_RESOLUTION|>--- conflicted
+++ resolved
@@ -190,22 +190,9 @@
                     if (targetSize != 0)
                     {
                         //resizing required
-<<<<<<< HEAD
-                        using var image = Image.Load<Rgba32>(pictureBinary, out var imageFormat);
-                        var size = image.Size();
-
-                        image.Mutate(imageProcess => imageProcess.Resize(new ResizeOptions
-                        {
-                            Mode = ResizeMode.Max,
-                            Size = CalculateDimensions(size, targetSize)
-                        }));
-
-                        pictureBinaryResized = EncodeImageAsync(image, imageFormat).Result;
-=======
                         using var image = SKBitmap.Decode(pictureBinary);
                         var imageFormat = GetImageFormatByMimeType(picture.MimeType);
                         pictureBinaryResized = ImageResize(image, imageFormat, targetSize);
->>>>>>> c973d847
                     }
                     else
                     {
@@ -220,8 +207,6 @@
             finally
             {
                 mutex.ReleaseMutex();
-<<<<<<< HEAD
-=======
             }
         }
 
@@ -296,7 +281,6 @@
                     break;
                 default:
                     break;
->>>>>>> c973d847
             }
 
             return format;
