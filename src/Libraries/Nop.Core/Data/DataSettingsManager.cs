--- conflicted
+++ resolved
@@ -1,177 +1,151 @@
-﻿using System;
-using System.IO;
-using System.Text;
-using Newtonsoft.Json;
-using Nop.Core.Infrastructure;
-
-namespace Nop.Core.Data
-{
-    /// <summary>
-    /// Represents the data settings manager
-    /// </summary>
-    public partial class DataSettingsManager
-    {
-        #region Fields
-
-<<<<<<< HEAD
-        private const string OBSOLETE_DATA_SETTINGS_FILE_PATH = "~/App_Data/Settings.txt";
-        private const string DATA_SETTINGS_FILE_PATH_ = "~/App_Data/dataSettings.json";
-
-        #endregion
-
-        #region Fields
-
-        protected INopFileProvider _fileProvider;
-
-        #endregion
-
-        #region Properties
-
-        /// <summary>
-        /// Gets the path to file that contains data settings
-        /// </summary>
-        public static string DataSettingsFilePath => DATA_SETTINGS_FILE_PATH_;
-
-        #endregion
-
-        #region Ctor
-
-        public DataSettingsManager(INopFileProvider fileProvider = null)
-        {
-            this._fileProvider = fileProvider ?? CommonHelper.DefaultFileProvider;
-        }
-=======
-        private static bool? _databaseIsInstalled;
->>>>>>> 00421e11
-
-        #endregion
-
-        #region Methods
-
-        /// <summary>
-        /// Load data settings
-        /// </summary>
-        /// <param name="filePath">File path; pass null to use the default settings file</param>
-        /// <param name="reloadSettings">Whether to reload data, if they already loaded</param>
-        /// <returns>Data settings</returns>
-        public static DataSettings LoadSettings(string filePath = null, bool reloadSettings = false)
-        {
-            if (!reloadSettings && Singleton<DataSettings>.Instance != null)
-                return Singleton<DataSettings>.Instance;
-
-            filePath = filePath ?? _fileProvider.MapPath(DataSettingsFilePath);
-
-            //check whether file exists
-            if (!_fileProvider.FileExists(filePath))
-            {
-                //if not, try to parse the file that was used in previous nopCommerce versions
-                filePath = _fileProvider.MapPath(OBSOLETE_DATA_SETTINGS_FILE_PATH);
-                if (!_fileProvider.FileExists(filePath))
-                    return new DataSettings();
-
-                //get data settings from the old txt file
-                var dataSettings = new DataSettings();
-                using (var reader = new StringReader(_fileProvider.ReadAllText(filePath, Encoding.UTF8)))
-                {
-                    string settingsLine;
-                    while ((settingsLine = reader.ReadLine()) != null)
-                    {
-                        var separatorIndex = settingsLine.IndexOf(':');
-                        if (separatorIndex == -1)
-                            continue;
-
-                        var key = settingsLine.Substring(0, separatorIndex).Trim();
-                        var value = settingsLine.Substring(separatorIndex + 1).Trim();
-
-                        switch (key)
-                        {
-                            case "DataProvider":
-                                dataSettings.DataProvider = Enum.TryParse(value, true, out DataProviderType providerType) ? providerType : DataProviderType.Unknown;
-                                continue;
-                            case "DataConnectionString":
-                                dataSettings.DataConnectionString = value;
-                                continue;
-                            default:
-                                dataSettings.RawDataSettings.Add(key, value);
-                                continue;
-                        }
-                    }
-                }
-
-                //save data settings to the new file
-                SaveSettings(dataSettings);
-
-                //and delete the old one
-                _fileProvider.DeleteFile(filePath);
-
-                Singleton<DataSettings>.Instance = dataSettings;
-                return Singleton<DataSettings>.Instance;
-            }
-
-            var text = _fileProvider.ReadAllText(filePath, Encoding.UTF8);
-            if (string.IsNullOrEmpty(text))
-                return new DataSettings();
-
-            //get data settings from the JSON file
-            Singleton<DataSettings>.Instance = JsonConvert.DeserializeObject<DataSettings>(text);
-
-            return Singleton<DataSettings>.Instance;
-        }
-
-        /// <summary>
-        /// Save data settings to the file
-        /// </summary>
-        /// <param name="settings">Data settings</param>
-        public static void SaveSettings(DataSettings settings)
-        {
-            Singleton<DataSettings>.Instance = settings ?? throw new ArgumentNullException(nameof(settings));
-            
-            var filePath = _fileProvider.MapPath(DataSettingsFilePath);
-
-            //create file if not exists
-            _fileProvider.CreateFile(filePath);
-
-            //save data settings to the file
-            var text = JsonConvert.SerializeObject(Singleton<DataSettings>.Instance, Formatting.Indented);
-            _fileProvider.WriteAllText(filePath, text, Encoding.UTF8);
-        }
-
-        /// <summary>
-        /// Reset "database is installed" cached information
-        /// </summary>
-        public static void ResetCache()
-        {
-            _databaseIsInstalled = null;
-        }
-
-        #endregion
-
-        #region Properties
-
-        /// <summary>
-        /// Gets a path to the file that was used in old nopCommerce versions to contain data settings
-        /// </summary>
-        protected static string ObsoleteDataSettingsFilePath => "~/App_Data/Settings.txt";
-
-        /// <summary>
-        /// Gets a path to the file that contains data settings
-        /// </summary>
-        public static string DataSettingsFilePath => "~/App_Data/dataSettings.json";
-
-        /// <summary>
-        /// Gets a value indicating whether database is already installed
-        /// </summary>
-        public static bool DatabaseIsInstalled
-        {
-            get
-            {
-                if (!_databaseIsInstalled.HasValue)
-                    _databaseIsInstalled = !string.IsNullOrEmpty(LoadSettings(reloadSettings: true)?.DataConnectionString);
-
-                return _databaseIsInstalled.Value;
-            }
-        }
-
-        #endregion
-    }
+﻿using System;
+using System.IO;
+using Newtonsoft.Json;
+using Nop.Core.Infrastructure;
+
+namespace Nop.Core.Data
+{
+    /// <summary>
+    /// Represents the data settings manager
+    /// </summary>
+    public partial class DataSettingsManager
+    {
+        #region Fields
+
+        private static bool? _databaseIsInstalled;
+
+        #endregion
+
+        #region Methods
+
+        /// <summary>
+        /// Load data settings
+        /// </summary>
+        /// <param name="filePath">File path; pass null to use the default settings file</param>
+        /// <param name="reloadSettings">Whether to reload data, if they already loaded</param>
+        /// <returns>Data settings</returns>
+        public static DataSettings LoadSettings(string filePath = null, bool reloadSettings = false)
+        {
+            if (!reloadSettings && Singleton<DataSettings>.Instance != null)
+                return Singleton<DataSettings>.Instance;
+
+            filePath = filePath ?? CommonHelper.MapPath(DataSettingsFilePath);
+
+            //check whether file exists
+            if (!File.Exists(filePath))
+            {
+                //if not, try to parse the file that was used in previous nopCommerce versions
+                filePath = CommonHelper.MapPath(ObsoleteDataSettingsFilePath);
+                if (!File.Exists(filePath))
+                    return new DataSettings();
+
+                //get data settings from the old txt file
+                var dataSettings = new DataSettings();
+                using (var reader = new StringReader(File.ReadAllText(filePath)))
+                {
+                    var settingsLine = string.Empty;
+                    while ((settingsLine = reader.ReadLine()) != null)
+                    {
+                        var separatorIndex = settingsLine.IndexOf(':');
+                        if (separatorIndex == -1)
+                            continue;
+
+                        var key = settingsLine.Substring(0, separatorIndex).Trim();
+                        var value = settingsLine.Substring(separatorIndex + 1).Trim();
+
+                        switch (key)
+                        {
+                            case "DataProvider":
+                                dataSettings.DataProvider = Enum.TryParse(value, true, out DataProviderType providerType) ? providerType : DataProviderType.Unknown;
+                                continue;
+                            case "DataConnectionString":
+                                dataSettings.DataConnectionString = value;
+                                continue;
+                            default:
+                                dataSettings.RawDataSettings.Add(key, value);
+                                continue;
+                        }
+                    }
+                }
+
+                //save data settings to the new file
+                SaveSettings(dataSettings);
+
+                //and delete the old one
+                File.Delete(filePath);
+
+                Singleton<DataSettings>.Instance = dataSettings;
+                return Singleton<DataSettings>.Instance;
+            }
+
+            var text = File.ReadAllText(filePath);
+            if (string.IsNullOrEmpty(text))
+                return new DataSettings();
+
+            //get data settings from the JSON file
+            Singleton<DataSettings>.Instance = JsonConvert.DeserializeObject<DataSettings>(text);
+
+            return Singleton<DataSettings>.Instance;
+        }
+
+        /// <summary>
+        /// Save data settings to the file
+        /// </summary>
+        /// <param name="settings">Data settings</param>
+        public static void SaveSettings(DataSettings settings)
+        {
+            Singleton<DataSettings>.Instance = settings ?? throw new ArgumentNullException(nameof(settings));
+
+            var filePath = CommonHelper.MapPath(DataSettingsFilePath);
+
+            //create file if not exists
+            if (!File.Exists(filePath))
+            {
+                //we use 'using' to close the file after it's created
+                using (File.Create(filePath)) { }
+            }
+
+            //save data settings to the file
+            var text = JsonConvert.SerializeObject(Singleton<DataSettings>.Instance, Formatting.Indented);
+            File.WriteAllText(filePath, text);
+        }
+
+        /// <summary>
+        /// Reset "database is installed" cached information
+        /// </summary>
+        public static void ResetCache()
+        {
+            _databaseIsInstalled = null;
+        }
+
+        #endregion
+
+        #region Properties
+
+        /// <summary>
+        /// Gets a path to the file that was used in old nopCommerce versions to contain data settings
+        /// </summary>
+        protected static string ObsoleteDataSettingsFilePath => "~/App_Data/Settings.txt";
+
+        /// <summary>
+        /// Gets a path to the file that contains data settings
+        /// </summary>
+        public static string DataSettingsFilePath => "~/App_Data/dataSettings.json";
+
+        /// <summary>
+        /// Gets a value indicating whether database is already installed
+        /// </summary>
+        public static bool DatabaseIsInstalled
+        {
+            get
+            {
+                if (!_databaseIsInstalled.HasValue)
+                    _databaseIsInstalled = !string.IsNullOrEmpty(LoadSettings(reloadSettings: true)?.DataConnectionString);
+
+                return _databaseIsInstalled.Value;
+            }
+        }
+
+        #endregion
+    }
 }