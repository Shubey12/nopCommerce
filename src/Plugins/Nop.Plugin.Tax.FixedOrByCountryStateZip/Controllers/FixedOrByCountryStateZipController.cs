--- conflicted
+++ resolved
@@ -126,13 +126,9 @@
                 {
                     TaxCategoryId = taxCategory.Id,
                     TaxCategoryName = taxCategory.Name,
-<<<<<<< HEAD
-                    Rate = _settingService.GetSettingByKeyAsync<decimal>(
-                        string.Format(FixedOrByCountryStateZipDefaults.FixedRateSettingsKey, taxCategory.Id)).Result
-=======
+
                     Rate = await _settingService
-                        .GetSettingByKey<decimal>(string.Format(FixedOrByCountryStateZipDefaults.FixedRateSettingsKey, taxCategory.Id))
->>>>>>> 1a8a2fcd
+                        .GetSettingByKeyAsync<decimal>(string.Format(FixedOrByCountryStateZipDefaults.FixedRateSettingsKey, taxCategory.Id))
                 });
             });
 
@@ -144,13 +140,8 @@
         {
             if (!await _permissionService.AuthorizeAsync(StandardPermissionProvider.ManageTaxSettings))
                 return Content("Access denied");
-<<<<<<< HEAD
-            
+
             await _settingService.SetSettingAsync(string.Format(FixedOrByCountryStateZipDefaults.FixedRateSettingsKey, model.TaxCategoryId), model.Rate);
-=======
-
-            await _settingService.SetSetting(string.Format(FixedOrByCountryStateZipDefaults.FixedRateSettingsKey, model.TaxCategoryId), model.Rate);
->>>>>>> 1a8a2fcd
 
             return new NullJsonResult();
         }
@@ -165,37 +156,22 @@
             if (!await _permissionService.AuthorizeAsync(StandardPermissionProvider.ManageTaxSettings))
                 return AccessDeniedDataTablesJson();
 
-<<<<<<< HEAD
             var records = await _taxRateService.GetAllTaxRatesAsync(searchModel.Page - 1, searchModel.PageSize);
-            
-            var gridModel = new CountryStateZipListModel().PrepareToGrid(searchModel, records, () =>
-=======
-            var records = await _taxRateService.GetAllTaxRates(searchModel.Page - 1, searchModel.PageSize);
 
             var gridModel = await new CountryStateZipListModel().PrepareToGridAsync(searchModel, records, () =>
->>>>>>> 1a8a2fcd
             {
                 return records.ToAsyncEnumerable().SelectAwait(async record => new CountryStateZipModel
                 {
                     Id = record.Id,
                     StoreId = record.StoreId,
-<<<<<<< HEAD
-                    StoreName = _storeService.GetStoreByIdAsync(record.StoreId).Result?.Name ?? "*",
+                    StoreName = (await _storeService.GetStoreByIdAsync(record.StoreId))?.Name ?? "*",
                     TaxCategoryId = record.TaxCategoryId,
-                    TaxCategoryName = _taxCategoryService.GetTaxCategoryByIdAsync(record.TaxCategoryId).Result?.Name ?? string.Empty,
+                    TaxCategoryName = (await _taxCategoryService.GetTaxCategoryByIdAsync(record.TaxCategoryId))?.Name ?? string.Empty,
                     CountryId = record.CountryId,
-                    CountryName = _countryService.GetCountryByIdAsync(record.CountryId).Result?.Name ?? "Unavailable",
+                    CountryName = (await _countryService.GetCountryByIdAsync(record.CountryId))?.Name ?? "Unavailable",
                     StateProvinceId = record.StateProvinceId,
-                    StateProvinceName = _stateProvinceService.GetStateProvinceByIdAsync(record.StateProvinceId).Result?.Name ?? "*",
-=======
-                    StoreName = (await _storeService.GetStoreById(record.StoreId))?.Name ?? "*",
-                    TaxCategoryId = record.TaxCategoryId,
-                    TaxCategoryName = (await _taxCategoryService.GetTaxCategoryById(record.TaxCategoryId))?.Name ?? string.Empty,
-                    CountryId = record.CountryId,
-                    CountryName = (await _countryService.GetCountryById(record.CountryId))?.Name ?? "Unavailable",
-                    StateProvinceId = record.StateProvinceId,
-                    StateProvinceName = (await _stateProvinceService.GetStateProvinceById(record.StateProvinceId))?.Name ?? "*",
->>>>>>> 1a8a2fcd
+                    StateProvinceName = (await _stateProvinceService.GetStateProvinceByIdAsync(record.StateProvinceId))?.Name ?? "*",
+
                     Zip = !string.IsNullOrEmpty(record.Zip) ? record.Zip : "*",
                     Percentage = record.Percentage
                 });
@@ -209,13 +185,8 @@
         {
             if (!await _permissionService.AuthorizeAsync(StandardPermissionProvider.ManageTaxSettings))
                 return Content("Access denied");
-<<<<<<< HEAD
-            
+
             await _taxRateService.InsertTaxRateAsync(new TaxRate
-=======
-
-            await _taxRateService.InsertTaxRate(new TaxRate
->>>>>>> 1a8a2fcd
             {
                 StoreId = model.AddStoreId,
                 TaxCategoryId = model.AddTaxCategoryId,
