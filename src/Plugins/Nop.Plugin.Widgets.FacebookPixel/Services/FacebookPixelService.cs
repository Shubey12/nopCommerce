﻿using System;
using System.Collections.Generic;
using System.Globalization;
using System.Linq;
using System.Text.Encodings.Web;
using System.Threading.Tasks;
using Microsoft.AspNetCore.Http;
using Newtonsoft.Json;
using Nop.Core;
using Nop.Core.Caching;
using Nop.Core.Domain.Customers;
using Nop.Core.Domain.Directory;
using Nop.Core.Domain.Orders;
using Nop.Core.Http.Extensions;
using Nop.Data;
using Nop.Plugin.Widgets.FacebookPixel.Domain;
using Nop.Services.Catalog;
using Nop.Services.Cms;
using Nop.Services.Common;
using Nop.Services.Directory;
using Nop.Services.Logging;
using Nop.Services.Orders;
using Nop.Services.Tax;
using Nop.Web.Infrastructure.Cache;
using Nop.Web.Models.Catalog;

namespace Nop.Plugin.Widgets.FacebookPixel.Services
{
    /// <summary>
    /// Represents Facebook Pixel service
    /// </summary>
    public class FacebookPixelService
    {
        #region Constants

        /// <summary>
        /// Get default tabs number to format scripts indentation
        /// </summary>
        private const int TABS_NUMBER = 2;

        #endregion

        #region Fields

        private readonly CurrencySettings _currencySettings;
        private readonly ICategoryService _categoryService;
        private readonly ICountryService _countryService;
        private readonly ICurrencyService _currencyService;
        private readonly IGenericAttributeService _genericAttributeService;
        private readonly IHttpContextAccessor _httpContextAccessor;
        private readonly ILogger _logger;
        private readonly IOrderService _orderService;
        private readonly IOrderTotalCalculationService _orderTotalCalculationService;
        private readonly IPriceCalculationService _priceCalculationService;
        private readonly IProductService _productService;
        private readonly IRepository<FacebookPixelConfiguration> _facebookPixelConfigurationRepository;
        private readonly IShoppingCartService _shoppingCartService;
        private readonly IStateProvinceService _stateProvinceService;
        private readonly IStaticCacheManager _staticCacheManager;
        private readonly IStoreContext _storeContext;
        private readonly ITaxService _taxService;
        private readonly IWidgetPluginManager _widgetPluginManager;
        private readonly IWorkContext _workContext;

        #endregion

        #region Ctor

        public FacebookPixelService(CurrencySettings currencySettings,
            ICategoryService categoryService,
            ICountryService countryService,
            ICurrencyService currencyService,
            IGenericAttributeService genericAttributeService,
            IHttpContextAccessor httpContextAccessor,
            ILogger logger,
            IOrderService orderService,
            IOrderTotalCalculationService orderTotalCalculationService,
            IPriceCalculationService priceCalculationService,
            IProductService productService,
            IRepository<FacebookPixelConfiguration> facebookPixelConfigurationRepository,
            IShoppingCartService shoppingCartService,
            IStateProvinceService stateProvinceService,
            IStaticCacheManager staticCacheManager,
            IStoreContext storeContext,
            ITaxService taxService,
            IWidgetPluginManager widgetPluginManager,
            IWorkContext workContext)
        {
            _currencySettings = currencySettings;
            _categoryService = categoryService;
            _countryService = countryService;
            _currencyService = currencyService;
            _genericAttributeService = genericAttributeService;
            _httpContextAccessor = httpContextAccessor;
            _logger = logger;
            _orderService = orderService;
            _orderTotalCalculationService = orderTotalCalculationService;
            _priceCalculationService = priceCalculationService;
            _productService = productService;
            _facebookPixelConfigurationRepository = facebookPixelConfigurationRepository;
            _shoppingCartService = shoppingCartService;
            _stateProvinceService = stateProvinceService;
            _staticCacheManager = staticCacheManager;
            _storeContext = storeContext;
            _taxService = taxService;
            _widgetPluginManager = widgetPluginManager;
            _workContext = workContext;
        }

        #endregion

        #region Utilities

        /// <summary>
        /// Handle function and get result
        /// </summary>
        /// <typeparam name="TResult">Result type</typeparam>
        /// <param name="function">Function</param>
        /// <returns>
        /// A task that represents the asynchronous operation
        /// The task result contains the result
        /// </returns>
        private async Task<TResult> HandleFunctionAsync<TResult>(Func<Task<TResult>> function)
        {
            try
            {
                //check whether the plugin is active
                if (!await PluginActiveAsync())
                    return default;

                //invoke function
                return await function();
            }
            catch (Exception exception)
            {
                //get a short error message
                var detailedException = exception;
                do
                {
                    detailedException = detailedException.InnerException;
                } while (detailedException?.InnerException != null);


                //log errors
                var error = $"{FacebookPixelDefaults.SystemName} error: {Environment.NewLine}{exception.Message}";
                await _logger.ErrorAsync(error, exception, await _workContext.GetCurrentCustomerAsync());

                return default;
            }
        }

        /// <summary>
        /// Check whether the plugin is active for the current user and the current store
        /// </summary>
        /// <returns>
        /// A task that represents the asynchronous operation
        /// The task result contains the result
        /// </returns>
        private async Task<bool> PluginActiveAsync()
        {
            return await _widgetPluginManager
                .IsPluginActiveAsync(FacebookPixelDefaults.SystemName, await _workContext.GetCurrentCustomerAsync(), (await _storeContext.GetCurrentStoreAsync()).Id);
        }

        /// <summary>
        /// Prepare scripts
        /// </summary>
        /// <param name="configurations">Enabled configurations</param>
        /// <returns>
        /// A task that represents the asynchronous operation
        /// The task result contains the script code
        /// </returns>
        private async Task<string> PrepareScriptsAsync(IList<FacebookPixelConfiguration> configurations)
        {
            return await PrepareInitScriptAsync(configurations) +
                await PrepareUserPropertiesScriptAsync(configurations) +
                await PreparePageViewScriptAsync(configurations) +
                await PrepareTrackedEventsScriptAsync(configurations);
        }

        /// <summary>
        /// Prepare user info (used with Advanced Matching feature)
        /// </summary>
        /// <returns>
        /// A task that represents the asynchronous operation
        /// The task result contains the user info
        /// </returns>
        private async Task<string> GetUserObjectAsync()
        {
            //prepare user object
            var customer = await _workContext.GetCurrentCustomerAsync();
            var email = customer.Email;
            var firstName = await _genericAttributeService.GetAttributeAsync<string>(customer, NopCustomerDefaults.FirstNameAttribute);
            var lastName = await _genericAttributeService.GetAttributeAsync<string>(customer, NopCustomerDefaults.LastNameAttribute);
            var phone = await _genericAttributeService.GetAttributeAsync<string>(customer, NopCustomerDefaults.PhoneAttribute);
            var gender = await _genericAttributeService.GetAttributeAsync<string>(customer, NopCustomerDefaults.GenderAttribute);
            var birthday = await _genericAttributeService.GetAttributeAsync<DateTime?>(customer, NopCustomerDefaults.DateOfBirthAttribute);
            var city = await _genericAttributeService.GetAttributeAsync<string>(customer, NopCustomerDefaults.CityAttribute);
            var countryId = await _genericAttributeService.GetAttributeAsync<int>(customer, NopCustomerDefaults.CountryIdAttribute);
            var countryName = (await _countryService.GetCountryByIdAsync(countryId))?.TwoLetterIsoCode;
            var stateId = await _genericAttributeService.GetAttributeAsync<int>(customer, NopCustomerDefaults.StateProvinceIdAttribute);
            var stateName = (await _stateProvinceService.GetStateProvinceByIdAsync(stateId))?.Abbreviation;
            var zipcode = await _genericAttributeService.GetAttributeAsync<string>(customer, NopCustomerDefaults.ZipPostalCodeAttribute);

            var userObject = FormatEventObject(new List<(string Name, object Value)>
                {
                    ("em", JavaScriptEncoder.Default.Encode(email?.ToLowerInvariant() ?? string.Empty)),
                    ("fn", JavaScriptEncoder.Default.Encode(firstName?.ToLowerInvariant() ?? string.Empty)),
                    ("ln", JavaScriptEncoder.Default.Encode(lastName?.ToLowerInvariant() ?? string.Empty)),
                    ("ph", new string(phone?.Where(c => char.IsDigit(c)).ToArray()) ?? string.Empty),
<<<<<<< HEAD
                    ("external_id", customer.CustomerGuid.ToString().ToLower()),
                    ("ge", gender?.FirstOrDefault().ToString().ToLower()),
=======
                    ("external_id", (await _workContext.GetCurrentCustomerAsync()).CustomerGuid.ToString().ToLowerInvariant()),
                    ("ge", gender?.FirstOrDefault().ToString().ToLowerInvariant()),
>>>>>>> 9f063dda
                    ("db", birthday?.ToString("yyyyMMdd")),
                    ("ct", JavaScriptEncoder.Default.Encode(city?.ToLowerInvariant() ?? string.Empty)),
                    ("st", stateName?.ToLowerInvariant()),
                    ("zp", JavaScriptEncoder.Default.Encode(zipcode?.ToLowerInvariant() ?? string.Empty)),
                    ("cn", countryName?.ToLowerInvariant())
                });

            return userObject;
        }

        /// <summary>
        /// Prepare script to init Facebook Pixel
        /// </summary>
        /// <param name="configurations">Enabled configurations</param>
        /// <returns>
        /// A task that represents the asynchronous operation
        /// The task result contains the script code
        /// </returns>
        private async Task<string> PrepareInitScriptAsync(IList<FacebookPixelConfiguration> configurations)
        {
            //prepare init script
            return await FormatScriptAsync(configurations, async configuration =>
            {
                var additionalParameter = configuration.PassUserProperties
                    ? $", {{uid: '{(await _workContext.GetCurrentCustomerAsync()).CustomerGuid}'}}"
                    : (configuration.UseAdvancedMatching
                    ? $", {await GetUserObjectAsync()}"
                    : null);
                return $"fbq('init', '{configuration.PixelId}'{additionalParameter});";
            });
        }

        /// <summary>
        /// Prepare script to pass user properties
        /// </summary>
        /// <param name="configurations">Enabled configurations</param>
        /// <returns>
        /// A task that represents the asynchronous operation
        /// The task result contains the script code
        /// </returns>
        private async Task<string> PrepareUserPropertiesScriptAsync(IList<FacebookPixelConfiguration> configurations)
        {
            //filter active configurations
            var activeConfigurations = configurations.Where(configuration => configuration.PassUserProperties).ToList();
            if (!activeConfigurations.Any())
                return string.Empty;

            //prepare user object
            var customer = await _workContext.GetCurrentCustomerAsync();
            var createdOn = new DateTimeOffset(customer.CreatedOnUtc).ToUnixTimeSeconds().ToString();
            var city = await _genericAttributeService.GetAttributeAsync<string>(customer, NopCustomerDefaults.CityAttribute);
            var countryId = await _genericAttributeService.GetAttributeAsync<int>(customer, NopCustomerDefaults.CountryIdAttribute);
            var countryName = (await _countryService.GetCountryByIdAsync(countryId))?.TwoLetterIsoCode;
            var currency = (await _workContext.GetWorkingCurrencyAsync())?.CurrencyCode;
            var gender = await _genericAttributeService.GetAttributeAsync<string>(customer, NopCustomerDefaults.GenderAttribute);
            var language = (await _workContext.GetWorkingLanguageAsync())?.UniqueSeoCode;
            var stateId = await _genericAttributeService.GetAttributeAsync<int>(customer, NopCustomerDefaults.StateProvinceIdAttribute);
            var stateName = (await _stateProvinceService.GetStateProvinceByIdAsync(stateId))?.Abbreviation;
            var zipcode = await _genericAttributeService.GetAttributeAsync<string>(customer, NopCustomerDefaults.ZipPostalCodeAttribute);

            var userObject = FormatEventObject(new List<(string Name, object Value)>
            {
                ("$account_created_time", createdOn),
                ("$city", JavaScriptEncoder.Default.Encode(city ?? string.Empty)),
                ("$country", countryName),
                ("$currency", currency),
                ("$gender", gender?.FirstOrDefault().ToString()),
                ("$language", language),
                ("$state", stateName),
                ("$zipcode", JavaScriptEncoder.Default.Encode(zipcode ?? string.Empty))
            });

            //prepare script
            return await FormatScriptAsync(activeConfigurations, configuration =>
                Task.FromResult($"fbq('setUserProperties', '{configuration.PixelId}', {userObject});"));
        }

        /// <summary>
        /// Prepare script to track "PageView" event
        /// </summary>
        /// <param name="configurations">Enabled configurations</param>
        /// <returns>
        /// A task that represents the asynchronous operation
        /// The task result contains the script code
        /// </returns>
        private async Task<string> PreparePageViewScriptAsync(IList<FacebookPixelConfiguration> configurations)
        {
            //a single active configuration is enough to track PageView event
            var activeConfigurations = configurations.Where(configuration => configuration.TrackPageView).Take(1).ToList();
            return await FormatScriptAsync(activeConfigurations, configuration =>
                Task.FromResult($"fbq('track', '{FacebookPixelDefaults.PAGE_VIEW}');"));
        }

        /// <summary>
        /// Prepare scripts to track events
        /// </summary>
        /// <param name="configurations">Enabled configurations</param>
        /// <returns>
        /// A task that represents the asynchronous operation
        /// The task result contains the script code
        /// </returns>
        private async Task<string> PrepareTrackedEventsScriptAsync(IList<FacebookPixelConfiguration> configurations)
        {
            //get previously stored events and remove them from the session data
            var events = _httpContextAccessor.HttpContext.Session
                .Get<IList<TrackedEvent>>(FacebookPixelDefaults.TrackedEventsSessionValue) ?? new List<TrackedEvent>();
            var activeEvents = await events.WhereAwait(async trackedEvent =>
                trackedEvent.CustomerId == (await _workContext.GetCurrentCustomerAsync()).Id && trackedEvent.StoreId == (await _storeContext.GetCurrentStoreAsync()).Id)
                .ToListAsync();
            _httpContextAccessor.HttpContext.Session.Set(FacebookPixelDefaults.TrackedEventsSessionValue, events.Except(activeEvents).ToList());

            if (!activeEvents.Any())
                return string.Empty;

            return await activeEvents.AggregateAwaitAsync(string.Empty, async (preparedScripts, trackedEvent) =>
            {
                //filter active configurations
                var activeConfigurations = trackedEvent.EventName switch
                {
                    FacebookPixelDefaults.ADD_TO_CART => configurations.Where(configuration => configuration.TrackAddToCart).ToList(),
                    FacebookPixelDefaults.PURCHASE => configurations.Where(configuration => configuration.TrackPurchase).ToList(),
                    FacebookPixelDefaults.VIEW_CONTENT => configurations.Where(configuration => configuration.TrackViewContent).ToList(),
                    FacebookPixelDefaults.ADD_TO_WISHLIST => configurations.Where(configuration => configuration.TrackAddToWishlist).ToList(),
                    FacebookPixelDefaults.INITIATE_CHECKOUT => configurations.Where(configuration => configuration.TrackInitiateCheckout).ToList(),
                    FacebookPixelDefaults.SEARCH => configurations.Where(configuration => configuration.TrackSearch).ToList(),
                    FacebookPixelDefaults.CONTACT => configurations.Where(configuration => configuration.TrackContact).ToList(),
                    FacebookPixelDefaults.COMPLETE_REGISTRATION => configurations.Where(configuration => configuration.TrackCompleteRegistration).ToList(),
                    _ => new List<FacebookPixelConfiguration>()
                };
                if (trackedEvent.IsCustomEvent)
                {
                    activeConfigurations = await configurations.WhereAwait(async configuration =>
                        (await GetCustomEventsAsync(configuration.Id)).Any(customEvent => customEvent.EventName == trackedEvent.EventName)).ToListAsync();
                }

                //prepare event scripts
                return preparedScripts + await trackedEvent.EventObjects.AggregateAwaitAsync(string.Empty, async (preparedEventScripts, eventObject) =>
                {
                    return preparedEventScripts + await FormatScriptAsync(activeConfigurations, configuration =>
                    {
                        //used for accurate event tracking with multiple Facebook Pixels
                        var actionName = configurations.Count > 1
                            ? (trackedEvent.IsCustomEvent ? "trackSingleCustom" : "trackSingle")
                            : (trackedEvent.IsCustomEvent ? "trackCustom" : "track");
                        var additionalParameter = configurations.Count > 1 ? $", '{configuration.PixelId}'" : null;

                        //prepare event script
                        var eventObjectParameter = !string.IsNullOrEmpty(eventObject) ? $", {eventObject}" : null;
                        return Task.FromResult($"fbq('{actionName}'{additionalParameter}, '{trackedEvent.EventName}'{eventObjectParameter});");
                    });
                });
            });
        }

        /// <summary>
        /// Prepare script to track event and store it for the further using
        /// </summary>
        /// <param name="eventName">Event name</param>
        /// <param name="eventObject">Event object</param>
        /// <param name="customerId">Customer identifier</param>
        /// <param name="storeId">Store identifier</param>
        /// <param name="isCustomEvent">Whether the event is a custom one</param>
        /// <returns>A task that represents the asynchronous operation</returns>
        private async Task PrepareTrackedEventScriptAsync(string eventName, string eventObject,
            int? customerId = null, int? storeId = null, bool isCustomEvent = false)
        {
            //prepare script and store it into the session data, we use this later
            customerId ??= (await _workContext.GetCurrentCustomerAsync()).Id;
            storeId ??= (await _storeContext.GetCurrentStoreAsync()).Id;
            var events = _httpContextAccessor.HttpContext.Session
                .Get<IList<TrackedEvent>>(FacebookPixelDefaults.TrackedEventsSessionValue) ?? new List<TrackedEvent>();
            var activeEvent = events.FirstOrDefault(trackedEvent =>
                trackedEvent.EventName == eventName && trackedEvent.CustomerId == customerId && trackedEvent.StoreId == storeId);
            if (activeEvent == null)
            {
                activeEvent = new TrackedEvent
                {
                    EventName = eventName,
                    CustomerId = customerId.Value,
                    StoreId = storeId.Value,
                    IsCustomEvent = isCustomEvent
                };
                events.Add(activeEvent);
            }
            activeEvent.EventObjects.Add(eventObject);
            _httpContextAccessor.HttpContext.Session.Set(FacebookPixelDefaults.TrackedEventsSessionValue, events);
        }

        /// <summary>
        /// Format event object to look pretty
        /// </summary>
        /// <param name="properties">Event object properties</param>
        /// <param name="tabsNumber">Tabs number for indentation script</param>
        /// <returns>Script code</returns>
        private string FormatEventObject(IList<(string Name, object Value)> properties, int? tabsNumber = null)
        {
            //local function to format list of objects
            string formatObjectList(List<List<(string Name, object Value)>> objectList)
            {
                var formattedList = objectList.Aggregate(string.Empty, (preparedObjects, propertiesList) =>
                {
                    if (propertiesList != null)
                    {
                        var value = FormatEventObject(propertiesList, (tabsNumber ?? TABS_NUMBER) + 1);
                        preparedObjects += $"{Environment.NewLine}{new string('\t', (tabsNumber ?? TABS_NUMBER) + 1)}{value},";
                    }

                    return preparedObjects;
                }).TrimEnd(',');
                return $"[{formattedList}]";
            }

            //format single object
            var formattedObject = properties.Aggregate(string.Empty, (preparedObject, property) =>
            {
                if (!string.IsNullOrEmpty(property.Value?.ToString()))
                {
                    //format property value
                    var value = property.Value is string valueString
                        ? $"'{valueString.Replace("'", "\\'")}'"
                        : (property.Value is List<List<(string Name, object Value)>> valueList
                        ? formatObjectList(valueList)
                        : (property.Value is decimal valueDecimal
                        ? valueDecimal.ToString("F", CultureInfo.InvariantCulture)
                        : property.Value.ToString().ToLowerInvariant()));

                    //format object property
                    preparedObject += $"{Environment.NewLine}{new string('\t', (tabsNumber ?? TABS_NUMBER) + 1)}{property.Name}: {value},";
                }

                return preparedObject;
            }).TrimEnd(',');

            return $"{{{formattedObject}{Environment.NewLine}{new string('\t', tabsNumber ?? TABS_NUMBER)}}}";
        }

        /// <summary>
        /// Format script to look pretty
        /// </summary>
        /// <param name="configurations">Enabled configurations</param>
        /// <param name="getScript">Function to get script for the passed configuration</param>
        /// <returns>
        /// A task that represents the asynchronous operation
        /// The task result contains the script code
        /// </returns>
        private async Task<string> FormatScriptAsync(IList<FacebookPixelConfiguration> configurations, Func<FacebookPixelConfiguration, Task<string>> getScript)
        {
            if (!configurations.Any())
                return string.Empty;

            //format script
            var formattedScript = await configurations.AggregateAwaitAsync(string.Empty, async (preparedScripts, configuration) =>
                preparedScripts + Environment.NewLine + new string('\t', TABS_NUMBER) + await getScript(configuration));
            formattedScript += Environment.NewLine;

            return formattedScript;
        }

        /// <summary>
        /// Get configurations
        /// </summary>
        /// <param name="storeId">Store identifier; pass 0 to load all records</param>
        /// <returns>
        /// A task that represents the asynchronous operation
        /// The task result contains the list of configurations
        /// </returns>
        private async Task<IList<FacebookPixelConfiguration>> GetConfigurationsAsync(int storeId = 0)
        {
            var key = _staticCacheManager.PrepareKeyForDefaultCache(FacebookPixelDefaults.ConfigurationsCacheKey, storeId);

            var query = _facebookPixelConfigurationRepository.Table;

            //filter by the store
            if (storeId > 0)
                query = query.Where(configuration => configuration.StoreId == storeId);

            query = query.OrderBy(configuration => configuration.Id);

            return await _staticCacheManager.GetAsync(key, async () => await query.ToListAsync());
        }

        #endregion

        #region Methods

        #region Scripts

        /// <summary>
        /// Prepare Facebook Pixel script
        /// </summary>
        /// <returns>
        /// A task that represents the asynchronous operation
        /// The task result contains the script code
        /// </returns>
        public async Task<string> PrepareScriptAsync()
        {
            return await HandleFunctionAsync(async () =>
            {
                //get the enabled configurations
                var store = _storeContext.GetCurrentStoreAsync();
                var configurations = await (await GetConfigurationsAsync(store.Id)).WhereAwait(async configuration =>
                {
                    if (!configuration.Enabled)
                        return false;

                    if (!configuration.DisableForUsersNotAcceptingCookieConsent)
                        return true;

                    //don't display Pixel for users who not accepted Cookie Consent
                    var cookieConsentAccepted = await _genericAttributeService.GetAttributeAsync<bool>(await _workContext.GetCurrentCustomerAsync(),
                            NopCustomerDefaults.EuCookieLawAcceptedAttribute, store.Id);
                    return cookieConsentAccepted;
                }).ToListAsync();
                if (!configurations.Any())
                    return string.Empty;

                //base script
                return $@"
    <!-- Facebook Pixel Code -->
    <script>

        !function (f, b, e, v, n, t, s) {{
            if (f.fbq) return;
            n = f.fbq = function () {{
                n.callMethod ? n.callMethod.apply(n, arguments) : n.queue.push(arguments)
            }};
            if (!f._fbq) f._fbq = n;
            n.push = n;
            n.loaded = !0;
            n.version = '2.0';
            n.agent = '{FacebookPixelDefaults.AgentId}';
            n.queue = [];
            t = b.createElement(e);
            t.async = !0;
            t.src = v;
            s = b.getElementsByTagName(e)[0];
            s.parentNode.insertBefore(t, s)
        }}(window, document, 'script', 'https://connect.facebook.net/en_US/fbevents.js');
        {await PrepareScriptsAsync(configurations)}
    </script>
    <!-- End Facebook Pixel Code -->
    ";
            });
        }

        /// <summary>
        /// Prepare Facebook Pixel script
        /// </summary>
        /// <param name="widgetZone">Widget zone to place script</param>
        /// <returns>
        /// A task that represents the asynchronous operation
        /// The task result contains the script code
        /// </returns>
        public async Task<string> PrepareCustomEventsScriptAsync(string widgetZone)
        {
            return await HandleFunctionAsync(async () =>
            {
                var customEvents = await (await GetConfigurationsAsync()).SelectManyAwait(async configuration => await GetCustomEventsAsync(configuration.Id, widgetZone)).ToListAsync();
                foreach (var customEvent in customEvents) 
                    await PrepareTrackedEventScriptAsync(customEvent.EventName, string.Empty, isCustomEvent: true);

                return string.Empty;
            });
        }

        /// <summary>
        /// Prepare script to track "AddToCart" and "AddToWishlist" events
        /// </summary>
        /// <param name="item">Shopping cart item</param>
        /// <returns>A task that represents the asynchronous operation</returns>
        public async Task PrepareAddToCartScriptAsync(ShoppingCartItem item)
        {
            await HandleFunctionAsync(async () =>
            {
                var customer = await _workContext.GetCurrentCustomerAsync();
                //check whether the adding was initiated by the customer
                if (item.CustomerId != customer.Id)
                    return false;

                //prepare event object
                var product = await _productService.GetProductByIdAsync(item.ProductId);
                var categoryMapping = (await _categoryService.GetProductCategoriesByProductIdAsync(product?.Id ?? 0)).FirstOrDefault();
                var categoryName = (await _categoryService.GetCategoryByIdAsync(categoryMapping?.CategoryId ?? 0))?.Name;
                var sku = product != null ? await _productService.FormatSkuAsync(product, item.AttributesXml) : string.Empty;
                var quantity = product != null ? (int?)item.Quantity : null;
                var (productPrice, _, _, _) = await _priceCalculationService.GetFinalPriceAsync(product, customer, includeDiscounts: false);
                var (price, _) = await _taxService.GetProductPriceAsync(product, productPrice);
                var currentCurrency = await _workContext.GetWorkingCurrencyAsync();
                var priceValue = await _currencyService.ConvertFromPrimaryStoreCurrencyAsync(price, currentCurrency);
                var currency = currentCurrency?.CurrencyCode;

                var contentsProperties = new List<(string Name, object Value)> { ("id", sku), ("quantity", quantity) };
                var eventObject = FormatEventObject(new List<(string Name, object Value)>
                {
                    ("content_category", categoryName),
                    ("content_name", product?.Name),
                    ("content_type", "product"),
                    ("contents", new[] { contentsProperties }.ToList()),
                    ("currency", currency),
                    ("value", priceValue)
                });

                //prepare event script
                var eventName = item.ShoppingCartTypeId == (int)ShoppingCartType.ShoppingCart
                    ? FacebookPixelDefaults.ADD_TO_CART
                    : FacebookPixelDefaults.ADD_TO_WISHLIST;
                await PrepareTrackedEventScriptAsync(eventName, eventObject, item.CustomerId, item.StoreId);

                return true;
            });
        }

        /// <summary>
        /// Prepare script to track "Purchase" event
        /// </summary>
        /// <param name="order">Order</param>
        /// <returns>A task that represents the asynchronous operation</returns>
        public async Task PreparePurchaseScriptAsync(Order order)
        {
            await HandleFunctionAsync(async () =>
            {
                //check whether the purchase was initiated by the customer
                if (order.CustomerId != (await _workContext.GetCurrentCustomerAsync()).Id)
                    return false;

                //prepare event object
                var currency = await _currencyService.GetCurrencyByIdAsync(_currencySettings.PrimaryStoreCurrencyId);
                var contentsProperties = await (await _orderService.GetOrderItemsAsync(order.Id)).SelectAwait(async item =>
                {
                    var product = await _productService.GetProductByIdAsync(item.ProductId);
                    var sku = product != null ? await _productService.FormatSkuAsync(product, item.AttributesXml) : string.Empty;
                    var quantity = product != null ? (int?)item.Quantity : null;
                    return new List<(string Name, object Value)> { ("id", sku), ("quantity", quantity) };
                }).ToListAsync();
                var eventObject = FormatEventObject(new List<(string Name, object Value)>
                {
                    ("content_type", "product"),
                    ("contents", contentsProperties),
                    ("currency", currency?.CurrencyCode),
                    ("value", order.OrderTotal)
                });

                //prepare event script
                await PrepareTrackedEventScriptAsync(FacebookPixelDefaults.PURCHASE, eventObject, order.CustomerId, order.StoreId);

                return true;
            });
        }

        /// <summary>
        /// Prepare script to track "ViewContent" event
        /// </summary>
        /// <param name="model">Product details model</param>
        /// <returns>A task that represents the asynchronous operation</returns>
        public async Task PrepareViewContentScriptAsync(ProductDetailsModel model)
        {
            await HandleFunctionAsync(async () =>
            {
                //prepare event object
                var product = await _productService.GetProductByIdAsync(model.Id);
                var categoryMapping = (await _categoryService.GetProductCategoriesByProductIdAsync(product?.Id ?? 0)).FirstOrDefault();
                var categoryName = (await _categoryService.GetCategoryByIdAsync(categoryMapping?.CategoryId ?? 0))?.Name;
                var sku = model.Sku;
                var priceValue = model.ProductPrice.PriceValue;
                var currency = (await _workContext.GetWorkingCurrencyAsync())?.CurrencyCode;

                var eventObject = FormatEventObject(new List<(string Name, object Value)>
                {
                    ("content_category", categoryName),
                    ("content_ids", sku),
                    ("content_name", product?.Name),
                    ("content_type", "product"),
                    ("currency", currency),
                    ("value", priceValue)
                });

                //prepare event script
                await PrepareTrackedEventScriptAsync(FacebookPixelDefaults.VIEW_CONTENT, eventObject);

                return true;
            });
        }

        /// <summary>
        /// Prepare script to track "InitiateCheckout" event
        /// </summary>
        /// <returns>A task that represents the asynchronous operation</returns>
        public async Task PrepareInitiateCheckoutScriptAsync()
        {
            await HandleFunctionAsync(async () =>
            {
                //prepare event object
                var cart = await _shoppingCartService
                    .GetShoppingCartAsync(await _workContext.GetCurrentCustomerAsync(), ShoppingCartType.ShoppingCart, (await _storeContext.GetCurrentStoreAsync()).Id);
                var (price, _, _, _, _, _) = await _orderTotalCalculationService.GetShoppingCartTotalAsync(cart, false, false);
                var currentCurrency = await _workContext.GetWorkingCurrencyAsync();
                var priceValue = await _currencyService.ConvertFromPrimaryStoreCurrencyAsync(price ?? 0, currentCurrency);
                var currency = currentCurrency?.CurrencyCode;

                var contentsProperties = await cart.SelectAwait(async item =>
                {
                    var product = await _productService.GetProductByIdAsync(item.ProductId);
                    var sku = product != null ? await _productService.FormatSkuAsync(product, item.AttributesXml) : string.Empty;
                    var quantity = product != null ? (int?)item.Quantity : null;
                    return new List<(string Name, object Value)> { ("id", sku), ("quantity", quantity) };
                }).ToListAsync();
                var eventObject = FormatEventObject(new List<(string Name, object Value)>
                {
                    ("content_type", "product"),
                    ("contents", contentsProperties),
                    ("currency", currency),
                    ("value", priceValue)
                });

                //prepare event script
                await PrepareTrackedEventScriptAsync(FacebookPixelDefaults.INITIATE_CHECKOUT, eventObject);

                return true;
            });
        }

        /// <summary>
        /// Prepare script to track "Search" event
        /// </summary>
        /// <param name="searchTerm">Search term</param>
        /// <returns>A task that represents the asynchronous operation</returns>
        public async Task PrepareSearchScriptAsync(string searchTerm)
        {
            await HandleFunctionAsync(async () =>
            {
                //prepare event object
                var eventObject = FormatEventObject(new List<(string Name, object Value)>
                {
                    ("search_string", JavaScriptEncoder.Default.Encode(searchTerm ?? string.Empty))
                });

                //prepare event script
                await PrepareTrackedEventScriptAsync(FacebookPixelDefaults.SEARCH, eventObject);

                return true;
            });
        }

        /// <summary>
        /// Prepare script to track "Contact" event
        /// </summary>
        /// <returns>A task that represents the asynchronous operation</returns>
        public async Task PrepareContactScriptAsync()
        {
            await HandleFunctionAsync(async () =>
            {
                //prepare event script
                await PrepareTrackedEventScriptAsync(FacebookPixelDefaults.CONTACT, string.Empty);

                return true;
            });
        }

        /// <summary>
        /// Prepare script to track "CompleteRegistration" event
        /// </summary>
        /// <returns>A task that represents the asynchronous operation</returns>
        public async Task PrepareCompleteRegistrationScriptAsync()
        {
            await HandleFunctionAsync(async () =>
            {
                //prepare event object
                var eventObject = FormatEventObject(new List<(string Name, object Value)>
                {
                    ("status", true)
                });

                //prepare event script
                await PrepareTrackedEventScriptAsync(FacebookPixelDefaults.COMPLETE_REGISTRATION, eventObject);

                return true;
            });
        }

        #endregion

        #region Configuration

        /// <summary>
        /// Get configurations
        /// </summary>
        /// <param name="storeId">Store identifier; pass 0 to load all records</param>
        /// <param name="pageIndex">Page index</param>
        /// <param name="pageSize">Page size</param>
        /// <returns>
        /// A task that represents the asynchronous operation
        /// The task result contains the paged list of configurations
        /// </returns>
        public async Task<IPagedList<FacebookPixelConfiguration>> GetPagedConfigurationsAsync(int storeId = 0, int pageIndex = 0, int pageSize = int.MaxValue)
        {
            var query = _facebookPixelConfigurationRepository.Table;

            //filter by the store
            if (storeId > 0)
                query = query.Where(configuration => configuration.StoreId == storeId);

            query = query.OrderBy(configuration => configuration.Id);

            return await query.ToPagedListAsync(pageIndex, pageSize);
        }

        /// <summary>
        /// Get a configuration by the identifier
        /// </summary>
        /// <param name="configurationId">Configuration identifier</param>
        /// <returns>
        /// A task that represents the asynchronous operation
        /// The task result contains the configuration
        /// </returns>
        public async Task<FacebookPixelConfiguration> GetConfigurationByIdAsync(int configurationId)
        {
            if (configurationId == 0)
                return null;

            return await _staticCacheManager.GetAsync(_staticCacheManager.PrepareKeyForDefaultCache(FacebookPixelDefaults.ConfigurationCacheKey, configurationId), async () =>
                await _facebookPixelConfigurationRepository.GetByIdAsync(configurationId));
        }

        /// <summary>
        /// Insert the configuration
        /// </summary>
        /// <param name="configuration">Configuration</param>
        /// <returns>A task that represents the asynchronous operation</returns>
        public async Task InsertConfigurationAsync(FacebookPixelConfiguration configuration)
        {
            if (configuration == null)
                throw new ArgumentNullException(nameof(configuration));

            await _facebookPixelConfigurationRepository.InsertAsync(configuration, false);
            await _staticCacheManager.RemoveByPrefixAsync(FacebookPixelDefaults.PrefixCacheKey);
        }

        /// <summary>
        /// Update the configuration
        /// </summary>
        /// <param name="configuration">Configuration</param>
        /// <returns>A task that represents the asynchronous operation</returns>
        public async Task UpdateConfigurationAsync(FacebookPixelConfiguration configuration)
        {
            if (configuration == null)
                throw new ArgumentNullException(nameof(configuration));

            await _facebookPixelConfigurationRepository.UpdateAsync(configuration, false);
            await _staticCacheManager.RemoveByPrefixAsync(FacebookPixelDefaults.PrefixCacheKey);
        }

        /// <summary>
        /// Delete the configuration
        /// </summary>
        /// <param name="configuration">Configuration</param>
        /// <returns>A task that represents the asynchronous operation</returns>
        public async Task DeleteConfigurationAsync(FacebookPixelConfiguration configuration)
        {
            if (configuration == null)
                throw new ArgumentNullException(nameof(configuration));

            await _facebookPixelConfigurationRepository.DeleteAsync(configuration, false);
            await _staticCacheManager.RemoveByPrefixAsync(FacebookPixelDefaults.PrefixCacheKey);
        }

        /// <summary>
        /// Get configuration custom events
        /// </summary>
        /// <param name="configurationId">Configuration identifier</param>
        /// <param name="widgetZone">Widget zone name; pass null to load all records</param>
        /// <returns>
        /// A task that represents the asynchronous operation
        /// The task result contains the list of custom events
        /// </returns>
        public async Task<IList<CustomEvent>> GetCustomEventsAsync(int configurationId, string widgetZone = null)
        {
            var cachedCustomEvents = await _staticCacheManager.GetAsync(_staticCacheManager.PrepareKeyForDefaultCache(FacebookPixelDefaults.CustomEventsCacheKey, configurationId), async () =>
            {
                //load configuration custom events
                var configuration = await GetConfigurationByIdAsync(configurationId);
                var customEventsValue = configuration?.CustomEvents ?? string.Empty;
                var customEvents = JsonConvert.DeserializeObject<List<CustomEvent>>(customEventsValue) ?? new List<CustomEvent>();
                return customEvents;
            });

            //filter by the widget zone
            if (!string.IsNullOrEmpty(widgetZone))
                cachedCustomEvents = cachedCustomEvents.Where(customEvent => customEvent.WidgetZones?.Contains(widgetZone) ?? false).ToList();

            return cachedCustomEvents;
        }

        /// <summary>
        /// Save configuration custom events
        /// </summary>
        /// <param name="configurationId">Configuration identifier</param>
        /// <param name="eventName">Event name</param>
        /// <param name="widgetZones">Widget zones names</param>
        /// <returns>A task that represents the asynchronous operation</returns>
        public async Task SaveCustomEventsAsync(int configurationId, string eventName, IList<string> widgetZones)
        {
            if (string.IsNullOrEmpty(eventName))
                return;

            var configuration = await GetConfigurationByIdAsync(configurationId);
            if (configuration == null)
                return;

            //load configuration custom events
            var customEventsValue = configuration.CustomEvents ?? string.Empty;
            var customEvents = JsonConvert.DeserializeObject<List<CustomEvent>>(customEventsValue) ?? new List<CustomEvent>();

            //try to get an event by the passed name
            var customEvent = customEvents
                .FirstOrDefault(customEvent => eventName.Equals(customEvent.EventName, StringComparison.InvariantCultureIgnoreCase));
            if (customEvent == null)
            {
                //create new one if not exist
                customEvent = new CustomEvent { EventName = eventName };
                customEvents.Add(customEvent);
            }

            //update widget zones of this event
            customEvent.WidgetZones = widgetZones ?? new List<string>();

            //or delete an event
            if (!customEvent.WidgetZones.Any())
                customEvents.Remove(customEvent);

            //update configuration 
            configuration.CustomEvents = JsonConvert.SerializeObject(customEvents);
            await UpdateConfigurationAsync(configuration);
            await _staticCacheManager.RemoveByPrefixAsync(FacebookPixelDefaults.PrefixCacheKey);
            await _staticCacheManager.RemoveByPrefixAsync(NopModelCacheDefaults.WidgetPrefixCacheKey);
        }

        /// <summary>
        /// Get used widget zones for all custom events
        /// </summary>
        /// <returns>
        /// A task that represents the asynchronous operation
        /// The task result contains the list of widget zones names
        /// </returns>
        public async Task<IList<string>> GetCustomEventsWidgetZonesAsync()
        {
            return await _staticCacheManager.GetAsync(_staticCacheManager.PrepareKeyForDefaultCache(FacebookPixelDefaults.WidgetZonesCacheKey), async () =>
            {
                //load custom events and their widget zones
                var configurations = await GetConfigurationsAsync();
                var customEvents = await configurations.SelectManyAwait(async configuration => await GetCustomEventsAsync(configuration.Id)).ToListAsync();
                var widgetZones = await customEvents.SelectMany(customEvent => customEvent.WidgetZones).Distinct().ToListAsync();

                return widgetZones;
            });
        }

        #endregion

        #endregion
    }
}<|MERGE_RESOLUTION|>--- conflicted
+++ resolved
@@ -208,13 +208,8 @@
                     ("fn", JavaScriptEncoder.Default.Encode(firstName?.ToLowerInvariant() ?? string.Empty)),
                     ("ln", JavaScriptEncoder.Default.Encode(lastName?.ToLowerInvariant() ?? string.Empty)),
                     ("ph", new string(phone?.Where(c => char.IsDigit(c)).ToArray()) ?? string.Empty),
-<<<<<<< HEAD
-                    ("external_id", customer.CustomerGuid.ToString().ToLower()),
-                    ("ge", gender?.FirstOrDefault().ToString().ToLower()),
-=======
-                    ("external_id", (await _workContext.GetCurrentCustomerAsync()).CustomerGuid.ToString().ToLowerInvariant()),
+                    ("external_id", customer.CustomerGuid.ToString().ToLowerInvariant()),
                     ("ge", gender?.FirstOrDefault().ToString().ToLowerInvariant()),
->>>>>>> 9f063dda
                     ("db", birthday?.ToString("yyyyMMdd")),
                     ("ct", JavaScriptEncoder.Default.Encode(city?.ToLowerInvariant() ?? string.Empty)),
                     ("st", stateName?.ToLowerInvariant()),
