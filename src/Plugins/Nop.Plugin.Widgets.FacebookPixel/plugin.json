﻿{
  "Group": "Widgets",
  "FriendlyName": "Facebook Pixel",
  "SystemName": "Widgets.FacebookPixel",
  "Version": "1.07",
<<<<<<< HEAD
  "SupportedVersions": [ "4.50" ],
=======
  "SupportedVersions": [ "4.40" ],
>>>>>>> aefce288
  "Author": "nopCommerce team",
  "DisplayOrder": 1,
  "FileName": "Nop.Plugin.Widgets.FacebookPixel.dll",
  "Description": "This plugin integrates with Facebook Pixel. It allows you to track visitor activity on your website."
}<|MERGE_RESOLUTION|>--- conflicted
+++ resolved
@@ -2,12 +2,8 @@
   "Group": "Widgets",
   "FriendlyName": "Facebook Pixel",
   "SystemName": "Widgets.FacebookPixel",
-  "Version": "1.07",
-<<<<<<< HEAD
+  "Version": "1.08",
   "SupportedVersions": [ "4.50" ],
-=======
-  "SupportedVersions": [ "4.40" ],
->>>>>>> aefce288
   "Author": "nopCommerce team",
   "DisplayOrder": 1,
   "FileName": "Nop.Plugin.Widgets.FacebookPixel.dll",
