--- conflicted
+++ resolved
@@ -2,12 +2,8 @@
   "Group": "Tax providers",
   "FriendlyName": "Avalara tax provider",
   "SystemName": "Tax.Avalara",
-  "Version": "2.42",
-<<<<<<< HEAD
+  "Version": "2.43",
   "SupportedVersions": [ "4.50" ],
-=======
-  "SupportedVersions": [ "4.40" ],
->>>>>>> aefce288
   "Author": "nopCommerce team",
   "DisplayOrder": 1,
   "FileName": "Nop.Plugin.Tax.Avalara.dll",
