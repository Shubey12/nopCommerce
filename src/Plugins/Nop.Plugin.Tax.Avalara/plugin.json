﻿{
  "Group": "Tax providers",
  "FriendlyName": "Avalara tax provider",
  "SystemName": "Tax.Avalara",
<<<<<<< HEAD
  "Version": "2.43",
  "SupportedVersions": [ "4.50" ],
=======
  "Version": "2.50",
  "SupportedVersions": [ "4.40" ],
>>>>>>> a939aa5e
  "Author": "nopCommerce team",
  "DisplayOrder": 1,
  "FileName": "Nop.Plugin.Tax.Avalara.dll",
  "Description": "This plugin allows using AvaTax service. Avalara AvaTax is a cloud-based sales and use tax calculation system."
}<|MERGE_RESOLUTION|>--- conflicted
+++ resolved
@@ -2,13 +2,8 @@
   "Group": "Tax providers",
   "FriendlyName": "Avalara tax provider",
   "SystemName": "Tax.Avalara",
-<<<<<<< HEAD
-  "Version": "2.43",
+  "Version": "2.51",
   "SupportedVersions": [ "4.50" ],
-=======
-  "Version": "2.50",
-  "SupportedVersions": [ "4.40" ],
->>>>>>> a939aa5e
   "Author": "nopCommerce team",
   "DisplayOrder": 1,
   "FileName": "Nop.Plugin.Tax.Avalara.dll",
