--- conflicted
+++ resolved
@@ -6,7 +6,6 @@
 using Nop.Core.Caching;
 using Nop.Core.Domain.Tax;
 using Nop.Plugin.Tax.Avalara.Services;
-using Nop.Services.Caching;
 using Nop.Services.Common;
 using Nop.Services.Configuration;
 using Nop.Services.Localization;
@@ -87,13 +86,9 @@
 
             //prepare model
             var model = new Models.Tax.TaxCategorySearchModel();
-<<<<<<< HEAD
-            var cacheKey = _cacheKeyService.PrepareKeyForDefaultCache(AvalaraTaxDefaults.TaxCodeTypesCacheKey);
+            var cacheKey = _cacheManager.PrepareKeyForDefaultCache(AvalaraTaxDefaults.TaxCodeTypesCacheKey);
             var taxCodeTypes = await _cacheManager.Get(cacheKey, async () => await _avalaraTaxManager.GetTaxCodeTypes());
-=======
-            var cacheKey = _cacheManager.PrepareKeyForDefaultCache(AvalaraTaxDefaults.TaxCodeTypesCacheKey);
-            var taxCodeTypes = _cacheManager.Get(cacheKey, () => _avalaraTaxManager.GetTaxCodeTypes());
->>>>>>> 8df5bf22
+
             if (taxCodeTypes != null)
                 model.AvailableTypes = taxCodeTypes.Select(type => new SelectListItem(type.Value, type.Key)).ToList();
             model.SetGridPageSize();
@@ -116,13 +111,8 @@
             var taxCategories = (await _taxCategoryService.GetAllTaxCategories()).ToPagedList(searchModel);
 
             //get tax types and define the default value
-<<<<<<< HEAD
-            var cacheKey = _cacheKeyService.PrepareKeyForDefaultCache(AvalaraTaxDefaults.TaxCodeTypesCacheKey);
+            var cacheKey = _cacheManager.PrepareKeyForDefaultCache(AvalaraTaxDefaults.TaxCodeTypesCacheKey);
             var taxTypes = (await _cacheManager.Get(cacheKey, async () => await _avalaraTaxManager.GetTaxCodeTypes()))
-=======
-            var cacheKey = _cacheManager.PrepareKeyForDefaultCache(AvalaraTaxDefaults.TaxCodeTypesCacheKey);
-            var taxTypes = _cacheManager.Get(cacheKey, () => _avalaraTaxManager.GetTaxCodeTypes())
->>>>>>> 8df5bf22
                 ?.Select(taxType => new { Id = taxType.Key, Name = taxType.Value });
             var defaultType = taxTypes
                 ?.FirstOrDefault(taxType => taxType.Name.Equals("Unknown", StringComparison.InvariantCultureIgnoreCase))
