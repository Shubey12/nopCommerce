﻿using System.Threading.Tasks;
using Microsoft.AspNetCore.Mvc;
using Nop.Core;
using Nop.Core.Domain.Tax;
using Nop.Services.Common;
using Nop.Services.Customers;
using Nop.Web.Framework.Controllers;

namespace Nop.Plugin.Tax.Avalara.Controllers
{
    [AutoValidateAntiforgeryToken]
    public class AddressValidationController : BaseController
    {
        #region Fields

        private readonly IAddressService _addressService;
        private readonly ICustomerService _customerService;
        private readonly IWorkContext _workContext;
        private readonly TaxSettings _taxSettings;

        #endregion

        #region Ctor

        public AddressValidationController(IAddressService addressService,
            ICustomerService customerService,
            IWorkContext workContext,
            TaxSettings taxSettings)
        {
            _addressService = addressService;
            _customerService = customerService;
            _workContext = workContext;
            _taxSettings = taxSettings;
        }

        #endregion

        #region Methods

        [HttpPost]
<<<<<<< HEAD
        [IgnoreAntiforgeryToken]
=======
>>>>>>> ad7b035d
        public async Task<IActionResult> UseValidatedAddress(int addressId, bool isNewAddress)
        {
            //try to get an address by the passed identifier
            var address = await _addressService.GetAddressByIdAsync(addressId);
            if (address != null)
            {
                var customer = await _workContext.GetCurrentCustomerAsync();
                //add address to customer collection if it's a new
                if (isNewAddress) await _customerService.InsertCustomerAddressAsync(customer, address);

                //and update appropriate customer address
                if (_taxSettings.TaxBasedOn == TaxBasedOn.BillingAddress)
                    (customer).BillingAddressId = address.Id;
                if (_taxSettings.TaxBasedOn == TaxBasedOn.ShippingAddress)
                    (customer).ShippingAddressId = address.Id;
                await _customerService.UpdateCustomerAsync(customer);
            }

            //nothing to return
            return Content(string.Empty);
        }

        #endregion
    }
}<|MERGE_RESOLUTION|>--- conflicted
+++ resolved
@@ -38,10 +38,6 @@
         #region Methods
 
         [HttpPost]
-<<<<<<< HEAD
-        [IgnoreAntiforgeryToken]
-=======
->>>>>>> ad7b035d
         public async Task<IActionResult> UseValidatedAddress(int addressId, bool isNewAddress)
         {
             //try to get an address by the passed identifier
