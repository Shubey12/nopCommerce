--- conflicted
+++ resolved
@@ -195,13 +195,8 @@
         }
 
         [HttpPost, ActionName("Configure")]
-<<<<<<< HEAD
-        [FormValueRequired("verifyCredentials")]
-        public async Task<IActionResult> VerifyCredentials()
-=======
         [FormValueRequired("check-credentials")]
         public async Task<IActionResult> CheckCredentials()
->>>>>>> ad7b035d
         {
             if (!await _permissionService.AuthorizeAsync(StandardPermissionProvider.ManageTaxSettings))
                 return AccessDeniedView();
@@ -241,9 +236,6 @@
         }
 
         [HttpPost, ActionName("Configure")]
-<<<<<<< HEAD
-        [FormValueRequired("testTax")]
-=======
         [FormValueRequired("request-certificate-setup")]
         public async Task<IActionResult> RequestCertificateSetup()
         {
@@ -273,7 +265,6 @@
 
         [HttpPost, ActionName("Configure")]
         [FormValueRequired("test-tax")]
->>>>>>> ad7b035d
         public async Task<IActionResult> TestTaxRequest(ConfigurationModel model)
         {
             if (!await _permissionService.AuthorizeAsync(StandardPermissionProvider.ManageTaxSettings))
