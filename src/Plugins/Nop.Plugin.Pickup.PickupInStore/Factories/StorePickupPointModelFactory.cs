﻿using System;
using System.Linq;
using System.Threading.Tasks;
using Nop.Plugin.Pickup.PickupInStore.Models;
using Nop.Plugin.Pickup.PickupInStore.Services;
using Nop.Services.Localization;
using Nop.Services.Stores;
using Nop.Web.Framework.Models.Extensions;

namespace Nop.Plugin.Pickup.PickupInStore.Factories
{
    /// <summary>
    /// Represents store pickup point models factory implementation
    /// </summary>
    public class StorePickupPointModelFactory : IStorePickupPointModelFactory
    {
        #region Fields

        private readonly IStorePickupPointService _storePickupPointService;
        private readonly ILocalizationService _localizationService;
        private readonly IStoreService _storeService;

        #endregion

        #region Ctor

        public StorePickupPointModelFactory(IStorePickupPointService storePickupPointService,
            ILocalizationService localizationService, IStoreService storeService)
        {
            _storePickupPointService = storePickupPointService;
            _localizationService = localizationService;
            _storeService = storeService;
        }

        #endregion

        #region Methods

        /// <summary>
        /// Prepare store pickup point list model
        /// </summary>
        /// <param name="searchModel">Store pickup point search model</param>
        /// <returns>Store pickup point list model</returns>
        public async Task<StorePickupPointListModel> PrepareStorePickupPointListModelAsync(StorePickupPointSearchModel searchModel)
        {
            var pickupPoints = await _storePickupPointService.GetAllStorePickupPointsAsync(pageIndex: searchModel.Page - 1,
                pageSize: searchModel.PageSize);
            var model = await new StorePickupPointListModel().PrepareToGridAsync(searchModel, pickupPoints, () =>
            {
                return pickupPoints.ToAsyncEnumerable().SelectAwait(async point =>
                {
<<<<<<< HEAD
                    var store = _storeService.GetStoreByIdAsync(point.StoreId).Result;
=======
                    var store = await _storeService.GetStoreById(point.StoreId);
>>>>>>> 1a8a2fcd
                    return new StorePickupPointModel
                    {
                        Id = point.Id,
                        Name = point.Name,
                        OpeningHours = point.OpeningHours,
                        PickupFee = point.PickupFee,
                        DisplayOrder = point.DisplayOrder,
<<<<<<< HEAD
                        StoreName = store?.Name ?? (point.StoreId == 0
                                        ? _localizationService.GetResourceAsync(
                                            "Admin.Configuration.Settings.StoreScope.AllStores").Result
                                        : string.Empty)
=======
                        StoreName = store?.Name
                            ?? (point.StoreId == 0 ? (await _localizationService.GetResource("Admin.Configuration.Settings.StoreScope.AllStores")) : string.Empty)
>>>>>>> 1a8a2fcd
                    };
                });
            });

            return model;
        }

        /// <summary>
        /// Prepare store pickup point search model
        /// </summary>
        /// <param name="searchModel">Store pickup point search model</param>
        /// <returns>Store pickup point search model</returns>
        public Task<StorePickupPointSearchModel> PrepareStorePickupPointSearchModelAsync(StorePickupPointSearchModel searchModel)
        {
            if (searchModel == null)
                throw new ArgumentNullException(nameof(searchModel));

            //prepare page parameters
            searchModel.SetGridPageSize();

            return Task.FromResult(searchModel);
        }

        #endregion
    }
}<|MERGE_RESOLUTION|>--- conflicted
+++ resolved
@@ -49,11 +49,8 @@
             {
                 return pickupPoints.ToAsyncEnumerable().SelectAwait(async point =>
                 {
-<<<<<<< HEAD
-                    var store = _storeService.GetStoreByIdAsync(point.StoreId).Result;
-=======
-                    var store = await _storeService.GetStoreById(point.StoreId);
->>>>>>> 1a8a2fcd
+                    var store = await _storeService.GetStoreByIdAsync(point.StoreId);
+
                     return new StorePickupPointModel
                     {
                         Id = point.Id,
@@ -61,15 +58,9 @@
                         OpeningHours = point.OpeningHours,
                         PickupFee = point.PickupFee,
                         DisplayOrder = point.DisplayOrder,
-<<<<<<< HEAD
-                        StoreName = store?.Name ?? (point.StoreId == 0
-                                        ? _localizationService.GetResourceAsync(
-                                            "Admin.Configuration.Settings.StoreScope.AllStores").Result
-                                        : string.Empty)
-=======
+
                         StoreName = store?.Name
-                            ?? (point.StoreId == 0 ? (await _localizationService.GetResource("Admin.Configuration.Settings.StoreScope.AllStores")) : string.Empty)
->>>>>>> 1a8a2fcd
+                            ?? (point.StoreId == 0 ? (await _localizationService.GetResourceAsync("Admin.Configuration.Settings.StoreScope.AllStores")) : string.Empty)
                     };
                 });
             });
