﻿{
  "Group": "Widgets",
  "FriendlyName": "Google Analytics",
  "SystemName": "Widgets.GoogleAnalytics",
<<<<<<< HEAD
  "Version": "1.62",
  "SupportedVersions": [ "4.40" ],
=======
  "Version": "1.63",
  "SupportedVersions": [ "4.30" ],
>>>>>>> ec872e8d
  "Author": "nopCommerce team, Nicolas Muniere",
  "DisplayOrder": 1,
  "FileName": "Nop.Plugin.Widgets.GoogleAnalytics.dll",
  "Description": "This plugin integrates with Google Analytics. It keeps track of statistics about the visitors and ecommerce conversion on your website"
}<|MERGE_RESOLUTION|>--- conflicted
+++ resolved
@@ -2,13 +2,8 @@
   "Group": "Widgets",
   "FriendlyName": "Google Analytics",
   "SystemName": "Widgets.GoogleAnalytics",
-<<<<<<< HEAD
-  "Version": "1.62",
+  "Version": "1.63",
   "SupportedVersions": [ "4.40" ],
-=======
-  "Version": "1.63",
-  "SupportedVersions": [ "4.30" ],
->>>>>>> ec872e8d
   "Author": "nopCommerce team, Nicolas Muniere",
   "DisplayOrder": 1,
   "FileName": "Nop.Plugin.Widgets.GoogleAnalytics.dll",
