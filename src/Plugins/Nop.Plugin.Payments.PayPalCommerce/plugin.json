--- conflicted
+++ resolved
@@ -2,13 +2,8 @@
   "Group": "Payment methods",
   "FriendlyName": "PayPal Commerce",
   "SystemName": "Payments.PayPalCommerce",
-<<<<<<< HEAD
-  "Version": "1.12",
+  "Version": "1.13",
   "SupportedVersions": [ "4.60" ],
-=======
-  "Version": "1.10.2",
-  "SupportedVersions": [ "4.50" ],
->>>>>>> 87bcc3e5
   "Author": "nopCommerce team",
   "DisplayOrder": -1,
   "FileName": "Nop.Plugin.Payments.PayPalCommerce.dll",
