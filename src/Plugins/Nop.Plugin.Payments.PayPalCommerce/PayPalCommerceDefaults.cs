﻿using System.Collections.Generic;
using Nop.Core;

namespace Nop.Plugin.Payments.PayPalCommerce
{
    /// <summary>
    /// Represents plugin constants
    /// </summary>
    public class PayPalCommerceDefaults
    {
        /// <summary>
        /// Gets the plugin system name
        /// </summary>
        public static string SystemName => "Payments.PayPalCommerce";

        /// <summary>
        /// Gets the user agent used to request third-party services
        /// </summary>
        public static string UserAgent => $"nopCommerce-{NopVersion.CURRENT_VERSION}";

        /// <summary>
        /// Gets the nopCommerce partner code
        /// </summary>
        public static string PartnerCode => "NopCommerce_PPCP";

        /// <summary>
        /// Gets the configuration route name
        /// </summary>
        public static string ConfigurationRouteName => "Plugin.Payments.PayPalCommerce.Configure";

        /// <summary>
        /// Gets the webhook route name
        /// </summary>
        public static string WebhookRouteName => "Plugin.Payments.PayPalCommerce.Webhook";

        /// <summary>
        /// Gets the one page checkout route name
        /// </summary>
        public static string OnePageCheckoutRouteName => "CheckoutOnePage";

        /// <summary>
        /// Gets the shopping cart route name
        /// </summary>
        public static string ShoppingCartRouteName => "ShoppingCart";

        /// <summary>
        /// Gets the session key to get process payment request
        /// </summary>
        public static string PaymentRequestSessionKey => "OrderPaymentInfo";

        /// <summary>
        /// Gets the name of a generic attribute to store the refund identifier
        /// </summary>
        public static string RefundIdAttributeName => "PayPalCommerceRefundId";

        /// <summary>
        /// Gets the service js script URL
        /// </summary>
        public static string ServiceScriptUrl => "https://www.paypal.com/sdk/js";

        /// <summary>
        /// Gets a default period (in seconds) before the request times out
        /// </summary>
        public static int RequestTimeout => 10;

        /// <summary>
        /// Gets webhook event names to subscribe
        /// </summary>
        public static List<string> WebhookEventNames => new()
        {
            "CHECKOUT.ORDER.APPROVED",
            "CHECKOUT.ORDER.COMPLETED",
            "PAYMENT.AUTHORIZATION.CREATED",
            "PAYMENT.AUTHORIZATION.VOIDED",
            "PAYMENT.CAPTURE.COMPLETED",
            "PAYMENT.CAPTURE.DENIED",
            "PAYMENT.CAPTURE.PENDING",
            "PAYMENT.CAPTURE.REFUNDED"
        };

<<<<<<< HEAD
=======
        /// <summary>
        /// Gets a list of currencies that do not support decimals. 
        /// Refer to https://developer.paypal.com/docs/integration/direct/rest/currency-codes/ for more information 
        /// </summary>
        public static List<string> CurrenciesWithoutDecimals => new() { "HUF", "JPY", "TWD" };

        /// <summary>
        /// Gets a name of the view component to display payment info in public store
        /// </summary>
        public const string PAYMENT_INFO_VIEW_COMPONENT_NAME = "PayPalCommercePaymentInfo";

        /// <summary>
        /// Gets a name of the view component to add script to pages
        /// </summary>
        public const string SCRIPT_VIEW_COMPONENT_NAME = "PayPalCommerceScript";

        /// <summary>
        /// Gets a name of the view component to display buttons
        /// </summary>
        public const string BUTTONS_VIEW_COMPONENT_NAME = "PayPalCommerceButtons";

        /// <summary>
        /// Gets a name of the view component to display logo
        /// </summary>
        public const string LOGO_VIEW_COMPONENT_NAME = "PayPalCommerceLogo";

>>>>>>> 87bcc3e5
        #region Onboarding

        /// <summary>
        /// Represents onboarding constants
        /// </summary>
        public class Onboarding
        {
            /// <summary>
            /// Gets the base URL of onboarding services
            /// </summary>
            public static string ServiceUrl => "https://www.nopcommerce.com/";

            /// <summary>
            /// Gets the onboarding js script URL
            /// </summary>
            public static string ScriptUrl => "https://www.sandbox.paypal.com/webapps/merchantboarding/js/lib/lightbox/partner.js";

            /// <summary>
            /// Gets a period (in seconds) before the onboarding request times out
            /// </summary>
            public static int RequestTimeout => 20;
        }

        #endregion
    }
}<|MERGE_RESOLUTION|>--- conflicted
+++ resolved
@@ -78,35 +78,12 @@
             "PAYMENT.CAPTURE.REFUNDED"
         };
 
-<<<<<<< HEAD
-=======
         /// <summary>
         /// Gets a list of currencies that do not support decimals. 
         /// Refer to https://developer.paypal.com/docs/integration/direct/rest/currency-codes/ for more information 
         /// </summary>
         public static List<string> CurrenciesWithoutDecimals => new() { "HUF", "JPY", "TWD" };
 
-        /// <summary>
-        /// Gets a name of the view component to display payment info in public store
-        /// </summary>
-        public const string PAYMENT_INFO_VIEW_COMPONENT_NAME = "PayPalCommercePaymentInfo";
-
-        /// <summary>
-        /// Gets a name of the view component to add script to pages
-        /// </summary>
-        public const string SCRIPT_VIEW_COMPONENT_NAME = "PayPalCommerceScript";
-
-        /// <summary>
-        /// Gets a name of the view component to display buttons
-        /// </summary>
-        public const string BUTTONS_VIEW_COMPONENT_NAME = "PayPalCommerceButtons";
-
-        /// <summary>
-        /// Gets a name of the view component to display logo
-        /// </summary>
-        public const string LOGO_VIEW_COMPONENT_NAME = "PayPalCommerceLogo";
-
->>>>>>> 87bcc3e5
         #region Onboarding
 
         /// <summary>
