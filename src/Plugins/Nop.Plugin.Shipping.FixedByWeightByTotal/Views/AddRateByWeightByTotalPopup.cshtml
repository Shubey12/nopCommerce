﻿@{
    Layout = "_AdminPopupLayout";
}
@model Nop.Plugin.Shipping.FixedByWeightByTotal.Models.ShippingByWeightByTotalModel

<form asp-controller="FixedByWeightByTotal" asp-action="AddRateByWeightByTotalPopup"
      asp-route-btnId="@Context.Request.Query["btnId"]"
      asp-route-formId="@Context.Request.Query["formId"]">
    <div class="content-header clearfix">
        <h1 class="float-left">
            @T("Admin.Common.AddNew")
        </h1>
<<<<<<< HEAD
        <div class="float-right">
            <input type="submit" name="save" class="btn btn-primary" value="@T("Admin.Common.Save")" />
=======
        <div class="pull-right">
            <button type="submit" name="save" class="btn btn-primary">@T("Admin.Common.Save")</button>
>>>>>>> 5c16713a
        </div>
    </div>

    <section class="content">
		<div class="container-fluid">
			<div class="form-horizontal">
				@await Html.PartialAsync("~/Plugins/Shipping.FixedByWeightByTotal/Views/_CreateOrUpdateRateByWeightByTotal.cshtml", Model)
			</div>
		</div>
    </section>
</form><|MERGE_RESOLUTION|>--- conflicted
+++ resolved
@@ -10,13 +10,8 @@
         <h1 class="float-left">
             @T("Admin.Common.AddNew")
         </h1>
-<<<<<<< HEAD
         <div class="float-right">
-            <input type="submit" name="save" class="btn btn-primary" value="@T("Admin.Common.Save")" />
-=======
-        <div class="pull-right">
             <button type="submit" name="save" class="btn btn-primary">@T("Admin.Common.Save")</button>
->>>>>>> 5c16713a
         </div>
     </div>
 
