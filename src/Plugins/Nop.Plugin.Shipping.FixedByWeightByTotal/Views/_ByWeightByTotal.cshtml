--- conflicted
+++ resolved
@@ -1,286 +1,279 @@
-﻿@model Nop.Plugin.Shipping.FixedByWeightByTotal.Models.ConfigurationModel
-@using Nop.Core
-@using Nop.Plugin.Shipping.FixedByWeightByTotal.Models
-@using Nop.Web.Framework.Models.DataTables
-@inject Nop.Core.Domain.Common.AdminAreaSettings adminAreaSettings
-@inject Nop.Services.Stores.IStoreService storeService
-@inject Nop.Services.Common.IGenericAttributeService genericAttributeService
-@inject IWorkContext workContext
-@{
-    var stores = await storeService.GetAllStoresAsync();
-}
-
-@{
-    const string hideSearchBlockAttributeName = "FixedByWeightByTotalPage.HideSearchBlock";
-    var hideSearchBlock = await genericAttributeService.GetAttributeAsync<bool>(await workContext.GetCurrentCustomerAsync(), hideSearchBlockAttributeName);
-}
-
-<script type="text/javascript">
-    $(document).ready(function () {
-        $("#@Html.IdFor(model => model.SearchCountryId)").change(function () {
-            var selectedItem = $(this).val();
-            var ddlStates = $("#@Html.IdFor(model => model.SearchStateProvinceId)");
-            $.ajax({
-                cache: false,
-                type: "GET",
-                url: "@(Url.Action("GetStatesByCountryId", "Country"))",
-                data: {
-                    "countryId": selectedItem,
-                    "addAsterisk": "true"
-                },
-                success: function (data, textStatus, jqXHR) {
-                    ddlStates.html('');
-                    $.each(data, function (id, option) {
-                        ddlStates.append($('<option></option>').val(option.id).html(option.name));
-                    });
-                },
-                error: function (jqXHR, textStatus, errorThrown) {
-                    $("#getStatesByCountryIdAlert").click();
-                }
-            });
-        });
-    });
-</script>
-
-<form asp-controller="FixedByWeightByTotal" asp-action="Configure" method="post" id="shipping-byweight-form">
-    <div class="cards-group advanced-setting">
-        <div class="form-horizontal">
-            <div class="card card-default card-search">
-                <div class="card-body">
-                    <div class="row search-row @(!hideSearchBlock ? "opened" : "")" data-hideAttribute="@hideSearchBlockAttributeName">
-                        <div class="search-text">@T("Admin.Common.Search")</div>
-                        <div class="icon-search"><i class="fas fa-search" aria-hidden="true"></i></div>
-                        <div class="icon-collapse"><i class="far fa-angle-@(!hideSearchBlock ? "up" : "down")" aria-hidden="true"></i></div>
-                    </div>
-
-                    <div class="search-body @(hideSearchBlock ? "closed" : "")">
-                        <div class="row">
-                            <div class="col-md-5">
-                                <div class="form-group row">
-                                    <div class="col-md-4">
-                                        <nop-label asp-for="SearchStoreId" />
-                                    </div>
-                                    <div class="col-md-8">
-                                        <nop-select asp-for="SearchStoreId" asp-items="Model.AvailableStores" />
-                                    </div>
-                                </div>
-                                <div class="form-group row">
-                                    <div class="col-md-4">
-                                        <nop-label asp-for="SearchWarehouseId" />
-                                    </div>
-                                    <div class="col-md-8">
-                                        <nop-select asp-for="SearchWarehouseId" asp-items="Model.AvailableWarehouses" />
-                                    </div>
-                                </div>
-                                <div class="form-group row">
-                                    <div class="col-md-4">
-                                        <nop-label asp-for="SearchShippingMethodId" />
-                                    </div>
-                                    <div class="col-md-8">
-                                        <nop-select asp-for="SearchShippingMethodId" asp-items="Model.AvailableShippingMethods" />
-                                    </div>
-                                </div>
-                            </div>
-                            <div class="col-md-7">
-                                <div class="form-group row">
-                                    <div class="col-md-4">
-                                        <nop-label asp-for="SearchCountryId" />
-                                    </div>
-                                    <div class="col-md-8">
-                                        <nop-select asp-for="SearchCountryId" asp-items="Model.AvailableCountries" />
-                                    </div>
-                                </div>
-                                <div class="form-group row">
-                                    <div class="col-md-4">
-                                        <nop-label asp-for="SearchStateProvinceId" />
-                                    </div>
-                                    <div class="col-md-8">
-                                        <nop-select asp-for="SearchStateProvinceId" asp-items="Model.AvailableStates" />
-                                    </div>
-                                </div>
-                                <div class="form-group row">
-                                    <div class="col-md-4">
-                                        <nop-label asp-for="SearchZip" />
-                                    </div>
-                                    <div class="col-md-8">
-                                        <nop-editor asp-for="SearchZip" />
-                                    </div>
-                                </div>
-                            </div>
-                        </div>
-                        <div class="row">
-                            <div class="text-center col-12">
-                                <button type="button" id="search-shipping-byweight-records" class="btn btn-primary btn-search">
-                                    <i class="fas fa-search"></i>
-                                    @T("Admin.Common.Search")
-                                </button>
-                            </div>
-                        </div>
-                    </div>
-                </div>
-            </div>
-            <div class="card card-default">
-                <div class="card-body">
-                    <p>
-                        <b>@T("Plugins.Shipping.FixedByWeightByTotal.Formula")</b>
-                        @T("Plugins.Shipping.FixedByWeightByTotal.Formula.Value")
-                    </p>
-                    @await Html.PartialAsync("Table", new DataTablesModel
-                    {
-                        Name = "shipping-byweight-grid",
-                        UrlRead = new DataUrl("RateByWeightByTotalList", "FixedByWeightByTotal", null),
-                        UrlDelete = new DataUrl("DeleteRateByWeightByTotal", "FixedByWeightByTotal", null),
-                        SearchButtonId = "search-shipping-byweight-records",
-                        Length = Model.PageSize,
-                        LengthMenu = Model.AvailablePageSizes,
-                        Filters = new List<FilterParameter>
-                        {
-                            new FilterParameter(nameof(Model.SearchStoreId)),
-                            new FilterParameter(nameof(Model.SearchWarehouseId)),
-                            new FilterParameter(nameof(Model.SearchCountryId)),
-                            new FilterParameter(nameof(Model.SearchStateProvinceId)),
-                            new FilterParameter(nameof(Model.SearchZip)),
-                            new FilterParameter(nameof(Model.SearchShippingMethodId))
-                        },
-                        ColumnCollection = new List<ColumnProperty>
-                        {
-                            new ColumnProperty(nameof(ShippingByWeightByTotalModel.StoreName))
-                            {
-                                Title = T("Plugins.Shipping.FixedByWeightByTotal.Fields.Store").Text,
-                                Width = "200",
-                                Visible = stores.Count > 1
-                            },
-                            new ColumnProperty(nameof(ShippingByWeightByTotalModel.WarehouseName))
-                            {
-                                Title = T("Plugins.Shipping.FixedByWeightByTotal.Fields.Warehouse").Text,
-                                Width = "200"
-                            },
-                            new ColumnProperty(nameof(ShippingByWeightByTotalModel.CountryName))
-                            {
-                                Title = T("Plugins.Shipping.FixedByWeightByTotal.Fields.Country").Text,
-                                Width = "200"
-                            },
-                            new ColumnProperty(nameof(ShippingByWeightByTotalModel.StateProvinceName))
-                            {
-                                Title = T("Plugins.Shipping.FixedByWeightByTotal.Fields.StateProvince").Text,
-                                Width = "200"
-                            },
-                            new ColumnProperty(nameof(ShippingByWeightByTotalModel.Zip))
-                            {
-                                Title = T("Plugins.Shipping.FixedByWeightByTotal.Fields.Zip").Text,
-                                Width = "200"
-                            },
-                            new ColumnProperty(nameof(ShippingByWeightByTotalModel.ShippingMethodName))
-                            {
-                                Title = T("Plugins.Shipping.FixedByWeightByTotal.Fields.ShippingMethod").Text,
-                                Width = "200"
-                            },
-                            new ColumnProperty(nameof(ShippingByWeightByTotalModel.DataHtml))
-                            {
-                                Title = T("Plugins.Shipping.FixedByWeightByTotal.Fields.DataHtml").Text,
-                                Width = "400",
-                                Encode = false
-                            },
-
-                            new ColumnProperty(nameof(ShippingByWeightByTotalModel.Id))
-                            {
-                                Title = T("Admin.Common.Edit").Text,
-                                ClassName = NopColumnClassDefaults.Button,
-                                Width = "100",
-                                Render = new RenderCustom("renderColumnEdit")
-                            },
-                            new ColumnProperty(nameof(ShippingByWeightByTotalModel.Id))
-                            {
-                                Title = T("Admin.Common.Delete").Text,
-                                ClassName = NopColumnClassDefaults.Button,
-                                Render = new RenderButtonRemove(T("Admin.Common.Delete").Text),
-                                Width = "100"
-                            }
-                        }
-                    })
-                </div>
-                <div class="card-footer">
-                    <button type="submit" id="btnAddNewRecord" class="btn btn-primary"
-                            onclick="javascript:OpenWindow('@(Url.Action("AddRateByWeightByTotalPopup", "FixedByWeightByTotal", new {btnId = "btnRefresh", formId = "shipping-byweight-form"}))', 800, 800, true);return false;">
-                        @T("Plugins.Shipping.FixedByWeightByTotal.AddRecord")
-                    </button>
-                    <button type="submit" name="save" id="btnRefresh" class="btn btn-default" style="display: none"></button>
-                </div>
-            </div>
-            <div class="card card-advanced-setting">
-                <div class="card-body">
-                    <div class="form-group row">
-                        <div class="col-md-3">
-                            <nop-label asp-for="LimitMethodsToCreated"/>
-                        </div>
-                        <div class="col-md-9">
-                            <nop-editor asp-for="LimitMethodsToCreated"/>
-                            <span asp-validation-for="LimitMethodsToCreated"></span>
-                        </div>
-                    </div>
-<<<<<<< HEAD
-                    <div class="form-group row">
-                        <div class="col-md-3">
-                            &nbsp;
-                        </div>
-                        <div class="col-md-9">
-                            <input type="button" id="savegeneralsettings" class="btn btn-primary" value="@T("Admin.Common.Save")"/>
-                            <script>
-=======
-                    <div class="col-md-9">
-                        <button type="button" id="savegeneralsettings" name="save" class="btn btn-primary">@T("Admin.Common.Save")</button>
-
-                        <script>
->>>>>>> 5c16713a
-
-                                function renderColumnEdit(data, type, row, meta) {
-                                    return '<button onclick=\"javascript:OpenWindow(\'@Url.Action("EditRateByWeightByTotalPopup", "FixedByWeightByTotal")?id=' + data + '&btnId=btnRefresh&formId=shipping-byweight-form\', 800, 800, true); return false;\" class="btn btn-default"><i class="fas fa-pencil-alt"></i>@T("Admin.Common.Edit").Text</button>';
-                                }
-
-                                $(document)
-                                    .ready(function() {
-                                        $('#savegeneralsettings').click(function() {
-                                            var postData = $(this.form).serialize();
-                                            addAntiForgeryToken(postData);
-
-                                            $.ajax({
-                                                cache: false,
-                                                type: "POST",
-                                                url: "@Url.Action("Configure", "FixedByWeightByTotal")",
-                                                data: postData,
-                                                dataType: "json",
-                                                success: function (data, textStatus, jqXHR) {
-                                                    $("#savegeneralsettingsOk").click();
-                                                },
-                                                error: function (jqXHR, textStatus, errorThrown) {
-                                                    $("#savegeneralsettingsError").click();
-                                                }
-                                            });
-                                            return false;
-                                        });
-                                    });
-                            </script>
-                        </div>
-                    </div>
-                </div>
-            </div>
-        </div>
-    </div>
-    <script>
-        $(document)
-            .ready(function () {
-                $('#btnRefresh')
-                    .click(function () {
-                        //refresh grid
-                        updateTable('#shipping-byweight-grid');
-
-                        //return false to don't reload a page
-                        return false;
-                    });
-            });
-    </script>
-
-</form>
-<nop-alert asp-alert-id="getStatesByCountryIdAlert" asp-alert-message="@T("Admin.Common.Alert.States.Failed")" />
-<nop-alert asp-alert-id="savegeneralsettingsOk" asp-alert-message="@T("Admin.Common.Alert.Save.Ok")" />
+﻿@model Nop.Plugin.Shipping.FixedByWeightByTotal.Models.ConfigurationModel
+@using Nop.Core
+@using Nop.Plugin.Shipping.FixedByWeightByTotal.Models
+@using Nop.Web.Framework.Models.DataTables
+@inject Nop.Core.Domain.Common.AdminAreaSettings adminAreaSettings
+@inject Nop.Services.Stores.IStoreService storeService
+@inject Nop.Services.Common.IGenericAttributeService genericAttributeService
+@inject IWorkContext workContext
+@{
+    var stores = await storeService.GetAllStoresAsync();
+}
+
+@{
+    const string hideSearchBlockAttributeName = "FixedByWeightByTotalPage.HideSearchBlock";
+    var hideSearchBlock = await genericAttributeService.GetAttributeAsync<bool>(await workContext.GetCurrentCustomerAsync(), hideSearchBlockAttributeName);
+}
+
+<script type="text/javascript">
+    $(document).ready(function () {
+        $("#@Html.IdFor(model => model.SearchCountryId)").change(function () {
+            var selectedItem = $(this).val();
+            var ddlStates = $("#@Html.IdFor(model => model.SearchStateProvinceId)");
+            $.ajax({
+                cache: false,
+                type: "GET",
+                url: "@(Url.Action("GetStatesByCountryId", "Country"))",
+                data: {
+                    "countryId": selectedItem,
+                    "addAsterisk": "true"
+                },
+                success: function (data, textStatus, jqXHR) {
+                    ddlStates.html('');
+                    $.each(data, function (id, option) {
+                        ddlStates.append($('<option></option>').val(option.id).html(option.name));
+                    });
+                },
+                error: function (jqXHR, textStatus, errorThrown) {
+                    $("#getStatesByCountryIdAlert").click();
+                }
+            });
+        });
+    });
+</script>
+
+<form asp-controller="FixedByWeightByTotal" asp-action="Configure" method="post" id="shipping-byweight-form">
+    <div class="cards-group advanced-setting">
+        <div class="form-horizontal">
+            <div class="card card-default card-search">
+                <div class="card-body">
+                    <div class="row search-row @(!hideSearchBlock ? "opened" : "")" data-hideAttribute="@hideSearchBlockAttributeName">
+                        <div class="search-text">@T("Admin.Common.Search")</div>
+                        <div class="icon-search"><i class="fas fa-search" aria-hidden="true"></i></div>
+                        <div class="icon-collapse"><i class="far fa-angle-@(!hideSearchBlock ? "up" : "down")" aria-hidden="true"></i></div>
+                    </div>
+
+                    <div class="search-body @(hideSearchBlock ? "closed" : "")">
+                        <div class="row">
+                            <div class="col-md-5">
+                                <div class="form-group row">
+                                    <div class="col-md-4">
+                                        <nop-label asp-for="SearchStoreId" />
+                                    </div>
+                                    <div class="col-md-8">
+                                        <nop-select asp-for="SearchStoreId" asp-items="Model.AvailableStores" />
+                                    </div>
+                                </div>
+                                <div class="form-group row">
+                                    <div class="col-md-4">
+                                        <nop-label asp-for="SearchWarehouseId" />
+                                    </div>
+                                    <div class="col-md-8">
+                                        <nop-select asp-for="SearchWarehouseId" asp-items="Model.AvailableWarehouses" />
+                                    </div>
+                                </div>
+                                <div class="form-group row">
+                                    <div class="col-md-4">
+                                        <nop-label asp-for="SearchShippingMethodId" />
+                                    </div>
+                                    <div class="col-md-8">
+                                        <nop-select asp-for="SearchShippingMethodId" asp-items="Model.AvailableShippingMethods" />
+                                    </div>
+                                </div>
+                            </div>
+                            <div class="col-md-7">
+                                <div class="form-group row">
+                                    <div class="col-md-4">
+                                        <nop-label asp-for="SearchCountryId" />
+                                    </div>
+                                    <div class="col-md-8">
+                                        <nop-select asp-for="SearchCountryId" asp-items="Model.AvailableCountries" />
+                                    </div>
+                                </div>
+                                <div class="form-group row">
+                                    <div class="col-md-4">
+                                        <nop-label asp-for="SearchStateProvinceId" />
+                                    </div>
+                                    <div class="col-md-8">
+                                        <nop-select asp-for="SearchStateProvinceId" asp-items="Model.AvailableStates" />
+                                    </div>
+                                </div>
+                                <div class="form-group row">
+                                    <div class="col-md-4">
+                                        <nop-label asp-for="SearchZip" />
+                                    </div>
+                                    <div class="col-md-8">
+                                        <nop-editor asp-for="SearchZip" />
+                                    </div>
+                                </div>
+                            </div>
+                        </div>
+                        <div class="row">
+                            <div class="text-center col-12">
+                                <button type="button" id="search-shipping-byweight-records" class="btn btn-primary btn-search">
+                                    <i class="fas fa-search"></i>
+                                    @T("Admin.Common.Search")
+                                </button>
+                            </div>
+                        </div>
+                    </div>
+                </div>
+            </div>
+            <div class="card card-default">
+                <div class="card-body">
+                    <p>
+                        <b>@T("Plugins.Shipping.FixedByWeightByTotal.Formula")</b>
+                        @T("Plugins.Shipping.FixedByWeightByTotal.Formula.Value")
+                    </p>
+                    @await Html.PartialAsync("Table", new DataTablesModel
+                    {
+                        Name = "shipping-byweight-grid",
+                        UrlRead = new DataUrl("RateByWeightByTotalList", "FixedByWeightByTotal", null),
+                        UrlDelete = new DataUrl("DeleteRateByWeightByTotal", "FixedByWeightByTotal", null),
+                        SearchButtonId = "search-shipping-byweight-records",
+                        Length = Model.PageSize,
+                        LengthMenu = Model.AvailablePageSizes,
+                        Filters = new List<FilterParameter>
+                        {
+                            new FilterParameter(nameof(Model.SearchStoreId)),
+                            new FilterParameter(nameof(Model.SearchWarehouseId)),
+                            new FilterParameter(nameof(Model.SearchCountryId)),
+                            new FilterParameter(nameof(Model.SearchStateProvinceId)),
+                            new FilterParameter(nameof(Model.SearchZip)),
+                            new FilterParameter(nameof(Model.SearchShippingMethodId))
+                        },
+                        ColumnCollection = new List<ColumnProperty>
+                        {
+                            new ColumnProperty(nameof(ShippingByWeightByTotalModel.StoreName))
+                            {
+                                Title = T("Plugins.Shipping.FixedByWeightByTotal.Fields.Store").Text,
+                                Width = "200",
+                                Visible = stores.Count > 1
+                            },
+                            new ColumnProperty(nameof(ShippingByWeightByTotalModel.WarehouseName))
+                            {
+                                Title = T("Plugins.Shipping.FixedByWeightByTotal.Fields.Warehouse").Text,
+                                Width = "200"
+                            },
+                            new ColumnProperty(nameof(ShippingByWeightByTotalModel.CountryName))
+                            {
+                                Title = T("Plugins.Shipping.FixedByWeightByTotal.Fields.Country").Text,
+                                Width = "200"
+                            },
+                            new ColumnProperty(nameof(ShippingByWeightByTotalModel.StateProvinceName))
+                            {
+                                Title = T("Plugins.Shipping.FixedByWeightByTotal.Fields.StateProvince").Text,
+                                Width = "200"
+                            },
+                            new ColumnProperty(nameof(ShippingByWeightByTotalModel.Zip))
+                            {
+                                Title = T("Plugins.Shipping.FixedByWeightByTotal.Fields.Zip").Text,
+                                Width = "200"
+                            },
+                            new ColumnProperty(nameof(ShippingByWeightByTotalModel.ShippingMethodName))
+                            {
+                                Title = T("Plugins.Shipping.FixedByWeightByTotal.Fields.ShippingMethod").Text,
+                                Width = "200"
+                            },
+                            new ColumnProperty(nameof(ShippingByWeightByTotalModel.DataHtml))
+                            {
+                                Title = T("Plugins.Shipping.FixedByWeightByTotal.Fields.DataHtml").Text,
+                                Width = "400",
+                                Encode = false
+                            },
+
+                            new ColumnProperty(nameof(ShippingByWeightByTotalModel.Id))
+                            {
+                                Title = T("Admin.Common.Edit").Text,
+                                ClassName = NopColumnClassDefaults.Button,
+                                Width = "100",
+                                Render = new RenderCustom("renderColumnEdit")
+                            },
+                            new ColumnProperty(nameof(ShippingByWeightByTotalModel.Id))
+                            {
+                                Title = T("Admin.Common.Delete").Text,
+                                ClassName = NopColumnClassDefaults.Button,
+                                Render = new RenderButtonRemove(T("Admin.Common.Delete").Text),
+                                Width = "100"
+                            }
+                        }
+                    })
+                </div>
+                <div class="card-footer">
+                    <button type="submit" id="btnAddNewRecord" class="btn btn-primary"
+                            onclick="javascript:OpenWindow('@(Url.Action("AddRateByWeightByTotalPopup", "FixedByWeightByTotal", new {btnId = "btnRefresh", formId = "shipping-byweight-form"}))', 800, 800, true);return false;">
+                        @T("Plugins.Shipping.FixedByWeightByTotal.AddRecord")
+                    </button>
+                    <button type="submit" name="save" id="btnRefresh" class="btn btn-default" style="display: none"></button>
+                </div>
+            </div>
+            <div class="card card-advanced-setting">
+                <div class="card-body">
+                    <div class="form-group row">
+                        <div class="col-md-3">
+                            <nop-label asp-for="LimitMethodsToCreated"/>
+                        </div>
+                        <div class="col-md-9">
+                            <nop-editor asp-for="LimitMethodsToCreated"/>
+                            <span asp-validation-for="LimitMethodsToCreated"></span>
+                        </div>
+                    </div>
+                    <div class="form-group row">
+                        <div class="col-md-3">
+                            &nbsp;
+                        </div>
+                        <div class="col-md-9">
+                            <button type="button" id="savegeneralsettings" name="save" class="btn btn-primary">@T("Admin.Common.Save")</button>
+                            <script>
+
+                                function renderColumnEdit(data, type, row, meta) {
+                                    return '<button onclick=\"javascript:OpenWindow(\'@Url.Action("EditRateByWeightByTotalPopup", "FixedByWeightByTotal")?id=' + data + '&btnId=btnRefresh&formId=shipping-byweight-form\', 800, 800, true); return false;\" class="btn btn-default"><i class="fas fa-pencil-alt"></i>@T("Admin.Common.Edit").Text</button>';
+                                }
+
+                                $(document)
+                                    .ready(function() {
+                                        $('#savegeneralsettings').click(function() {
+                                            var postData = $(this.form).serialize();
+                                            addAntiForgeryToken(postData);
+
+                                            $.ajax({
+                                                cache: false,
+                                                type: "POST",
+                                                url: "@Url.Action("Configure", "FixedByWeightByTotal")",
+                                                data: postData,
+                                                dataType: "json",
+                                                success: function (data, textStatus, jqXHR) {
+                                                    $("#savegeneralsettingsOk").click();
+                                                },
+                                                error: function (jqXHR, textStatus, errorThrown) {
+                                                    $("#savegeneralsettingsError").click();
+                                                }
+                                            });
+                                            return false;
+                                        });
+                                    });
+                            </script>
+                        </div>
+                    </div>
+                </div>
+            </div>
+        </div>
+    </div>
+    <script>
+        $(document)
+            .ready(function () {
+                $('#btnRefresh')
+                    .click(function () {
+                        //refresh grid
+                        updateTable('#shipping-byweight-grid');
+
+                        //return false to don't reload a page
+                        return false;
+                    });
+            });
+    </script>
+
+</form>
+<nop-alert asp-alert-id="getStatesByCountryIdAlert" asp-alert-message="@T("Admin.Common.Alert.States.Failed")" />
+<nop-alert asp-alert-id="savegeneralsettingsOk" asp-alert-message="@T("Admin.Common.Alert.Save.Ok")" />
 <nop-alert asp-alert-id="savegeneralsettingsError" asp-alert-message="@T("Admin.Common.Alert.Save.Error")" />