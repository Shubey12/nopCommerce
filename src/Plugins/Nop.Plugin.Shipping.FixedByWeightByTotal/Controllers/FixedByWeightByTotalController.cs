﻿using System.Collections.Generic;
using System.Linq;
using System.Text;
using System.Threading.Tasks;
using Microsoft.AspNetCore.Mvc;
using Microsoft.AspNetCore.Mvc.Rendering;
using Nop.Core;
using Nop.Core.Domain.Customers;
using Nop.Core.Domain.Directory;
using Nop.Plugin.Shipping.FixedByWeightByTotal.Domain;
using Nop.Plugin.Shipping.FixedByWeightByTotal.Models;
using Nop.Plugin.Shipping.FixedByWeightByTotal.Services;
using Nop.Services.Common;
using Nop.Services.Configuration;
using Nop.Services.Directory;
using Nop.Services.Localization;
using Nop.Services.Security;
using Nop.Services.Shipping;
using Nop.Services.Stores;
using Nop.Web.Framework;
using Nop.Web.Framework.Controllers;
using Nop.Web.Framework.Models.Extensions;
using Nop.Web.Framework.Mvc;
using Nop.Web.Framework.Mvc.Filters;

namespace Nop.Plugin.Shipping.FixedByWeightByTotal.Controllers
{
    [AuthorizeAdmin]
    [Area(AreaNames.Admin)]
    [AutoValidateAntiforgeryToken]
    public class FixedByWeightByTotalController : BasePluginController
    {
        #region Fields

        private readonly CurrencySettings _currencySettings;
        private readonly FixedByWeightByTotalSettings _fixedByWeightByTotalSettings;
        private readonly ICountryService _countryService;
        private readonly ICurrencyService _currencyService;
        private readonly ILocalizationService _localizationService;
        private readonly IMeasureService _measureService;
        private readonly IPermissionService _permissionService;
        private readonly ISettingService _settingService;
        private readonly IShippingByWeightByTotalService _shippingByWeightService;
        private readonly IShippingService _shippingService;
        private readonly IStateProvinceService _stateProvinceService;
        private readonly IStoreService _storeService;
        private readonly IGenericAttributeService _genericAttributeService;
        private readonly IWorkContext _workContext;
        private readonly MeasureSettings _measureSettings;

        #endregion

        #region Ctor

        public FixedByWeightByTotalController(CurrencySettings currencySettings,
            FixedByWeightByTotalSettings fixedByWeightByTotalSettings,
            ICountryService countryService,
            ICurrencyService currencyService,
            ILocalizationService localizationService,
            IMeasureService measureService,
            IPermissionService permissionService,
            ISettingService settingService,
            IShippingByWeightByTotalService shippingByWeightService,
            IShippingService shippingService,
            IStateProvinceService stateProvinceService,
            IStoreService storeService,
            IGenericAttributeService genericAttributeService,
            IWorkContext workContext,
            MeasureSettings measureSettings)
        {
            _currencySettings = currencySettings;
            _fixedByWeightByTotalSettings = fixedByWeightByTotalSettings;
            _countryService = countryService;
            _currencyService = currencyService;
            _localizationService = localizationService;
            _measureService = measureService;
            _permissionService = permissionService;
            _settingService = settingService;
            _shippingByWeightService = shippingByWeightService;
            _stateProvinceService = stateProvinceService;
            _shippingService = shippingService;
            _storeService = storeService;
            _genericAttributeService = genericAttributeService;
            _workContext = workContext;
            _measureSettings = measureSettings;
        }

        #endregion

        #region Methods

        public async Task<IActionResult> Configure(bool showtour = false)
        {
            if (!await _permissionService.AuthorizeAsync(StandardPermissionProvider.ManageShippingSettings))
                return AccessDeniedView();

            var model = new ConfigurationModel
            {
                LimitMethodsToCreated = _fixedByWeightByTotalSettings.LimitMethodsToCreated,
                ShippingByWeightByTotalEnabled = _fixedByWeightByTotalSettings.ShippingByWeightByTotalEnabled
            };

            //stores
            model.AvailableStores.Add(new SelectListItem { Text = "*", Value = "0" });
            foreach (var store in await _storeService.GetAllStoresAsync())
                model.AvailableStores.Add(new SelectListItem { Text = store.Name, Value = store.Id.ToString() });
            //warehouses
            model.AvailableWarehouses.Add(new SelectListItem { Text = "*", Value = "0" });
            foreach (var warehouses in await _shippingService.GetAllWarehousesAsync())
                model.AvailableWarehouses.Add(new SelectListItem { Text = warehouses.Name, Value = warehouses.Id.ToString() });
            //shipping methods
            foreach (var sm in await _shippingService.GetAllShippingMethodsAsync())
                model.AvailableShippingMethods.Add(new SelectListItem { Text = sm.Name, Value = sm.Id.ToString() });
            //countries
            model.AvailableCountries.Add(new SelectListItem { Text = "*", Value = "0" });
            var countries = await _countryService.GetAllCountriesAsync();
            foreach (var c in countries)
                model.AvailableCountries.Add(new SelectListItem { Text = c.Name, Value = c.Id.ToString() });
            //states
            model.AvailableStates.Add(new SelectListItem { Text = "*", Value = "0" });

            model.SetGridPageSize();

            //show configuration tour
            if (showtour)
            {
                var customer = await _workContext.GetCurrentCustomerAsync();
                var hideCard = await _genericAttributeService.GetAttributeAsync<bool>(customer, NopCustomerDefaults.HideConfigurationStepsAttribute);
                var closeCard = await _genericAttributeService.GetAttributeAsync<bool>(customer, NopCustomerDefaults.CloseConfigurationStepsAttribute);

                if (!hideCard && !closeCard)
                    ViewBag.ShowTour = true;
            }

            return View("~/Plugins/Shipping.FixedByWeightByTotal/Views/Configure.cshtml", model);
        }

        [HttpPost]
        public async Task<IActionResult> Configure(ConfigurationModel model)
        {
            if (!await _permissionService.AuthorizeAsync(StandardPermissionProvider.ManageShippingSettings))
                return Content("Access denied");

            //save settings
            _fixedByWeightByTotalSettings.LimitMethodsToCreated = model.LimitMethodsToCreated;
            await _settingService.SaveSettingAsync(_fixedByWeightByTotalSettings);

            return Json(new { Result = true });
        }

        [HttpPost]
<<<<<<< HEAD
        [IgnoreAntiforgeryToken]
=======
>>>>>>> ad7b035d
        public async Task<IActionResult> SaveMode(bool value)
        {
            if (!await _permissionService.AuthorizeAsync(StandardPermissionProvider.ManageShippingSettings))
                return Content("Access denied");

            //save settings
            _fixedByWeightByTotalSettings.ShippingByWeightByTotalEnabled = value;
            await _settingService.SaveSettingAsync(_fixedByWeightByTotalSettings);

            return Json(new { Result = true });
        }

        #region Fixed rate

        [HttpPost]
        public async Task<IActionResult> FixedShippingRateList(ConfigurationModel searchModel)
        {
            if (!await _permissionService.AuthorizeAsync(StandardPermissionProvider.ManageShippingSettings))
                return await AccessDeniedDataTablesJson();

            var shippingMethods = (await _shippingService.GetAllShippingMethodsAsync()).ToPagedList(searchModel);

            var gridModel = await new FixedRateListModel().PrepareToGridAsync(searchModel, shippingMethods, () =>
            {
                return shippingMethods.SelectAwait(async shippingMethod => new FixedRateModel
                {
                    ShippingMethodId = shippingMethod.Id,
                    ShippingMethodName = shippingMethod.Name,

                    Rate = await _settingService
                        .GetSettingByKeyAsync<decimal>(string.Format(FixedByWeightByTotalDefaults.FixedRateSettingsKey, shippingMethod.Id)),
                    TransitDays = await _settingService
                        .GetSettingByKeyAsync<int?>(string.Format(FixedByWeightByTotalDefaults.TransitDaysSettingsKey, shippingMethod.Id))
                });
            });

            return Json(gridModel);
        }

        [HttpPost]
        public async Task<IActionResult> UpdateFixedShippingRate(FixedRateModel model)
        {
            if (!await _permissionService.AuthorizeAsync(StandardPermissionProvider.ManageShippingSettings))
                return Content("Access denied");

            await _settingService.SetSettingAsync(string.Format(FixedByWeightByTotalDefaults.FixedRateSettingsKey, model.ShippingMethodId), model.Rate, 0, false);
            await _settingService.SetSettingAsync(string.Format(FixedByWeightByTotalDefaults.TransitDaysSettingsKey, model.ShippingMethodId), model.TransitDays, 0, false);

            await _settingService.ClearCacheAsync();

            return new NullJsonResult();
        }

        #endregion

        #region Rate by weight

        [HttpPost]
        public async Task<IActionResult> RateByWeightByTotalList(ConfigurationModel searchModel, ConfigurationModel filter)
        {
            if (!await _permissionService.AuthorizeAsync(StandardPermissionProvider.ManageShippingSettings))
                return await AccessDeniedDataTablesJson();

            //var records = _shippingByWeightService.GetAll(command.Page - 1, command.PageSize);
            var records = await _shippingByWeightService.FindRecordsAsync(
              pageIndex: searchModel.Page - 1,
              pageSize: searchModel.PageSize,
              storeId: filter.SearchStoreId,
              warehouseId: filter.SearchWarehouseId,
              countryId: filter.SearchCountryId,
              stateProvinceId: filter.SearchStateProvinceId,
              zip: filter.SearchZip,
              shippingMethodId: filter.SearchShippingMethodId,
              weight: null,
              orderSubtotal: null
              );

            var gridModel = await new ShippingByWeightByTotalListModel().PrepareToGridAsync(searchModel, records, () =>
            {
                return records.SelectAwait(async record =>
                {
                    var model = new ShippingByWeightByTotalModel
                    {
                        Id = record.Id,
                        StoreId = record.StoreId,
                        StoreName = (await _storeService.GetStoreByIdAsync(record.StoreId))?.Name ?? "*",
                        WarehouseId = record.WarehouseId,
                        WarehouseName = (await _shippingService.GetWarehouseByIdAsync(record.WarehouseId))?.Name ?? "*",
                        ShippingMethodId = record.ShippingMethodId,
                        ShippingMethodName = (await _shippingService.GetShippingMethodByIdAsync(record.ShippingMethodId))?.Name ?? "Unavailable",
                        CountryId = record.CountryId,
                        CountryName = (await _countryService.GetCountryByIdAsync(record.CountryId))?.Name ?? "*",
                        StateProvinceId = record.StateProvinceId,
                        StateProvinceName = (await _stateProvinceService.GetStateProvinceByIdAsync(record.StateProvinceId))?.Name ?? "*",
                        WeightFrom = record.WeightFrom,
                        WeightTo = record.WeightTo,
                        OrderSubtotalFrom = record.OrderSubtotalFrom,
                        OrderSubtotalTo = record.OrderSubtotalTo,
                        AdditionalFixedCost = record.AdditionalFixedCost,
                        PercentageRateOfSubtotal = record.PercentageRateOfSubtotal,
                        RatePerWeightUnit = record.RatePerWeightUnit,
                        LowerWeightLimit = record.LowerWeightLimit,
                        Zip = !string.IsNullOrEmpty(record.Zip) ? record.Zip : "*"
                    };

                    var htmlSb = new StringBuilder("<div>");
                    htmlSb.AppendFormat("{0}: {1}",
                        await _localizationService.GetResourceAsync("Plugins.Shipping.FixedByWeightByTotal.Fields.WeightFrom"),
                        model.WeightFrom);
                    htmlSb.Append("<br />");
                    htmlSb.AppendFormat("{0}: {1}",
                        await _localizationService.GetResourceAsync("Plugins.Shipping.FixedByWeightByTotal.Fields.WeightTo"),
                        model.WeightTo);
                    htmlSb.Append("<br />");
                    htmlSb.AppendFormat("{0}: {1}",
                        await _localizationService.GetResourceAsync("Plugins.Shipping.FixedByWeightByTotal.Fields.OrderSubtotalFrom"),
                        model.OrderSubtotalFrom);
                    htmlSb.Append("<br />");
                    htmlSb.AppendFormat("{0}: {1}",
                        await _localizationService.GetResourceAsync("Plugins.Shipping.FixedByWeightByTotal.Fields.OrderSubtotalTo"),
                        model.OrderSubtotalTo);
                    htmlSb.Append("<br />");
                    htmlSb.AppendFormat("{0}: {1}",
                        await _localizationService.GetResourceAsync("Plugins.Shipping.FixedByWeightByTotal.Fields.AdditionalFixedCost"),
                        model.AdditionalFixedCost);
                    htmlSb.Append("<br />");
                    htmlSb.AppendFormat("{0}: {1}",
                        await _localizationService.GetResourceAsync("Plugins.Shipping.FixedByWeightByTotal.Fields.RatePerWeightUnit"),
                        model.RatePerWeightUnit);
                    htmlSb.Append("<br />");
                    htmlSb.AppendFormat("{0}: {1}",
                        await _localizationService.GetResourceAsync("Plugins.Shipping.FixedByWeightByTotal.Fields.LowerWeightLimit"),
                        model.LowerWeightLimit);
                    htmlSb.Append("<br />");
                    htmlSb.AppendFormat("{0}: {1}",
                        await _localizationService.GetResourceAsync("Plugins.Shipping.FixedByWeightByTotal.Fields.PercentageRateOfSubtotal"),
                        model.PercentageRateOfSubtotal);

                    htmlSb.Append("</div>");
                    model.DataHtml = htmlSb.ToString();

                    return model;
                });
            });

            return Json(gridModel);
        }

        public async Task<IActionResult> AddRateByWeightByTotalPopup()
        {
            if (!await _permissionService.AuthorizeAsync(StandardPermissionProvider.ManageShippingSettings))
                return AccessDeniedView();

            var model = new ShippingByWeightByTotalModel
            {
                PrimaryStoreCurrencyCode = (await _currencyService.GetCurrencyByIdAsync(_currencySettings.PrimaryStoreCurrencyId))?.CurrencyCode,
                BaseWeightIn = (await _measureService.GetMeasureWeightByIdAsync(_measureSettings.BaseWeightId))?.Name,
                WeightTo = 1000000,
                OrderSubtotalTo = 1000000
            };

            var shippingMethods = await _shippingService.GetAllShippingMethodsAsync();
            if (!shippingMethods.Any())
                return Content("No shipping methods can be loaded");

            //stores
            model.AvailableStores.Add(new SelectListItem { Text = "*", Value = "0" });
            foreach (var store in await _storeService.GetAllStoresAsync())
                model.AvailableStores.Add(new SelectListItem { Text = store.Name, Value = store.Id.ToString() });
            //warehouses
            model.AvailableWarehouses.Add(new SelectListItem { Text = "*", Value = "0" });
            foreach (var warehouses in await _shippingService.GetAllWarehousesAsync())
                model.AvailableWarehouses.Add(new SelectListItem { Text = warehouses.Name, Value = warehouses.Id.ToString() });
            //shipping methods
            foreach (var sm in shippingMethods)
                model.AvailableShippingMethods.Add(new SelectListItem { Text = sm.Name, Value = sm.Id.ToString() });
            //countries
            model.AvailableCountries.Add(new SelectListItem { Text = "*", Value = "0" });
            var countries = await _countryService.GetAllCountriesAsync(showHidden: true);
            foreach (var c in countries)
                model.AvailableCountries.Add(new SelectListItem { Text = c.Name, Value = c.Id.ToString() });
            //states
            model.AvailableStates.Add(new SelectListItem { Text = "*", Value = "0" });

            return View("~/Plugins/Shipping.FixedByWeightByTotal/Views/AddRateByWeightByTotalPopup.cshtml", model);
        }

        [HttpPost]
        public async Task<IActionResult> AddRateByWeightByTotalPopup(ShippingByWeightByTotalModel model)
        {
            if (!await _permissionService.AuthorizeAsync(StandardPermissionProvider.ManageShippingSettings))
                return AccessDeniedView();

            await _shippingByWeightService.InsertShippingByWeightRecordAsync(new ShippingByWeightByTotalRecord
            {
                StoreId = model.StoreId,
                WarehouseId = model.WarehouseId,
                CountryId = model.CountryId,
                StateProvinceId = model.StateProvinceId,
                Zip = model.Zip == "*" ? null : model.Zip,
                ShippingMethodId = model.ShippingMethodId,
                WeightFrom = model.WeightFrom,
                WeightTo = model.WeightTo,
                OrderSubtotalFrom = model.OrderSubtotalFrom,
                OrderSubtotalTo = model.OrderSubtotalTo,
                AdditionalFixedCost = model.AdditionalFixedCost,
                RatePerWeightUnit = model.RatePerWeightUnit,
                PercentageRateOfSubtotal = model.PercentageRateOfSubtotal,
                LowerWeightLimit = model.LowerWeightLimit,
                TransitDays = model.TransitDays
            });

            ViewBag.RefreshPage = true;

            return View("~/Plugins/Shipping.FixedByWeightByTotal/Views/AddRateByWeightByTotalPopup.cshtml", model);
        }

        public async Task<IActionResult> EditRateByWeightByTotalPopup(int id)
        {
            if (!await _permissionService.AuthorizeAsync(StandardPermissionProvider.ManageShippingSettings))
                return AccessDeniedView();

            var sbw = await _shippingByWeightService.GetByIdAsync(id);
            if (sbw == null)
                //no record found with the specified id
                return RedirectToAction("Configure");

            var model = new ShippingByWeightByTotalModel
            {
                Id = sbw.Id,
                StoreId = sbw.StoreId,
                WarehouseId = sbw.WarehouseId,
                CountryId = sbw.CountryId,
                StateProvinceId = sbw.StateProvinceId,
                Zip = sbw.Zip,
                ShippingMethodId = sbw.ShippingMethodId,
                WeightFrom = sbw.WeightFrom,
                WeightTo = sbw.WeightTo,
                OrderSubtotalFrom = sbw.OrderSubtotalFrom,
                OrderSubtotalTo = sbw.OrderSubtotalTo,
                AdditionalFixedCost = sbw.AdditionalFixedCost,
                PercentageRateOfSubtotal = sbw.PercentageRateOfSubtotal,
                RatePerWeightUnit = sbw.RatePerWeightUnit,
                LowerWeightLimit = sbw.LowerWeightLimit,
                PrimaryStoreCurrencyCode = (await _currencyService.GetCurrencyByIdAsync(_currencySettings.PrimaryStoreCurrencyId))?.CurrencyCode,
                BaseWeightIn = (await _measureService.GetMeasureWeightByIdAsync(_measureSettings.BaseWeightId))?.Name,
                TransitDays = sbw.TransitDays
            };

            var shippingMethods = await _shippingService.GetAllShippingMethodsAsync();
            if (!shippingMethods.Any())
                return Content("No shipping methods can be loaded");

            var selectedStore = await _storeService.GetStoreByIdAsync(sbw.StoreId);
            var selectedWarehouse = await _shippingService.GetWarehouseByIdAsync(sbw.WarehouseId);
            var selectedShippingMethod = await _shippingService.GetShippingMethodByIdAsync(sbw.ShippingMethodId);
            var selectedCountry = await _countryService.GetCountryByIdAsync(sbw.CountryId);
            var selectedState = await _stateProvinceService.GetStateProvinceByIdAsync(sbw.StateProvinceId);
            //stores
            model.AvailableStores.Add(new SelectListItem { Text = "*", Value = "0" });
            foreach (var store in await _storeService.GetAllStoresAsync())
                model.AvailableStores.Add(new SelectListItem { Text = store.Name, Value = store.Id.ToString(), Selected = (selectedStore != null && store.Id == selectedStore.Id) });
            //warehouses
            model.AvailableWarehouses.Add(new SelectListItem { Text = "*", Value = "0" });
            foreach (var warehouse in await _shippingService.GetAllWarehousesAsync())
                model.AvailableWarehouses.Add(new SelectListItem { Text = warehouse.Name, Value = warehouse.Id.ToString(), Selected = (selectedWarehouse != null && warehouse.Id == selectedWarehouse.Id) });
            //shipping methods
            foreach (var sm in shippingMethods)
                model.AvailableShippingMethods.Add(new SelectListItem { Text = sm.Name, Value = sm.Id.ToString(), Selected = (selectedShippingMethod != null && sm.Id == selectedShippingMethod.Id) });
            //countries
            model.AvailableCountries.Add(new SelectListItem { Text = "*", Value = "0" });
            var countries = await _countryService.GetAllCountriesAsync(showHidden: true);
            foreach (var c in countries)
                model.AvailableCountries.Add(new SelectListItem { Text = c.Name, Value = c.Id.ToString(), Selected = (selectedCountry != null && c.Id == selectedCountry.Id) });
            //states
            var states = selectedCountry != null ? (await _stateProvinceService.GetStateProvincesByCountryIdAsync(selectedCountry.Id, showHidden: true)).ToList() : new List<StateProvince>();
            model.AvailableStates.Add(new SelectListItem { Text = "*", Value = "0" });
            foreach (var s in states)
                model.AvailableStates.Add(new SelectListItem { Text = s.Name, Value = s.Id.ToString(), Selected = (selectedState != null && s.Id == selectedState.Id) });

            return View("~/Plugins/Shipping.FixedByWeightByTotal/Views/EditRateByWeightByTotalPopup.cshtml", model);
        }

        [HttpPost]
        public async Task<IActionResult> EditRateByWeightByTotalPopup(ShippingByWeightByTotalModel model)
        {
            if (!await _permissionService.AuthorizeAsync(StandardPermissionProvider.ManageShippingSettings))
                return AccessDeniedView();

            var sbw = await _shippingByWeightService.GetByIdAsync(model.Id);
            if (sbw == null)
                //no record found with the specified id
                return RedirectToAction("Configure");

            sbw.StoreId = model.StoreId;
            sbw.WarehouseId = model.WarehouseId;
            sbw.CountryId = model.CountryId;
            sbw.StateProvinceId = model.StateProvinceId;
            sbw.Zip = model.Zip == "*" ? null : model.Zip;
            sbw.ShippingMethodId = model.ShippingMethodId;
            sbw.WeightFrom = model.WeightFrom;
            sbw.WeightTo = model.WeightTo;
            sbw.OrderSubtotalFrom = model.OrderSubtotalFrom;
            sbw.OrderSubtotalTo = model.OrderSubtotalTo;
            sbw.AdditionalFixedCost = model.AdditionalFixedCost;
            sbw.RatePerWeightUnit = model.RatePerWeightUnit;
            sbw.PercentageRateOfSubtotal = model.PercentageRateOfSubtotal;
            sbw.LowerWeightLimit = model.LowerWeightLimit;
            sbw.TransitDays = model.TransitDays;

            await _shippingByWeightService.UpdateShippingByWeightRecordAsync(sbw);

            ViewBag.RefreshPage = true;

            return View("~/Plugins/Shipping.FixedByWeightByTotal/Views/EditRateByWeightByTotalPopup.cshtml", model);
        }

        [HttpPost]
        public async Task<IActionResult> DeleteRateByWeightByTotal(int id)
        {
            if (!await _permissionService.AuthorizeAsync(StandardPermissionProvider.ManageShippingSettings))
                return Content("Access denied");

            var sbw = await _shippingByWeightService.GetByIdAsync(id);
            if (sbw != null)
                await _shippingByWeightService.DeleteShippingByWeightRecordAsync(sbw);

            return new NullJsonResult();
        }

        #endregion

        #endregion
    }
}<|MERGE_RESOLUTION|>--- conflicted
+++ resolved
@@ -1,490 +1,486 @@
-﻿using System.Collections.Generic;
-using System.Linq;
-using System.Text;
-using System.Threading.Tasks;
-using Microsoft.AspNetCore.Mvc;
-using Microsoft.AspNetCore.Mvc.Rendering;
-using Nop.Core;
-using Nop.Core.Domain.Customers;
-using Nop.Core.Domain.Directory;
-using Nop.Plugin.Shipping.FixedByWeightByTotal.Domain;
-using Nop.Plugin.Shipping.FixedByWeightByTotal.Models;
-using Nop.Plugin.Shipping.FixedByWeightByTotal.Services;
-using Nop.Services.Common;
-using Nop.Services.Configuration;
-using Nop.Services.Directory;
-using Nop.Services.Localization;
-using Nop.Services.Security;
-using Nop.Services.Shipping;
-using Nop.Services.Stores;
-using Nop.Web.Framework;
-using Nop.Web.Framework.Controllers;
-using Nop.Web.Framework.Models.Extensions;
-using Nop.Web.Framework.Mvc;
-using Nop.Web.Framework.Mvc.Filters;
-
-namespace Nop.Plugin.Shipping.FixedByWeightByTotal.Controllers
-{
-    [AuthorizeAdmin]
-    [Area(AreaNames.Admin)]
-    [AutoValidateAntiforgeryToken]
-    public class FixedByWeightByTotalController : BasePluginController
-    {
-        #region Fields
-
-        private readonly CurrencySettings _currencySettings;
-        private readonly FixedByWeightByTotalSettings _fixedByWeightByTotalSettings;
-        private readonly ICountryService _countryService;
-        private readonly ICurrencyService _currencyService;
-        private readonly ILocalizationService _localizationService;
-        private readonly IMeasureService _measureService;
-        private readonly IPermissionService _permissionService;
-        private readonly ISettingService _settingService;
-        private readonly IShippingByWeightByTotalService _shippingByWeightService;
-        private readonly IShippingService _shippingService;
-        private readonly IStateProvinceService _stateProvinceService;
-        private readonly IStoreService _storeService;
-        private readonly IGenericAttributeService _genericAttributeService;
-        private readonly IWorkContext _workContext;
-        private readonly MeasureSettings _measureSettings;
-
-        #endregion
-
-        #region Ctor
-
-        public FixedByWeightByTotalController(CurrencySettings currencySettings,
-            FixedByWeightByTotalSettings fixedByWeightByTotalSettings,
-            ICountryService countryService,
-            ICurrencyService currencyService,
-            ILocalizationService localizationService,
-            IMeasureService measureService,
-            IPermissionService permissionService,
-            ISettingService settingService,
-            IShippingByWeightByTotalService shippingByWeightService,
-            IShippingService shippingService,
-            IStateProvinceService stateProvinceService,
-            IStoreService storeService,
-            IGenericAttributeService genericAttributeService,
-            IWorkContext workContext,
-            MeasureSettings measureSettings)
-        {
-            _currencySettings = currencySettings;
-            _fixedByWeightByTotalSettings = fixedByWeightByTotalSettings;
-            _countryService = countryService;
-            _currencyService = currencyService;
-            _localizationService = localizationService;
-            _measureService = measureService;
-            _permissionService = permissionService;
-            _settingService = settingService;
-            _shippingByWeightService = shippingByWeightService;
-            _stateProvinceService = stateProvinceService;
-            _shippingService = shippingService;
-            _storeService = storeService;
-            _genericAttributeService = genericAttributeService;
-            _workContext = workContext;
-            _measureSettings = measureSettings;
-        }
-
-        #endregion
-
-        #region Methods
-
-        public async Task<IActionResult> Configure(bool showtour = false)
-        {
-            if (!await _permissionService.AuthorizeAsync(StandardPermissionProvider.ManageShippingSettings))
-                return AccessDeniedView();
-
-            var model = new ConfigurationModel
-            {
-                LimitMethodsToCreated = _fixedByWeightByTotalSettings.LimitMethodsToCreated,
-                ShippingByWeightByTotalEnabled = _fixedByWeightByTotalSettings.ShippingByWeightByTotalEnabled
-            };
-
-            //stores
-            model.AvailableStores.Add(new SelectListItem { Text = "*", Value = "0" });
-            foreach (var store in await _storeService.GetAllStoresAsync())
-                model.AvailableStores.Add(new SelectListItem { Text = store.Name, Value = store.Id.ToString() });
-            //warehouses
-            model.AvailableWarehouses.Add(new SelectListItem { Text = "*", Value = "0" });
-            foreach (var warehouses in await _shippingService.GetAllWarehousesAsync())
-                model.AvailableWarehouses.Add(new SelectListItem { Text = warehouses.Name, Value = warehouses.Id.ToString() });
-            //shipping methods
-            foreach (var sm in await _shippingService.GetAllShippingMethodsAsync())
-                model.AvailableShippingMethods.Add(new SelectListItem { Text = sm.Name, Value = sm.Id.ToString() });
-            //countries
-            model.AvailableCountries.Add(new SelectListItem { Text = "*", Value = "0" });
-            var countries = await _countryService.GetAllCountriesAsync();
-            foreach (var c in countries)
-                model.AvailableCountries.Add(new SelectListItem { Text = c.Name, Value = c.Id.ToString() });
-            //states
-            model.AvailableStates.Add(new SelectListItem { Text = "*", Value = "0" });
-
-            model.SetGridPageSize();
-
-            //show configuration tour
-            if (showtour)
-            {
-                var customer = await _workContext.GetCurrentCustomerAsync();
-                var hideCard = await _genericAttributeService.GetAttributeAsync<bool>(customer, NopCustomerDefaults.HideConfigurationStepsAttribute);
-                var closeCard = await _genericAttributeService.GetAttributeAsync<bool>(customer, NopCustomerDefaults.CloseConfigurationStepsAttribute);
-
-                if (!hideCard && !closeCard)
-                    ViewBag.ShowTour = true;
-            }
-
-            return View("~/Plugins/Shipping.FixedByWeightByTotal/Views/Configure.cshtml", model);
-        }
-
-        [HttpPost]
-        public async Task<IActionResult> Configure(ConfigurationModel model)
-        {
-            if (!await _permissionService.AuthorizeAsync(StandardPermissionProvider.ManageShippingSettings))
-                return Content("Access denied");
-
-            //save settings
-            _fixedByWeightByTotalSettings.LimitMethodsToCreated = model.LimitMethodsToCreated;
-            await _settingService.SaveSettingAsync(_fixedByWeightByTotalSettings);
-
-            return Json(new { Result = true });
-        }
-
-        [HttpPost]
-<<<<<<< HEAD
-        [IgnoreAntiforgeryToken]
-=======
->>>>>>> ad7b035d
-        public async Task<IActionResult> SaveMode(bool value)
-        {
-            if (!await _permissionService.AuthorizeAsync(StandardPermissionProvider.ManageShippingSettings))
-                return Content("Access denied");
-
-            //save settings
-            _fixedByWeightByTotalSettings.ShippingByWeightByTotalEnabled = value;
-            await _settingService.SaveSettingAsync(_fixedByWeightByTotalSettings);
-
-            return Json(new { Result = true });
-        }
-
-        #region Fixed rate
-
-        [HttpPost]
-        public async Task<IActionResult> FixedShippingRateList(ConfigurationModel searchModel)
-        {
-            if (!await _permissionService.AuthorizeAsync(StandardPermissionProvider.ManageShippingSettings))
-                return await AccessDeniedDataTablesJson();
-
-            var shippingMethods = (await _shippingService.GetAllShippingMethodsAsync()).ToPagedList(searchModel);
-
-            var gridModel = await new FixedRateListModel().PrepareToGridAsync(searchModel, shippingMethods, () =>
-            {
-                return shippingMethods.SelectAwait(async shippingMethod => new FixedRateModel
-                {
-                    ShippingMethodId = shippingMethod.Id,
-                    ShippingMethodName = shippingMethod.Name,
-
-                    Rate = await _settingService
-                        .GetSettingByKeyAsync<decimal>(string.Format(FixedByWeightByTotalDefaults.FixedRateSettingsKey, shippingMethod.Id)),
-                    TransitDays = await _settingService
-                        .GetSettingByKeyAsync<int?>(string.Format(FixedByWeightByTotalDefaults.TransitDaysSettingsKey, shippingMethod.Id))
-                });
-            });
-
-            return Json(gridModel);
-        }
-
-        [HttpPost]
-        public async Task<IActionResult> UpdateFixedShippingRate(FixedRateModel model)
-        {
-            if (!await _permissionService.AuthorizeAsync(StandardPermissionProvider.ManageShippingSettings))
-                return Content("Access denied");
-
-            await _settingService.SetSettingAsync(string.Format(FixedByWeightByTotalDefaults.FixedRateSettingsKey, model.ShippingMethodId), model.Rate, 0, false);
-            await _settingService.SetSettingAsync(string.Format(FixedByWeightByTotalDefaults.TransitDaysSettingsKey, model.ShippingMethodId), model.TransitDays, 0, false);
-
-            await _settingService.ClearCacheAsync();
-
-            return new NullJsonResult();
-        }
-
-        #endregion
-
-        #region Rate by weight
-
-        [HttpPost]
-        public async Task<IActionResult> RateByWeightByTotalList(ConfigurationModel searchModel, ConfigurationModel filter)
-        {
-            if (!await _permissionService.AuthorizeAsync(StandardPermissionProvider.ManageShippingSettings))
-                return await AccessDeniedDataTablesJson();
-
-            //var records = _shippingByWeightService.GetAll(command.Page - 1, command.PageSize);
-            var records = await _shippingByWeightService.FindRecordsAsync(
-              pageIndex: searchModel.Page - 1,
-              pageSize: searchModel.PageSize,
-              storeId: filter.SearchStoreId,
-              warehouseId: filter.SearchWarehouseId,
-              countryId: filter.SearchCountryId,
-              stateProvinceId: filter.SearchStateProvinceId,
-              zip: filter.SearchZip,
-              shippingMethodId: filter.SearchShippingMethodId,
-              weight: null,
-              orderSubtotal: null
-              );
-
-            var gridModel = await new ShippingByWeightByTotalListModel().PrepareToGridAsync(searchModel, records, () =>
-            {
-                return records.SelectAwait(async record =>
-                {
-                    var model = new ShippingByWeightByTotalModel
-                    {
-                        Id = record.Id,
-                        StoreId = record.StoreId,
-                        StoreName = (await _storeService.GetStoreByIdAsync(record.StoreId))?.Name ?? "*",
-                        WarehouseId = record.WarehouseId,
-                        WarehouseName = (await _shippingService.GetWarehouseByIdAsync(record.WarehouseId))?.Name ?? "*",
-                        ShippingMethodId = record.ShippingMethodId,
-                        ShippingMethodName = (await _shippingService.GetShippingMethodByIdAsync(record.ShippingMethodId))?.Name ?? "Unavailable",
-                        CountryId = record.CountryId,
-                        CountryName = (await _countryService.GetCountryByIdAsync(record.CountryId))?.Name ?? "*",
-                        StateProvinceId = record.StateProvinceId,
-                        StateProvinceName = (await _stateProvinceService.GetStateProvinceByIdAsync(record.StateProvinceId))?.Name ?? "*",
-                        WeightFrom = record.WeightFrom,
-                        WeightTo = record.WeightTo,
-                        OrderSubtotalFrom = record.OrderSubtotalFrom,
-                        OrderSubtotalTo = record.OrderSubtotalTo,
-                        AdditionalFixedCost = record.AdditionalFixedCost,
-                        PercentageRateOfSubtotal = record.PercentageRateOfSubtotal,
-                        RatePerWeightUnit = record.RatePerWeightUnit,
-                        LowerWeightLimit = record.LowerWeightLimit,
-                        Zip = !string.IsNullOrEmpty(record.Zip) ? record.Zip : "*"
-                    };
-
-                    var htmlSb = new StringBuilder("<div>");
-                    htmlSb.AppendFormat("{0}: {1}",
-                        await _localizationService.GetResourceAsync("Plugins.Shipping.FixedByWeightByTotal.Fields.WeightFrom"),
-                        model.WeightFrom);
-                    htmlSb.Append("<br />");
-                    htmlSb.AppendFormat("{0}: {1}",
-                        await _localizationService.GetResourceAsync("Plugins.Shipping.FixedByWeightByTotal.Fields.WeightTo"),
-                        model.WeightTo);
-                    htmlSb.Append("<br />");
-                    htmlSb.AppendFormat("{0}: {1}",
-                        await _localizationService.GetResourceAsync("Plugins.Shipping.FixedByWeightByTotal.Fields.OrderSubtotalFrom"),
-                        model.OrderSubtotalFrom);
-                    htmlSb.Append("<br />");
-                    htmlSb.AppendFormat("{0}: {1}",
-                        await _localizationService.GetResourceAsync("Plugins.Shipping.FixedByWeightByTotal.Fields.OrderSubtotalTo"),
-                        model.OrderSubtotalTo);
-                    htmlSb.Append("<br />");
-                    htmlSb.AppendFormat("{0}: {1}",
-                        await _localizationService.GetResourceAsync("Plugins.Shipping.FixedByWeightByTotal.Fields.AdditionalFixedCost"),
-                        model.AdditionalFixedCost);
-                    htmlSb.Append("<br />");
-                    htmlSb.AppendFormat("{0}: {1}",
-                        await _localizationService.GetResourceAsync("Plugins.Shipping.FixedByWeightByTotal.Fields.RatePerWeightUnit"),
-                        model.RatePerWeightUnit);
-                    htmlSb.Append("<br />");
-                    htmlSb.AppendFormat("{0}: {1}",
-                        await _localizationService.GetResourceAsync("Plugins.Shipping.FixedByWeightByTotal.Fields.LowerWeightLimit"),
-                        model.LowerWeightLimit);
-                    htmlSb.Append("<br />");
-                    htmlSb.AppendFormat("{0}: {1}",
-                        await _localizationService.GetResourceAsync("Plugins.Shipping.FixedByWeightByTotal.Fields.PercentageRateOfSubtotal"),
-                        model.PercentageRateOfSubtotal);
-
-                    htmlSb.Append("</div>");
-                    model.DataHtml = htmlSb.ToString();
-
-                    return model;
-                });
-            });
-
-            return Json(gridModel);
-        }
-
-        public async Task<IActionResult> AddRateByWeightByTotalPopup()
-        {
-            if (!await _permissionService.AuthorizeAsync(StandardPermissionProvider.ManageShippingSettings))
-                return AccessDeniedView();
-
-            var model = new ShippingByWeightByTotalModel
-            {
-                PrimaryStoreCurrencyCode = (await _currencyService.GetCurrencyByIdAsync(_currencySettings.PrimaryStoreCurrencyId))?.CurrencyCode,
-                BaseWeightIn = (await _measureService.GetMeasureWeightByIdAsync(_measureSettings.BaseWeightId))?.Name,
-                WeightTo = 1000000,
-                OrderSubtotalTo = 1000000
-            };
-
-            var shippingMethods = await _shippingService.GetAllShippingMethodsAsync();
-            if (!shippingMethods.Any())
-                return Content("No shipping methods can be loaded");
-
-            //stores
-            model.AvailableStores.Add(new SelectListItem { Text = "*", Value = "0" });
-            foreach (var store in await _storeService.GetAllStoresAsync())
-                model.AvailableStores.Add(new SelectListItem { Text = store.Name, Value = store.Id.ToString() });
-            //warehouses
-            model.AvailableWarehouses.Add(new SelectListItem { Text = "*", Value = "0" });
-            foreach (var warehouses in await _shippingService.GetAllWarehousesAsync())
-                model.AvailableWarehouses.Add(new SelectListItem { Text = warehouses.Name, Value = warehouses.Id.ToString() });
-            //shipping methods
-            foreach (var sm in shippingMethods)
-                model.AvailableShippingMethods.Add(new SelectListItem { Text = sm.Name, Value = sm.Id.ToString() });
-            //countries
-            model.AvailableCountries.Add(new SelectListItem { Text = "*", Value = "0" });
-            var countries = await _countryService.GetAllCountriesAsync(showHidden: true);
-            foreach (var c in countries)
-                model.AvailableCountries.Add(new SelectListItem { Text = c.Name, Value = c.Id.ToString() });
-            //states
-            model.AvailableStates.Add(new SelectListItem { Text = "*", Value = "0" });
-
-            return View("~/Plugins/Shipping.FixedByWeightByTotal/Views/AddRateByWeightByTotalPopup.cshtml", model);
-        }
-
-        [HttpPost]
-        public async Task<IActionResult> AddRateByWeightByTotalPopup(ShippingByWeightByTotalModel model)
-        {
-            if (!await _permissionService.AuthorizeAsync(StandardPermissionProvider.ManageShippingSettings))
-                return AccessDeniedView();
-
-            await _shippingByWeightService.InsertShippingByWeightRecordAsync(new ShippingByWeightByTotalRecord
-            {
-                StoreId = model.StoreId,
-                WarehouseId = model.WarehouseId,
-                CountryId = model.CountryId,
-                StateProvinceId = model.StateProvinceId,
-                Zip = model.Zip == "*" ? null : model.Zip,
-                ShippingMethodId = model.ShippingMethodId,
-                WeightFrom = model.WeightFrom,
-                WeightTo = model.WeightTo,
-                OrderSubtotalFrom = model.OrderSubtotalFrom,
-                OrderSubtotalTo = model.OrderSubtotalTo,
-                AdditionalFixedCost = model.AdditionalFixedCost,
-                RatePerWeightUnit = model.RatePerWeightUnit,
-                PercentageRateOfSubtotal = model.PercentageRateOfSubtotal,
-                LowerWeightLimit = model.LowerWeightLimit,
-                TransitDays = model.TransitDays
-            });
-
-            ViewBag.RefreshPage = true;
-
-            return View("~/Plugins/Shipping.FixedByWeightByTotal/Views/AddRateByWeightByTotalPopup.cshtml", model);
-        }
-
-        public async Task<IActionResult> EditRateByWeightByTotalPopup(int id)
-        {
-            if (!await _permissionService.AuthorizeAsync(StandardPermissionProvider.ManageShippingSettings))
-                return AccessDeniedView();
-
-            var sbw = await _shippingByWeightService.GetByIdAsync(id);
-            if (sbw == null)
-                //no record found with the specified id
-                return RedirectToAction("Configure");
-
-            var model = new ShippingByWeightByTotalModel
-            {
-                Id = sbw.Id,
-                StoreId = sbw.StoreId,
-                WarehouseId = sbw.WarehouseId,
-                CountryId = sbw.CountryId,
-                StateProvinceId = sbw.StateProvinceId,
-                Zip = sbw.Zip,
-                ShippingMethodId = sbw.ShippingMethodId,
-                WeightFrom = sbw.WeightFrom,
-                WeightTo = sbw.WeightTo,
-                OrderSubtotalFrom = sbw.OrderSubtotalFrom,
-                OrderSubtotalTo = sbw.OrderSubtotalTo,
-                AdditionalFixedCost = sbw.AdditionalFixedCost,
-                PercentageRateOfSubtotal = sbw.PercentageRateOfSubtotal,
-                RatePerWeightUnit = sbw.RatePerWeightUnit,
-                LowerWeightLimit = sbw.LowerWeightLimit,
-                PrimaryStoreCurrencyCode = (await _currencyService.GetCurrencyByIdAsync(_currencySettings.PrimaryStoreCurrencyId))?.CurrencyCode,
-                BaseWeightIn = (await _measureService.GetMeasureWeightByIdAsync(_measureSettings.BaseWeightId))?.Name,
-                TransitDays = sbw.TransitDays
-            };
-
-            var shippingMethods = await _shippingService.GetAllShippingMethodsAsync();
-            if (!shippingMethods.Any())
-                return Content("No shipping methods can be loaded");
-
-            var selectedStore = await _storeService.GetStoreByIdAsync(sbw.StoreId);
-            var selectedWarehouse = await _shippingService.GetWarehouseByIdAsync(sbw.WarehouseId);
-            var selectedShippingMethod = await _shippingService.GetShippingMethodByIdAsync(sbw.ShippingMethodId);
-            var selectedCountry = await _countryService.GetCountryByIdAsync(sbw.CountryId);
-            var selectedState = await _stateProvinceService.GetStateProvinceByIdAsync(sbw.StateProvinceId);
-            //stores
-            model.AvailableStores.Add(new SelectListItem { Text = "*", Value = "0" });
-            foreach (var store in await _storeService.GetAllStoresAsync())
-                model.AvailableStores.Add(new SelectListItem { Text = store.Name, Value = store.Id.ToString(), Selected = (selectedStore != null && store.Id == selectedStore.Id) });
-            //warehouses
-            model.AvailableWarehouses.Add(new SelectListItem { Text = "*", Value = "0" });
-            foreach (var warehouse in await _shippingService.GetAllWarehousesAsync())
-                model.AvailableWarehouses.Add(new SelectListItem { Text = warehouse.Name, Value = warehouse.Id.ToString(), Selected = (selectedWarehouse != null && warehouse.Id == selectedWarehouse.Id) });
-            //shipping methods
-            foreach (var sm in shippingMethods)
-                model.AvailableShippingMethods.Add(new SelectListItem { Text = sm.Name, Value = sm.Id.ToString(), Selected = (selectedShippingMethod != null && sm.Id == selectedShippingMethod.Id) });
-            //countries
-            model.AvailableCountries.Add(new SelectListItem { Text = "*", Value = "0" });
-            var countries = await _countryService.GetAllCountriesAsync(showHidden: true);
-            foreach (var c in countries)
-                model.AvailableCountries.Add(new SelectListItem { Text = c.Name, Value = c.Id.ToString(), Selected = (selectedCountry != null && c.Id == selectedCountry.Id) });
-            //states
-            var states = selectedCountry != null ? (await _stateProvinceService.GetStateProvincesByCountryIdAsync(selectedCountry.Id, showHidden: true)).ToList() : new List<StateProvince>();
-            model.AvailableStates.Add(new SelectListItem { Text = "*", Value = "0" });
-            foreach (var s in states)
-                model.AvailableStates.Add(new SelectListItem { Text = s.Name, Value = s.Id.ToString(), Selected = (selectedState != null && s.Id == selectedState.Id) });
-
-            return View("~/Plugins/Shipping.FixedByWeightByTotal/Views/EditRateByWeightByTotalPopup.cshtml", model);
-        }
-
-        [HttpPost]
-        public async Task<IActionResult> EditRateByWeightByTotalPopup(ShippingByWeightByTotalModel model)
-        {
-            if (!await _permissionService.AuthorizeAsync(StandardPermissionProvider.ManageShippingSettings))
-                return AccessDeniedView();
-
-            var sbw = await _shippingByWeightService.GetByIdAsync(model.Id);
-            if (sbw == null)
-                //no record found with the specified id
-                return RedirectToAction("Configure");
-
-            sbw.StoreId = model.StoreId;
-            sbw.WarehouseId = model.WarehouseId;
-            sbw.CountryId = model.CountryId;
-            sbw.StateProvinceId = model.StateProvinceId;
-            sbw.Zip = model.Zip == "*" ? null : model.Zip;
-            sbw.ShippingMethodId = model.ShippingMethodId;
-            sbw.WeightFrom = model.WeightFrom;
-            sbw.WeightTo = model.WeightTo;
-            sbw.OrderSubtotalFrom = model.OrderSubtotalFrom;
-            sbw.OrderSubtotalTo = model.OrderSubtotalTo;
-            sbw.AdditionalFixedCost = model.AdditionalFixedCost;
-            sbw.RatePerWeightUnit = model.RatePerWeightUnit;
-            sbw.PercentageRateOfSubtotal = model.PercentageRateOfSubtotal;
-            sbw.LowerWeightLimit = model.LowerWeightLimit;
-            sbw.TransitDays = model.TransitDays;
-
-            await _shippingByWeightService.UpdateShippingByWeightRecordAsync(sbw);
-
-            ViewBag.RefreshPage = true;
-
-            return View("~/Plugins/Shipping.FixedByWeightByTotal/Views/EditRateByWeightByTotalPopup.cshtml", model);
-        }
-
-        [HttpPost]
-        public async Task<IActionResult> DeleteRateByWeightByTotal(int id)
-        {
-            if (!await _permissionService.AuthorizeAsync(StandardPermissionProvider.ManageShippingSettings))
-                return Content("Access denied");
-
-            var sbw = await _shippingByWeightService.GetByIdAsync(id);
-            if (sbw != null)
-                await _shippingByWeightService.DeleteShippingByWeightRecordAsync(sbw);
-
-            return new NullJsonResult();
-        }
-
-        #endregion
-
-        #endregion
-    }
+﻿using System.Collections.Generic;
+using System.Linq;
+using System.Text;
+using System.Threading.Tasks;
+using Microsoft.AspNetCore.Mvc;
+using Microsoft.AspNetCore.Mvc.Rendering;
+using Nop.Core;
+using Nop.Core.Domain.Customers;
+using Nop.Core.Domain.Directory;
+using Nop.Plugin.Shipping.FixedByWeightByTotal.Domain;
+using Nop.Plugin.Shipping.FixedByWeightByTotal.Models;
+using Nop.Plugin.Shipping.FixedByWeightByTotal.Services;
+using Nop.Services.Common;
+using Nop.Services.Configuration;
+using Nop.Services.Directory;
+using Nop.Services.Localization;
+using Nop.Services.Security;
+using Nop.Services.Shipping;
+using Nop.Services.Stores;
+using Nop.Web.Framework;
+using Nop.Web.Framework.Controllers;
+using Nop.Web.Framework.Models.Extensions;
+using Nop.Web.Framework.Mvc;
+using Nop.Web.Framework.Mvc.Filters;
+
+namespace Nop.Plugin.Shipping.FixedByWeightByTotal.Controllers
+{
+    [AuthorizeAdmin]
+    [Area(AreaNames.Admin)]
+    [AutoValidateAntiforgeryToken]
+    public class FixedByWeightByTotalController : BasePluginController
+    {
+        #region Fields
+
+        private readonly CurrencySettings _currencySettings;
+        private readonly FixedByWeightByTotalSettings _fixedByWeightByTotalSettings;
+        private readonly ICountryService _countryService;
+        private readonly ICurrencyService _currencyService;
+        private readonly ILocalizationService _localizationService;
+        private readonly IMeasureService _measureService;
+        private readonly IPermissionService _permissionService;
+        private readonly ISettingService _settingService;
+        private readonly IShippingByWeightByTotalService _shippingByWeightService;
+        private readonly IShippingService _shippingService;
+        private readonly IStateProvinceService _stateProvinceService;
+        private readonly IStoreService _storeService;
+        private readonly IGenericAttributeService _genericAttributeService;
+        private readonly IWorkContext _workContext;
+        private readonly MeasureSettings _measureSettings;
+
+        #endregion
+
+        #region Ctor
+
+        public FixedByWeightByTotalController(CurrencySettings currencySettings,
+            FixedByWeightByTotalSettings fixedByWeightByTotalSettings,
+            ICountryService countryService,
+            ICurrencyService currencyService,
+            ILocalizationService localizationService,
+            IMeasureService measureService,
+            IPermissionService permissionService,
+            ISettingService settingService,
+            IShippingByWeightByTotalService shippingByWeightService,
+            IShippingService shippingService,
+            IStateProvinceService stateProvinceService,
+            IStoreService storeService,
+            IGenericAttributeService genericAttributeService,
+            IWorkContext workContext,
+            MeasureSettings measureSettings)
+        {
+            _currencySettings = currencySettings;
+            _fixedByWeightByTotalSettings = fixedByWeightByTotalSettings;
+            _countryService = countryService;
+            _currencyService = currencyService;
+            _localizationService = localizationService;
+            _measureService = measureService;
+            _permissionService = permissionService;
+            _settingService = settingService;
+            _shippingByWeightService = shippingByWeightService;
+            _stateProvinceService = stateProvinceService;
+            _shippingService = shippingService;
+            _storeService = storeService;
+            _genericAttributeService = genericAttributeService;
+            _workContext = workContext;
+            _measureSettings = measureSettings;
+        }
+
+        #endregion
+
+        #region Methods
+
+        public async Task<IActionResult> Configure(bool showtour = false)
+        {
+            if (!await _permissionService.AuthorizeAsync(StandardPermissionProvider.ManageShippingSettings))
+                return AccessDeniedView();
+
+            var model = new ConfigurationModel
+            {
+                LimitMethodsToCreated = _fixedByWeightByTotalSettings.LimitMethodsToCreated,
+                ShippingByWeightByTotalEnabled = _fixedByWeightByTotalSettings.ShippingByWeightByTotalEnabled
+            };
+
+            //stores
+            model.AvailableStores.Add(new SelectListItem { Text = "*", Value = "0" });
+            foreach (var store in await _storeService.GetAllStoresAsync())
+                model.AvailableStores.Add(new SelectListItem { Text = store.Name, Value = store.Id.ToString() });
+            //warehouses
+            model.AvailableWarehouses.Add(new SelectListItem { Text = "*", Value = "0" });
+            foreach (var warehouses in await _shippingService.GetAllWarehousesAsync())
+                model.AvailableWarehouses.Add(new SelectListItem { Text = warehouses.Name, Value = warehouses.Id.ToString() });
+            //shipping methods
+            foreach (var sm in await _shippingService.GetAllShippingMethodsAsync())
+                model.AvailableShippingMethods.Add(new SelectListItem { Text = sm.Name, Value = sm.Id.ToString() });
+            //countries
+            model.AvailableCountries.Add(new SelectListItem { Text = "*", Value = "0" });
+            var countries = await _countryService.GetAllCountriesAsync();
+            foreach (var c in countries)
+                model.AvailableCountries.Add(new SelectListItem { Text = c.Name, Value = c.Id.ToString() });
+            //states
+            model.AvailableStates.Add(new SelectListItem { Text = "*", Value = "0" });
+
+            model.SetGridPageSize();
+
+            //show configuration tour
+            if (showtour)
+            {
+                var customer = await _workContext.GetCurrentCustomerAsync();
+                var hideCard = await _genericAttributeService.GetAttributeAsync<bool>(customer, NopCustomerDefaults.HideConfigurationStepsAttribute);
+                var closeCard = await _genericAttributeService.GetAttributeAsync<bool>(customer, NopCustomerDefaults.CloseConfigurationStepsAttribute);
+
+                if (!hideCard && !closeCard)
+                    ViewBag.ShowTour = true;
+            }
+
+            return View("~/Plugins/Shipping.FixedByWeightByTotal/Views/Configure.cshtml", model);
+        }
+
+        [HttpPost]
+        public async Task<IActionResult> Configure(ConfigurationModel model)
+        {
+            if (!await _permissionService.AuthorizeAsync(StandardPermissionProvider.ManageShippingSettings))
+                return Content("Access denied");
+
+            //save settings
+            _fixedByWeightByTotalSettings.LimitMethodsToCreated = model.LimitMethodsToCreated;
+            await _settingService.SaveSettingAsync(_fixedByWeightByTotalSettings);
+
+            return Json(new { Result = true });
+        }
+
+        [HttpPost]
+        public async Task<IActionResult> SaveMode(bool value)
+        {
+            if (!await _permissionService.AuthorizeAsync(StandardPermissionProvider.ManageShippingSettings))
+                return Content("Access denied");
+
+            //save settings
+            _fixedByWeightByTotalSettings.ShippingByWeightByTotalEnabled = value;
+            await _settingService.SaveSettingAsync(_fixedByWeightByTotalSettings);
+
+            return Json(new { Result = true });
+        }
+
+        #region Fixed rate
+
+        [HttpPost]
+        public async Task<IActionResult> FixedShippingRateList(ConfigurationModel searchModel)
+        {
+            if (!await _permissionService.AuthorizeAsync(StandardPermissionProvider.ManageShippingSettings))
+                return await AccessDeniedDataTablesJson();
+
+            var shippingMethods = (await _shippingService.GetAllShippingMethodsAsync()).ToPagedList(searchModel);
+
+            var gridModel = await new FixedRateListModel().PrepareToGridAsync(searchModel, shippingMethods, () =>
+            {
+                return shippingMethods.SelectAwait(async shippingMethod => new FixedRateModel
+                {
+                    ShippingMethodId = shippingMethod.Id,
+                    ShippingMethodName = shippingMethod.Name,
+
+                    Rate = await _settingService
+                        .GetSettingByKeyAsync<decimal>(string.Format(FixedByWeightByTotalDefaults.FixedRateSettingsKey, shippingMethod.Id)),
+                    TransitDays = await _settingService
+                        .GetSettingByKeyAsync<int?>(string.Format(FixedByWeightByTotalDefaults.TransitDaysSettingsKey, shippingMethod.Id))
+                });
+            });
+
+            return Json(gridModel);
+        }
+
+        [HttpPost]
+        public async Task<IActionResult> UpdateFixedShippingRate(FixedRateModel model)
+        {
+            if (!await _permissionService.AuthorizeAsync(StandardPermissionProvider.ManageShippingSettings))
+                return Content("Access denied");
+
+            await _settingService.SetSettingAsync(string.Format(FixedByWeightByTotalDefaults.FixedRateSettingsKey, model.ShippingMethodId), model.Rate, 0, false);
+            await _settingService.SetSettingAsync(string.Format(FixedByWeightByTotalDefaults.TransitDaysSettingsKey, model.ShippingMethodId), model.TransitDays, 0, false);
+
+            await _settingService.ClearCacheAsync();
+
+            return new NullJsonResult();
+        }
+
+        #endregion
+
+        #region Rate by weight
+
+        [HttpPost]
+        public async Task<IActionResult> RateByWeightByTotalList(ConfigurationModel searchModel, ConfigurationModel filter)
+        {
+            if (!await _permissionService.AuthorizeAsync(StandardPermissionProvider.ManageShippingSettings))
+                return await AccessDeniedDataTablesJson();
+
+            //var records = _shippingByWeightService.GetAll(command.Page - 1, command.PageSize);
+            var records = await _shippingByWeightService.FindRecordsAsync(
+              pageIndex: searchModel.Page - 1,
+              pageSize: searchModel.PageSize,
+              storeId: filter.SearchStoreId,
+              warehouseId: filter.SearchWarehouseId,
+              countryId: filter.SearchCountryId,
+              stateProvinceId: filter.SearchStateProvinceId,
+              zip: filter.SearchZip,
+              shippingMethodId: filter.SearchShippingMethodId,
+              weight: null,
+              orderSubtotal: null
+              );
+
+            var gridModel = await new ShippingByWeightByTotalListModel().PrepareToGridAsync(searchModel, records, () =>
+            {
+                return records.SelectAwait(async record =>
+                {
+                    var model = new ShippingByWeightByTotalModel
+                    {
+                        Id = record.Id,
+                        StoreId = record.StoreId,
+                        StoreName = (await _storeService.GetStoreByIdAsync(record.StoreId))?.Name ?? "*",
+                        WarehouseId = record.WarehouseId,
+                        WarehouseName = (await _shippingService.GetWarehouseByIdAsync(record.WarehouseId))?.Name ?? "*",
+                        ShippingMethodId = record.ShippingMethodId,
+                        ShippingMethodName = (await _shippingService.GetShippingMethodByIdAsync(record.ShippingMethodId))?.Name ?? "Unavailable",
+                        CountryId = record.CountryId,
+                        CountryName = (await _countryService.GetCountryByIdAsync(record.CountryId))?.Name ?? "*",
+                        StateProvinceId = record.StateProvinceId,
+                        StateProvinceName = (await _stateProvinceService.GetStateProvinceByIdAsync(record.StateProvinceId))?.Name ?? "*",
+                        WeightFrom = record.WeightFrom,
+                        WeightTo = record.WeightTo,
+                        OrderSubtotalFrom = record.OrderSubtotalFrom,
+                        OrderSubtotalTo = record.OrderSubtotalTo,
+                        AdditionalFixedCost = record.AdditionalFixedCost,
+                        PercentageRateOfSubtotal = record.PercentageRateOfSubtotal,
+                        RatePerWeightUnit = record.RatePerWeightUnit,
+                        LowerWeightLimit = record.LowerWeightLimit,
+                        Zip = !string.IsNullOrEmpty(record.Zip) ? record.Zip : "*"
+                    };
+
+                    var htmlSb = new StringBuilder("<div>");
+                    htmlSb.AppendFormat("{0}: {1}",
+                        await _localizationService.GetResourceAsync("Plugins.Shipping.FixedByWeightByTotal.Fields.WeightFrom"),
+                        model.WeightFrom);
+                    htmlSb.Append("<br />");
+                    htmlSb.AppendFormat("{0}: {1}",
+                        await _localizationService.GetResourceAsync("Plugins.Shipping.FixedByWeightByTotal.Fields.WeightTo"),
+                        model.WeightTo);
+                    htmlSb.Append("<br />");
+                    htmlSb.AppendFormat("{0}: {1}",
+                        await _localizationService.GetResourceAsync("Plugins.Shipping.FixedByWeightByTotal.Fields.OrderSubtotalFrom"),
+                        model.OrderSubtotalFrom);
+                    htmlSb.Append("<br />");
+                    htmlSb.AppendFormat("{0}: {1}",
+                        await _localizationService.GetResourceAsync("Plugins.Shipping.FixedByWeightByTotal.Fields.OrderSubtotalTo"),
+                        model.OrderSubtotalTo);
+                    htmlSb.Append("<br />");
+                    htmlSb.AppendFormat("{0}: {1}",
+                        await _localizationService.GetResourceAsync("Plugins.Shipping.FixedByWeightByTotal.Fields.AdditionalFixedCost"),
+                        model.AdditionalFixedCost);
+                    htmlSb.Append("<br />");
+                    htmlSb.AppendFormat("{0}: {1}",
+                        await _localizationService.GetResourceAsync("Plugins.Shipping.FixedByWeightByTotal.Fields.RatePerWeightUnit"),
+                        model.RatePerWeightUnit);
+                    htmlSb.Append("<br />");
+                    htmlSb.AppendFormat("{0}: {1}",
+                        await _localizationService.GetResourceAsync("Plugins.Shipping.FixedByWeightByTotal.Fields.LowerWeightLimit"),
+                        model.LowerWeightLimit);
+                    htmlSb.Append("<br />");
+                    htmlSb.AppendFormat("{0}: {1}",
+                        await _localizationService.GetResourceAsync("Plugins.Shipping.FixedByWeightByTotal.Fields.PercentageRateOfSubtotal"),
+                        model.PercentageRateOfSubtotal);
+
+                    htmlSb.Append("</div>");
+                    model.DataHtml = htmlSb.ToString();
+
+                    return model;
+                });
+            });
+
+            return Json(gridModel);
+        }
+
+        public async Task<IActionResult> AddRateByWeightByTotalPopup()
+        {
+            if (!await _permissionService.AuthorizeAsync(StandardPermissionProvider.ManageShippingSettings))
+                return AccessDeniedView();
+
+            var model = new ShippingByWeightByTotalModel
+            {
+                PrimaryStoreCurrencyCode = (await _currencyService.GetCurrencyByIdAsync(_currencySettings.PrimaryStoreCurrencyId))?.CurrencyCode,
+                BaseWeightIn = (await _measureService.GetMeasureWeightByIdAsync(_measureSettings.BaseWeightId))?.Name,
+                WeightTo = 1000000,
+                OrderSubtotalTo = 1000000
+            };
+
+            var shippingMethods = await _shippingService.GetAllShippingMethodsAsync();
+            if (!shippingMethods.Any())
+                return Content("No shipping methods can be loaded");
+
+            //stores
+            model.AvailableStores.Add(new SelectListItem { Text = "*", Value = "0" });
+            foreach (var store in await _storeService.GetAllStoresAsync())
+                model.AvailableStores.Add(new SelectListItem { Text = store.Name, Value = store.Id.ToString() });
+            //warehouses
+            model.AvailableWarehouses.Add(new SelectListItem { Text = "*", Value = "0" });
+            foreach (var warehouses in await _shippingService.GetAllWarehousesAsync())
+                model.AvailableWarehouses.Add(new SelectListItem { Text = warehouses.Name, Value = warehouses.Id.ToString() });
+            //shipping methods
+            foreach (var sm in shippingMethods)
+                model.AvailableShippingMethods.Add(new SelectListItem { Text = sm.Name, Value = sm.Id.ToString() });
+            //countries
+            model.AvailableCountries.Add(new SelectListItem { Text = "*", Value = "0" });
+            var countries = await _countryService.GetAllCountriesAsync(showHidden: true);
+            foreach (var c in countries)
+                model.AvailableCountries.Add(new SelectListItem { Text = c.Name, Value = c.Id.ToString() });
+            //states
+            model.AvailableStates.Add(new SelectListItem { Text = "*", Value = "0" });
+
+            return View("~/Plugins/Shipping.FixedByWeightByTotal/Views/AddRateByWeightByTotalPopup.cshtml", model);
+        }
+
+        [HttpPost]
+        public async Task<IActionResult> AddRateByWeightByTotalPopup(ShippingByWeightByTotalModel model)
+        {
+            if (!await _permissionService.AuthorizeAsync(StandardPermissionProvider.ManageShippingSettings))
+                return AccessDeniedView();
+
+            await _shippingByWeightService.InsertShippingByWeightRecordAsync(new ShippingByWeightByTotalRecord
+            {
+                StoreId = model.StoreId,
+                WarehouseId = model.WarehouseId,
+                CountryId = model.CountryId,
+                StateProvinceId = model.StateProvinceId,
+                Zip = model.Zip == "*" ? null : model.Zip,
+                ShippingMethodId = model.ShippingMethodId,
+                WeightFrom = model.WeightFrom,
+                WeightTo = model.WeightTo,
+                OrderSubtotalFrom = model.OrderSubtotalFrom,
+                OrderSubtotalTo = model.OrderSubtotalTo,
+                AdditionalFixedCost = model.AdditionalFixedCost,
+                RatePerWeightUnit = model.RatePerWeightUnit,
+                PercentageRateOfSubtotal = model.PercentageRateOfSubtotal,
+                LowerWeightLimit = model.LowerWeightLimit,
+                TransitDays = model.TransitDays
+            });
+
+            ViewBag.RefreshPage = true;
+
+            return View("~/Plugins/Shipping.FixedByWeightByTotal/Views/AddRateByWeightByTotalPopup.cshtml", model);
+        }
+
+        public async Task<IActionResult> EditRateByWeightByTotalPopup(int id)
+        {
+            if (!await _permissionService.AuthorizeAsync(StandardPermissionProvider.ManageShippingSettings))
+                return AccessDeniedView();
+
+            var sbw = await _shippingByWeightService.GetByIdAsync(id);
+            if (sbw == null)
+                //no record found with the specified id
+                return RedirectToAction("Configure");
+
+            var model = new ShippingByWeightByTotalModel
+            {
+                Id = sbw.Id,
+                StoreId = sbw.StoreId,
+                WarehouseId = sbw.WarehouseId,
+                CountryId = sbw.CountryId,
+                StateProvinceId = sbw.StateProvinceId,
+                Zip = sbw.Zip,
+                ShippingMethodId = sbw.ShippingMethodId,
+                WeightFrom = sbw.WeightFrom,
+                WeightTo = sbw.WeightTo,
+                OrderSubtotalFrom = sbw.OrderSubtotalFrom,
+                OrderSubtotalTo = sbw.OrderSubtotalTo,
+                AdditionalFixedCost = sbw.AdditionalFixedCost,
+                PercentageRateOfSubtotal = sbw.PercentageRateOfSubtotal,
+                RatePerWeightUnit = sbw.RatePerWeightUnit,
+                LowerWeightLimit = sbw.LowerWeightLimit,
+                PrimaryStoreCurrencyCode = (await _currencyService.GetCurrencyByIdAsync(_currencySettings.PrimaryStoreCurrencyId))?.CurrencyCode,
+                BaseWeightIn = (await _measureService.GetMeasureWeightByIdAsync(_measureSettings.BaseWeightId))?.Name,
+                TransitDays = sbw.TransitDays
+            };
+
+            var shippingMethods = await _shippingService.GetAllShippingMethodsAsync();
+            if (!shippingMethods.Any())
+                return Content("No shipping methods can be loaded");
+
+            var selectedStore = await _storeService.GetStoreByIdAsync(sbw.StoreId);
+            var selectedWarehouse = await _shippingService.GetWarehouseByIdAsync(sbw.WarehouseId);
+            var selectedShippingMethod = await _shippingService.GetShippingMethodByIdAsync(sbw.ShippingMethodId);
+            var selectedCountry = await _countryService.GetCountryByIdAsync(sbw.CountryId);
+            var selectedState = await _stateProvinceService.GetStateProvinceByIdAsync(sbw.StateProvinceId);
+            //stores
+            model.AvailableStores.Add(new SelectListItem { Text = "*", Value = "0" });
+            foreach (var store in await _storeService.GetAllStoresAsync())
+                model.AvailableStores.Add(new SelectListItem { Text = store.Name, Value = store.Id.ToString(), Selected = (selectedStore != null && store.Id == selectedStore.Id) });
+            //warehouses
+            model.AvailableWarehouses.Add(new SelectListItem { Text = "*", Value = "0" });
+            foreach (var warehouse in await _shippingService.GetAllWarehousesAsync())
+                model.AvailableWarehouses.Add(new SelectListItem { Text = warehouse.Name, Value = warehouse.Id.ToString(), Selected = (selectedWarehouse != null && warehouse.Id == selectedWarehouse.Id) });
+            //shipping methods
+            foreach (var sm in shippingMethods)
+                model.AvailableShippingMethods.Add(new SelectListItem { Text = sm.Name, Value = sm.Id.ToString(), Selected = (selectedShippingMethod != null && sm.Id == selectedShippingMethod.Id) });
+            //countries
+            model.AvailableCountries.Add(new SelectListItem { Text = "*", Value = "0" });
+            var countries = await _countryService.GetAllCountriesAsync(showHidden: true);
+            foreach (var c in countries)
+                model.AvailableCountries.Add(new SelectListItem { Text = c.Name, Value = c.Id.ToString(), Selected = (selectedCountry != null && c.Id == selectedCountry.Id) });
+            //states
+            var states = selectedCountry != null ? (await _stateProvinceService.GetStateProvincesByCountryIdAsync(selectedCountry.Id, showHidden: true)).ToList() : new List<StateProvince>();
+            model.AvailableStates.Add(new SelectListItem { Text = "*", Value = "0" });
+            foreach (var s in states)
+                model.AvailableStates.Add(new SelectListItem { Text = s.Name, Value = s.Id.ToString(), Selected = (selectedState != null && s.Id == selectedState.Id) });
+
+            return View("~/Plugins/Shipping.FixedByWeightByTotal/Views/EditRateByWeightByTotalPopup.cshtml", model);
+        }
+
+        [HttpPost]
+        public async Task<IActionResult> EditRateByWeightByTotalPopup(ShippingByWeightByTotalModel model)
+        {
+            if (!await _permissionService.AuthorizeAsync(StandardPermissionProvider.ManageShippingSettings))
+                return AccessDeniedView();
+
+            var sbw = await _shippingByWeightService.GetByIdAsync(model.Id);
+            if (sbw == null)
+                //no record found with the specified id
+                return RedirectToAction("Configure");
+
+            sbw.StoreId = model.StoreId;
+            sbw.WarehouseId = model.WarehouseId;
+            sbw.CountryId = model.CountryId;
+            sbw.StateProvinceId = model.StateProvinceId;
+            sbw.Zip = model.Zip == "*" ? null : model.Zip;
+            sbw.ShippingMethodId = model.ShippingMethodId;
+            sbw.WeightFrom = model.WeightFrom;
+            sbw.WeightTo = model.WeightTo;
+            sbw.OrderSubtotalFrom = model.OrderSubtotalFrom;
+            sbw.OrderSubtotalTo = model.OrderSubtotalTo;
+            sbw.AdditionalFixedCost = model.AdditionalFixedCost;
+            sbw.RatePerWeightUnit = model.RatePerWeightUnit;
+            sbw.PercentageRateOfSubtotal = model.PercentageRateOfSubtotal;
+            sbw.LowerWeightLimit = model.LowerWeightLimit;
+            sbw.TransitDays = model.TransitDays;
+
+            await _shippingByWeightService.UpdateShippingByWeightRecordAsync(sbw);
+
+            ViewBag.RefreshPage = true;
+
+            return View("~/Plugins/Shipping.FixedByWeightByTotal/Views/EditRateByWeightByTotalPopup.cshtml", model);
+        }
+
+        [HttpPost]
+        public async Task<IActionResult> DeleteRateByWeightByTotal(int id)
+        {
+            if (!await _permissionService.AuthorizeAsync(StandardPermissionProvider.ManageShippingSettings))
+                return Content("Access denied");
+
+            var sbw = await _shippingByWeightService.GetByIdAsync(id);
+            if (sbw != null)
+                await _shippingByWeightService.DeleteShippingByWeightRecordAsync(sbw);
+
+            return new NullJsonResult();
+        }
+
+        #endregion
+
+        #endregion
+    }
 }