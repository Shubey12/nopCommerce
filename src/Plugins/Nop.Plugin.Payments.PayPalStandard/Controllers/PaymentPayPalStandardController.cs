﻿using System;
using System.Globalization;
using System.Linq;
using System.Text;
using Microsoft.AspNetCore.Mvc;
using Nop.Core;
using Nop.Core.Domain.Orders;
using Nop.Core.Domain.Payments;
using Nop.Plugin.Payments.PayPalStandard.Models;
using Nop.Services.Common;
using Nop.Services.Configuration;
using Nop.Services.Localization;
using Nop.Services.Logging;
using Nop.Services.Messages;
using Nop.Services.Orders;
using Nop.Services.Payments;
using Nop.Services.Security;
using Nop.Web.Framework;
using Nop.Web.Framework.Controllers;
using Nop.Web.Framework.Mvc.Filters;

namespace Nop.Plugin.Payments.PayPalStandard.Controllers
{
    public class PaymentPayPalStandardController : BasePaymentController
    {
        #region Fields

        private readonly IGenericAttributeService _genericAttributeService;
        private readonly IOrderProcessingService _orderProcessingService;
        private readonly IOrderService _orderService;
        private readonly IPaymentPluginManager _paymentPluginManager;
        private readonly IPermissionService _permissionService;
        private readonly ILocalizationService _localizationService;
        private readonly ILogger _logger;
        private readonly INotificationService _notificationService;
        private readonly ISettingService _settingService;
        private readonly IStoreContext _storeContext;
        private readonly IWebHelper _webHelper;
        private readonly IWorkContext _workContext;
        private readonly ShoppingCartSettings _shoppingCartSettings;

        #endregion

        #region Ctor

        public PaymentPayPalStandardController(IGenericAttributeService genericAttributeService,
            IOrderProcessingService orderProcessingService,
            IOrderService orderService,
            IPaymentPluginManager paymentPluginManager,
            IPermissionService permissionService,
            ILocalizationService localizationService,
            ILogger logger,
            INotificationService notificationService,
            ISettingService settingService,
            IStoreContext storeContext,
            IWebHelper webHelper,
            IWorkContext workContext,
            ShoppingCartSettings shoppingCartSettings)
        {
            _genericAttributeService = genericAttributeService;
            _orderProcessingService = orderProcessingService;
            _orderService = orderService;
            _paymentPluginManager = paymentPluginManager;
            _permissionService = permissionService;
            _localizationService = localizationService;
            _logger = logger;
            _notificationService = notificationService;
            _settingService = settingService;
            _storeContext = storeContext;
            _webHelper = webHelper;
            _workContext = workContext;
            _shoppingCartSettings = shoppingCartSettings;
        }

        #endregion

<<<<<<< HEAD
        #region Utilities

        protected virtual async Task ProcessRecurringPaymentAsync(string invoiceId, PaymentStatus newPaymentStatus, string transactionId, string ipnInfo)
        {
            Guid orderNumberGuid;

            try
            {
                orderNumberGuid = new Guid(invoiceId);
            }
            catch
            {
                orderNumberGuid = Guid.Empty;
            }

            var order = await _orderService.GetOrderByGuidAsync(orderNumberGuid);
            if (order == null)
            {
                await _logger.ErrorAsync("PayPal IPN. Order is not found", new NopException(ipnInfo));
                return;
            }

            var recurringPayments = await _orderService.SearchRecurringPaymentsAsync(initialOrderId: order.Id);

            foreach (var rp in recurringPayments)
            {
                switch (newPaymentStatus)
                {
                    case PaymentStatus.Authorized:
                    case PaymentStatus.Paid:
                        {
                            var recurringPaymentHistory = await _orderService.GetRecurringPaymentHistoryAsync(rp);
                            if (!recurringPaymentHistory.Any())
                            {
                                await _orderService.InsertRecurringPaymentHistoryAsync(new RecurringPaymentHistory
                                {
                                    RecurringPaymentId = rp.Id,
                                    OrderId = order.Id,
                                    CreatedOnUtc = DateTime.UtcNow
                                });
                            }
                            else
                            {
                                //next payments
                                var processPaymentResult = new ProcessPaymentResult
                                {
                                    NewPaymentStatus = newPaymentStatus
                                };
                                if (newPaymentStatus == PaymentStatus.Authorized)
                                    processPaymentResult.AuthorizationTransactionId = transactionId;
                                else
                                    processPaymentResult.CaptureTransactionId = transactionId;

                                await _orderProcessingService.ProcessNextRecurringPaymentAsync(rp,
                                    processPaymentResult);
                            }
                        }

                        break;
                    case PaymentStatus.Voided:
                        //failed payment
                        var failedPaymentResult = new ProcessPaymentResult
                        {
                            Errors = new[] { $"PayPal IPN. Recurring payment is {nameof(PaymentStatus.Voided).ToLower()} ." },
                            RecurringPaymentFailed = true
                        };
                        await _orderProcessingService.ProcessNextRecurringPaymentAsync(rp, failedPaymentResult);
                        break;
                }
            }

            //OrderService.InsertOrderNote(newOrder.OrderId, sb.ToString(), DateTime.UtcNow);
            await _logger.InformationAsync("PayPal IPN. Recurring info", new NopException(ipnInfo));
        }

        protected virtual async Task ProcessPaymentAsync(string orderNumber, string ipnInfo, PaymentStatus newPaymentStatus, decimal mcGross, string transactionId)
        {
            Guid orderNumberGuid;

            try
            {
                orderNumberGuid = new Guid(orderNumber);
            }
            catch
            {
                orderNumberGuid = Guid.Empty;
            }

            var order = await _orderService.GetOrderByGuidAsync(orderNumberGuid);

            if (order == null)
            {
                await _logger.ErrorAsync("PayPal IPN. Order is not found", new NopException(ipnInfo));
                return;
            }

            //order note
            await _orderService.InsertOrderNoteAsync(new OrderNote
            {
                OrderId = order.Id,
                Note = ipnInfo,
                DisplayToCustomer = false,
                CreatedOnUtc = DateTime.UtcNow
            });

            //validate order total
            if ((newPaymentStatus == PaymentStatus.Authorized || newPaymentStatus == PaymentStatus.Paid) && !Math.Round(mcGross, 2).Equals(Math.Round(order.OrderTotal, 2)))
            {
                var errorStr = $"PayPal IPN. Returned order total {mcGross} doesn't equal order total {order.OrderTotal}. Order# {order.Id}.";
                //log
                await _logger.ErrorAsync(errorStr);
                //order note
                await _orderService.InsertOrderNoteAsync(new OrderNote
                {
                    OrderId = order.Id,
                    Note = errorStr,
                    DisplayToCustomer = false,
                    CreatedOnUtc = DateTime.UtcNow
                });

                return;
            }

            switch (newPaymentStatus)
            {
                case PaymentStatus.Authorized:
                    if (_orderProcessingService.CanMarkOrderAsAuthorized(order))
                        await _orderProcessingService.MarkAsAuthorizedAsync(order);
                    break;
                case PaymentStatus.Paid:
                    if (_orderProcessingService.CanMarkOrderAsPaid(order))
                    {
                        order.AuthorizationTransactionId = transactionId;
                        await _orderService.UpdateOrderAsync(order);

                        await _orderProcessingService.MarkOrderAsPaidAsync(order);
                    }

                    break;
                case PaymentStatus.Refunded:
                    var totalToRefund = Math.Abs(mcGross);
                    if (totalToRefund > 0 && Math.Round(totalToRefund, 2).Equals(Math.Round(order.OrderTotal, 2)))
                    {
                        //refund
                        if (_orderProcessingService.CanRefundOffline(order))
                            await _orderProcessingService.RefundOfflineAsync(order);
                    }
                    else
                    {
                        //partial refund
                        if (_orderProcessingService.CanPartiallyRefundOffline(order, totalToRefund))
                            await _orderProcessingService.PartiallyRefundOfflineAsync(order, totalToRefund);
                    }

                    break;
                case PaymentStatus.Voided:
                    if (_orderProcessingService.CanVoidOffline(order))
                        await _orderProcessingService.VoidOfflineAsync(order);

                    break;
            }
        }

        #endregion

=======
>>>>>>> d523c7f8
        #region Methods

        [AuthorizeAdmin]
        [Area(AreaNames.Admin)]
        public async Task<IActionResult> Configure()
        {
            if (!await _permissionService.AuthorizeAsync(StandardPermissionProvider.ManagePaymentMethods))
                return AccessDeniedView();

            //load settings for a chosen store scope
            var storeScope = await _storeContext.GetActiveStoreScopeConfigurationAsync();
            var payPalStandardPaymentSettings = await _settingService.LoadSettingAsync<PayPalStandardPaymentSettings>(storeScope);

            var model = new ConfigurationModel
            {
                UseSandbox = payPalStandardPaymentSettings.UseSandbox,
                BusinessEmail = payPalStandardPaymentSettings.BusinessEmail,
                PdtToken = payPalStandardPaymentSettings.PdtToken,
                PassProductNamesAndTotals = payPalStandardPaymentSettings.PassProductNamesAndTotals,
                AdditionalFee = payPalStandardPaymentSettings.AdditionalFee,
                AdditionalFeePercentage = payPalStandardPaymentSettings.AdditionalFeePercentage,
                ActiveStoreScopeConfiguration = storeScope
            };

            if (storeScope <= 0)
                return View("~/Plugins/Payments.PayPalStandard/Views/Configure.cshtml", model);

            model.UseSandbox_OverrideForStore = await _settingService.SettingExistsAsync(payPalStandardPaymentSettings, x => x.UseSandbox, storeScope);
            model.BusinessEmail_OverrideForStore = await _settingService.SettingExistsAsync(payPalStandardPaymentSettings, x => x.BusinessEmail, storeScope);
            model.PdtToken_OverrideForStore = await _settingService.SettingExistsAsync(payPalStandardPaymentSettings, x => x.PdtToken, storeScope);
            model.PassProductNamesAndTotals_OverrideForStore = await _settingService.SettingExistsAsync(payPalStandardPaymentSettings, x => x.PassProductNamesAndTotals, storeScope);
            model.AdditionalFee_OverrideForStore = await _settingService.SettingExistsAsync(payPalStandardPaymentSettings, x => x.AdditionalFee, storeScope);
            model.AdditionalFeePercentage_OverrideForStore = await _settingService.SettingExistsAsync(payPalStandardPaymentSettings, x => x.AdditionalFeePercentage, storeScope);

            return View("~/Plugins/Payments.PayPalStandard/Views/Configure.cshtml", model);
        }

        [HttpPost]
        [AuthorizeAdmin]
        [Area(AreaNames.Admin)]
        [AutoValidateAntiforgeryToken]
        public async Task<IActionResult> Configure(ConfigurationModel model)
        {
            if (!await _permissionService.AuthorizeAsync(StandardPermissionProvider.ManagePaymentMethods))
                return AccessDeniedView();

            if (!ModelState.IsValid)
                return await Configure();

            //load settings for a chosen store scope
            var storeScope = await _storeContext.GetActiveStoreScopeConfigurationAsync();
            var payPalStandardPaymentSettings = await _settingService.LoadSettingAsync<PayPalStandardPaymentSettings>(storeScope);

            //save settings
            payPalStandardPaymentSettings.UseSandbox = model.UseSandbox;
            payPalStandardPaymentSettings.BusinessEmail = model.BusinessEmail;
            payPalStandardPaymentSettings.PdtToken = model.PdtToken;
            payPalStandardPaymentSettings.PassProductNamesAndTotals = model.PassProductNamesAndTotals;
            payPalStandardPaymentSettings.AdditionalFee = model.AdditionalFee;
            payPalStandardPaymentSettings.AdditionalFeePercentage = model.AdditionalFeePercentage;

            /* We do not clear cache after each setting update.
             * This behavior can increase performance because cached settings will not be cleared 
             * and loaded from database after each update */
            await _settingService.SaveSettingOverridablePerStoreAsync(payPalStandardPaymentSettings, x => x.UseSandbox, model.UseSandbox_OverrideForStore, storeScope, false);
            await _settingService.SaveSettingOverridablePerStoreAsync(payPalStandardPaymentSettings, x => x.BusinessEmail, model.BusinessEmail_OverrideForStore, storeScope, false);
            await _settingService.SaveSettingOverridablePerStoreAsync(payPalStandardPaymentSettings, x => x.PdtToken, model.PdtToken_OverrideForStore, storeScope, false);
            await _settingService.SaveSettingOverridablePerStoreAsync(payPalStandardPaymentSettings, x => x.PassProductNamesAndTotals, model.PassProductNamesAndTotals_OverrideForStore, storeScope, false);
            await _settingService.SaveSettingOverridablePerStoreAsync(payPalStandardPaymentSettings, x => x.AdditionalFee, model.AdditionalFee_OverrideForStore, storeScope, false);
            await _settingService.SaveSettingOverridablePerStoreAsync(payPalStandardPaymentSettings, x => x.AdditionalFeePercentage, model.AdditionalFeePercentage_OverrideForStore, storeScope, false);

            //now clear settings cache
            await _settingService.ClearCacheAsync();

            _notificationService.SuccessNotification(await _localizationService.GetResourceAsync("Admin.Plugins.Saved"));

            return await Configure();
        }

        //action displaying notification (warning) to a store owner about inaccurate PayPal rounding
        [AuthorizeAdmin]
        [Area(AreaNames.Admin)]
        public async Task<IActionResult> RoundingWarning(bool passProductNamesAndTotals)
        {
            if (!await _permissionService.AuthorizeAsync(StandardPermissionProvider.ManagePaymentMethods))
                return AccessDeniedView();

            //prices and total aren't rounded, so display warning
            if (passProductNamesAndTotals && !_shoppingCartSettings.RoundPricesDuringCalculation)
                return Json(new { Result = await _localizationService.GetResourceAsync("Plugins.Payments.PayPalStandard.RoundingWarning") });

            return Json(new { Result = string.Empty });
        }

        public async Task<IActionResult> PDTHandler()
        {
            var tx = _webHelper.QueryString<string>("tx");

            if (!(await _paymentPluginManager.LoadPluginBySystemNameAsync("Payments.PayPalStandard") is PayPalStandardPaymentProcessor processor) || !_paymentPluginManager.IsPluginActive(processor))
                throw new NopException("PayPal Standard module cannot be loaded");

            var (result, values, response) = await processor.GetPdtDetailsAsync(tx);

            if (result)
            {
                values.TryGetValue("custom", out var orderNumber);
                var orderNumberGuid = Guid.Empty;
                try
                {
                    orderNumberGuid = new Guid(orderNumber);
                }
                catch
                {
                    // ignored
                }

                var order = await _orderService.GetOrderByGuidAsync(orderNumberGuid);

                if (order == null)
                    return RedirectToAction("Index", "Home", new { area = string.Empty });

                var mcGross = decimal.Zero;

                try
                {
                    mcGross = decimal.Parse(values["mc_gross"], new CultureInfo("en-US"));
                }
                catch (Exception exc)
                {
                    await _logger.ErrorAsync("PayPal PDT. Error getting mc_gross", exc);
                }

                values.TryGetValue("payer_status", out var payerStatus);
                values.TryGetValue("payment_status", out var paymentStatus);
                values.TryGetValue("pending_reason", out var pendingReason);
                values.TryGetValue("mc_currency", out var mcCurrency);
                values.TryGetValue("txn_id", out var txnId);
                values.TryGetValue("payment_type", out var paymentType);
                values.TryGetValue("payer_id", out var payerId);
                values.TryGetValue("receiver_id", out var receiverId);
                values.TryGetValue("invoice", out var invoice);
                values.TryGetValue("mc_fee", out var mcFee);

                var sb = new StringBuilder();
                sb.AppendLine("PayPal PDT:");
                sb.AppendLine("mc_gross: " + mcGross);
                sb.AppendLine("Payer status: " + payerStatus);
                sb.AppendLine("Payment status: " + paymentStatus);
                sb.AppendLine("Pending reason: " + pendingReason);
                sb.AppendLine("mc_currency: " + mcCurrency);
                sb.AppendLine("txn_id: " + txnId);
                sb.AppendLine("payment_type: " + paymentType);
                sb.AppendLine("payer_id: " + payerId);
                sb.AppendLine("receiver_id: " + receiverId);
                sb.AppendLine("invoice: " + invoice);
                sb.AppendLine("mc_fee: " + mcFee);

                var newPaymentStatus = PayPalHelper.GetPaymentStatus(paymentStatus, string.Empty);
                sb.AppendLine("New payment status: " + newPaymentStatus);

                //order note
                await _orderService.InsertOrderNoteAsync(new OrderNote
                {
                    OrderId = order.Id,
                    Note = sb.ToString(),
                    DisplayToCustomer = false,
                    CreatedOnUtc = DateTime.UtcNow
                });

                //validate order total
                var orderTotalSentToPayPal = await _genericAttributeService.GetAttributeAsync<decimal?>(order, PayPalHelper.OrderTotalSentToPayPal);
                if (orderTotalSentToPayPal.HasValue && mcGross != orderTotalSentToPayPal.Value)
                {
                    var errorStr = $"PayPal PDT. Returned order total {mcGross} doesn't equal order total {order.OrderTotal}. Order# {order.Id}.";
                    //log
                    await _logger.ErrorAsync(errorStr);
                    //order note
                    await _orderService.InsertOrderNoteAsync(new OrderNote
                    {
                        OrderId = order.Id,
                        Note = errorStr,
                        DisplayToCustomer = false,
                        CreatedOnUtc = DateTime.UtcNow
                    });

                    return RedirectToAction("Index", "Home", new { area = string.Empty });
                }

                //clear attribute
                if (orderTotalSentToPayPal.HasValue)
                    await _genericAttributeService.SaveAttributeAsync<decimal?>(order, PayPalHelper.OrderTotalSentToPayPal, null);

                if (newPaymentStatus != PaymentStatus.Paid)
                    return RedirectToRoute("CheckoutCompleted", new { orderId = order.Id });

                if (!_orderProcessingService.CanMarkOrderAsPaid(order))
                    return RedirectToRoute("CheckoutCompleted", new { orderId = order.Id });

                //mark order as paid
                order.AuthorizationTransactionId = txnId;
                await _orderService.UpdateOrderAsync(order);
                await _orderProcessingService.MarkOrderAsPaidAsync(order);

                return RedirectToRoute("CheckoutCompleted", new { orderId = order.Id });
            }
            else
            {
                if (!values.TryGetValue("custom", out var orderNumber))
                    orderNumber = _webHelper.QueryString<string>("cm");

                var orderNumberGuid = Guid.Empty;

                try
                {
                    orderNumberGuid = new Guid(orderNumber);
                }
                catch
                {
                    // ignored
                }

                var order = await _orderService.GetOrderByGuidAsync(orderNumberGuid);
                if (order == null)
                    return RedirectToAction("Index", "Home", new { area = string.Empty });

                //order note
                await _orderService.InsertOrderNoteAsync(new OrderNote
                {
                    OrderId = order.Id,
                    Note = "PayPal PDT failed. " + response,
                    DisplayToCustomer = false,
                    CreatedOnUtc = DateTime.UtcNow
                });

                return RedirectToRoute("CheckoutCompleted", new { orderId = order.Id });
            }
        }

<<<<<<< HEAD
        public async Task<IActionResult> IPNHandler()
        {
            byte[] parameters;

            await using (var stream = new MemoryStream())
            {
                await Request.Body.CopyToAsync(stream);
                parameters = stream.ToArray();
            }

            var strRequest = Encoding.ASCII.GetString(parameters);

            if (!(await _paymentPluginManager.LoadPluginBySystemNameAsync("Payments.PayPalStandard") is PayPalStandardPaymentProcessor processor) || !_paymentPluginManager.IsPluginActive(processor))
                throw new NopException("PayPal Standard module cannot be loaded");

            var (result, values) = await processor.VerifyIpnAsync(strRequest);

            if (!result)
            {
                await _logger.ErrorAsync("PayPal IPN failed.", new NopException(strRequest));

                //nothing should be rendered to visitor
                return Content(string.Empty);
            }

            var mcGross = decimal.Zero;

            try
            {
                mcGross = decimal.Parse(values["mc_gross"], new CultureInfo("en-US"));
            }
            catch
            {
                // ignored
            }

            values.TryGetValue("payment_status", out var paymentStatus);
            values.TryGetValue("pending_reason", out var pendingReason);
            values.TryGetValue("txn_id", out var txnId);
            values.TryGetValue("txn_type", out var txnType);
            values.TryGetValue("rp_invoice_id", out var rpInvoiceId);

            var sb = new StringBuilder();
            sb.AppendLine("PayPal IPN:");
            foreach (var kvp in values)
            {
                sb.AppendLine(kvp.Key + ": " + kvp.Value);
            }

            var newPaymentStatus = PayPalHelper.GetPaymentStatus(paymentStatus, pendingReason);
            sb.AppendLine("New payment status: " + newPaymentStatus);

            var ipnInfo = sb.ToString();

            switch (txnType)
            {
                case "recurring_payment":
                    await ProcessRecurringPaymentAsync(rpInvoiceId, newPaymentStatus, txnId, ipnInfo);
                    break;
                case "recurring_payment_failed":
                    if (Guid.TryParse(rpInvoiceId, out var orderGuid))
                    {
                        var order = await _orderService.GetOrderByGuidAsync(orderGuid);
                        if (order != null)
                        {
                            var recurringPayment = (await _orderService.SearchRecurringPaymentsAsync(initialOrderId: order.Id))
                                .FirstOrDefault();
                            //failed payment
                            if (recurringPayment != null)
                                await _orderProcessingService.ProcessNextRecurringPaymentAsync(recurringPayment,
                                    new ProcessPaymentResult
                                    {
                                        Errors = new[] { txnType },
                                        RecurringPaymentFailed = true
                                    });
                        }
                    }

                    break;
                default:
                    values.TryGetValue("custom", out var orderNumber);
                    await ProcessPaymentAsync(orderNumber, ipnInfo, newPaymentStatus, mcGross, txnId);

                    break;
            }

            //nothing should be rendered to visitor
            return Content(string.Empty);
        }

        public async Task<IActionResult> CancelOrder()
=======
        public IActionResult CancelOrder()
>>>>>>> d523c7f8
        {
            var order = (await _orderService.SearchOrdersAsync((await _storeContext.GetCurrentStoreAsync()).Id,
                customerId: (await _workContext.GetCurrentCustomerAsync()).Id, pageSize: 1)).FirstOrDefault();

            if (order != null)
                return RedirectToRoute("OrderDetails", new { orderId = order.Id });

            return RedirectToRoute("Homepage");
        }

        #endregion
    }
}<|MERGE_RESOLUTION|>--- conflicted
+++ resolved
@@ -1,590 +1,329 @@
-﻿using System;
-using System.Globalization;
-using System.Linq;
-using System.Text;
-using Microsoft.AspNetCore.Mvc;
-using Nop.Core;
-using Nop.Core.Domain.Orders;
-using Nop.Core.Domain.Payments;
-using Nop.Plugin.Payments.PayPalStandard.Models;
-using Nop.Services.Common;
-using Nop.Services.Configuration;
-using Nop.Services.Localization;
-using Nop.Services.Logging;
-using Nop.Services.Messages;
-using Nop.Services.Orders;
-using Nop.Services.Payments;
-using Nop.Services.Security;
-using Nop.Web.Framework;
-using Nop.Web.Framework.Controllers;
-using Nop.Web.Framework.Mvc.Filters;
-
-namespace Nop.Plugin.Payments.PayPalStandard.Controllers
-{
-    public class PaymentPayPalStandardController : BasePaymentController
-    {
-        #region Fields
-
-        private readonly IGenericAttributeService _genericAttributeService;
-        private readonly IOrderProcessingService _orderProcessingService;
-        private readonly IOrderService _orderService;
-        private readonly IPaymentPluginManager _paymentPluginManager;
-        private readonly IPermissionService _permissionService;
-        private readonly ILocalizationService _localizationService;
-        private readonly ILogger _logger;
-        private readonly INotificationService _notificationService;
-        private readonly ISettingService _settingService;
-        private readonly IStoreContext _storeContext;
-        private readonly IWebHelper _webHelper;
-        private readonly IWorkContext _workContext;
-        private readonly ShoppingCartSettings _shoppingCartSettings;
-
-        #endregion
-
-        #region Ctor
-
-        public PaymentPayPalStandardController(IGenericAttributeService genericAttributeService,
-            IOrderProcessingService orderProcessingService,
-            IOrderService orderService,
-            IPaymentPluginManager paymentPluginManager,
-            IPermissionService permissionService,
-            ILocalizationService localizationService,
-            ILogger logger,
-            INotificationService notificationService,
-            ISettingService settingService,
-            IStoreContext storeContext,
-            IWebHelper webHelper,
-            IWorkContext workContext,
-            ShoppingCartSettings shoppingCartSettings)
-        {
-            _genericAttributeService = genericAttributeService;
-            _orderProcessingService = orderProcessingService;
-            _orderService = orderService;
-            _paymentPluginManager = paymentPluginManager;
-            _permissionService = permissionService;
-            _localizationService = localizationService;
-            _logger = logger;
-            _notificationService = notificationService;
-            _settingService = settingService;
-            _storeContext = storeContext;
-            _webHelper = webHelper;
-            _workContext = workContext;
-            _shoppingCartSettings = shoppingCartSettings;
-        }
-
-        #endregion
-
-<<<<<<< HEAD
-        #region Utilities
-
-        protected virtual async Task ProcessRecurringPaymentAsync(string invoiceId, PaymentStatus newPaymentStatus, string transactionId, string ipnInfo)
-        {
-            Guid orderNumberGuid;
-
-            try
-            {
-                orderNumberGuid = new Guid(invoiceId);
-            }
-            catch
-            {
-                orderNumberGuid = Guid.Empty;
-            }
-
-            var order = await _orderService.GetOrderByGuidAsync(orderNumberGuid);
-            if (order == null)
-            {
-                await _logger.ErrorAsync("PayPal IPN. Order is not found", new NopException(ipnInfo));
-                return;
-            }
-
-            var recurringPayments = await _orderService.SearchRecurringPaymentsAsync(initialOrderId: order.Id);
-
-            foreach (var rp in recurringPayments)
-            {
-                switch (newPaymentStatus)
-                {
-                    case PaymentStatus.Authorized:
-                    case PaymentStatus.Paid:
-                        {
-                            var recurringPaymentHistory = await _orderService.GetRecurringPaymentHistoryAsync(rp);
-                            if (!recurringPaymentHistory.Any())
-                            {
-                                await _orderService.InsertRecurringPaymentHistoryAsync(new RecurringPaymentHistory
-                                {
-                                    RecurringPaymentId = rp.Id,
-                                    OrderId = order.Id,
-                                    CreatedOnUtc = DateTime.UtcNow
-                                });
-                            }
-                            else
-                            {
-                                //next payments
-                                var processPaymentResult = new ProcessPaymentResult
-                                {
-                                    NewPaymentStatus = newPaymentStatus
-                                };
-                                if (newPaymentStatus == PaymentStatus.Authorized)
-                                    processPaymentResult.AuthorizationTransactionId = transactionId;
-                                else
-                                    processPaymentResult.CaptureTransactionId = transactionId;
-
-                                await _orderProcessingService.ProcessNextRecurringPaymentAsync(rp,
-                                    processPaymentResult);
-                            }
-                        }
-
-                        break;
-                    case PaymentStatus.Voided:
-                        //failed payment
-                        var failedPaymentResult = new ProcessPaymentResult
-                        {
-                            Errors = new[] { $"PayPal IPN. Recurring payment is {nameof(PaymentStatus.Voided).ToLower()} ." },
-                            RecurringPaymentFailed = true
-                        };
-                        await _orderProcessingService.ProcessNextRecurringPaymentAsync(rp, failedPaymentResult);
-                        break;
-                }
-            }
-
-            //OrderService.InsertOrderNote(newOrder.OrderId, sb.ToString(), DateTime.UtcNow);
-            await _logger.InformationAsync("PayPal IPN. Recurring info", new NopException(ipnInfo));
-        }
-
-        protected virtual async Task ProcessPaymentAsync(string orderNumber, string ipnInfo, PaymentStatus newPaymentStatus, decimal mcGross, string transactionId)
-        {
-            Guid orderNumberGuid;
-
-            try
-            {
-                orderNumberGuid = new Guid(orderNumber);
-            }
-            catch
-            {
-                orderNumberGuid = Guid.Empty;
-            }
-
-            var order = await _orderService.GetOrderByGuidAsync(orderNumberGuid);
-
-            if (order == null)
-            {
-                await _logger.ErrorAsync("PayPal IPN. Order is not found", new NopException(ipnInfo));
-                return;
-            }
-
-            //order note
-            await _orderService.InsertOrderNoteAsync(new OrderNote
-            {
-                OrderId = order.Id,
-                Note = ipnInfo,
-                DisplayToCustomer = false,
-                CreatedOnUtc = DateTime.UtcNow
-            });
-
-            //validate order total
-            if ((newPaymentStatus == PaymentStatus.Authorized || newPaymentStatus == PaymentStatus.Paid) && !Math.Round(mcGross, 2).Equals(Math.Round(order.OrderTotal, 2)))
-            {
-                var errorStr = $"PayPal IPN. Returned order total {mcGross} doesn't equal order total {order.OrderTotal}. Order# {order.Id}.";
-                //log
-                await _logger.ErrorAsync(errorStr);
-                //order note
-                await _orderService.InsertOrderNoteAsync(new OrderNote
-                {
-                    OrderId = order.Id,
-                    Note = errorStr,
-                    DisplayToCustomer = false,
-                    CreatedOnUtc = DateTime.UtcNow
-                });
-
-                return;
-            }
-
-            switch (newPaymentStatus)
-            {
-                case PaymentStatus.Authorized:
-                    if (_orderProcessingService.CanMarkOrderAsAuthorized(order))
-                        await _orderProcessingService.MarkAsAuthorizedAsync(order);
-                    break;
-                case PaymentStatus.Paid:
-                    if (_orderProcessingService.CanMarkOrderAsPaid(order))
-                    {
-                        order.AuthorizationTransactionId = transactionId;
-                        await _orderService.UpdateOrderAsync(order);
-
-                        await _orderProcessingService.MarkOrderAsPaidAsync(order);
-                    }
-
-                    break;
-                case PaymentStatus.Refunded:
-                    var totalToRefund = Math.Abs(mcGross);
-                    if (totalToRefund > 0 && Math.Round(totalToRefund, 2).Equals(Math.Round(order.OrderTotal, 2)))
-                    {
-                        //refund
-                        if (_orderProcessingService.CanRefundOffline(order))
-                            await _orderProcessingService.RefundOfflineAsync(order);
-                    }
-                    else
-                    {
-                        //partial refund
-                        if (_orderProcessingService.CanPartiallyRefundOffline(order, totalToRefund))
-                            await _orderProcessingService.PartiallyRefundOfflineAsync(order, totalToRefund);
-                    }
-
-                    break;
-                case PaymentStatus.Voided:
-                    if (_orderProcessingService.CanVoidOffline(order))
-                        await _orderProcessingService.VoidOfflineAsync(order);
-
-                    break;
-            }
-        }
-
-        #endregion
-
-=======
->>>>>>> d523c7f8
-        #region Methods
-
-        [AuthorizeAdmin]
-        [Area(AreaNames.Admin)]
-        public async Task<IActionResult> Configure()
-        {
-            if (!await _permissionService.AuthorizeAsync(StandardPermissionProvider.ManagePaymentMethods))
-                return AccessDeniedView();
-
-            //load settings for a chosen store scope
-            var storeScope = await _storeContext.GetActiveStoreScopeConfigurationAsync();
-            var payPalStandardPaymentSettings = await _settingService.LoadSettingAsync<PayPalStandardPaymentSettings>(storeScope);
-
-            var model = new ConfigurationModel
-            {
-                UseSandbox = payPalStandardPaymentSettings.UseSandbox,
-                BusinessEmail = payPalStandardPaymentSettings.BusinessEmail,
-                PdtToken = payPalStandardPaymentSettings.PdtToken,
-                PassProductNamesAndTotals = payPalStandardPaymentSettings.PassProductNamesAndTotals,
-                AdditionalFee = payPalStandardPaymentSettings.AdditionalFee,
-                AdditionalFeePercentage = payPalStandardPaymentSettings.AdditionalFeePercentage,
-                ActiveStoreScopeConfiguration = storeScope
-            };
-
-            if (storeScope <= 0)
-                return View("~/Plugins/Payments.PayPalStandard/Views/Configure.cshtml", model);
-
-            model.UseSandbox_OverrideForStore = await _settingService.SettingExistsAsync(payPalStandardPaymentSettings, x => x.UseSandbox, storeScope);
-            model.BusinessEmail_OverrideForStore = await _settingService.SettingExistsAsync(payPalStandardPaymentSettings, x => x.BusinessEmail, storeScope);
-            model.PdtToken_OverrideForStore = await _settingService.SettingExistsAsync(payPalStandardPaymentSettings, x => x.PdtToken, storeScope);
-            model.PassProductNamesAndTotals_OverrideForStore = await _settingService.SettingExistsAsync(payPalStandardPaymentSettings, x => x.PassProductNamesAndTotals, storeScope);
-            model.AdditionalFee_OverrideForStore = await _settingService.SettingExistsAsync(payPalStandardPaymentSettings, x => x.AdditionalFee, storeScope);
-            model.AdditionalFeePercentage_OverrideForStore = await _settingService.SettingExistsAsync(payPalStandardPaymentSettings, x => x.AdditionalFeePercentage, storeScope);
-
-            return View("~/Plugins/Payments.PayPalStandard/Views/Configure.cshtml", model);
-        }
-
-        [HttpPost]
-        [AuthorizeAdmin]
-        [Area(AreaNames.Admin)]
-        [AutoValidateAntiforgeryToken]
-        public async Task<IActionResult> Configure(ConfigurationModel model)
-        {
-            if (!await _permissionService.AuthorizeAsync(StandardPermissionProvider.ManagePaymentMethods))
-                return AccessDeniedView();
-
-            if (!ModelState.IsValid)
-                return await Configure();
-
-            //load settings for a chosen store scope
-            var storeScope = await _storeContext.GetActiveStoreScopeConfigurationAsync();
-            var payPalStandardPaymentSettings = await _settingService.LoadSettingAsync<PayPalStandardPaymentSettings>(storeScope);
-
-            //save settings
-            payPalStandardPaymentSettings.UseSandbox = model.UseSandbox;
-            payPalStandardPaymentSettings.BusinessEmail = model.BusinessEmail;
-            payPalStandardPaymentSettings.PdtToken = model.PdtToken;
-            payPalStandardPaymentSettings.PassProductNamesAndTotals = model.PassProductNamesAndTotals;
-            payPalStandardPaymentSettings.AdditionalFee = model.AdditionalFee;
-            payPalStandardPaymentSettings.AdditionalFeePercentage = model.AdditionalFeePercentage;
-
-            /* We do not clear cache after each setting update.
-             * This behavior can increase performance because cached settings will not be cleared 
-             * and loaded from database after each update */
-            await _settingService.SaveSettingOverridablePerStoreAsync(payPalStandardPaymentSettings, x => x.UseSandbox, model.UseSandbox_OverrideForStore, storeScope, false);
-            await _settingService.SaveSettingOverridablePerStoreAsync(payPalStandardPaymentSettings, x => x.BusinessEmail, model.BusinessEmail_OverrideForStore, storeScope, false);
-            await _settingService.SaveSettingOverridablePerStoreAsync(payPalStandardPaymentSettings, x => x.PdtToken, model.PdtToken_OverrideForStore, storeScope, false);
-            await _settingService.SaveSettingOverridablePerStoreAsync(payPalStandardPaymentSettings, x => x.PassProductNamesAndTotals, model.PassProductNamesAndTotals_OverrideForStore, storeScope, false);
-            await _settingService.SaveSettingOverridablePerStoreAsync(payPalStandardPaymentSettings, x => x.AdditionalFee, model.AdditionalFee_OverrideForStore, storeScope, false);
-            await _settingService.SaveSettingOverridablePerStoreAsync(payPalStandardPaymentSettings, x => x.AdditionalFeePercentage, model.AdditionalFeePercentage_OverrideForStore, storeScope, false);
-
-            //now clear settings cache
-            await _settingService.ClearCacheAsync();
-
-            _notificationService.SuccessNotification(await _localizationService.GetResourceAsync("Admin.Plugins.Saved"));
-
-            return await Configure();
-        }
-
-        //action displaying notification (warning) to a store owner about inaccurate PayPal rounding
-        [AuthorizeAdmin]
-        [Area(AreaNames.Admin)]
-        public async Task<IActionResult> RoundingWarning(bool passProductNamesAndTotals)
-        {
-            if (!await _permissionService.AuthorizeAsync(StandardPermissionProvider.ManagePaymentMethods))
-                return AccessDeniedView();
-
-            //prices and total aren't rounded, so display warning
-            if (passProductNamesAndTotals && !_shoppingCartSettings.RoundPricesDuringCalculation)
-                return Json(new { Result = await _localizationService.GetResourceAsync("Plugins.Payments.PayPalStandard.RoundingWarning") });
-
-            return Json(new { Result = string.Empty });
-        }
-
-        public async Task<IActionResult> PDTHandler()
-        {
-            var tx = _webHelper.QueryString<string>("tx");
-
-            if (!(await _paymentPluginManager.LoadPluginBySystemNameAsync("Payments.PayPalStandard") is PayPalStandardPaymentProcessor processor) || !_paymentPluginManager.IsPluginActive(processor))
-                throw new NopException("PayPal Standard module cannot be loaded");
-
-            var (result, values, response) = await processor.GetPdtDetailsAsync(tx);
-
-            if (result)
-            {
-                values.TryGetValue("custom", out var orderNumber);
-                var orderNumberGuid = Guid.Empty;
-                try
-                {
-                    orderNumberGuid = new Guid(orderNumber);
-                }
-                catch
-                {
-                    // ignored
-                }
-
-                var order = await _orderService.GetOrderByGuidAsync(orderNumberGuid);
-
-                if (order == null)
-                    return RedirectToAction("Index", "Home", new { area = string.Empty });
-
-                var mcGross = decimal.Zero;
-
-                try
-                {
-                    mcGross = decimal.Parse(values["mc_gross"], new CultureInfo("en-US"));
-                }
-                catch (Exception exc)
-                {
-                    await _logger.ErrorAsync("PayPal PDT. Error getting mc_gross", exc);
-                }
-
-                values.TryGetValue("payer_status", out var payerStatus);
-                values.TryGetValue("payment_status", out var paymentStatus);
-                values.TryGetValue("pending_reason", out var pendingReason);
-                values.TryGetValue("mc_currency", out var mcCurrency);
-                values.TryGetValue("txn_id", out var txnId);
-                values.TryGetValue("payment_type", out var paymentType);
-                values.TryGetValue("payer_id", out var payerId);
-                values.TryGetValue("receiver_id", out var receiverId);
-                values.TryGetValue("invoice", out var invoice);
-                values.TryGetValue("mc_fee", out var mcFee);
-
-                var sb = new StringBuilder();
-                sb.AppendLine("PayPal PDT:");
-                sb.AppendLine("mc_gross: " + mcGross);
-                sb.AppendLine("Payer status: " + payerStatus);
-                sb.AppendLine("Payment status: " + paymentStatus);
-                sb.AppendLine("Pending reason: " + pendingReason);
-                sb.AppendLine("mc_currency: " + mcCurrency);
-                sb.AppendLine("txn_id: " + txnId);
-                sb.AppendLine("payment_type: " + paymentType);
-                sb.AppendLine("payer_id: " + payerId);
-                sb.AppendLine("receiver_id: " + receiverId);
-                sb.AppendLine("invoice: " + invoice);
-                sb.AppendLine("mc_fee: " + mcFee);
-
-                var newPaymentStatus = PayPalHelper.GetPaymentStatus(paymentStatus, string.Empty);
-                sb.AppendLine("New payment status: " + newPaymentStatus);
-
-                //order note
-                await _orderService.InsertOrderNoteAsync(new OrderNote
-                {
-                    OrderId = order.Id,
-                    Note = sb.ToString(),
-                    DisplayToCustomer = false,
-                    CreatedOnUtc = DateTime.UtcNow
-                });
-
-                //validate order total
-                var orderTotalSentToPayPal = await _genericAttributeService.GetAttributeAsync<decimal?>(order, PayPalHelper.OrderTotalSentToPayPal);
-                if (orderTotalSentToPayPal.HasValue && mcGross != orderTotalSentToPayPal.Value)
-                {
-                    var errorStr = $"PayPal PDT. Returned order total {mcGross} doesn't equal order total {order.OrderTotal}. Order# {order.Id}.";
-                    //log
-                    await _logger.ErrorAsync(errorStr);
-                    //order note
-                    await _orderService.InsertOrderNoteAsync(new OrderNote
-                    {
-                        OrderId = order.Id,
-                        Note = errorStr,
-                        DisplayToCustomer = false,
-                        CreatedOnUtc = DateTime.UtcNow
-                    });
-
-                    return RedirectToAction("Index", "Home", new { area = string.Empty });
-                }
-
-                //clear attribute
-                if (orderTotalSentToPayPal.HasValue)
-                    await _genericAttributeService.SaveAttributeAsync<decimal?>(order, PayPalHelper.OrderTotalSentToPayPal, null);
-
-                if (newPaymentStatus != PaymentStatus.Paid)
-                    return RedirectToRoute("CheckoutCompleted", new { orderId = order.Id });
-
-                if (!_orderProcessingService.CanMarkOrderAsPaid(order))
-                    return RedirectToRoute("CheckoutCompleted", new { orderId = order.Id });
-
-                //mark order as paid
-                order.AuthorizationTransactionId = txnId;
-                await _orderService.UpdateOrderAsync(order);
-                await _orderProcessingService.MarkOrderAsPaidAsync(order);
-
-                return RedirectToRoute("CheckoutCompleted", new { orderId = order.Id });
-            }
-            else
-            {
-                if (!values.TryGetValue("custom", out var orderNumber))
-                    orderNumber = _webHelper.QueryString<string>("cm");
-
-                var orderNumberGuid = Guid.Empty;
-
-                try
-                {
-                    orderNumberGuid = new Guid(orderNumber);
-                }
-                catch
-                {
-                    // ignored
-                }
-
-                var order = await _orderService.GetOrderByGuidAsync(orderNumberGuid);
-                if (order == null)
-                    return RedirectToAction("Index", "Home", new { area = string.Empty });
-
-                //order note
-                await _orderService.InsertOrderNoteAsync(new OrderNote
-                {
-                    OrderId = order.Id,
-                    Note = "PayPal PDT failed. " + response,
-                    DisplayToCustomer = false,
-                    CreatedOnUtc = DateTime.UtcNow
-                });
-
-                return RedirectToRoute("CheckoutCompleted", new { orderId = order.Id });
-            }
-        }
-
-<<<<<<< HEAD
-        public async Task<IActionResult> IPNHandler()
-        {
-            byte[] parameters;
-
-            await using (var stream = new MemoryStream())
-            {
-                await Request.Body.CopyToAsync(stream);
-                parameters = stream.ToArray();
-            }
-
-            var strRequest = Encoding.ASCII.GetString(parameters);
-
-            if (!(await _paymentPluginManager.LoadPluginBySystemNameAsync("Payments.PayPalStandard") is PayPalStandardPaymentProcessor processor) || !_paymentPluginManager.IsPluginActive(processor))
-                throw new NopException("PayPal Standard module cannot be loaded");
-
-            var (result, values) = await processor.VerifyIpnAsync(strRequest);
-
-            if (!result)
-            {
-                await _logger.ErrorAsync("PayPal IPN failed.", new NopException(strRequest));
-
-                //nothing should be rendered to visitor
-                return Content(string.Empty);
-            }
-
-            var mcGross = decimal.Zero;
-
-            try
-            {
-                mcGross = decimal.Parse(values["mc_gross"], new CultureInfo("en-US"));
-            }
-            catch
-            {
-                // ignored
-            }
-
-            values.TryGetValue("payment_status", out var paymentStatus);
-            values.TryGetValue("pending_reason", out var pendingReason);
-            values.TryGetValue("txn_id", out var txnId);
-            values.TryGetValue("txn_type", out var txnType);
-            values.TryGetValue("rp_invoice_id", out var rpInvoiceId);
-
-            var sb = new StringBuilder();
-            sb.AppendLine("PayPal IPN:");
-            foreach (var kvp in values)
-            {
-                sb.AppendLine(kvp.Key + ": " + kvp.Value);
-            }
-
-            var newPaymentStatus = PayPalHelper.GetPaymentStatus(paymentStatus, pendingReason);
-            sb.AppendLine("New payment status: " + newPaymentStatus);
-
-            var ipnInfo = sb.ToString();
-
-            switch (txnType)
-            {
-                case "recurring_payment":
-                    await ProcessRecurringPaymentAsync(rpInvoiceId, newPaymentStatus, txnId, ipnInfo);
-                    break;
-                case "recurring_payment_failed":
-                    if (Guid.TryParse(rpInvoiceId, out var orderGuid))
-                    {
-                        var order = await _orderService.GetOrderByGuidAsync(orderGuid);
-                        if (order != null)
-                        {
-                            var recurringPayment = (await _orderService.SearchRecurringPaymentsAsync(initialOrderId: order.Id))
-                                .FirstOrDefault();
-                            //failed payment
-                            if (recurringPayment != null)
-                                await _orderProcessingService.ProcessNextRecurringPaymentAsync(recurringPayment,
-                                    new ProcessPaymentResult
-                                    {
-                                        Errors = new[] { txnType },
-                                        RecurringPaymentFailed = true
-                                    });
-                        }
-                    }
-
-                    break;
-                default:
-                    values.TryGetValue("custom", out var orderNumber);
-                    await ProcessPaymentAsync(orderNumber, ipnInfo, newPaymentStatus, mcGross, txnId);
-
-                    break;
-            }
-
-            //nothing should be rendered to visitor
-            return Content(string.Empty);
-        }
-
-        public async Task<IActionResult> CancelOrder()
-=======
-        public IActionResult CancelOrder()
->>>>>>> d523c7f8
-        {
-            var order = (await _orderService.SearchOrdersAsync((await _storeContext.GetCurrentStoreAsync()).Id,
-                customerId: (await _workContext.GetCurrentCustomerAsync()).Id, pageSize: 1)).FirstOrDefault();
-
-            if (order != null)
-                return RedirectToRoute("OrderDetails", new { orderId = order.Id });
-
-            return RedirectToRoute("Homepage");
-        }
-
-        #endregion
-    }
+﻿using System;
+using System.Globalization;
+using System.Linq;
+using System.Text;
+using System.Threading.Tasks;
+using Microsoft.AspNetCore.Mvc;
+using Nop.Core;
+using Nop.Core.Domain.Orders;
+using Nop.Core.Domain.Payments;
+using Nop.Plugin.Payments.PayPalStandard.Models;
+using Nop.Services.Common;
+using Nop.Services.Configuration;
+using Nop.Services.Localization;
+using Nop.Services.Logging;
+using Nop.Services.Messages;
+using Nop.Services.Orders;
+using Nop.Services.Payments;
+using Nop.Services.Security;
+using Nop.Web.Framework;
+using Nop.Web.Framework.Controllers;
+using Nop.Web.Framework.Mvc.Filters;
+
+namespace Nop.Plugin.Payments.PayPalStandard.Controllers
+{
+    public class PaymentPayPalStandardController : BasePaymentController
+    {
+        #region Fields
+
+        private readonly IGenericAttributeService _genericAttributeService;
+        private readonly IOrderProcessingService _orderProcessingService;
+        private readonly IOrderService _orderService;
+        private readonly IPaymentPluginManager _paymentPluginManager;
+        private readonly IPermissionService _permissionService;
+        private readonly ILocalizationService _localizationService;
+        private readonly ILogger _logger;
+        private readonly INotificationService _notificationService;
+        private readonly ISettingService _settingService;
+        private readonly IStoreContext _storeContext;
+        private readonly IWebHelper _webHelper;
+        private readonly IWorkContext _workContext;
+        private readonly ShoppingCartSettings _shoppingCartSettings;
+
+        #endregion
+
+        #region Ctor
+
+        public PaymentPayPalStandardController(IGenericAttributeService genericAttributeService,
+            IOrderProcessingService orderProcessingService,
+            IOrderService orderService,
+            IPaymentPluginManager paymentPluginManager,
+            IPermissionService permissionService,
+            ILocalizationService localizationService,
+            ILogger logger,
+            INotificationService notificationService,
+            ISettingService settingService,
+            IStoreContext storeContext,
+            IWebHelper webHelper,
+            IWorkContext workContext,
+            ShoppingCartSettings shoppingCartSettings)
+        {
+            _genericAttributeService = genericAttributeService;
+            _orderProcessingService = orderProcessingService;
+            _orderService = orderService;
+            _paymentPluginManager = paymentPluginManager;
+            _permissionService = permissionService;
+            _localizationService = localizationService;
+            _logger = logger;
+            _notificationService = notificationService;
+            _settingService = settingService;
+            _storeContext = storeContext;
+            _webHelper = webHelper;
+            _workContext = workContext;
+            _shoppingCartSettings = shoppingCartSettings;
+        }
+
+        #endregion
+
+        #region Methods
+
+        [AuthorizeAdmin]
+        [Area(AreaNames.Admin)]
+        public async Task<IActionResult> Configure()
+        {
+            if (!await _permissionService.AuthorizeAsync(StandardPermissionProvider.ManagePaymentMethods))
+                return AccessDeniedView();
+
+            //load settings for a chosen store scope
+            var storeScope = await _storeContext.GetActiveStoreScopeConfigurationAsync();
+            var payPalStandardPaymentSettings = await _settingService.LoadSettingAsync<PayPalStandardPaymentSettings>(storeScope);
+
+            var model = new ConfigurationModel
+            {
+                UseSandbox = payPalStandardPaymentSettings.UseSandbox,
+                BusinessEmail = payPalStandardPaymentSettings.BusinessEmail,
+                PdtToken = payPalStandardPaymentSettings.PdtToken,
+                PassProductNamesAndTotals = payPalStandardPaymentSettings.PassProductNamesAndTotals,
+                AdditionalFee = payPalStandardPaymentSettings.AdditionalFee,
+                AdditionalFeePercentage = payPalStandardPaymentSettings.AdditionalFeePercentage,
+                ActiveStoreScopeConfiguration = storeScope
+            };
+
+            if (storeScope <= 0)
+                return View("~/Plugins/Payments.PayPalStandard/Views/Configure.cshtml", model);
+
+            model.UseSandbox_OverrideForStore = await _settingService.SettingExistsAsync(payPalStandardPaymentSettings, x => x.UseSandbox, storeScope);
+            model.BusinessEmail_OverrideForStore = await _settingService.SettingExistsAsync(payPalStandardPaymentSettings, x => x.BusinessEmail, storeScope);
+            model.PdtToken_OverrideForStore = await _settingService.SettingExistsAsync(payPalStandardPaymentSettings, x => x.PdtToken, storeScope);
+            model.PassProductNamesAndTotals_OverrideForStore = await _settingService.SettingExistsAsync(payPalStandardPaymentSettings, x => x.PassProductNamesAndTotals, storeScope);
+            model.AdditionalFee_OverrideForStore = await _settingService.SettingExistsAsync(payPalStandardPaymentSettings, x => x.AdditionalFee, storeScope);
+            model.AdditionalFeePercentage_OverrideForStore = await _settingService.SettingExistsAsync(payPalStandardPaymentSettings, x => x.AdditionalFeePercentage, storeScope);
+
+            return View("~/Plugins/Payments.PayPalStandard/Views/Configure.cshtml", model);
+        }
+
+        [HttpPost]
+        [AuthorizeAdmin]
+        [Area(AreaNames.Admin)]
+        [AutoValidateAntiforgeryToken]
+        public async Task<IActionResult> Configure(ConfigurationModel model)
+        {
+            if (!await _permissionService.AuthorizeAsync(StandardPermissionProvider.ManagePaymentMethods))
+                return AccessDeniedView();
+
+            if (!ModelState.IsValid)
+                return await Configure();
+
+            //load settings for a chosen store scope
+            var storeScope = await _storeContext.GetActiveStoreScopeConfigurationAsync();
+            var payPalStandardPaymentSettings = await _settingService.LoadSettingAsync<PayPalStandardPaymentSettings>(storeScope);
+
+            //save settings
+            payPalStandardPaymentSettings.UseSandbox = model.UseSandbox;
+            payPalStandardPaymentSettings.BusinessEmail = model.BusinessEmail;
+            payPalStandardPaymentSettings.PdtToken = model.PdtToken;
+            payPalStandardPaymentSettings.PassProductNamesAndTotals = model.PassProductNamesAndTotals;
+            payPalStandardPaymentSettings.AdditionalFee = model.AdditionalFee;
+            payPalStandardPaymentSettings.AdditionalFeePercentage = model.AdditionalFeePercentage;
+
+            /* We do not clear cache after each setting update.
+             * This behavior can increase performance because cached settings will not be cleared 
+             * and loaded from database after each update */
+            await _settingService.SaveSettingOverridablePerStoreAsync(payPalStandardPaymentSettings, x => x.UseSandbox, model.UseSandbox_OverrideForStore, storeScope, false);
+            await _settingService.SaveSettingOverridablePerStoreAsync(payPalStandardPaymentSettings, x => x.BusinessEmail, model.BusinessEmail_OverrideForStore, storeScope, false);
+            await _settingService.SaveSettingOverridablePerStoreAsync(payPalStandardPaymentSettings, x => x.PdtToken, model.PdtToken_OverrideForStore, storeScope, false);
+            await _settingService.SaveSettingOverridablePerStoreAsync(payPalStandardPaymentSettings, x => x.PassProductNamesAndTotals, model.PassProductNamesAndTotals_OverrideForStore, storeScope, false);
+            await _settingService.SaveSettingOverridablePerStoreAsync(payPalStandardPaymentSettings, x => x.AdditionalFee, model.AdditionalFee_OverrideForStore, storeScope, false);
+            await _settingService.SaveSettingOverridablePerStoreAsync(payPalStandardPaymentSettings, x => x.AdditionalFeePercentage, model.AdditionalFeePercentage_OverrideForStore, storeScope, false);
+
+            //now clear settings cache
+            await _settingService.ClearCacheAsync();
+
+            _notificationService.SuccessNotification(await _localizationService.GetResourceAsync("Admin.Plugins.Saved"));
+
+            return await Configure();
+        }
+
+        //action displaying notification (warning) to a store owner about inaccurate PayPal rounding
+        [AuthorizeAdmin]
+        [Area(AreaNames.Admin)]
+        public async Task<IActionResult> RoundingWarning(bool passProductNamesAndTotals)
+        {
+            if (!await _permissionService.AuthorizeAsync(StandardPermissionProvider.ManagePaymentMethods))
+                return AccessDeniedView();
+
+            //prices and total aren't rounded, so display warning
+            if (passProductNamesAndTotals && !_shoppingCartSettings.RoundPricesDuringCalculation)
+                return Json(new { Result = await _localizationService.GetResourceAsync("Plugins.Payments.PayPalStandard.RoundingWarning") });
+
+            return Json(new { Result = string.Empty });
+        }
+
+        public async Task<IActionResult> PDTHandler()
+        {
+            var tx = _webHelper.QueryString<string>("tx");
+
+            if (!(await _paymentPluginManager.LoadPluginBySystemNameAsync("Payments.PayPalStandard") is PayPalStandardPaymentProcessor processor) || !_paymentPluginManager.IsPluginActive(processor))
+                throw new NopException("PayPal Standard module cannot be loaded");
+
+            var (result, values, response) = await processor.GetPdtDetailsAsync(tx);
+
+            if (result)
+            {
+                values.TryGetValue("custom", out var orderNumber);
+                var orderNumberGuid = Guid.Empty;
+                try
+                {
+                    orderNumberGuid = new Guid(orderNumber);
+                }
+                catch
+                {
+                    // ignored
+                }
+
+                var order = await _orderService.GetOrderByGuidAsync(orderNumberGuid);
+
+                if (order == null)
+                    return RedirectToAction("Index", "Home", new { area = string.Empty });
+
+                var mcGross = decimal.Zero;
+
+                try
+                {
+                    mcGross = decimal.Parse(values["mc_gross"], new CultureInfo("en-US"));
+                }
+                catch (Exception exc)
+                {
+                    await _logger.ErrorAsync("PayPal PDT. Error getting mc_gross", exc);
+                }
+
+                values.TryGetValue("payer_status", out var payerStatus);
+                values.TryGetValue("payment_status", out var paymentStatus);
+                values.TryGetValue("pending_reason", out var pendingReason);
+                values.TryGetValue("mc_currency", out var mcCurrency);
+                values.TryGetValue("txn_id", out var txnId);
+                values.TryGetValue("payment_type", out var paymentType);
+                values.TryGetValue("payer_id", out var payerId);
+                values.TryGetValue("receiver_id", out var receiverId);
+                values.TryGetValue("invoice", out var invoice);
+                values.TryGetValue("mc_fee", out var mcFee);
+
+                var sb = new StringBuilder();
+                sb.AppendLine("PayPal PDT:");
+                sb.AppendLine("mc_gross: " + mcGross);
+                sb.AppendLine("Payer status: " + payerStatus);
+                sb.AppendLine("Payment status: " + paymentStatus);
+                sb.AppendLine("Pending reason: " + pendingReason);
+                sb.AppendLine("mc_currency: " + mcCurrency);
+                sb.AppendLine("txn_id: " + txnId);
+                sb.AppendLine("payment_type: " + paymentType);
+                sb.AppendLine("payer_id: " + payerId);
+                sb.AppendLine("receiver_id: " + receiverId);
+                sb.AppendLine("invoice: " + invoice);
+                sb.AppendLine("mc_fee: " + mcFee);
+
+                var newPaymentStatus = PayPalHelper.GetPaymentStatus(paymentStatus, string.Empty);
+                sb.AppendLine("New payment status: " + newPaymentStatus);
+
+                //order note
+                await _orderService.InsertOrderNoteAsync(new OrderNote
+                {
+                    OrderId = order.Id,
+                    Note = sb.ToString(),
+                    DisplayToCustomer = false,
+                    CreatedOnUtc = DateTime.UtcNow
+                });
+
+                //validate order total
+                var orderTotalSentToPayPal = await _genericAttributeService.GetAttributeAsync<decimal?>(order, PayPalHelper.OrderTotalSentToPayPal);
+                if (orderTotalSentToPayPal.HasValue && mcGross != orderTotalSentToPayPal.Value)
+                {
+                    var errorStr = $"PayPal PDT. Returned order total {mcGross} doesn't equal order total {order.OrderTotal}. Order# {order.Id}.";
+                    //log
+                    await _logger.ErrorAsync(errorStr);
+                    //order note
+                    await _orderService.InsertOrderNoteAsync(new OrderNote
+                    {
+                        OrderId = order.Id,
+                        Note = errorStr,
+                        DisplayToCustomer = false,
+                        CreatedOnUtc = DateTime.UtcNow
+                    });
+
+                    return RedirectToAction("Index", "Home", new { area = string.Empty });
+                }
+
+                //clear attribute
+                if (orderTotalSentToPayPal.HasValue)
+                    await _genericAttributeService.SaveAttributeAsync<decimal?>(order, PayPalHelper.OrderTotalSentToPayPal, null);
+
+                if (newPaymentStatus != PaymentStatus.Paid)
+                    return RedirectToRoute("CheckoutCompleted", new { orderId = order.Id });
+
+                if (!_orderProcessingService.CanMarkOrderAsPaid(order))
+                    return RedirectToRoute("CheckoutCompleted", new { orderId = order.Id });
+
+                //mark order as paid
+                order.AuthorizationTransactionId = txnId;
+                await _orderService.UpdateOrderAsync(order);
+                await _orderProcessingService.MarkOrderAsPaidAsync(order);
+
+                return RedirectToRoute("CheckoutCompleted", new { orderId = order.Id });
+            }
+            else
+            {
+                if (!values.TryGetValue("custom", out var orderNumber))
+                    orderNumber = _webHelper.QueryString<string>("cm");
+
+                var orderNumberGuid = Guid.Empty;
+
+                try
+                {
+                    orderNumberGuid = new Guid(orderNumber);
+                }
+                catch
+                {
+                    // ignored
+                }
+
+                var order = await _orderService.GetOrderByGuidAsync(orderNumberGuid);
+                if (order == null)
+                    return RedirectToAction("Index", "Home", new { area = string.Empty });
+
+                //order note
+                await _orderService.InsertOrderNoteAsync(new OrderNote
+                {
+                    OrderId = order.Id,
+                    Note = "PayPal PDT failed. " + response,
+                    DisplayToCustomer = false,
+                    CreatedOnUtc = DateTime.UtcNow
+                });
+
+                return RedirectToRoute("CheckoutCompleted", new { orderId = order.Id });
+            }
+        }
+
+        public async Task<IActionResult> CancelOrder()
+        {
+            var order = (await _orderService.SearchOrdersAsync((await _storeContext.GetCurrentStoreAsync()).Id,
+                customerId: (await _workContext.GetCurrentCustomerAsync()).Id, pageSize: 1)).FirstOrDefault();
+
+            if (order != null)
+                return RedirectToRoute("OrderDetails", new { orderId = order.Id });
+
+            return RedirectToRoute("Homepage");
+        }
+
+        #endregion
+    }
 }