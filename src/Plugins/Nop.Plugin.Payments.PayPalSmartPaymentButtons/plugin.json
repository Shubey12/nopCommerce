﻿{
  "Group": "Payment methods",
  "FriendlyName": "PayPal Smart Payment Buttons",
  "SystemName": "Payments.PayPalSmartPaymentButtons",
<<<<<<< HEAD
  "Version": "1.13",
  "SupportedVersions": [ "4.40" ],
=======
  "Version": "1.14",
  "SupportedVersions": [ "4.30" ],
>>>>>>> 1a40b6b4
  "Author": "nopCommerce team",
  "DisplayOrder": 1,
  "FileName": "Nop.Plugin.Payments.PayPalSmartPaymentButtons.dll",
  "Description": "PayPal Checkout with Smart Payment Buttons gives your buyers a simplified and secure checkout experience. PayPal intelligently presents the most relevant payment types to your shoppers, automatically, making it easier for them to complete their purchase."
}<|MERGE_RESOLUTION|>--- conflicted
+++ resolved
@@ -2,13 +2,8 @@
   "Group": "Payment methods",
   "FriendlyName": "PayPal Smart Payment Buttons",
   "SystemName": "Payments.PayPalSmartPaymentButtons",
-<<<<<<< HEAD
-  "Version": "1.13",
+  "Version": "1.14",
   "SupportedVersions": [ "4.40" ],
-=======
-  "Version": "1.14",
-  "SupportedVersions": [ "4.30" ],
->>>>>>> 1a40b6b4
   "Author": "nopCommerce team",
   "DisplayOrder": 1,
   "FileName": "Nop.Plugin.Payments.PayPalSmartPaymentButtons.dll",
