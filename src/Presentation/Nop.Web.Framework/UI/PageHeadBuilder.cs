--- conflicted
+++ resolved
@@ -1,915 +1,907 @@
-﻿using System;
-using System.Collections.Generic;
-using System.IO;
-using System.Linq;
-using System.Security.Cryptography;
-using System.Text;
-using BundlerMinifier;
-using Microsoft.AspNetCore.Hosting;
-using Microsoft.AspNetCore.Http;
-using Microsoft.AspNetCore.Mvc;
-using Microsoft.AspNetCore.WebUtilities;
-using Nop.Core;
-using Nop.Core.Caching;
-using Nop.Core.Domain.Seo;
-using Nop.Core.Infrastructure;
-using Nop.Services.Seo;
-
-namespace Nop.Web.Framework.UI
-{
-    /// <summary>
-    /// Page head builder
-    /// </summary>
-    public partial class PageHeadBuilder : IPageHeadBuilder
-    {
-        #region Fields
-
-        private static readonly object s_lock = new object();
-
-        private readonly SeoSettings _seoSettings;
-        private readonly IHostingEnvironment _hostingEnvironment;
-        private readonly IStaticCacheManager _cacheManager;
-        private readonly INopFileProvider _fileProvider;
-        private BundleFileProcessor _processor;
-
-        private readonly List<string> _titleParts;
-        private readonly List<string> _metaDescriptionParts;
-        private readonly List<string> _metaKeywordParts;
-        private readonly Dictionary<ResourceLocation, List<ScriptReferenceMeta>> _scriptParts;
-        private readonly Dictionary<ResourceLocation, List<string>> _inlineScriptParts;
-        private readonly Dictionary<ResourceLocation, List<CssReferenceMeta>> _cssParts;
-        private readonly List<string> _canonicalUrlParts;
-        private readonly List<string> _headCustomParts;
-        private readonly List<string> _pageCssClassParts;
-        private string _editPageUrl;
-        private string _activeAdminMenuSystemName;
-
-        //in minutes
-        private const int RecheckBundledFilesPeriod = 120;
-
-        #endregion
-
-        #region Ctor
-
-        /// <summary>
-        /// Ctor
-        /// </summary>
-        /// <param name="seoSettings">SEO settings</param>
-        /// <param name="hostingEnvironment">Hosting environment</param>
-        /// <param name="cacheManager">Cache manager</param>
-        /// <param name="fileProvider">File provider</param>
-        public PageHeadBuilder(SeoSettings seoSettings,
-            IHostingEnvironment hostingEnvironment,
-            IStaticCacheManager cacheManager,
-            INopFileProvider fileProvider)
-        {
-            this._seoSettings = seoSettings;
-            this._hostingEnvironment = hostingEnvironment;
-            this._cacheManager = cacheManager;
-            this._fileProvider = fileProvider;
-            this._processor = new BundleFileProcessor();
-
-            this._titleParts = new List<string>();
-            this._metaDescriptionParts = new List<string>();
-            this._metaKeywordParts = new List<string>();
-            this._scriptParts = new Dictionary<ResourceLocation, List<ScriptReferenceMeta>>();
-            this._inlineScriptParts = new Dictionary<ResourceLocation, List<string>>();
-            this._cssParts = new Dictionary<ResourceLocation, List<CssReferenceMeta>>();
-            this._canonicalUrlParts = new List<string>();
-            this._headCustomParts = new List<string>();
-            this._pageCssClassParts = new List<string>();
-        }
-
-        #endregion
-
-        #region Utilities
-
-        /// <summary>
-        /// Get bundled file name based on last write time of files
-        /// </summary>
-        /// <param name="parts">Parts to bundle</param>
-        /// <returns>File name</returns>
-        protected virtual string GetBundleFileName(string[] parts)
-        {
-            if (parts == null || parts.Length == 0)
-                throw new ArgumentException("parts");
-
-            //calculate hash
-            var hash = "";
-            using (SHA256 sha = new SHA256Managed())
-            {
-                // string concatenation
-                var hashInput = "";
-                foreach (var part in parts)
-                {
-                    hashInput += GetVersion(part, false);
-                    hashInput += ",";
-                }
-
-                var input = sha.ComputeHash(Encoding.Unicode.GetBytes(hashInput));
-                hash = WebEncoders.Base64UrlEncode(input);
-            }
-            //ensure only valid chars
-            hash = SeoExtensions.GetSeName(hash);
-
-            return hash;
-        }
-
-        #endregion
-
-        #region Methods
-
-        /// <summary>
-        /// Add title element to the <![CDATA[<head>]]>
-        /// </summary>
-        /// <param name="part">Title part</param>
-        public virtual void AddTitleParts(string part)
-        {
-            if (string.IsNullOrEmpty(part))
-                return;
-
-            _titleParts.Add(part);
-        }
-        /// <summary>
-        /// Append title element to the <![CDATA[<head>]]>
-        /// </summary>
-        /// <param name="part">Title part</param>
-        public virtual void AppendTitleParts(string part)
-        {
-            if (string.IsNullOrEmpty(part))
-                return;
-
-            _titleParts.Insert(0, part);
-        }
-        /// <summary>
-        /// Generate all title parts
-        /// </summary>
-        /// <param name="addDefaultTitle">A value indicating whether to insert a default title</param>
-        /// <returns>Generated string</returns>
-        public virtual string GenerateTitle(bool addDefaultTitle)
-        {
-            var result = "";
-            var specificTitle = string.Join(_seoSettings.PageTitleSeparator, _titleParts.AsEnumerable().Reverse().ToArray());
-            if (!string.IsNullOrEmpty(specificTitle))
-            {
-                if (addDefaultTitle)
-                {
-                    //store name + page title
-                    switch (_seoSettings.PageTitleSeoAdjustment)
-                    {
-                        case PageTitleSeoAdjustment.PagenameAfterStorename:
-                            {
-                                result = string.Join(_seoSettings.PageTitleSeparator, _seoSettings.DefaultTitle, specificTitle);
-                            }
-                            break;
-                        case PageTitleSeoAdjustment.StorenameAfterPagename:
-                        default:
-                            {
-                                result = string.Join(_seoSettings.PageTitleSeparator, specificTitle, _seoSettings.DefaultTitle);
-                            }
-                            break;
-
-                    }
-                }
-                else
-                {
-                    //page title only
-                    result = specificTitle;
-                }
-            }
-            else
-            {
-                //store name only
-                result = _seoSettings.DefaultTitle;
-            }
-            return result;
-        }
-
-        /// <summary>
-        /// Add meta description element to the <![CDATA[<head>]]>
-        /// </summary>
-        /// <param name="part">Meta description part</param>
-        public virtual void AddMetaDescriptionParts(string part)
-        {
-            if (string.IsNullOrEmpty(part))
-                return;
-
-            _metaDescriptionParts.Add(part);
-        }
-        /// <summary>
-        /// Append meta description element to the <![CDATA[<head>]]>
-        /// </summary>
-        /// <param name="part">Meta description part</param>
-        public virtual void AppendMetaDescriptionParts(string part)
-        {
-            if (string.IsNullOrEmpty(part))
-                return;
-
-            _metaDescriptionParts.Insert(0, part);
-        }
-        /// <summary>
-        /// Generate all description parts
-        /// </summary>
-        /// <returns>Generated string</returns>
-        public virtual string GenerateMetaDescription()
-        {
-            var metaDescription = string.Join(", ", _metaDescriptionParts.AsEnumerable().Reverse().ToArray());
-            var result = !string.IsNullOrEmpty(metaDescription) ? metaDescription : _seoSettings.DefaultMetaDescription;
-            return result;
-        }
-
-        /// <summary>
-        /// Add meta keyword element to the <![CDATA[<head>]]>
-        /// </summary>
-        /// <param name="part">Meta keyword part</param>
-        public virtual void AddMetaKeywordParts(string part)
-        {
-            if (string.IsNullOrEmpty(part))
-                return;
-
-            _metaKeywordParts.Add(part);
-        }
-        /// <summary>
-        /// Append meta keyword element to the <![CDATA[<head>]]>
-        /// </summary>
-        /// <param name="part">Meta keyword part</param>
-        public virtual void AppendMetaKeywordParts(string part)
-        {
-            if (string.IsNullOrEmpty(part))
-                return;
-
-            _metaKeywordParts.Insert(0, part);
-        }
-        /// <summary>
-        /// Generate all keyword parts
-        /// </summary>
-        /// <returns>Generated string</returns>
-        public virtual string GenerateMetaKeywords()
-        {
-            var metaKeyword = string.Join(", ", _metaKeywordParts.AsEnumerable().Reverse().ToArray());
-            var result = !string.IsNullOrEmpty(metaKeyword) ? metaKeyword : _seoSettings.DefaultMetaKeywords;
-            return result;
-        }
-
-        /// <summary>
-        /// Add script element
-        /// </summary>
-        /// <param name="location">A location of the script element</param>
-        /// <param name="src">Script path (minified version)</param>
-        /// <param name="debugSrc">Script path (full debug version). If empty, then minified version will be used</param>
-        /// <param name="excludeFromBundle">A value indicating whether to exclude this script from bundling</param>
-        /// <param name="isAsync">A value indicating whether to add an attribute "async" or not for js files</param>
-        public virtual void AddScriptParts(ResourceLocation location, string src, string debugSrc, bool excludeFromBundle, bool isAsync)
-        {
-            if (!_scriptParts.ContainsKey(location))
-                _scriptParts.Add(location, new List<ScriptReferenceMeta>());
-
-            if (string.IsNullOrEmpty(src))
-                return;
-
-            if (string.IsNullOrEmpty(debugSrc))
-                debugSrc = src;
-
-            _scriptParts[location].Add(new ScriptReferenceMeta
-            {
-                ExcludeFromBundle = excludeFromBundle,
-                IsAsync = isAsync,
-                Src = src,
-                DebugSrc = debugSrc
-            });
-        }
-        /// <summary>
-        /// Append script element
-        /// </summary>
-        /// <param name="location">A location of the script element</param>
-        /// <param name="src">Script path (minified version)</param>
-        /// <param name="debugSrc">Script path (full debug version). If empty, then minified version will be used</param>
-        /// <param name="excludeFromBundle">A value indicating whether to exclude this script from bundling</param>
-        /// <param name="isAsync">A value indicating whether to add an attribute "async" or not for js files</param>
-        public virtual void AppendScriptParts(ResourceLocation location, string src, string debugSrc, bool excludeFromBundle, bool isAsync)
-        {
-            if (!_scriptParts.ContainsKey(location))
-                _scriptParts.Add(location, new List<ScriptReferenceMeta>());
-
-            if (string.IsNullOrEmpty(src))
-                return;
-
-            if (string.IsNullOrEmpty(debugSrc))
-                debugSrc = src;
-
-            _scriptParts[location].Insert(0, new ScriptReferenceMeta
-            {
-                ExcludeFromBundle = excludeFromBundle,
-                IsAsync = isAsync,
-                Src = src,
-                DebugSrc = debugSrc
-            });
-        }
-        /// <summary>
-        /// Generate all script parts
-        /// </summary>
-        /// <param name="urlHelper">URL Helper</param>
-        /// <param name="location">A location of the script element</param>
-        /// <param name="bundleFiles">A value indicating whether to bundle script elements</param>
-        /// <returns>Generated string</returns>
-        public virtual string GenerateScripts(IUrlHelper urlHelper, ResourceLocation location, bool? bundleFiles = null)
-        {
-            if (!_scriptParts.ContainsKey(location) || _scriptParts[location] == null)
-                return "";
-
-            if (!_scriptParts.Any())
-                return "";
-
-            var debugModel = _hostingEnvironment.IsDevelopment();
-
-            if (!bundleFiles.HasValue)
-            {
-                //use setting if no value is specified
-                bundleFiles = _seoSettings.EnableJsBundling;
-            }
-
-            if (bundleFiles.Value)
-            {
-                var partsToBundle = _scriptParts[location]
-                    .Where(x => !x.ExcludeFromBundle)
-                    .Distinct()
-                    .ToArray();
-                var partsToDontBundle = _scriptParts[location]
-                    .Where(x => x.ExcludeFromBundle)
-                    .Distinct()
-                    .ToArray();
-
-                var result = new StringBuilder();
-
-                //parts to  bundle
-                if (partsToBundle.Any())
-                {
-                    //ensure \bundles directory exists
-                    _fileProvider.CreateDirectory(_fileProvider.GetAbsolutePath("bundles"));
-
-                    var bundle = new Bundle();
-                    foreach (var item in partsToBundle)
-                    {
-                        new PathString(urlHelper.Content(debugModel ? item.DebugSrc : item.Src))
-                            .StartsWithSegments(urlHelper.ActionContext.HttpContext.Request.PathBase, out PathString path);
-                        var src = path.Value.TrimStart('/');
-
-                        //check whether this file exists, if not it should be stored into /wwwroot directory
-                        if (!_fileProvider.FileExists(_fileProvider.MapPath(path)))
-                            src = $"wwwroot/{src}";
-
-                        bundle.InputFiles.Add(src);
-                    }
-                    //output file
-                    var outputFileName = GetBundleFileName(partsToBundle.Select(x => debugModel ? x.DebugSrc : x.Src).ToArray());
-                    bundle.OutputFileName = "wwwroot/bundles/" + outputFileName + ".js";
-                    //save
-                    var configFilePath = _hostingEnvironment.ContentRootPath + "\\" + outputFileName + ".json";
-                    bundle.FileName = configFilePath;
-                    lock (s_lock)
-                    {
-                        //performance optimization. do not bundle and minify for each HTTP request
-                        //we periodically re-check already bundles file
-                        //so if we have minification enabled, it could take up to several minutes to see changes in updated resource files (or just reset the cache or restart the site)
-                        var cacheKey = $"Nop.minification.shouldrebuild.js-{outputFileName}";
-                        var shouldRebuild = _cacheManager.Get(cacheKey, RecheckBundledFilesPeriod, () => true);
-                        if (shouldRebuild)
-                        {
-                            //store json file to see a generated config file (for debugging purposes)
-                            //BundleHandler.AddBundle(configFilePath, bundle);
-
-                            //process
-                            _processor.Process(configFilePath, new List<Bundle> { bundle });
-                            _cacheManager.Set(cacheKey, false, RecheckBundledFilesPeriod);
-                        }
-                    }
-                    //render
-                    result.AppendFormat("<script src=\"{0}\"></script>", urlHelper.Content("~/bundles/" + outputFileName + ".min.js"));
-                    result.Append(Environment.NewLine);
-                }
-
-                //parts to not bundle
-                foreach (var item in partsToDontBundle)
-                {
-                    var src = debugModel ? item.DebugSrc : item.Src;
-<<<<<<< HEAD
-                    result.AppendFormat("<script {2}src=\"{0}\" type=\"{1}\"></script>", urlHelper.Content(src) + GetVersion(src), MimeTypes.TextJavascript, item.IsAsync ? "async " : "");
-=======
-                    result.AppendFormat("<script {1}src=\"{0}\"></script>", urlHelper.Content(src),  item.IsAsync ? "async " : "");
->>>>>>> a960b20e
-                    result.Append(Environment.NewLine);
-                }
-                return result.ToString();
-            }
-            else
-            {
-                //bundling is disabled
-                var result = new StringBuilder();
-                foreach (var item in _scriptParts[location].Distinct())
-                {
-                    var src = debugModel ? item.DebugSrc : item.Src;
-<<<<<<< HEAD
-                    result.AppendFormat("<script {2}src=\"{0}\" type=\"{1}\"></script>", urlHelper.Content(src) + GetVersion(src), MimeTypes.TextJavascript, item.IsAsync ? "async " : "");
-=======
-                    result.AppendFormat("<script {1}src=\"{0}\"></script>", urlHelper.Content(src), item.IsAsync ? "async ":"");
->>>>>>> a960b20e
-                    result.Append(Environment.NewLine);
-                }
-                return result.ToString();
-            }
-        }
-
-        /// <summary>
-        /// Add inline script element
-        /// </summary>
-        /// <param name="location">A location of the script element</param>
-        /// <param name="script">Script</param>
-        public virtual void AddInlineScriptParts(ResourceLocation location, string script)
-        {
-            if (!_inlineScriptParts.ContainsKey(location))
-                _inlineScriptParts.Add(location, new List<string>());
-
-            if (string.IsNullOrEmpty(script))
-                return;
-
-            _inlineScriptParts[location].Add(script);
-        }
-        /// <summary>
-        /// Append inline script element
-        /// </summary>
-        /// <param name="location">A location of the script element</param>
-        /// <param name="script">Script</param>
-        public virtual void AppendInlineScriptParts(ResourceLocation location, string script)
-        {
-            if (!_inlineScriptParts.ContainsKey(location))
-                _inlineScriptParts.Add(location, new List<string>());
-
-            if (string.IsNullOrEmpty(script))
-                return;
-
-            _inlineScriptParts[location].Insert(0, script);
-        }
-        /// <summary>
-        /// Generate all inline script parts
-        /// </summary>
-        /// <param name="urlHelper">URL Helper</param>
-        /// <param name="location">A location of the script element</param>
-        /// <returns>Generated string</returns>
-        public virtual string GenerateInlineScripts(IUrlHelper urlHelper, ResourceLocation location)
-        {
-            if (!_inlineScriptParts.ContainsKey(location) || _inlineScriptParts[location] == null)
-                return "";
-
-            if (!_inlineScriptParts.Any())
-                return "";
-
-            var result = new StringBuilder();
-            foreach (var item in _inlineScriptParts[location])
-            {
-                result.Append(item);
-                result.Append(Environment.NewLine);
-            }
-            return result.ToString();
-        }
-
-        /// <summary>
-        /// Add CSS element
-        /// </summary>
-        /// <param name="location">A location of the script element</param>
-        /// <param name="src">Script path (minified version)</param>
-        /// <param name="debugSrc">Script path (full debug version). If empty, then minified version will be used</param>
-        /// <param name="excludeFromBundle">A value indicating whether to exclude this script from bundling</param>
-        public virtual void AddCssFileParts(ResourceLocation location, string src, string debugSrc, bool excludeFromBundle = false)
-        {
-            if (!_cssParts.ContainsKey(location))
-                _cssParts.Add(location, new List<CssReferenceMeta>());
-
-            if (string.IsNullOrEmpty(src))
-                return;
-
-            if (string.IsNullOrEmpty(debugSrc))
-                debugSrc = src;
-
-            _cssParts[location].Add(new CssReferenceMeta
-            {
-                ExcludeFromBundle = excludeFromBundle,
-                Src = src,
-                DebugSrc = debugSrc
-            });
-        }
-        /// <summary>
-        /// Append CSS element
-        /// </summary>
-        /// <param name="location">A location of the script element</param>
-        /// <param name="src">Script path (minified version)</param>
-        /// <param name="debugSrc">Script path (full debug version). If empty, then minified version will be used</param>
-        /// <param name="excludeFromBundle">A value indicating whether to exclude this script from bundling</param>
-        public virtual void AppendCssFileParts(ResourceLocation location, string src, string debugSrc, bool excludeFromBundle = false)
-        {
-            if (!_cssParts.ContainsKey(location))
-                _cssParts.Add(location, new List<CssReferenceMeta>());
-
-            if (string.IsNullOrEmpty(src))
-                return;
-
-            if (string.IsNullOrEmpty(debugSrc))
-                debugSrc = src;
-
-            _cssParts[location].Insert(0, new CssReferenceMeta
-            {
-                ExcludeFromBundle = excludeFromBundle,
-                Src = src,
-                DebugSrc = debugSrc
-            });
-        }
-        /// <summary>
-        /// Generate all CSS parts
-        /// </summary>
-        /// <param name="urlHelper">URL Helper</param>
-        /// <param name="location">A location of the script element</param>
-        /// <param name="bundleFiles">A value indicating whether to bundle script elements</param>
-        /// <returns>Generated string</returns>
-        public virtual string GenerateCssFiles(IUrlHelper urlHelper, ResourceLocation location, bool? bundleFiles = null)
-        {
-            if (!_cssParts.ContainsKey(location) || _cssParts[location] == null)
-                return "";
-
-            if (!_cssParts.Any())
-                return "";
-
-
-            var debugModel = _hostingEnvironment.IsDevelopment();
-
-            if (!bundleFiles.HasValue)
-            {
-                //use setting if no value is specified
-                bundleFiles = _seoSettings.EnableCssBundling;
-            }
-
-            //CSS bundling is not allowed in virtual directories
-            if (urlHelper.ActionContext.HttpContext.Request.PathBase.HasValue)
-                bundleFiles = false;
-
-            if (bundleFiles.Value)
-            {
-                var partsToBundle = _cssParts[location]
-                    .Where(x => !x.ExcludeFromBundle)
-                    .Distinct()
-                    .ToArray();
-                var partsToDontBundle = _cssParts[location]
-                    .Where(x => x.ExcludeFromBundle)
-                    .Distinct()
-                    .ToArray();
-
-                var result = new StringBuilder();
-
-
-                //parts to  bundle
-                if (partsToBundle.Any())
-                {
-                    //ensure \bundles directory exists
-                    _fileProvider.CreateDirectory(_fileProvider.GetAbsolutePath("bundles"));
-
-                    var bundle = new Bundle();
-                    foreach (var item in partsToBundle)
-                    {
-                        var src = debugModel ? item.DebugSrc : item.Src;
-                        src = urlHelper.Content(src);
-                        //check whether this file exists 
-                        var srcPath = _fileProvider.Combine(_hostingEnvironment.ContentRootPath, src.Remove(0, 1).Replace("/", "\\"));
-                        if (_fileProvider.FileExists(srcPath))
-                        {
-                            //remove starting /
-                            src = src.Remove(0, 1);
-                        }
-                        else
-                        {
-                            //if not, it should be stored into /wwwroot directory
-                            src = "wwwroot/" + src;
-                        }
-                        bundle.InputFiles.Add(src);
-                    }
-                    //output file
-                    var outputFileName = GetBundleFileName(partsToBundle.Select(x => { return debugModel ? x.DebugSrc : x.Src; }).ToArray());
-                    bundle.OutputFileName = "wwwroot/bundles/" + outputFileName + ".css";
-                    //save
-                    var configFilePath = _hostingEnvironment.ContentRootPath + "\\" + outputFileName + ".json";
-                    bundle.FileName = configFilePath;
-                    lock (s_lock)
-                    {
-                        //performance optimization. do not bundle and minify for each HTTP request
-                        //we periodically re-check already bundles file
-                        //so if we have minification enabled, it could take up to several minutes to see changes in updated resource files (or just reset the cache or restart the site)
-                        var cacheKey = $"Nop.minification.shouldrebuild.css-{outputFileName}";
-                        var shouldRebuild = _cacheManager.Get<bool>(cacheKey, RecheckBundledFilesPeriod, () => true);
-                        if (shouldRebuild)
-                        {
-                            //store json file to see a generated config file (for debugging purposes)
-                            //BundleHandler.AddBundle(configFilePath, bundle);
-
-                            //process
-                            _processor.Process(configFilePath, new List<Bundle> { bundle });
-                            _cacheManager.Set(cacheKey, false, RecheckBundledFilesPeriod);
-                        }
-                    }
-
-                    //render
-                    result.AppendFormat("<link href=\"{0}\" rel=\"stylesheet\" type=\"{1}\" />", urlHelper.Content("~/bundles/" + outputFileName + ".min.css"), MimeTypes.TextCss);
-                    result.Append(Environment.NewLine);
-                }
-
-                //parts not to bundle
-                foreach (var item in partsToDontBundle)
-                {
-                    var src = debugModel ? item.DebugSrc : item.Src;
-                    result.AppendFormat("<link href=\"{0}\" rel=\"stylesheet\" type=\"{1}\" />", urlHelper.Content(src) + GetVersion(src), MimeTypes.TextCss);
-                    result.Append(Environment.NewLine);
-                }
-
-                return result.ToString();
-            }
-            else
-            {
-                //bundling is disabled
-                var result = new StringBuilder();
-                foreach (var item in _cssParts[location].Distinct())
-                {
-                    var src = debugModel ? item.DebugSrc : item.Src;
-                    result.AppendFormat("<link href=\"{0}\" rel=\"stylesheet\" type=\"{1}\" />", urlHelper.Content(src) + GetVersion(src), MimeTypes.TextCss);
-                    result.AppendLine();
-                }
-                return result.ToString();
-            }
-        }
-
-        /// <summary>
-        /// Gets a version number based off of the last write time for the file,
-        /// keeps the browser from using an older cached version of the file when it should use a newer one
-        /// </summary>
-        /// <param name="url">The relative URL of the file to get the version for.</param>
-        /// <param name="includeVersionEquals">Should we include a version identifier?</param>
-        public virtual string GetVersion(string url, bool includeVersionEquals = true)
-        {
-            // Get the roots
-            var webRoot = _hostingEnvironment.WebRootPath + Path.DirectorySeparatorChar;
-            var contentRoot = _hostingEnvironment.ContentRootPath + Path.DirectorySeparatorChar;
-            var versionEquals = includeVersionEquals ? "?v=" : string.Empty;
-
-            // Fix the url 
-            url = url.Replace("~", "").Replace("/", "\\").TrimStart(Path.DirectorySeparatorChar);
-
-            // Try the content root
-            var file = Path.Combine(contentRoot, url);
-            if (_fileProvider.FileExists(file))
-            {
-                return versionEquals + _fileProvider.GetLastWriteTime(file).Ticks;
-            }         
-
-            // Try the web root
-            file = Path.Combine(webRoot, url);
-            if (_fileProvider.FileExists(file))
-            {
-                return versionEquals + _fileProvider.GetLastWriteTime(file).Ticks;
-            }
-
-            // If all else fails, return a random number string
-            // the files should exist, so this should never be hit
-            return versionEquals + (new Random()).Next();
-        }
-
-        /// <summary>
-        /// Add canonical URL element to the <![CDATA[<head>]]>
-        /// </summary>
-        /// <param name="part">Canonical URL part</param>
-        public virtual void AddCanonicalUrlParts(string part)
-        {
-            if (string.IsNullOrEmpty(part))
-                return;
-
-            _canonicalUrlParts.Add(part);
-        }
-        /// <summary>
-        /// Append canonical URL element to the <![CDATA[<head>]]>
-        /// </summary>
-        /// <param name="part">Canonical URL part</param>
-        public virtual void AppendCanonicalUrlParts(string part)
-        {
-            if (string.IsNullOrEmpty(part))
-                return;
-
-            _canonicalUrlParts.Insert(0, part);
-        }
-        /// <summary>
-        /// Generate all canonical URL parts
-        /// </summary>
-        /// <returns>Generated string</returns>
-        public virtual string GenerateCanonicalUrls()
-        {
-            var result = new StringBuilder();
-            foreach (var canonicalUrl in _canonicalUrlParts)
-            {
-                result.AppendFormat("<link rel=\"canonical\" href=\"{0}\" />", canonicalUrl);
-                result.Append(Environment.NewLine);
-            }
-            return result.ToString();
-        }
-
-        /// <summary>
-        /// Add any custom element to the <![CDATA[<head>]]> element
-        /// </summary>
-        /// <param name="part">The entire element. For example, <![CDATA[<meta name="msvalidate.01" content="123121231231313123123" />]]></param>
-        public virtual void AddHeadCustomParts(string part)
-        {
-            if (string.IsNullOrEmpty(part))
-                return;
-
-            _headCustomParts.Add(part);
-        }
-        /// <summary>
-        /// Append any custom element to the <![CDATA[<head>]]> element
-        /// </summary>
-        /// <param name="part">The entire element. For example, <![CDATA[<meta name="msvalidate.01" content="123121231231313123123" />]]></param>
-        public virtual void AppendHeadCustomParts(string part)
-        {
-            if (string.IsNullOrEmpty(part))
-                return;
-
-            _headCustomParts.Insert(0, part);
-        }
-        /// <summary>
-        /// Generate all custom elements
-        /// </summary>
-        /// <returns>Generated string</returns>
-        public virtual string GenerateHeadCustom()
-        {
-            //use only distinct rows
-            var distinctParts = _headCustomParts.Distinct().ToList();
-            if (!distinctParts.Any())
-                return "";
-
-            var result = new StringBuilder();
-            foreach (var path in distinctParts)
-            {
-                result.Append(path);
-                result.Append(Environment.NewLine);
-            }
-            return result.ToString();
-        }
-
-        /// <summary>
-        /// Add CSS class to the <![CDATA[<head>]]> element
-        /// </summary>
-        /// <param name="part">CSS class</param>
-        public virtual void AddPageCssClassParts(string part)
-        {
-            if (string.IsNullOrEmpty(part))
-                return;
-
-            _pageCssClassParts.Add(part);
-        }
-        /// <summary>
-        /// Append CSS class to the <![CDATA[<head>]]> element
-        /// </summary>
-        /// <param name="part">CSS class</param>
-        public virtual void AppendPageCssClassParts(string part)
-        {
-            if (string.IsNullOrEmpty(part))
-                return;
-
-            _pageCssClassParts.Insert(0, part);
-        }
-        /// <summary>
-        /// Generate all title parts
-        /// </summary>
-        /// <returns>Generated string</returns>
-        public virtual string GeneratePageCssClasses()
-        {
-            var result = string.Join(" ", _pageCssClassParts.AsEnumerable().Reverse().ToArray());
-            return result;
-        }
-
-        /// <summary>
-        /// Specify "edit page" URL
-        /// </summary>
-        /// <param name="url">URL</param>
-        public virtual void AddEditPageUrl(string url)
-        {
-            _editPageUrl = url;
-        }
-        /// <summary>
-        /// Get "edit page" URL
-        /// </summary>
-        /// <returns>URL</returns>
-        public virtual string GetEditPageUrl()
-        {
-            return _editPageUrl;
-        }
-
-        /// <summary>
-        /// Specify system name of admin menu item that should be selected (expanded)
-        /// </summary>
-        /// <param name="systemName">System name</param>
-        public virtual void SetActiveMenuItemSystemName(string systemName)
-        {
-            _activeAdminMenuSystemName = systemName;
-        }
-        /// <summary>
-        /// Get system name of admin menu item that should be selected (expanded)
-        /// </summary>
-        /// <returns>System name</returns>
-        public virtual string GetActiveMenuItemSystemName()
-        {
-            return _activeAdminMenuSystemName;
-        }
-
-        #endregion
-
-        #region Nested classes
-
-        /// <summary>
-        /// JS file meta data
-        /// </summary>
-        private class ScriptReferenceMeta : IEquatable<ScriptReferenceMeta>
-        {
-            /// <summary>
-            /// A value indicating whether to exclude the script from bundling
-            /// </summary>
-            public bool ExcludeFromBundle { get; set; }
-
-            /// <summary>
-            /// A value indicating whether to load the script asynchronously 
-            /// </summary>
-            public bool IsAsync { get; set; }
-
-            /// <summary>
-            /// Src for production
-            /// </summary>
-            public string Src { get; set; }
-
-            /// <summary>
-            /// Src for debugging
-            /// </summary>
-            public string DebugSrc { get; set; }
-
-            /// <summary>
-            /// Equals
-            /// </summary>
-            /// <param name="item">Other item</param>
-            /// <returns>Result</returns>
-            public bool Equals(ScriptReferenceMeta item)
-            {
-                if (item == null)
-                    return false;
-                return this.Src.Equals(item.Src) && this.DebugSrc.Equals(item.DebugSrc);
-            }
-            /// <summary>
-            /// Get hash code
-            /// </summary>
-            /// <returns></returns>
-            public override int GetHashCode()
-            {
-                return Src == null ? 0 : Src.GetHashCode();
-            }
-        }
-
-        /// <summary>
-        /// CSS file meta data
-        /// </summary>
-        private class CssReferenceMeta : IEquatable<CssReferenceMeta>
-        {
-            public bool ExcludeFromBundle { get; set; }
-
-            /// <summary>
-            /// Src for production
-            /// </summary>
-            public string Src { get; set; }
-
-            /// <summary>
-            /// Src for debugging
-            /// </summary>
-            public string DebugSrc { get; set; }
-
-            /// <summary>
-            /// Equals
-            /// </summary>
-            /// <param name="item">Other item</param>
-            /// <returns>Result</returns>
-            public bool Equals(CssReferenceMeta item)
-            {
-                if (item == null)
-                    return false;
-                return this.Src.Equals(item.Src) && this.DebugSrc.Equals(item.DebugSrc);
-            }
-            /// <summary>
-            /// Get hash code
-            /// </summary>
-            /// <returns></returns>
-            public override int GetHashCode()
-            {
-                return Src == null ? 0 : Src.GetHashCode();
-            }
-        }
-
-        #endregion
-    }
-}
+﻿using System;
+using System.Collections.Generic;
+using System.IO;
+using System.Linq;
+using System.Security.Cryptography;
+using System.Text;
+using BundlerMinifier;
+using Microsoft.AspNetCore.Hosting;
+using Microsoft.AspNetCore.Http;
+using Microsoft.AspNetCore.Mvc;
+using Microsoft.AspNetCore.WebUtilities;
+using Nop.Core;
+using Nop.Core.Caching;
+using Nop.Core.Domain.Seo;
+using Nop.Core.Infrastructure;
+using Nop.Services.Seo;
+
+namespace Nop.Web.Framework.UI
+{
+    /// <summary>
+    /// Page head builder
+    /// </summary>
+    public partial class PageHeadBuilder : IPageHeadBuilder
+    {
+        #region Fields
+
+        private static readonly object s_lock = new object();
+
+        private readonly SeoSettings _seoSettings;
+        private readonly IHostingEnvironment _hostingEnvironment;
+        private readonly IStaticCacheManager _cacheManager;
+        private readonly INopFileProvider _fileProvider;
+        private BundleFileProcessor _processor;
+
+        private readonly List<string> _titleParts;
+        private readonly List<string> _metaDescriptionParts;
+        private readonly List<string> _metaKeywordParts;
+        private readonly Dictionary<ResourceLocation, List<ScriptReferenceMeta>> _scriptParts;
+        private readonly Dictionary<ResourceLocation, List<string>> _inlineScriptParts;
+        private readonly Dictionary<ResourceLocation, List<CssReferenceMeta>> _cssParts;
+        private readonly List<string> _canonicalUrlParts;
+        private readonly List<string> _headCustomParts;
+        private readonly List<string> _pageCssClassParts;
+        private string _editPageUrl;
+        private string _activeAdminMenuSystemName;
+
+        //in minutes
+        private const int RecheckBundledFilesPeriod = 120;
+
+        #endregion
+
+        #region Ctor
+
+        /// <summary>
+        /// Ctor
+        /// </summary>
+        /// <param name="seoSettings">SEO settings</param>
+        /// <param name="hostingEnvironment">Hosting environment</param>
+        /// <param name="cacheManager">Cache manager</param>
+        /// <param name="fileProvider">File provider</param>
+        public PageHeadBuilder(SeoSettings seoSettings,
+            IHostingEnvironment hostingEnvironment,
+            IStaticCacheManager cacheManager,
+            INopFileProvider fileProvider)
+        {
+            this._seoSettings = seoSettings;
+            this._hostingEnvironment = hostingEnvironment;
+            this._cacheManager = cacheManager;
+            this._fileProvider = fileProvider;
+            this._processor = new BundleFileProcessor();
+
+            this._titleParts = new List<string>();
+            this._metaDescriptionParts = new List<string>();
+            this._metaKeywordParts = new List<string>();
+            this._scriptParts = new Dictionary<ResourceLocation, List<ScriptReferenceMeta>>();
+            this._inlineScriptParts = new Dictionary<ResourceLocation, List<string>>();
+            this._cssParts = new Dictionary<ResourceLocation, List<CssReferenceMeta>>();
+            this._canonicalUrlParts = new List<string>();
+            this._headCustomParts = new List<string>();
+            this._pageCssClassParts = new List<string>();
+        }
+
+        #endregion
+
+        #region Utilities
+
+        /// <summary>
+        /// Get bundled file name based on last write time of files
+        /// </summary>
+        /// <param name="parts">Parts to bundle</param>
+        /// <returns>File name</returns>
+        protected virtual string GetBundleFileName(string[] parts)
+        {
+            if (parts == null || parts.Length == 0)
+                throw new ArgumentException("parts");
+
+            //calculate hash
+            var hash = "";
+            using (SHA256 sha = new SHA256Managed())
+            {
+                // string concatenation
+                var hashInput = "";
+                foreach (var part in parts)
+                {
+                    hashInput += GetVersion(part, false);
+                    hashInput += ",";
+                }
+
+                var input = sha.ComputeHash(Encoding.Unicode.GetBytes(hashInput));
+                hash = WebEncoders.Base64UrlEncode(input);
+            }
+            //ensure only valid chars
+            hash = SeoExtensions.GetSeName(hash);
+
+            return hash;
+        }
+
+        #endregion
+
+        #region Methods
+
+        /// <summary>
+        /// Add title element to the <![CDATA[<head>]]>
+        /// </summary>
+        /// <param name="part">Title part</param>
+        public virtual void AddTitleParts(string part)
+        {
+            if (string.IsNullOrEmpty(part))
+                return;
+
+            _titleParts.Add(part);
+        }
+        /// <summary>
+        /// Append title element to the <![CDATA[<head>]]>
+        /// </summary>
+        /// <param name="part">Title part</param>
+        public virtual void AppendTitleParts(string part)
+        {
+            if (string.IsNullOrEmpty(part))
+                return;
+
+            _titleParts.Insert(0, part);
+        }
+        /// <summary>
+        /// Generate all title parts
+        /// </summary>
+        /// <param name="addDefaultTitle">A value indicating whether to insert a default title</param>
+        /// <returns>Generated string</returns>
+        public virtual string GenerateTitle(bool addDefaultTitle)
+        {
+            var result = "";
+            var specificTitle = string.Join(_seoSettings.PageTitleSeparator, _titleParts.AsEnumerable().Reverse().ToArray());
+            if (!string.IsNullOrEmpty(specificTitle))
+            {
+                if (addDefaultTitle)
+                {
+                    //store name + page title
+                    switch (_seoSettings.PageTitleSeoAdjustment)
+                    {
+                        case PageTitleSeoAdjustment.PagenameAfterStorename:
+                            {
+                                result = string.Join(_seoSettings.PageTitleSeparator, _seoSettings.DefaultTitle, specificTitle);
+                            }
+                            break;
+                        case PageTitleSeoAdjustment.StorenameAfterPagename:
+                        default:
+                            {
+                                result = string.Join(_seoSettings.PageTitleSeparator, specificTitle, _seoSettings.DefaultTitle);
+                            }
+                            break;
+
+                    }
+                }
+                else
+                {
+                    //page title only
+                    result = specificTitle;
+                }
+            }
+            else
+            {
+                //store name only
+                result = _seoSettings.DefaultTitle;
+            }
+            return result;
+        }
+
+        /// <summary>
+        /// Add meta description element to the <![CDATA[<head>]]>
+        /// </summary>
+        /// <param name="part">Meta description part</param>
+        public virtual void AddMetaDescriptionParts(string part)
+        {
+            if (string.IsNullOrEmpty(part))
+                return;
+
+            _metaDescriptionParts.Add(part);
+        }
+        /// <summary>
+        /// Append meta description element to the <![CDATA[<head>]]>
+        /// </summary>
+        /// <param name="part">Meta description part</param>
+        public virtual void AppendMetaDescriptionParts(string part)
+        {
+            if (string.IsNullOrEmpty(part))
+                return;
+
+            _metaDescriptionParts.Insert(0, part);
+        }
+        /// <summary>
+        /// Generate all description parts
+        /// </summary>
+        /// <returns>Generated string</returns>
+        public virtual string GenerateMetaDescription()
+        {
+            var metaDescription = string.Join(", ", _metaDescriptionParts.AsEnumerable().Reverse().ToArray());
+            var result = !string.IsNullOrEmpty(metaDescription) ? metaDescription : _seoSettings.DefaultMetaDescription;
+            return result;
+        }
+
+        /// <summary>
+        /// Add meta keyword element to the <![CDATA[<head>]]>
+        /// </summary>
+        /// <param name="part">Meta keyword part</param>
+        public virtual void AddMetaKeywordParts(string part)
+        {
+            if (string.IsNullOrEmpty(part))
+                return;
+
+            _metaKeywordParts.Add(part);
+        }
+        /// <summary>
+        /// Append meta keyword element to the <![CDATA[<head>]]>
+        /// </summary>
+        /// <param name="part">Meta keyword part</param>
+        public virtual void AppendMetaKeywordParts(string part)
+        {
+            if (string.IsNullOrEmpty(part))
+                return;
+
+            _metaKeywordParts.Insert(0, part);
+        }
+        /// <summary>
+        /// Generate all keyword parts
+        /// </summary>
+        /// <returns>Generated string</returns>
+        public virtual string GenerateMetaKeywords()
+        {
+            var metaKeyword = string.Join(", ", _metaKeywordParts.AsEnumerable().Reverse().ToArray());
+            var result = !string.IsNullOrEmpty(metaKeyword) ? metaKeyword : _seoSettings.DefaultMetaKeywords;
+            return result;
+        }
+
+        /// <summary>
+        /// Add script element
+        /// </summary>
+        /// <param name="location">A location of the script element</param>
+        /// <param name="src">Script path (minified version)</param>
+        /// <param name="debugSrc">Script path (full debug version). If empty, then minified version will be used</param>
+        /// <param name="excludeFromBundle">A value indicating whether to exclude this script from bundling</param>
+        /// <param name="isAsync">A value indicating whether to add an attribute "async" or not for js files</param>
+        public virtual void AddScriptParts(ResourceLocation location, string src, string debugSrc, bool excludeFromBundle, bool isAsync)
+        {
+            if (!_scriptParts.ContainsKey(location))
+                _scriptParts.Add(location, new List<ScriptReferenceMeta>());
+
+            if (string.IsNullOrEmpty(src))
+                return;
+
+            if (string.IsNullOrEmpty(debugSrc))
+                debugSrc = src;
+
+            _scriptParts[location].Add(new ScriptReferenceMeta
+            {
+                ExcludeFromBundle = excludeFromBundle,
+                IsAsync = isAsync,
+                Src = src,
+                DebugSrc = debugSrc
+            });
+        }
+        /// <summary>
+        /// Append script element
+        /// </summary>
+        /// <param name="location">A location of the script element</param>
+        /// <param name="src">Script path (minified version)</param>
+        /// <param name="debugSrc">Script path (full debug version). If empty, then minified version will be used</param>
+        /// <param name="excludeFromBundle">A value indicating whether to exclude this script from bundling</param>
+        /// <param name="isAsync">A value indicating whether to add an attribute "async" or not for js files</param>
+        public virtual void AppendScriptParts(ResourceLocation location, string src, string debugSrc, bool excludeFromBundle, bool isAsync)
+        {
+            if (!_scriptParts.ContainsKey(location))
+                _scriptParts.Add(location, new List<ScriptReferenceMeta>());
+
+            if (string.IsNullOrEmpty(src))
+                return;
+
+            if (string.IsNullOrEmpty(debugSrc))
+                debugSrc = src;
+
+            _scriptParts[location].Insert(0, new ScriptReferenceMeta
+            {
+                ExcludeFromBundle = excludeFromBundle,
+                IsAsync = isAsync,
+                Src = src,
+                DebugSrc = debugSrc
+            });
+        }
+        /// <summary>
+        /// Generate all script parts
+        /// </summary>
+        /// <param name="urlHelper">URL Helper</param>
+        /// <param name="location">A location of the script element</param>
+        /// <param name="bundleFiles">A value indicating whether to bundle script elements</param>
+        /// <returns>Generated string</returns>
+        public virtual string GenerateScripts(IUrlHelper urlHelper, ResourceLocation location, bool? bundleFiles = null)
+        {
+            if (!_scriptParts.ContainsKey(location) || _scriptParts[location] == null)
+                return "";
+
+            if (!_scriptParts.Any())
+                return "";
+
+            var debugModel = _hostingEnvironment.IsDevelopment();
+
+            if (!bundleFiles.HasValue)
+            {
+                //use setting if no value is specified
+                bundleFiles = _seoSettings.EnableJsBundling;
+            }
+
+            if (bundleFiles.Value)
+            {
+                var partsToBundle = _scriptParts[location]
+                    .Where(x => !x.ExcludeFromBundle)
+                    .Distinct()
+                    .ToArray();
+                var partsToDontBundle = _scriptParts[location]
+                    .Where(x => x.ExcludeFromBundle)
+                    .Distinct()
+                    .ToArray();
+
+                var result = new StringBuilder();
+
+                //parts to  bundle
+                if (partsToBundle.Any())
+                {
+                    //ensure \bundles directory exists
+                    _fileProvider.CreateDirectory(_fileProvider.GetAbsolutePath("bundles"));
+
+                    var bundle = new Bundle();
+                    foreach (var item in partsToBundle)
+                    {
+                        new PathString(urlHelper.Content(debugModel ? item.DebugSrc : item.Src))
+                            .StartsWithSegments(urlHelper.ActionContext.HttpContext.Request.PathBase, out PathString path);
+                        var src = path.Value.TrimStart('/');
+
+                        //check whether this file exists, if not it should be stored into /wwwroot directory
+                        if (!_fileProvider.FileExists(_fileProvider.MapPath(path)))
+                            src = $"wwwroot/{src}";
+
+                        bundle.InputFiles.Add(src);
+                    }
+                    //output file
+                    var outputFileName = GetBundleFileName(partsToBundle.Select(x => debugModel ? x.DebugSrc : x.Src).ToArray());
+                    bundle.OutputFileName = "wwwroot/bundles/" + outputFileName + ".js";
+                    //save
+                    var configFilePath = _hostingEnvironment.ContentRootPath + "\\" + outputFileName + ".json";
+                    bundle.FileName = configFilePath;
+                    lock (s_lock)
+                    {
+                        //performance optimization. do not bundle and minify for each HTTP request
+                        //we periodically re-check already bundles file
+                        //so if we have minification enabled, it could take up to several minutes to see changes in updated resource files (or just reset the cache or restart the site)
+                        var cacheKey = $"Nop.minification.shouldrebuild.js-{outputFileName}";
+                        var shouldRebuild = _cacheManager.Get(cacheKey, RecheckBundledFilesPeriod, () => true);
+                        if (shouldRebuild)
+                        {
+                            //store json file to see a generated config file (for debugging purposes)
+                            //BundleHandler.AddBundle(configFilePath, bundle);
+
+                            //process
+                            _processor.Process(configFilePath, new List<Bundle> { bundle });
+                            _cacheManager.Set(cacheKey, false, RecheckBundledFilesPeriod);
+                        }
+                    }
+                    //render
+                    result.AppendFormat("<script src=\"{0}\"></script>", urlHelper.Content("~/bundles/" + outputFileName + ".min.js"));
+                    result.Append(Environment.NewLine);
+                }
+
+                //parts to not bundle
+                foreach (var item in partsToDontBundle)
+                {
+                    var src = debugModel ? item.DebugSrc : item.Src;
+                    result.AppendFormat("<script {1}src=\"{0}\"></script>", urlHelper.Content(src) + GetVersion(src), item.IsAsync ? "async " : "");
+                    result.Append(Environment.NewLine);
+                }
+                return result.ToString();
+            }
+            else
+            {
+                //bundling is disabled
+                var result = new StringBuilder();
+                foreach (var item in _scriptParts[location].Distinct())
+                {
+                    var src = debugModel ? item.DebugSrc : item.Src;
+                    result.AppendFormat("<script {1}src=\"{0}\"></script>", urlHelper.Content(src) + GetVersion(src), item.IsAsync ? "async " : "");
+                    result.Append(Environment.NewLine);
+                }
+                return result.ToString();
+            }
+        }
+
+        /// <summary>
+        /// Add inline script element
+        /// </summary>
+        /// <param name="location">A location of the script element</param>
+        /// <param name="script">Script</param>
+        public virtual void AddInlineScriptParts(ResourceLocation location, string script)
+        {
+            if (!_inlineScriptParts.ContainsKey(location))
+                _inlineScriptParts.Add(location, new List<string>());
+
+            if (string.IsNullOrEmpty(script))
+                return;
+
+            _inlineScriptParts[location].Add(script);
+        }
+        /// <summary>
+        /// Append inline script element
+        /// </summary>
+        /// <param name="location">A location of the script element</param>
+        /// <param name="script">Script</param>
+        public virtual void AppendInlineScriptParts(ResourceLocation location, string script)
+        {
+            if (!_inlineScriptParts.ContainsKey(location))
+                _inlineScriptParts.Add(location, new List<string>());
+
+            if (string.IsNullOrEmpty(script))
+                return;
+
+            _inlineScriptParts[location].Insert(0, script);
+        }
+        /// <summary>
+        /// Generate all inline script parts
+        /// </summary>
+        /// <param name="urlHelper">URL Helper</param>
+        /// <param name="location">A location of the script element</param>
+        /// <returns>Generated string</returns>
+        public virtual string GenerateInlineScripts(IUrlHelper urlHelper, ResourceLocation location)
+        {
+            if (!_inlineScriptParts.ContainsKey(location) || _inlineScriptParts[location] == null)
+                return "";
+
+            if (!_inlineScriptParts.Any())
+                return "";
+
+            var result = new StringBuilder();
+            foreach (var item in _inlineScriptParts[location])
+            {
+                result.Append(item);
+                result.Append(Environment.NewLine);
+            }
+            return result.ToString();
+        }
+
+        /// <summary>
+        /// Add CSS element
+        /// </summary>
+        /// <param name="location">A location of the script element</param>
+        /// <param name="src">Script path (minified version)</param>
+        /// <param name="debugSrc">Script path (full debug version). If empty, then minified version will be used</param>
+        /// <param name="excludeFromBundle">A value indicating whether to exclude this script from bundling</param>
+        public virtual void AddCssFileParts(ResourceLocation location, string src, string debugSrc, bool excludeFromBundle = false)
+        {
+            if (!_cssParts.ContainsKey(location))
+                _cssParts.Add(location, new List<CssReferenceMeta>());
+
+            if (string.IsNullOrEmpty(src))
+                return;
+
+            if (string.IsNullOrEmpty(debugSrc))
+                debugSrc = src;
+
+            _cssParts[location].Add(new CssReferenceMeta
+            {
+                ExcludeFromBundle = excludeFromBundle,
+                Src = src,
+                DebugSrc = debugSrc
+            });
+        }
+        /// <summary>
+        /// Append CSS element
+        /// </summary>
+        /// <param name="location">A location of the script element</param>
+        /// <param name="src">Script path (minified version)</param>
+        /// <param name="debugSrc">Script path (full debug version). If empty, then minified version will be used</param>
+        /// <param name="excludeFromBundle">A value indicating whether to exclude this script from bundling</param>
+        public virtual void AppendCssFileParts(ResourceLocation location, string src, string debugSrc, bool excludeFromBundle = false)
+        {
+            if (!_cssParts.ContainsKey(location))
+                _cssParts.Add(location, new List<CssReferenceMeta>());
+
+            if (string.IsNullOrEmpty(src))
+                return;
+
+            if (string.IsNullOrEmpty(debugSrc))
+                debugSrc = src;
+
+            _cssParts[location].Insert(0, new CssReferenceMeta
+            {
+                ExcludeFromBundle = excludeFromBundle,
+                Src = src,
+                DebugSrc = debugSrc
+            });
+        }
+        /// <summary>
+        /// Generate all CSS parts
+        /// </summary>
+        /// <param name="urlHelper">URL Helper</param>
+        /// <param name="location">A location of the script element</param>
+        /// <param name="bundleFiles">A value indicating whether to bundle script elements</param>
+        /// <returns>Generated string</returns>
+        public virtual string GenerateCssFiles(IUrlHelper urlHelper, ResourceLocation location, bool? bundleFiles = null)
+        {
+            if (!_cssParts.ContainsKey(location) || _cssParts[location] == null)
+                return "";
+
+            if (!_cssParts.Any())
+                return "";
+
+
+            var debugModel = _hostingEnvironment.IsDevelopment();
+
+            if (!bundleFiles.HasValue)
+            {
+                //use setting if no value is specified
+                bundleFiles = _seoSettings.EnableCssBundling;
+            }
+
+            //CSS bundling is not allowed in virtual directories
+            if (urlHelper.ActionContext.HttpContext.Request.PathBase.HasValue)
+                bundleFiles = false;
+
+            if (bundleFiles.Value)
+            {
+                var partsToBundle = _cssParts[location]
+                    .Where(x => !x.ExcludeFromBundle)
+                    .Distinct()
+                    .ToArray();
+                var partsToDontBundle = _cssParts[location]
+                    .Where(x => x.ExcludeFromBundle)
+                    .Distinct()
+                    .ToArray();
+
+                var result = new StringBuilder();
+
+
+                //parts to  bundle
+                if (partsToBundle.Any())
+                {
+                    //ensure \bundles directory exists
+                    _fileProvider.CreateDirectory(_fileProvider.GetAbsolutePath("bundles"));
+
+                    var bundle = new Bundle();
+                    foreach (var item in partsToBundle)
+                    {
+                        var src = debugModel ? item.DebugSrc : item.Src;
+                        src = urlHelper.Content(src);
+                        //check whether this file exists 
+                        var srcPath = _fileProvider.Combine(_hostingEnvironment.ContentRootPath, src.Remove(0, 1).Replace("/", "\\"));
+                        if (_fileProvider.FileExists(srcPath))
+                        {
+                            //remove starting /
+                            src = src.Remove(0, 1);
+                        }
+                        else
+                        {
+                            //if not, it should be stored into /wwwroot directory
+                            src = "wwwroot/" + src;
+                        }
+                        bundle.InputFiles.Add(src);
+                    }
+                    //output file
+                    var outputFileName = GetBundleFileName(partsToBundle.Select(x => { return debugModel ? x.DebugSrc : x.Src; }).ToArray());
+                    bundle.OutputFileName = "wwwroot/bundles/" + outputFileName + ".css";
+                    //save
+                    var configFilePath = _hostingEnvironment.ContentRootPath + "\\" + outputFileName + ".json";
+                    bundle.FileName = configFilePath;
+                    lock (s_lock)
+                    {
+                        //performance optimization. do not bundle and minify for each HTTP request
+                        //we periodically re-check already bundles file
+                        //so if we have minification enabled, it could take up to several minutes to see changes in updated resource files (or just reset the cache or restart the site)
+                        var cacheKey = $"Nop.minification.shouldrebuild.css-{outputFileName}";
+                        var shouldRebuild = _cacheManager.Get<bool>(cacheKey, RecheckBundledFilesPeriod, () => true);
+                        if (shouldRebuild)
+                        {
+                            //store json file to see a generated config file (for debugging purposes)
+                            //BundleHandler.AddBundle(configFilePath, bundle);
+
+                            //process
+                            _processor.Process(configFilePath, new List<Bundle> { bundle });
+                            _cacheManager.Set(cacheKey, false, RecheckBundledFilesPeriod);
+                        }
+                    }
+
+                    //render
+                    result.AppendFormat("<link href=\"{0}\" rel=\"stylesheet\" type=\"{1}\" />", urlHelper.Content("~/bundles/" + outputFileName + ".min.css"), MimeTypes.TextCss);
+                    result.Append(Environment.NewLine);
+                }
+
+                //parts not to bundle
+                foreach (var item in partsToDontBundle)
+                {
+                    var src = debugModel ? item.DebugSrc : item.Src;
+                    result.AppendFormat("<link href=\"{0}\" rel=\"stylesheet\" type=\"{1}\" />", urlHelper.Content(src) + GetVersion(src), MimeTypes.TextCss);
+                    result.Append(Environment.NewLine);
+                }
+
+                return result.ToString();
+            }
+            else
+            {
+                //bundling is disabled
+                var result = new StringBuilder();
+                foreach (var item in _cssParts[location].Distinct())
+                {
+                    var src = debugModel ? item.DebugSrc : item.Src;
+                    result.AppendFormat("<link href=\"{0}\" rel=\"stylesheet\" type=\"{1}\" />", urlHelper.Content(src) + GetVersion(src), MimeTypes.TextCss);
+                    result.AppendLine();
+                }
+                return result.ToString();
+            }
+        }
+
+        /// <summary>
+        /// Gets a version number based off of the last write time for the file,
+        /// keeps the browser from using an older cached version of the file when it should use a newer one
+        /// </summary>
+        /// <param name="url">The relative URL of the file to get the version for.</param>
+        /// <param name="includeVersionEquals">Should we include a version identifier?</param>
+        public virtual string GetVersion(string url, bool includeVersionEquals = true)
+        {
+            // Get the roots
+            var webRoot = _hostingEnvironment.WebRootPath + Path.DirectorySeparatorChar;
+            var contentRoot = _hostingEnvironment.ContentRootPath + Path.DirectorySeparatorChar;
+            var versionEquals = includeVersionEquals ? "?v=" : string.Empty;
+
+            // Fix the url 
+            url = url.Replace("~", "").Replace("/", "\\").TrimStart(Path.DirectorySeparatorChar);
+
+            // Try the content root
+            var file = Path.Combine(contentRoot, url);
+            if (_fileProvider.FileExists(file))
+            {
+                return versionEquals + _fileProvider.GetLastWriteTime(file).Ticks;
+            }         
+
+            // Try the web root
+            file = Path.Combine(webRoot, url);
+            if (_fileProvider.FileExists(file))
+            {
+                return versionEquals + _fileProvider.GetLastWriteTime(file).Ticks;
+            }
+
+            // If all else fails, return a random number string
+            // the files should exist, so this should never be hit
+            return versionEquals + (new Random()).Next();
+        }
+
+        /// <summary>
+        /// Add canonical URL element to the <![CDATA[<head>]]>
+        /// </summary>
+        /// <param name="part">Canonical URL part</param>
+        public virtual void AddCanonicalUrlParts(string part)
+        {
+            if (string.IsNullOrEmpty(part))
+                return;
+
+            _canonicalUrlParts.Add(part);
+        }
+        /// <summary>
+        /// Append canonical URL element to the <![CDATA[<head>]]>
+        /// </summary>
+        /// <param name="part">Canonical URL part</param>
+        public virtual void AppendCanonicalUrlParts(string part)
+        {
+            if (string.IsNullOrEmpty(part))
+                return;
+
+            _canonicalUrlParts.Insert(0, part);
+        }
+        /// <summary>
+        /// Generate all canonical URL parts
+        /// </summary>
+        /// <returns>Generated string</returns>
+        public virtual string GenerateCanonicalUrls()
+        {
+            var result = new StringBuilder();
+            foreach (var canonicalUrl in _canonicalUrlParts)
+            {
+                result.AppendFormat("<link rel=\"canonical\" href=\"{0}\" />", canonicalUrl);
+                result.Append(Environment.NewLine);
+            }
+            return result.ToString();
+        }
+
+        /// <summary>
+        /// Add any custom element to the <![CDATA[<head>]]> element
+        /// </summary>
+        /// <param name="part">The entire element. For example, <![CDATA[<meta name="msvalidate.01" content="123121231231313123123" />]]></param>
+        public virtual void AddHeadCustomParts(string part)
+        {
+            if (string.IsNullOrEmpty(part))
+                return;
+
+            _headCustomParts.Add(part);
+        }
+        /// <summary>
+        /// Append any custom element to the <![CDATA[<head>]]> element
+        /// </summary>
+        /// <param name="part">The entire element. For example, <![CDATA[<meta name="msvalidate.01" content="123121231231313123123" />]]></param>
+        public virtual void AppendHeadCustomParts(string part)
+        {
+            if (string.IsNullOrEmpty(part))
+                return;
+
+            _headCustomParts.Insert(0, part);
+        }
+        /// <summary>
+        /// Generate all custom elements
+        /// </summary>
+        /// <returns>Generated string</returns>
+        public virtual string GenerateHeadCustom()
+        {
+            //use only distinct rows
+            var distinctParts = _headCustomParts.Distinct().ToList();
+            if (!distinctParts.Any())
+                return "";
+
+            var result = new StringBuilder();
+            foreach (var path in distinctParts)
+            {
+                result.Append(path);
+                result.Append(Environment.NewLine);
+            }
+            return result.ToString();
+        }
+
+        /// <summary>
+        /// Add CSS class to the <![CDATA[<head>]]> element
+        /// </summary>
+        /// <param name="part">CSS class</param>
+        public virtual void AddPageCssClassParts(string part)
+        {
+            if (string.IsNullOrEmpty(part))
+                return;
+
+            _pageCssClassParts.Add(part);
+        }
+        /// <summary>
+        /// Append CSS class to the <![CDATA[<head>]]> element
+        /// </summary>
+        /// <param name="part">CSS class</param>
+        public virtual void AppendPageCssClassParts(string part)
+        {
+            if (string.IsNullOrEmpty(part))
+                return;
+
+            _pageCssClassParts.Insert(0, part);
+        }
+        /// <summary>
+        /// Generate all title parts
+        /// </summary>
+        /// <returns>Generated string</returns>
+        public virtual string GeneratePageCssClasses()
+        {
+            var result = string.Join(" ", _pageCssClassParts.AsEnumerable().Reverse().ToArray());
+            return result;
+        }
+
+        /// <summary>
+        /// Specify "edit page" URL
+        /// </summary>
+        /// <param name="url">URL</param>
+        public virtual void AddEditPageUrl(string url)
+        {
+            _editPageUrl = url;
+        }
+        /// <summary>
+        /// Get "edit page" URL
+        /// </summary>
+        /// <returns>URL</returns>
+        public virtual string GetEditPageUrl()
+        {
+            return _editPageUrl;
+        }
+
+        /// <summary>
+        /// Specify system name of admin menu item that should be selected (expanded)
+        /// </summary>
+        /// <param name="systemName">System name</param>
+        public virtual void SetActiveMenuItemSystemName(string systemName)
+        {
+            _activeAdminMenuSystemName = systemName;
+        }
+        /// <summary>
+        /// Get system name of admin menu item that should be selected (expanded)
+        /// </summary>
+        /// <returns>System name</returns>
+        public virtual string GetActiveMenuItemSystemName()
+        {
+            return _activeAdminMenuSystemName;
+        }
+
+        #endregion
+
+        #region Nested classes
+
+        /// <summary>
+        /// JS file meta data
+        /// </summary>
+        private class ScriptReferenceMeta : IEquatable<ScriptReferenceMeta>
+        {
+            /// <summary>
+            /// A value indicating whether to exclude the script from bundling
+            /// </summary>
+            public bool ExcludeFromBundle { get; set; }
+
+            /// <summary>
+            /// A value indicating whether to load the script asynchronously 
+            /// </summary>
+            public bool IsAsync { get; set; }
+
+            /// <summary>
+            /// Src for production
+            /// </summary>
+            public string Src { get; set; }
+
+            /// <summary>
+            /// Src for debugging
+            /// </summary>
+            public string DebugSrc { get; set; }
+
+            /// <summary>
+            /// Equals
+            /// </summary>
+            /// <param name="item">Other item</param>
+            /// <returns>Result</returns>
+            public bool Equals(ScriptReferenceMeta item)
+            {
+                if (item == null)
+                    return false;
+                return this.Src.Equals(item.Src) && this.DebugSrc.Equals(item.DebugSrc);
+            }
+            /// <summary>
+            /// Get hash code
+            /// </summary>
+            /// <returns></returns>
+            public override int GetHashCode()
+            {
+                return Src == null ? 0 : Src.GetHashCode();
+            }
+        }
+
+        /// <summary>
+        /// CSS file meta data
+        /// </summary>
+        private class CssReferenceMeta : IEquatable<CssReferenceMeta>
+        {
+            public bool ExcludeFromBundle { get; set; }
+
+            /// <summary>
+            /// Src for production
+            /// </summary>
+            public string Src { get; set; }
+
+            /// <summary>
+            /// Src for debugging
+            /// </summary>
+            public string DebugSrc { get; set; }
+
+            /// <summary>
+            /// Equals
+            /// </summary>
+            /// <param name="item">Other item</param>
+            /// <returns>Result</returns>
+            public bool Equals(CssReferenceMeta item)
+            {
+                if (item == null)
+                    return false;
+                return this.Src.Equals(item.Src) && this.DebugSrc.Equals(item.DebugSrc);
+            }
+            /// <summary>
+            /// Get hash code
+            /// </summary>
+            /// <returns></returns>
+            public override int GetHashCode()
+            {
+                return Src == null ? 0 : Src.GetHashCode();
+            }
+        }
+
+        #endregion
+    }
+}