--- conflicted
+++ resolved
@@ -1,10 +1,5 @@
-<<<<<<< HEAD
-﻿using System;
-using System.Globalization;
+﻿using System.Globalization;
 using System.Linq;
-=======
-﻿using System.Linq;
->>>>>>> c7b182cd
 using System.Runtime.ExceptionServices;
 using System.Threading.Tasks;
 using Microsoft.AspNetCore.Builder;
@@ -118,11 +113,11 @@
                         var originalQueryString = context.HttpContext.Request.QueryString;
 
                         //store the original paths in special feature, so we can use it later
-                        context.HttpContext.Features.Set<IStatusCodeReExecuteFeature>(new StatusCodeReExecuteFeature()
+                        context.HttpContext.Features.Set<IStatusCodeReExecuteFeature>(new StatusCodeReExecuteFeature
                         {
                             OriginalPathBase = context.HttpContext.Request.PathBase.Value,
                             OriginalPath = originalPath.Value,
-                            OriginalQueryString = originalQueryString.HasValue ? originalQueryString.Value : null,
+                            OriginalQueryString = originalQueryString.HasValue ? originalQueryString.Value : null
                         });
 
                         //get new path
