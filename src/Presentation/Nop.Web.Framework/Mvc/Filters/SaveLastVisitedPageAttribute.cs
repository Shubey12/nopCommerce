--- conflicted
+++ resolved
@@ -89,23 +89,15 @@
                     return;
 
                 //get current page
-<<<<<<< HEAD
-                var pageUrl = _webHelper.GetThisPageUrlAsync(true).Result;
-=======
-                var pageUrl = await _webHelper.GetThisPageUrl(true);
->>>>>>> 1a8a2fcd
+                var pageUrl = await _webHelper.GetThisPageUrlAsync(true);
+
                 if (string.IsNullOrEmpty(pageUrl))
                     return;
 
                 //get previous last page
-<<<<<<< HEAD
-                var previousPageAttribute = _genericAttributeService
-                    .GetAttributesForEntityAsync(_workContext.GetCurrentCustomerAsync().Result.Id, nameof(Customer)).Result
-=======
-                var customer = await _workContext.GetCurrentCustomer();
+                var customer = await _workContext.GetCurrentCustomerAsync();
                 var previousPageAttribute = (await _genericAttributeService
-                    .GetAttributesForEntity(customer.Id, nameof(Customer)))
->>>>>>> 1a8a2fcd
+                    .GetAttributesForEntityAsync(customer.Id, nameof(Customer)))
                     .FirstOrDefault(attribute => attribute.Key
                         .Equals(NopCustomerDefaults.LastVisitedPageAttribute, StringComparison.InvariantCultureIgnoreCase));
 
@@ -113,15 +105,9 @@
                 if (previousPageAttribute == null)
                 {
                     //insert without event notification
-<<<<<<< HEAD
-                    _genericAttributeRepository.InsertAsync(new GenericAttribute
-                    {
-                        EntityId = _workContext.GetCurrentCustomerAsync().Result.Id,
-=======
-                    await _genericAttributeRepository.Insert(new GenericAttribute
+                    await _genericAttributeRepository.InsertAsync(new GenericAttribute
                     {
                         EntityId = customer.Id,
->>>>>>> 1a8a2fcd
                         Key = NopCustomerDefaults.LastVisitedPageAttribute,
                         KeyGroup = nameof(Customer),
                         Value = pageUrl,
@@ -133,11 +119,8 @@
                     //update without event notification
                     previousPageAttribute.Value = pageUrl;
                     previousPageAttribute.CreatedOrUpdatedDateUTC = DateTime.UtcNow;
-<<<<<<< HEAD
-                    _genericAttributeRepository.UpdateAsync(previousPageAttribute, false);
-=======
-                    await _genericAttributeRepository.Update(previousPageAttribute, false);
->>>>>>> 1a8a2fcd
+
+                    await _genericAttributeRepository.UpdateAsync(previousPageAttribute, false);
                 }
             }
 
