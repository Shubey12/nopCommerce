﻿using System;
<<<<<<< HEAD
using System.Threading.Tasks;
=======
using Microsoft.AspNetCore.Mvc.Rendering;
>>>>>>> d523c7f8
using Microsoft.AspNetCore.Mvc.ViewFeatures;
using Microsoft.AspNetCore.Razor.TagHelpers;

namespace Nop.Web.Framework.TagHelpers.Public
{
    /// <summary>
    /// "input" tag helper
    /// </summary>
    [HtmlTargetElement("input", Attributes = FOR_ATTRIBUTE_NAME)]
    public class InputTagHelper : Microsoft.AspNetCore.Mvc.TagHelpers.InputTagHelper
    {
        #region Constants

        private const string FOR_ATTRIBUTE_NAME = "asp-for";
        private const string DISABLED_ATTRIBUTE_NAME = "asp-disabled";

        #endregion

        #region Properties

        /// <summary>
        /// Indicates whether the input is disabled
        /// </summary>
        [HtmlAttributeName(DISABLED_ATTRIBUTE_NAME)]
        public string IsDisabled { set; get; }

        #endregion

        #region Ctor

        public InputTagHelper(IHtmlGenerator generator) : base(generator)
        {
        }

        #endregion

        #region Methods

        /// <summary>
        /// Asynchronously executes the tag helper with the given context and output
        /// </summary>
        /// <param name="context">Contains information associated with the current HTML tag</param>
        /// <param name="output">A stateful HTML element used to generate an HTML tag</param>
        public override async Task ProcessAsync(TagHelperContext context, TagHelperOutput output)
        {
            if (context == null)
                throw new ArgumentNullException(nameof(context));

            if (output == null)
                throw new ArgumentNullException(nameof(output));

            //add disabled attribute
<<<<<<< HEAD
            if (bool.TryParse(IsDisabled, out var disabled) && disabled)
                output.Attributes.Add(new TagHelperAttribute("disabled", "disabled"));

            await base.ProcessAsync(context, output);
=======
            bool.TryParse(IsDisabled, out var disabled);
            if (disabled)
            {
                var d = new TagHelperAttribute("disabled", "disabled");
                output.Attributes.Add(d);
            }
            try
            {
                base.Process(context, output);
            }
            catch
            {
                //If the passed values differ in data type according to the model, we should try to initialize the component with a default value. 
                //If this is not possible, then we suppress the generation of html for this imput.
                try
                {
                    ViewContext.ModelState[For.Name].RawValue = Activator.CreateInstance(For.ModelExplorer.ModelType);
                    base.Process(context, output);
                }
                catch
                {
                    output.SuppressOutput();
                }
            }
>>>>>>> d523c7f8
        }

        #endregion
    }
}<|MERGE_RESOLUTION|>--- conflicted
+++ resolved
@@ -1,9 +1,6 @@
 ﻿using System;
-<<<<<<< HEAD
 using System.Threading.Tasks;
-=======
 using Microsoft.AspNetCore.Mvc.Rendering;
->>>>>>> d523c7f8
 using Microsoft.AspNetCore.Mvc.ViewFeatures;
 using Microsoft.AspNetCore.Razor.TagHelpers;
 
@@ -56,21 +53,12 @@
                 throw new ArgumentNullException(nameof(output));
 
             //add disabled attribute
-<<<<<<< HEAD
             if (bool.TryParse(IsDisabled, out var disabled) && disabled)
                 output.Attributes.Add(new TagHelperAttribute("disabled", "disabled"));
 
-            await base.ProcessAsync(context, output);
-=======
-            bool.TryParse(IsDisabled, out var disabled);
-            if (disabled)
-            {
-                var d = new TagHelperAttribute("disabled", "disabled");
-                output.Attributes.Add(d);
-            }
             try
             {
-                base.Process(context, output);
+                await base.ProcessAsync(context, output);
             }
             catch
             {
@@ -79,14 +67,13 @@
                 try
                 {
                     ViewContext.ModelState[For.Name].RawValue = Activator.CreateInstance(For.ModelExplorer.ModelType);
-                    base.Process(context, output);
+                    await base.ProcessAsync(context, output);
                 }
                 catch
                 {
                     output.SuppressOutput();
                 }
             }
->>>>>>> d523c7f8
         }
 
         #endregion
