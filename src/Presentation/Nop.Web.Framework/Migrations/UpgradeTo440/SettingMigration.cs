--- conflicted
+++ resolved
@@ -30,12 +30,6 @@
                 settingService.SaveSetting(externalAuthenticationSettings);
             }
 
-<<<<<<< HEAD
-            //#5102 Delete Full-text settings
-            settingRepository.Delete(setting =>
-                setting.Name == "commonsettings.usefulltextsearch" ||
-                setting.Name == "commonsettings.fulltextmode");
-=======
             var multiFactorAuthenticationSettings = settingService.LoadSetting<MultiFactorAuthenticationSettings>();
             if (!settingService.SettingExists(multiFactorAuthenticationSettings, settings => settings.ForceMultifactorAuthentication))
             {
@@ -43,7 +37,11 @@
 
                 settingService.SaveSetting(multiFactorAuthenticationSettings);
             }
->>>>>>> 805e6ac6
+
+            //#5102 Delete Full-text settings
+            settingRepository.Delete(setting =>
+                setting.Name == "commonsettings.usefulltextsearch" ||
+                setting.Name == "commonsettings.fulltextmode");
         }
 
         public override void Down()
