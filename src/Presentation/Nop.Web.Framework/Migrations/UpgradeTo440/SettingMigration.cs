--- conflicted
+++ resolved
@@ -94,7 +94,6 @@
                 settingService.SaveSettingAsync(shippingSettings).Wait();
             }
 
-<<<<<<< HEAD
             //#276 AJAX filters
             var catalogSettings = settingService.LoadSettingAsync<CatalogSettings>().Result;
             if (!settingService.SettingExistsAsync(catalogSettings, settings => settings.UseAjaxCatalogProductsLoading).Result)
@@ -161,14 +160,14 @@
             {
                 catalogSettings.ProductsByTagAutomaticallyCalculatePriceRange = true;
                 settingService.SaveSettingAsync(catalogSettings).Wait();
-=======
+            }
+
             //#4303
             var orderSettings = settingService.LoadSettingAsync<OrderSettings>().Result;
             if (!settingService.SettingExistsAsync(orderSettings, settings => settings.DisplayCustomerCurrencyOnOrders).Result)
             {
                 orderSettings.DisplayCustomerCurrencyOnOrders = false;
                 settingService.SaveSettingAsync(orderSettings).Wait();
->>>>>>> 90cc9411
             }
         }
 
