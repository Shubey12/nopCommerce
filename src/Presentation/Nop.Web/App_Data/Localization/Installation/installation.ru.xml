--- conflicted
+++ resolved
@@ -1,148 +1,142 @@
-<Language Name="Русский" IsDefault="false" IsRightToLeft="false">
-  <LocaleResource Name="AdminEmail">
-    <Value>Email администратора</Value>
-  </LocaleResource>
-  <LocaleResource Name="AdminEmailRequired">
-    <Value>Введите Email администратора</Value>
-  </LocaleResource>
-  <LocaleResource Name="AdminPassword">
-    <Value>Пароль администратора</Value>
-  </LocaleResource>
-  <LocaleResource Name="AdminPasswordRequired">
-    <Value>Введите пароль администратора</Value>
-  </LocaleResource>
-  <LocaleResource Name="ConfigureDirectoryPermissions">
-    <Value>У системного пользователя '{0}' нет прав записи на папку '{1}'. Пожалуйста, настройте данные разрешения.</Value>
-  </LocaleResource>
-  <LocaleResource Name="ConfigureFilePermissions">
-    <Value>У системного пользователя '{0}' нет прав записи на файл '{1}'. Пожалуйста, настройте данные разрешения.</Value>
-  </LocaleResource>
-  <LocaleResource Name="ConfirmPassword">
-    <Value>Подтвердите пароль</Value>
-  </LocaleResource>
-  <LocaleResource Name="ConfirmPasswordRequired">
-    <Value>Подтвердите пароль</Value>
-  </LocaleResource>
-  <LocaleResource Name="ConnectionString">
-    <Value>Строка соединения</Value>
-  </LocaleResource>
-  <LocaleResource Name="ConnectionStringRequired">
-    <Value>Введите строку соединения с базой данных</Value>
-  </LocaleResource>
-  <LocaleResource Name="ConnectionStringValues">
-    <Value>Ввести параметры соединения с базой данных</Value>
-  </LocaleResource>
-  <LocaleResource Name="ConnectionStringWrongFormat">
-    <Value>Неверный формат строки соединенияс базой данных</Value>
-  </LocaleResource>
-  <LocaleResource Name="CreateDatabaseIfDoesNotExist">
-    <Value>Создать базу данных, если её не существует</Value>
-  </LocaleResource>
-  <LocaleResource Name="CreateSampleData">
-    <Value>Создать тестовые данные (продукты, категории и т.п.)</Value>
-  </LocaleResource>
-  <LocaleResource Name="CustomCollation">
-    <Value>Указать SQL Server collation</Value>
-  </LocaleResource>
-  <LocaleResource Name="DatabaseCreationError">
-    <Value>Ошибка при создании базы данных: {0}</Value>
-  </LocaleResource>
-  <LocaleResource Name="Database">
-    <Value>База данных</Value>
-  </LocaleResource>
-  <LocaleResource Name="DatabaseInformation">
-    <Value>Информация о базе данных</Value>
-  </LocaleResource>
-  <LocaleResource Name="DatabaseName">
-    <Value>Название базы данных</Value>
-  </LocaleResource>
-  <LocaleResource Name="DatabaseNameRequired">
-    <Value>Введите название базы данных</Value>
-  </LocaleResource>
-  <LocaleResource Name="DatabaseNotExists">
-    <Value>Указанная база данных не существует или у вас нет разрешения для соединения с ней</Value>
-  </LocaleResource>
-  <LocaleResource Name="DataProviderRequired">
-    <Value>Выберите провайдер данных</Value>
-  </LocaleResource>
-  <LocaleResource Name="Documentation1">
-    <Value>Если вам необходима информация о том, как пользоваться и настраивать nopCommerce, пожалуйста, посетите</Value>
-  </LocaleResource>
-  <LocaleResource Name="Documentation2">
-    <Value>раздел "Документация" на сайте nopCommerce.com</Value>
-  </LocaleResource>
-  <LocaleResource Name="Example">
-    <Value>Пример</Value>
-  </LocaleResource>
-  <LocaleResource Name="Install">
-    <Value>Установить</Value>
-  </LocaleResource>
-  <LocaleResource Name="Installing">
-    <Value>Установка nopCommerce...</Value>
-  </LocaleResource>
-  <LocaleResource Name="PasswordsDoNotMatch">
-    <Value>Пароли не совпадают</Value>
-  </LocaleResource>
-  <LocaleResource Name="RawConnectionString">
-    <Value>Указать строку соединения (raw)</Value>
-  </LocaleResource>
-  <LocaleResource Name="Recommended">
-    <Value>[Рекомендовано]</Value>
-  </LocaleResource>
-  <LocaleResource Name="RestartInstallation">
-    <Value>Перезапустить процесс установки</Value>
-  </LocaleResource>
-  <LocaleResource Name="RestartInstallationTooltip">
-    <Value>Нажмите, чтобы начать процесс установки заново (очищает все закешированные значения)</Value>
-  </LocaleResource>
-  <LocaleResource Name="SetupFailed">
-    <Value>Ошибка установки: {0}</Value>
-  </LocaleResource>
-  <LocaleResource Name="SqlAuthentication">
-    <Value>Проверка подлинности SQL Server</Value>
-  </LocaleResource>
-  <LocaleResource Name="SqlCompact">
-    <Value>SQL Server Compact</Value>
-  </LocaleResource>
-  <LocaleResource Name="ServerName">
-    <Value>Имя или сетевой адрес экземпляра SQL Server</Value>
-  </LocaleResource>
-  <LocaleResource Name="ServerNameRequired">
-    <Value>Введите имя или сетевой адрес экземпляра SQL Server</Value>
-  </LocaleResource>
-  <LocaleResource Name="SqlPassword">
-    <Value>Пароль для учетной записи SQL Server</Value>
-  </LocaleResource>
-  <LocaleResource Name="SqlPasswordRequired">
-    <Value>Введите пароль для учетной записи SQL Server</Value>
-  </LocaleResource>
-  <LocaleResource Name="SqlUsername">
-    <Value>Учетная запись SQL Server</Value>
-  </LocaleResource>
-  <LocaleResource Name="SqlUsernameRequired">
-    <Value>Введите учетную запись SQL Server</Value>
-  </LocaleResource>
-<<<<<<< HEAD
-  <LocaleResource Name="SqlStandard">
-    <Value>Microsoft SQL Server или SQL Express</Value>
-  </LocaleResource>
-=======
->>>>>>> 81c7285d
-  <LocaleResource Name="StoreInformation">
-    <Value>Информация о магазине</Value>
-  </LocaleResource>
-  <LocaleResource Name="Title">
-    <Value>Установка nopCommerce</Value>
-  </LocaleResource>
-  <LocaleResource Name="Tooltip1">
-    <Value>nopCommerce - это ведущее ASP.NET решение для создания интернет-магазина. На этой странице вы сможете установить nopCommerce.</Value>
-  </LocaleResource>
-  <LocaleResource Name="Tooltip2">
-    <Value>Для того, что успешно установить nopCommerce, вам необходимо знать строку подключения к вашей базе данных. Если у вас нет этой информации, то вы можете узнать ее у вашего хостинг-провайдера. Если же вы устанавливаете nopCommerce на локальный компьютер, то вы можете узнать её у вашего системного администратора.</Value>
-  </LocaleResource>
-  <LocaleResource Name="IntegratedAuthentication">
-    <Value>
-      Проверка подлинности Windows
-    </Value>
-  </LocaleResource>
+<Language Name="Русский" IsDefault="false" IsRightToLeft="false">
+  <LocaleResource Name="AdminEmail">
+    <Value>Email администратора</Value>
+  </LocaleResource>
+  <LocaleResource Name="AdminEmailRequired">
+    <Value>Введите Email администратора</Value>
+  </LocaleResource>
+  <LocaleResource Name="AdminPassword">
+    <Value>Пароль администратора</Value>
+  </LocaleResource>
+  <LocaleResource Name="AdminPasswordRequired">
+    <Value>Введите пароль администратора</Value>
+  </LocaleResource>
+  <LocaleResource Name="ConfigureDirectoryPermissions">
+    <Value>У системного пользователя '{0}' нет прав записи на папку '{1}'. Пожалуйста, настройте данные разрешения.</Value>
+  </LocaleResource>
+  <LocaleResource Name="ConfigureFilePermissions">
+    <Value>У системного пользователя '{0}' нет прав записи на файл '{1}'. Пожалуйста, настройте данные разрешения.</Value>
+  </LocaleResource>
+  <LocaleResource Name="ConfirmPassword">
+    <Value>Подтвердите пароль</Value>
+  </LocaleResource>
+  <LocaleResource Name="ConfirmPasswordRequired">
+    <Value>Подтвердите пароль</Value>
+  </LocaleResource>
+  <LocaleResource Name="ConnectionString">
+    <Value>Строка соединения</Value>
+  </LocaleResource>
+  <LocaleResource Name="ConnectionStringRequired">
+    <Value>Введите строку соединения с базой данных</Value>
+  </LocaleResource>
+  <LocaleResource Name="ConnectionStringValues">
+    <Value>Ввести параметры соединения с базой данных</Value>
+  </LocaleResource>
+  <LocaleResource Name="ConnectionStringWrongFormat">
+    <Value>Неверный формат строки соединенияс базой данных</Value>
+  </LocaleResource>
+  <LocaleResource Name="CreateDatabaseIfDoesNotExist">
+    <Value>Создать базу данных, если её не существует</Value>
+  </LocaleResource>
+  <LocaleResource Name="CreateSampleData">
+    <Value>Создать тестовые данные (продукты, категории и т.п.)</Value>
+  </LocaleResource>
+  <LocaleResource Name="CustomCollation">
+    <Value>Указать SQL Server collation</Value>
+  </LocaleResource>
+  <LocaleResource Name="DatabaseCreationError">
+    <Value>Ошибка при создании базы данных: {0}</Value>
+  </LocaleResource>
+  <LocaleResource Name="Database">
+    <Value>База данных</Value>
+  </LocaleResource>
+  <LocaleResource Name="DatabaseInformation">
+    <Value>Информация о базе данных</Value>
+  </LocaleResource>
+  <LocaleResource Name="DatabaseName">
+    <Value>Название базы данных</Value>
+  </LocaleResource>
+  <LocaleResource Name="DatabaseNameRequired">
+    <Value>Введите название базы данных</Value>
+  </LocaleResource>
+  <LocaleResource Name="DatabaseNotExists">
+    <Value>Указанная база данных не существует или у вас нет разрешения для соединения с ней</Value>
+  </LocaleResource>
+  <LocaleResource Name="DataProviderRequired">
+    <Value>Выберите провайдер данных</Value>
+  </LocaleResource>
+  <LocaleResource Name="Documentation1">
+    <Value>Если вам необходима информация о том, как пользоваться и настраивать nopCommerce, пожалуйста, посетите</Value>
+  </LocaleResource>
+  <LocaleResource Name="Documentation2">
+    <Value>раздел "Документация" на сайте nopCommerce.com</Value>
+  </LocaleResource>
+  <LocaleResource Name="Example">
+    <Value>Пример</Value>
+  </LocaleResource>
+  <LocaleResource Name="Install">
+    <Value>Установить</Value>
+  </LocaleResource>
+  <LocaleResource Name="Installing">
+    <Value>Установка nopCommerce...</Value>
+  </LocaleResource>
+  <LocaleResource Name="PasswordsDoNotMatch">
+    <Value>Пароли не совпадают</Value>
+  </LocaleResource>
+  <LocaleResource Name="RawConnectionString">
+    <Value>Указать строку соединения (raw)</Value>
+  </LocaleResource>
+  <LocaleResource Name="Recommended">
+    <Value>[Рекомендовано]</Value>
+  </LocaleResource>
+  <LocaleResource Name="RestartInstallation">
+    <Value>Перезапустить процесс установки</Value>
+  </LocaleResource>
+  <LocaleResource Name="RestartInstallationTooltip">
+    <Value>Нажмите, чтобы начать процесс установки заново (очищает все закешированные значения)</Value>
+  </LocaleResource>
+  <LocaleResource Name="SetupFailed">
+    <Value>Ошибка установки: {0}</Value>
+  </LocaleResource>
+  <LocaleResource Name="SqlAuthentication">
+    <Value>Проверка подлинности SQL Server</Value>
+  </LocaleResource>
+  <LocaleResource Name="SqlCompact">
+    <Value>SQL Server Compact</Value>
+  </LocaleResource>
+  <LocaleResource Name="ServerName">
+    <Value>Имя или сетевой адрес экземпляра SQL Server</Value>
+  </LocaleResource>
+  <LocaleResource Name="ServerNameRequired">
+    <Value>Введите имя или сетевой адрес экземпляра SQL Server</Value>
+  </LocaleResource>
+  <LocaleResource Name="SqlPassword">
+    <Value>Пароль для учетной записи SQL Server</Value>
+  </LocaleResource>
+  <LocaleResource Name="SqlPasswordRequired">
+    <Value>Введите пароль для учетной записи SQL Server</Value>
+  </LocaleResource>
+  <LocaleResource Name="SqlUsername">
+    <Value>Учетная запись SQL Server</Value>
+  </LocaleResource>
+  <LocaleResource Name="SqlUsernameRequired">
+    <Value>Введите учетную запись SQL Server</Value>
+  </LocaleResource>
+  <LocaleResource Name="StoreInformation">
+    <Value>Информация о магазине</Value>
+  </LocaleResource>
+  <LocaleResource Name="Title">
+    <Value>Установка nopCommerce</Value>
+  </LocaleResource>
+  <LocaleResource Name="Tooltip1">
+    <Value>nopCommerce - это ведущее ASP.NET решение для создания интернет-магазина. На этой странице вы сможете установить nopCommerce.</Value>
+  </LocaleResource>
+  <LocaleResource Name="Tooltip2">
+    <Value>Для того, что успешно установить nopCommerce, вам необходимо знать строку подключения к вашей базе данных. Если у вас нет этой информации, то вы можете узнать ее у вашего хостинг-провайдера. Если же вы устанавливаете nopCommerce на локальный компьютер, то вы можете узнать её у вашего системного администратора.</Value>
+  </LocaleResource>
+  <LocaleResource Name="IntegratedAuthentication">
+    <Value>
+      Проверка подлинности Windows
+    </Value>
+  </LocaleResource>
 </Language>