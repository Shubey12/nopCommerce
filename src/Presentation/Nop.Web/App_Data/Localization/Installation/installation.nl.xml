﻿<Language Name="Nederlands" IsDefault="false" IsRightToLeft="false">
  <LocaleResource Name="AdminEmail">
    <Value>E-mailadres beheerder</Value>
  </LocaleResource>
  <LocaleResource Name="AdminEmailRequired">
    <Value>Vul e-mailadres beheerder in</Value>
  </LocaleResource>
  <LocaleResource Name="AdminPassword">
    <Value>Wachtwoord beheerder</Value>
  </LocaleResource>
  <LocaleResource Name="AdminPasswordRequired">
    <Value>Vul het beheerders wachtwoord in</Value>
  </LocaleResource>
  <LocaleResource Name="ConfigureDirectoryPermissions">
    <Value>Het '{0}' account heeft geen Modify rechten op de '{1}' map. Stel deze rechten alstublieft zodanig in.</Value>
  </LocaleResource>
  <LocaleResource Name="ConfigureFilePermissions">
    <Value>Het '{0}' account heeft geen Modify rechten op het bestand '{1}'. Stel deze rechten alstublieft zodanig in.</Value>
  </LocaleResource>
  <LocaleResource Name="ConfirmPassword">
    <Value>Bevestig het wachtwoord</Value>
  </LocaleResource>
  <LocaleResource Name="ConfirmPasswordRequired">
    <Value>Vul  het wachtwoord ter bevestiging in</Value>
  </LocaleResource>
  <LocaleResource Name="ConnectionString">
    <Value>Connectie string</Value>
  </LocaleResource>
  <LocaleResource Name="ConnectionStringRequired">
    <Value>Een SQL connectie string is vereist</Value>
  </LocaleResource>
  <LocaleResource Name="ConnectionStringValues">
    <Value>Vul de SQL connectie waarden in</Value>
  </LocaleResource>
  <LocaleResource Name="ConnectionStringWrongFormat">
    <Value>Verkeerd SQL connectie string formaat</Value>
  </LocaleResource>
  <LocaleResource Name="CreateDatabaseIfDoesNotExist">
    <Value>Maak de database aan als deze niet bestaat</Value>
  </LocaleResource>
  <LocaleResource Name="CreateSampleData">
    <Value>Genereer voorbeeld data</Value>
  </LocaleResource>
  <LocaleResource Name="CustomCollation">
    <Value>Specificeer aangepaste SQL Server collation</Value>
  </LocaleResource>
  <LocaleResource Name="DatabaseCreationError">
    <Value>Er is een fout opgetreden bij het aanmaken van de database: {0}</Value>
  </LocaleResource>
  <LocaleResource Name="Database">
    <Value>Database</Value>
  </LocaleResource>
  <LocaleResource Name="DatabaseInformation">
    <Value>Database informatie</Value>
  </LocaleResource>
  <LocaleResource Name="DatabaseName">
    <Value>Database naam</Value>
  </LocaleResource>
  <LocaleResource Name="DatabaseNameRequired">
    <Value>Database naam is vereist</Value>
  </LocaleResource>
  <LocaleResource Name="DatabaseNotExists">
    <Value>Database bestaat niet of u heeft geen rechten om ermee te verbinden</Value>
  </LocaleResource>
  <LocaleResource Name="DataProviderRequired">
    <Value>Selecteer de data provider</Value>
  </LocaleResource>
  <LocaleResource Name="Documentation1">
    <Value>Als u informatie nodig heeft over hoe nopCommerce te gebruiken, bezoek</Value>
  </LocaleResource>
  <LocaleResource Name="Documentation2">
    <Value>de Documentatie sectie op nopCommerce.com</Value>
  </LocaleResource>
  <LocaleResource Name="Example">
    <Value>Voorbeeld</Value>
  </LocaleResource>
  <LocaleResource Name="Install">
    <Value>Installeer</Value>
  </LocaleResource>
  <LocaleResource Name="Installing">
    <Value>nopCommerce installeren...</Value>
  </LocaleResource>
  <LocaleResource Name="PasswordsDoNotMatch">
    <Value>De wachtwoord komen niet overeen</Value>
  </LocaleResource>
  <LocaleResource Name="RawConnectionString">
    <Value>Geef eigen connectie string in (geavanceerd)</Value>
  </LocaleResource>
  <LocaleResource Name="Recommended">
    <Value>[Heeft de voorkeur]</Value>
  </LocaleResource>
  <LocaleResource Name="RestartInstallation">
    <Value>Opnieuw installeren</Value>
  </LocaleResource>
  <LocaleResource Name="RestartInstallationTooltip">
    <Value>Klik om het installatie proces opnieuw te beginnen (verwijder alle gecachte waarden)</Value>
  </LocaleResource>
  <LocaleResource Name="SetupFailed">
    <Value>Setup mislukt: {0}</Value>
  </LocaleResource>
  <LocaleResource Name="SqlAuthentication">
    <Value>Gebruik een SQL Server account</Value>
  </LocaleResource>
  <LocaleResource Name="SqlCompact">
    <Value>Gebruik built-in data opslag (SQL Server Compact)</Value>
  </LocaleResource>
  <LocaleResource Name="ServerName">
    <Value>SQL Server naam</Value>
  </LocaleResource>
  <LocaleResource Name="ServerNameRequired">
    <Value>SQL Server naam is vereist</Value>
  </LocaleResource>
  <LocaleResource Name="SqlPassword">
    <Value>SQL Wachtwoord</Value>
  </LocaleResource>
  <LocaleResource Name="SqlPasswordRequired">
    <Value>SQL Wachtwoord is vereist</Value>
  </LocaleResource>
  <LocaleResource Name="SqlUsername">
    <Value>SQL Gebruikersnaam</Value>
  </LocaleResource>
  <LocaleResource Name="SqlUsernameRequired">
    <Value>SQL Gebruikersnaam is vereist</Value>
  </LocaleResource>
<<<<<<< HEAD
  <LocaleResource Name="SqlStandard">
    <Value>Gebruik Microsoft SQL Server (of SQL Express) database</Value>
  </LocaleResource>
=======
>>>>>>> 81c7285d
  <LocaleResource Name="StoreInformation">
    <Value>Webshop informatie</Value>
  </LocaleResource>
  <LocaleResource Name="Title">
    <Value>nopCommerce installatie</Value>
  </LocaleResource>
  <LocaleResource Name="Tooltip1">
    <Value>nopCommerce is de toonaangevende ASP.NET webshop e-commerce oplossing. Deze wizard zal u  door de nopCommerce configuratie stappen leiden</Value>
  </LocaleResource>
  <LocaleResource Name="Tooltip2">
    <Value>Om deze wizard volledig en succesvol te doorlopen, heeft u wat informatie over uw database nodig (de "connectie string"). Indien nodig, neem contact hierover op met uw ISP. Als u nopCommerce op een lokaal systeem installeert, heeft u wellicht informatie van uw Systeembeheerder nodig.</Value>
  </LocaleResource>
  <LocaleResource Name="IntegratedAuthentication">
    <Value>Gebruik geïntegreerde Windows authenticatie</Value>
  </LocaleResource>
</Language><|MERGE_RESOLUTION|>--- conflicted
+++ resolved
@@ -1,146 +1,140 @@
-﻿<Language Name="Nederlands" IsDefault="false" IsRightToLeft="false">
-  <LocaleResource Name="AdminEmail">
-    <Value>E-mailadres beheerder</Value>
-  </LocaleResource>
-  <LocaleResource Name="AdminEmailRequired">
-    <Value>Vul e-mailadres beheerder in</Value>
-  </LocaleResource>
-  <LocaleResource Name="AdminPassword">
-    <Value>Wachtwoord beheerder</Value>
-  </LocaleResource>
-  <LocaleResource Name="AdminPasswordRequired">
-    <Value>Vul het beheerders wachtwoord in</Value>
-  </LocaleResource>
-  <LocaleResource Name="ConfigureDirectoryPermissions">
-    <Value>Het '{0}' account heeft geen Modify rechten op de '{1}' map. Stel deze rechten alstublieft zodanig in.</Value>
-  </LocaleResource>
-  <LocaleResource Name="ConfigureFilePermissions">
-    <Value>Het '{0}' account heeft geen Modify rechten op het bestand '{1}'. Stel deze rechten alstublieft zodanig in.</Value>
-  </LocaleResource>
-  <LocaleResource Name="ConfirmPassword">
-    <Value>Bevestig het wachtwoord</Value>
-  </LocaleResource>
-  <LocaleResource Name="ConfirmPasswordRequired">
-    <Value>Vul  het wachtwoord ter bevestiging in</Value>
-  </LocaleResource>
-  <LocaleResource Name="ConnectionString">
-    <Value>Connectie string</Value>
-  </LocaleResource>
-  <LocaleResource Name="ConnectionStringRequired">
-    <Value>Een SQL connectie string is vereist</Value>
-  </LocaleResource>
-  <LocaleResource Name="ConnectionStringValues">
-    <Value>Vul de SQL connectie waarden in</Value>
-  </LocaleResource>
-  <LocaleResource Name="ConnectionStringWrongFormat">
-    <Value>Verkeerd SQL connectie string formaat</Value>
-  </LocaleResource>
-  <LocaleResource Name="CreateDatabaseIfDoesNotExist">
-    <Value>Maak de database aan als deze niet bestaat</Value>
-  </LocaleResource>
-  <LocaleResource Name="CreateSampleData">
-    <Value>Genereer voorbeeld data</Value>
-  </LocaleResource>
-  <LocaleResource Name="CustomCollation">
-    <Value>Specificeer aangepaste SQL Server collation</Value>
-  </LocaleResource>
-  <LocaleResource Name="DatabaseCreationError">
-    <Value>Er is een fout opgetreden bij het aanmaken van de database: {0}</Value>
-  </LocaleResource>
-  <LocaleResource Name="Database">
-    <Value>Database</Value>
-  </LocaleResource>
-  <LocaleResource Name="DatabaseInformation">
-    <Value>Database informatie</Value>
-  </LocaleResource>
-  <LocaleResource Name="DatabaseName">
-    <Value>Database naam</Value>
-  </LocaleResource>
-  <LocaleResource Name="DatabaseNameRequired">
-    <Value>Database naam is vereist</Value>
-  </LocaleResource>
-  <LocaleResource Name="DatabaseNotExists">
-    <Value>Database bestaat niet of u heeft geen rechten om ermee te verbinden</Value>
-  </LocaleResource>
-  <LocaleResource Name="DataProviderRequired">
-    <Value>Selecteer de data provider</Value>
-  </LocaleResource>
-  <LocaleResource Name="Documentation1">
-    <Value>Als u informatie nodig heeft over hoe nopCommerce te gebruiken, bezoek</Value>
-  </LocaleResource>
-  <LocaleResource Name="Documentation2">
-    <Value>de Documentatie sectie op nopCommerce.com</Value>
-  </LocaleResource>
-  <LocaleResource Name="Example">
-    <Value>Voorbeeld</Value>
-  </LocaleResource>
-  <LocaleResource Name="Install">
-    <Value>Installeer</Value>
-  </LocaleResource>
-  <LocaleResource Name="Installing">
-    <Value>nopCommerce installeren...</Value>
-  </LocaleResource>
-  <LocaleResource Name="PasswordsDoNotMatch">
-    <Value>De wachtwoord komen niet overeen</Value>
-  </LocaleResource>
-  <LocaleResource Name="RawConnectionString">
-    <Value>Geef eigen connectie string in (geavanceerd)</Value>
-  </LocaleResource>
-  <LocaleResource Name="Recommended">
-    <Value>[Heeft de voorkeur]</Value>
-  </LocaleResource>
-  <LocaleResource Name="RestartInstallation">
-    <Value>Opnieuw installeren</Value>
-  </LocaleResource>
-  <LocaleResource Name="RestartInstallationTooltip">
-    <Value>Klik om het installatie proces opnieuw te beginnen (verwijder alle gecachte waarden)</Value>
-  </LocaleResource>
-  <LocaleResource Name="SetupFailed">
-    <Value>Setup mislukt: {0}</Value>
-  </LocaleResource>
-  <LocaleResource Name="SqlAuthentication">
-    <Value>Gebruik een SQL Server account</Value>
-  </LocaleResource>
-  <LocaleResource Name="SqlCompact">
-    <Value>Gebruik built-in data opslag (SQL Server Compact)</Value>
-  </LocaleResource>
-  <LocaleResource Name="ServerName">
-    <Value>SQL Server naam</Value>
-  </LocaleResource>
-  <LocaleResource Name="ServerNameRequired">
-    <Value>SQL Server naam is vereist</Value>
-  </LocaleResource>
-  <LocaleResource Name="SqlPassword">
-    <Value>SQL Wachtwoord</Value>
-  </LocaleResource>
-  <LocaleResource Name="SqlPasswordRequired">
-    <Value>SQL Wachtwoord is vereist</Value>
-  </LocaleResource>
-  <LocaleResource Name="SqlUsername">
-    <Value>SQL Gebruikersnaam</Value>
-  </LocaleResource>
-  <LocaleResource Name="SqlUsernameRequired">
-    <Value>SQL Gebruikersnaam is vereist</Value>
-  </LocaleResource>
-<<<<<<< HEAD
-  <LocaleResource Name="SqlStandard">
-    <Value>Gebruik Microsoft SQL Server (of SQL Express) database</Value>
-  </LocaleResource>
-=======
->>>>>>> 81c7285d
-  <LocaleResource Name="StoreInformation">
-    <Value>Webshop informatie</Value>
-  </LocaleResource>
-  <LocaleResource Name="Title">
-    <Value>nopCommerce installatie</Value>
-  </LocaleResource>
-  <LocaleResource Name="Tooltip1">
-    <Value>nopCommerce is de toonaangevende ASP.NET webshop e-commerce oplossing. Deze wizard zal u  door de nopCommerce configuratie stappen leiden</Value>
-  </LocaleResource>
-  <LocaleResource Name="Tooltip2">
-    <Value>Om deze wizard volledig en succesvol te doorlopen, heeft u wat informatie over uw database nodig (de "connectie string"). Indien nodig, neem contact hierover op met uw ISP. Als u nopCommerce op een lokaal systeem installeert, heeft u wellicht informatie van uw Systeembeheerder nodig.</Value>
-  </LocaleResource>
-  <LocaleResource Name="IntegratedAuthentication">
-    <Value>Gebruik geïntegreerde Windows authenticatie</Value>
-  </LocaleResource>
+﻿<Language Name="Nederlands" IsDefault="false" IsRightToLeft="false">
+  <LocaleResource Name="AdminEmail">
+    <Value>E-mailadres beheerder</Value>
+  </LocaleResource>
+  <LocaleResource Name="AdminEmailRequired">
+    <Value>Vul e-mailadres beheerder in</Value>
+  </LocaleResource>
+  <LocaleResource Name="AdminPassword">
+    <Value>Wachtwoord beheerder</Value>
+  </LocaleResource>
+  <LocaleResource Name="AdminPasswordRequired">
+    <Value>Vul het beheerders wachtwoord in</Value>
+  </LocaleResource>
+  <LocaleResource Name="ConfigureDirectoryPermissions">
+    <Value>Het '{0}' account heeft geen Modify rechten op de '{1}' map. Stel deze rechten alstublieft zodanig in.</Value>
+  </LocaleResource>
+  <LocaleResource Name="ConfigureFilePermissions">
+    <Value>Het '{0}' account heeft geen Modify rechten op het bestand '{1}'. Stel deze rechten alstublieft zodanig in.</Value>
+  </LocaleResource>
+  <LocaleResource Name="ConfirmPassword">
+    <Value>Bevestig het wachtwoord</Value>
+  </LocaleResource>
+  <LocaleResource Name="ConfirmPasswordRequired">
+    <Value>Vul  het wachtwoord ter bevestiging in</Value>
+  </LocaleResource>
+  <LocaleResource Name="ConnectionString">
+    <Value>Connectie string</Value>
+  </LocaleResource>
+  <LocaleResource Name="ConnectionStringRequired">
+    <Value>Een SQL connectie string is vereist</Value>
+  </LocaleResource>
+  <LocaleResource Name="ConnectionStringValues">
+    <Value>Vul de SQL connectie waarden in</Value>
+  </LocaleResource>
+  <LocaleResource Name="ConnectionStringWrongFormat">
+    <Value>Verkeerd SQL connectie string formaat</Value>
+  </LocaleResource>
+  <LocaleResource Name="CreateDatabaseIfDoesNotExist">
+    <Value>Maak de database aan als deze niet bestaat</Value>
+  </LocaleResource>
+  <LocaleResource Name="CreateSampleData">
+    <Value>Genereer voorbeeld data</Value>
+  </LocaleResource>
+  <LocaleResource Name="CustomCollation">
+    <Value>Specificeer aangepaste SQL Server collation</Value>
+  </LocaleResource>
+  <LocaleResource Name="DatabaseCreationError">
+    <Value>Er is een fout opgetreden bij het aanmaken van de database: {0}</Value>
+  </LocaleResource>
+  <LocaleResource Name="Database">
+    <Value>Database</Value>
+  </LocaleResource>
+  <LocaleResource Name="DatabaseInformation">
+    <Value>Database informatie</Value>
+  </LocaleResource>
+  <LocaleResource Name="DatabaseName">
+    <Value>Database naam</Value>
+  </LocaleResource>
+  <LocaleResource Name="DatabaseNameRequired">
+    <Value>Database naam is vereist</Value>
+  </LocaleResource>
+  <LocaleResource Name="DatabaseNotExists">
+    <Value>Database bestaat niet of u heeft geen rechten om ermee te verbinden</Value>
+  </LocaleResource>
+  <LocaleResource Name="DataProviderRequired">
+    <Value>Selecteer de data provider</Value>
+  </LocaleResource>
+  <LocaleResource Name="Documentation1">
+    <Value>Als u informatie nodig heeft over hoe nopCommerce te gebruiken, bezoek</Value>
+  </LocaleResource>
+  <LocaleResource Name="Documentation2">
+    <Value>de Documentatie sectie op nopCommerce.com</Value>
+  </LocaleResource>
+  <LocaleResource Name="Example">
+    <Value>Voorbeeld</Value>
+  </LocaleResource>
+  <LocaleResource Name="Install">
+    <Value>Installeer</Value>
+  </LocaleResource>
+  <LocaleResource Name="Installing">
+    <Value>nopCommerce installeren...</Value>
+  </LocaleResource>
+  <LocaleResource Name="PasswordsDoNotMatch">
+    <Value>De wachtwoord komen niet overeen</Value>
+  </LocaleResource>
+  <LocaleResource Name="RawConnectionString">
+    <Value>Geef eigen connectie string in (geavanceerd)</Value>
+  </LocaleResource>
+  <LocaleResource Name="Recommended">
+    <Value>[Heeft de voorkeur]</Value>
+  </LocaleResource>
+  <LocaleResource Name="RestartInstallation">
+    <Value>Opnieuw installeren</Value>
+  </LocaleResource>
+  <LocaleResource Name="RestartInstallationTooltip">
+    <Value>Klik om het installatie proces opnieuw te beginnen (verwijder alle gecachte waarden)</Value>
+  </LocaleResource>
+  <LocaleResource Name="SetupFailed">
+    <Value>Setup mislukt: {0}</Value>
+  </LocaleResource>
+  <LocaleResource Name="SqlAuthentication">
+    <Value>Gebruik een SQL Server account</Value>
+  </LocaleResource>
+  <LocaleResource Name="SqlCompact">
+    <Value>Gebruik built-in data opslag (SQL Server Compact)</Value>
+  </LocaleResource>
+  <LocaleResource Name="ServerName">
+    <Value>SQL Server naam</Value>
+  </LocaleResource>
+  <LocaleResource Name="ServerNameRequired">
+    <Value>SQL Server naam is vereist</Value>
+  </LocaleResource>
+  <LocaleResource Name="SqlPassword">
+    <Value>SQL Wachtwoord</Value>
+  </LocaleResource>
+  <LocaleResource Name="SqlPasswordRequired">
+    <Value>SQL Wachtwoord is vereist</Value>
+  </LocaleResource>
+  <LocaleResource Name="SqlUsername">
+    <Value>SQL Gebruikersnaam</Value>
+  </LocaleResource>
+  <LocaleResource Name="SqlUsernameRequired">
+    <Value>SQL Gebruikersnaam is vereist</Value>
+  </LocaleResource>
+  <LocaleResource Name="StoreInformation">
+    <Value>Webshop informatie</Value>
+  </LocaleResource>
+  <LocaleResource Name="Title">
+    <Value>nopCommerce installatie</Value>
+  </LocaleResource>
+  <LocaleResource Name="Tooltip1">
+    <Value>nopCommerce is de toonaangevende ASP.NET webshop e-commerce oplossing. Deze wizard zal u  door de nopCommerce configuratie stappen leiden</Value>
+  </LocaleResource>
+  <LocaleResource Name="Tooltip2">
+    <Value>Om deze wizard volledig en succesvol te doorlopen, heeft u wat informatie over uw database nodig (de "connectie string"). Indien nodig, neem contact hierover op met uw ISP. Als u nopCommerce op een lokaal systeem installeert, heeft u wellicht informatie van uw Systeembeheerder nodig.</Value>
+  </LocaleResource>
+  <LocaleResource Name="IntegratedAuthentication">
+    <Value>Gebruik geïntegreerde Windows authenticatie</Value>
+  </LocaleResource>
 </Language>