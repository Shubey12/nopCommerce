<Language Name="Portugês (Brasil)" IsDefault="false" IsRightToLeft="false">
  <LocaleResource Name="AdminEmail">
    <Value>Email do Administrador</Value>
  </LocaleResource>
  <LocaleResource Name="AdminEmailRequired">
    <Value>Entre com o email do Administrador</Value>
  </LocaleResource>
  <LocaleResource Name="AdminPassword">
    <Value>Senha do Administrador</Value>
  </LocaleResource>
  <LocaleResource Name="AdminPasswordRequired">
    <Value>Entre com a senha do Administrador</Value>
  </LocaleResource>
  <LocaleResource Name="ConfigureDirectoryPermissions">
    <Value>A conta '{0}' não tem permissões de escrita na pasta '{1}'. Por favor configure essas permissões.</Value>
  </LocaleResource>
  <LocaleResource Name="ConfigureFilePermissions">
    <Value>A conta '{0}' não tem permissão de escrita no arquivo '{1}'. Por favor configure essas permissões.</Value>
  </LocaleResource>
  <LocaleResource Name="ConfirmPassword">
    <Value>Confirme a senha</Value>
  </LocaleResource>
  <LocaleResource Name="ConfirmPasswordRequired">
    <Value>Entre com a confirmação da senha</Value>
  </LocaleResource>
  <LocaleResource Name="ConnectionString">
    <Value>String de conexão</Value>
  </LocaleResource>
  <LocaleResource Name="ConnectionStringRequired">
    <Value>Entre com a string de conexão</Value>
  </LocaleResource>
  <LocaleResource Name="ConnectionStringValues">
    <Value>Entre com os valores de conexão do SQL</Value>
  </LocaleResource>
  <LocaleResource Name="ConnectionStringWrongFormat">
    <Value>Formato incorreto para a String de conexão</Value>
  </LocaleResource>
  <LocaleResource Name="CreateDatabaseIfDoesNotExist">
    <Value>Criar banco de dados se não existir</Value>
  </LocaleResource>
  <LocaleResource Name="CreateSampleData">
    <Value>Criar dados de exemplo</Value>
  </LocaleResource>
  <LocaleResource Name="CustomCollation">
    <Value>Especifique o agrupamento do SQL</Value>
  </LocaleResource>
  <LocaleResource Name="DatabaseCreationError">
    <Value>Ocorreu um erro ao criar o banco: {0}</Value>
  </LocaleResource>
  <LocaleResource Name="Database">
    <Value>Banco de dados</Value>
  </LocaleResource>
  <LocaleResource Name="DatabaseInformation">
    <Value>Informações do banco de dados</Value>
  </LocaleResource>
  <LocaleResource Name="DatabaseName">
    <Value>Nome do banco de dados</Value>
  </LocaleResource>
  <LocaleResource Name="DatabaseNameRequired">
    <Value>Entre com o nome do banco de dados</Value>
  </LocaleResource>
  <LocaleResource Name="DatabaseNotExists">
    <Value>Banco de dados não existe ou você não tem permissão para conexão</Value>
  </LocaleResource>
  <LocaleResource Name="DataProviderRequired">
    <Value>Escolha seu provedor</Value>
  </LocaleResource>
  <LocaleResource Name="Documentation1">
    <Value>Se você precisa de informações em como usar o nopCommerce, visite</Value>
  </LocaleResource>
  <LocaleResource Name="Documentation2">
    <Value>a sessão de documentação em nopCommerce.com</Value>
  </LocaleResource>
  <LocaleResource Name="Example">
    <Value>Exemplo</Value>
  </LocaleResource>
  <LocaleResource Name="Install">
    <Value>Instalar</Value>
  </LocaleResource>
  <LocaleResource Name="Installing">
    <Value>Instalando nopCommerce...</Value>
  </LocaleResource>
  <LocaleResource Name="PasswordsDoNotMatch">
    <Value>As senhas não são iguais</Value>
  </LocaleResource>
  <LocaleResource Name="RawConnectionString">
    <Value>Entre com a string de conexão (avançado)</Value>
  </LocaleResource>
  <LocaleResource Name="Recommended">
    <Value>[Recomendado]</Value>
  </LocaleResource>
  <LocaleResource Name="RestartInstallation">
    <Value>Reiniciar a instalação</Value>
  </LocaleResource>
  <LocaleResource Name="RestartInstallationTooltip">
    <Value>Clique para reiniciar o processo de instalação (limpar todos os valores)</Value>
  </LocaleResource>
  <LocaleResource Name="SetupFailed">
    <Value>Falha na configuração: {0}</Value>
  </LocaleResource>
  <LocaleResource Name="SqlAuthentication">
    <Value>Usar conta do servidor SQL</Value>
  </LocaleResource>
  <LocaleResource Name="SqlCompact">
    <Value>Usar banco embutido (SQL Server Compact)</Value>
  </LocaleResource>
  <LocaleResource Name="ServerName">
    <Value>Nome do servidor SQL</Value>
  </LocaleResource>
  <LocaleResource Name="ServerNameRequired">
    <Value>Entre com o nome do servidor SQL</Value>
  </LocaleResource>
  <LocaleResource Name="SqlPassword">
    <Value>Senha SQL</Value>
  </LocaleResource>
  <LocaleResource Name="SqlPasswordRequired">
    <Value>Entre com a senha SQL</Value>
  </LocaleResource>
  <LocaleResource Name="SqlUsername">
    <Value>Usuário SQL</Value>
  </LocaleResource>
  <LocaleResource Name="SqlUsernameRequired">
    <Value>Entre com o usuário SQL</Value>
  </LocaleResource>
<<<<<<< HEAD
  <LocaleResource Name="SqlStandard">
    <Value>Use um banco de dados de Microsoft SQL Server (ou SQL Express)</Value>
  </LocaleResource>
=======
>>>>>>> 81c7285d
  <LocaleResource Name="StoreInformation">
    <Value>Guardar informação</Value>
  </LocaleResource>
  <LocaleResource Name="Title">
    <Value>Instalação nopCommerce</Value>
  </LocaleResource>
  <LocaleResource Name="Tooltip1">
    <Value>nopCommerce é a solução ASP.NET online líder em lojas de e-commerce. Este passo a passo irá guiar você no processo de configuração do nopCommerce</Value>
  </LocaleResource>
  <LocaleResource Name="Tooltip2">
    <Value>Para completar o passo a passo você precisa saber algumas informações sobre seu servidor de banco de dados ("string de conexão"). Por favor entre em contato com seu provedor de hospedagem se necessário. Se você está instalando em um computador local ou servidor talvez seja necessário informações do seu Administrador de Sistemas.</Value>
  </LocaleResource>
  <LocaleResource Name="IntegratedAuthentication">
    <Value>Usar autenticação integrada com o Windows</Value>
  </LocaleResource>
</Language><|MERGE_RESOLUTION|>--- conflicted
+++ resolved
@@ -1,146 +1,140 @@
-<Language Name="Portugês (Brasil)" IsDefault="false" IsRightToLeft="false">
-  <LocaleResource Name="AdminEmail">
-    <Value>Email do Administrador</Value>
-  </LocaleResource>
-  <LocaleResource Name="AdminEmailRequired">
-    <Value>Entre com o email do Administrador</Value>
-  </LocaleResource>
-  <LocaleResource Name="AdminPassword">
-    <Value>Senha do Administrador</Value>
-  </LocaleResource>
-  <LocaleResource Name="AdminPasswordRequired">
-    <Value>Entre com a senha do Administrador</Value>
-  </LocaleResource>
-  <LocaleResource Name="ConfigureDirectoryPermissions">
-    <Value>A conta '{0}' não tem permissões de escrita na pasta '{1}'. Por favor configure essas permissões.</Value>
-  </LocaleResource>
-  <LocaleResource Name="ConfigureFilePermissions">
-    <Value>A conta '{0}' não tem permissão de escrita no arquivo '{1}'. Por favor configure essas permissões.</Value>
-  </LocaleResource>
-  <LocaleResource Name="ConfirmPassword">
-    <Value>Confirme a senha</Value>
-  </LocaleResource>
-  <LocaleResource Name="ConfirmPasswordRequired">
-    <Value>Entre com a confirmação da senha</Value>
-  </LocaleResource>
-  <LocaleResource Name="ConnectionString">
-    <Value>String de conexão</Value>
-  </LocaleResource>
-  <LocaleResource Name="ConnectionStringRequired">
-    <Value>Entre com a string de conexão</Value>
-  </LocaleResource>
-  <LocaleResource Name="ConnectionStringValues">
-    <Value>Entre com os valores de conexão do SQL</Value>
-  </LocaleResource>
-  <LocaleResource Name="ConnectionStringWrongFormat">
-    <Value>Formato incorreto para a String de conexão</Value>
-  </LocaleResource>
-  <LocaleResource Name="CreateDatabaseIfDoesNotExist">
-    <Value>Criar banco de dados se não existir</Value>
-  </LocaleResource>
-  <LocaleResource Name="CreateSampleData">
-    <Value>Criar dados de exemplo</Value>
-  </LocaleResource>
-  <LocaleResource Name="CustomCollation">
-    <Value>Especifique o agrupamento do SQL</Value>
-  </LocaleResource>
-  <LocaleResource Name="DatabaseCreationError">
-    <Value>Ocorreu um erro ao criar o banco: {0}</Value>
-  </LocaleResource>
-  <LocaleResource Name="Database">
-    <Value>Banco de dados</Value>
-  </LocaleResource>
-  <LocaleResource Name="DatabaseInformation">
-    <Value>Informações do banco de dados</Value>
-  </LocaleResource>
-  <LocaleResource Name="DatabaseName">
-    <Value>Nome do banco de dados</Value>
-  </LocaleResource>
-  <LocaleResource Name="DatabaseNameRequired">
-    <Value>Entre com o nome do banco de dados</Value>
-  </LocaleResource>
-  <LocaleResource Name="DatabaseNotExists">
-    <Value>Banco de dados não existe ou você não tem permissão para conexão</Value>
-  </LocaleResource>
-  <LocaleResource Name="DataProviderRequired">
-    <Value>Escolha seu provedor</Value>
-  </LocaleResource>
-  <LocaleResource Name="Documentation1">
-    <Value>Se você precisa de informações em como usar o nopCommerce, visite</Value>
-  </LocaleResource>
-  <LocaleResource Name="Documentation2">
-    <Value>a sessão de documentação em nopCommerce.com</Value>
-  </LocaleResource>
-  <LocaleResource Name="Example">
-    <Value>Exemplo</Value>
-  </LocaleResource>
-  <LocaleResource Name="Install">
-    <Value>Instalar</Value>
-  </LocaleResource>
-  <LocaleResource Name="Installing">
-    <Value>Instalando nopCommerce...</Value>
-  </LocaleResource>
-  <LocaleResource Name="PasswordsDoNotMatch">
-    <Value>As senhas não são iguais</Value>
-  </LocaleResource>
-  <LocaleResource Name="RawConnectionString">
-    <Value>Entre com a string de conexão (avançado)</Value>
-  </LocaleResource>
-  <LocaleResource Name="Recommended">
-    <Value>[Recomendado]</Value>
-  </LocaleResource>
-  <LocaleResource Name="RestartInstallation">
-    <Value>Reiniciar a instalação</Value>
-  </LocaleResource>
-  <LocaleResource Name="RestartInstallationTooltip">
-    <Value>Clique para reiniciar o processo de instalação (limpar todos os valores)</Value>
-  </LocaleResource>
-  <LocaleResource Name="SetupFailed">
-    <Value>Falha na configuração: {0}</Value>
-  </LocaleResource>
-  <LocaleResource Name="SqlAuthentication">
-    <Value>Usar conta do servidor SQL</Value>
-  </LocaleResource>
-  <LocaleResource Name="SqlCompact">
-    <Value>Usar banco embutido (SQL Server Compact)</Value>
-  </LocaleResource>
-  <LocaleResource Name="ServerName">
-    <Value>Nome do servidor SQL</Value>
-  </LocaleResource>
-  <LocaleResource Name="ServerNameRequired">
-    <Value>Entre com o nome do servidor SQL</Value>
-  </LocaleResource>
-  <LocaleResource Name="SqlPassword">
-    <Value>Senha SQL</Value>
-  </LocaleResource>
-  <LocaleResource Name="SqlPasswordRequired">
-    <Value>Entre com a senha SQL</Value>
-  </LocaleResource>
-  <LocaleResource Name="SqlUsername">
-    <Value>Usuário SQL</Value>
-  </LocaleResource>
-  <LocaleResource Name="SqlUsernameRequired">
-    <Value>Entre com o usuário SQL</Value>
-  </LocaleResource>
-<<<<<<< HEAD
-  <LocaleResource Name="SqlStandard">
-    <Value>Use um banco de dados de Microsoft SQL Server (ou SQL Express)</Value>
-  </LocaleResource>
-=======
->>>>>>> 81c7285d
-  <LocaleResource Name="StoreInformation">
-    <Value>Guardar informação</Value>
-  </LocaleResource>
-  <LocaleResource Name="Title">
-    <Value>Instalação nopCommerce</Value>
-  </LocaleResource>
-  <LocaleResource Name="Tooltip1">
-    <Value>nopCommerce é a solução ASP.NET online líder em lojas de e-commerce. Este passo a passo irá guiar você no processo de configuração do nopCommerce</Value>
-  </LocaleResource>
-  <LocaleResource Name="Tooltip2">
-    <Value>Para completar o passo a passo você precisa saber algumas informações sobre seu servidor de banco de dados ("string de conexão"). Por favor entre em contato com seu provedor de hospedagem se necessário. Se você está instalando em um computador local ou servidor talvez seja necessário informações do seu Administrador de Sistemas.</Value>
-  </LocaleResource>
-  <LocaleResource Name="IntegratedAuthentication">
-    <Value>Usar autenticação integrada com o Windows</Value>
-  </LocaleResource>
+<Language Name="Portugês (Brasil)" IsDefault="false" IsRightToLeft="false">
+  <LocaleResource Name="AdminEmail">
+    <Value>Email do Administrador</Value>
+  </LocaleResource>
+  <LocaleResource Name="AdminEmailRequired">
+    <Value>Entre com o email do Administrador</Value>
+  </LocaleResource>
+  <LocaleResource Name="AdminPassword">
+    <Value>Senha do Administrador</Value>
+  </LocaleResource>
+  <LocaleResource Name="AdminPasswordRequired">
+    <Value>Entre com a senha do Administrador</Value>
+  </LocaleResource>
+  <LocaleResource Name="ConfigureDirectoryPermissions">
+    <Value>A conta '{0}' não tem permissões de escrita na pasta '{1}'. Por favor configure essas permissões.</Value>
+  </LocaleResource>
+  <LocaleResource Name="ConfigureFilePermissions">
+    <Value>A conta '{0}' não tem permissão de escrita no arquivo '{1}'. Por favor configure essas permissões.</Value>
+  </LocaleResource>
+  <LocaleResource Name="ConfirmPassword">
+    <Value>Confirme a senha</Value>
+  </LocaleResource>
+  <LocaleResource Name="ConfirmPasswordRequired">
+    <Value>Entre com a confirmação da senha</Value>
+  </LocaleResource>
+  <LocaleResource Name="ConnectionString">
+    <Value>String de conexão</Value>
+  </LocaleResource>
+  <LocaleResource Name="ConnectionStringRequired">
+    <Value>Entre com a string de conexão</Value>
+  </LocaleResource>
+  <LocaleResource Name="ConnectionStringValues">
+    <Value>Entre com os valores de conexão do SQL</Value>
+  </LocaleResource>
+  <LocaleResource Name="ConnectionStringWrongFormat">
+    <Value>Formato incorreto para a String de conexão</Value>
+  </LocaleResource>
+  <LocaleResource Name="CreateDatabaseIfDoesNotExist">
+    <Value>Criar banco de dados se não existir</Value>
+  </LocaleResource>
+  <LocaleResource Name="CreateSampleData">
+    <Value>Criar dados de exemplo</Value>
+  </LocaleResource>
+  <LocaleResource Name="CustomCollation">
+    <Value>Especifique o agrupamento do SQL</Value>
+  </LocaleResource>
+  <LocaleResource Name="DatabaseCreationError">
+    <Value>Ocorreu um erro ao criar o banco: {0}</Value>
+  </LocaleResource>
+  <LocaleResource Name="Database">
+    <Value>Banco de dados</Value>
+  </LocaleResource>
+  <LocaleResource Name="DatabaseInformation">
+    <Value>Informações do banco de dados</Value>
+  </LocaleResource>
+  <LocaleResource Name="DatabaseName">
+    <Value>Nome do banco de dados</Value>
+  </LocaleResource>
+  <LocaleResource Name="DatabaseNameRequired">
+    <Value>Entre com o nome do banco de dados</Value>
+  </LocaleResource>
+  <LocaleResource Name="DatabaseNotExists">
+    <Value>Banco de dados não existe ou você não tem permissão para conexão</Value>
+  </LocaleResource>
+  <LocaleResource Name="DataProviderRequired">
+    <Value>Escolha seu provedor</Value>
+  </LocaleResource>
+  <LocaleResource Name="Documentation1">
+    <Value>Se você precisa de informações em como usar o nopCommerce, visite</Value>
+  </LocaleResource>
+  <LocaleResource Name="Documentation2">
+    <Value>a sessão de documentação em nopCommerce.com</Value>
+  </LocaleResource>
+  <LocaleResource Name="Example">
+    <Value>Exemplo</Value>
+  </LocaleResource>
+  <LocaleResource Name="Install">
+    <Value>Instalar</Value>
+  </LocaleResource>
+  <LocaleResource Name="Installing">
+    <Value>Instalando nopCommerce...</Value>
+  </LocaleResource>
+  <LocaleResource Name="PasswordsDoNotMatch">
+    <Value>As senhas não são iguais</Value>
+  </LocaleResource>
+  <LocaleResource Name="RawConnectionString">
+    <Value>Entre com a string de conexão (avançado)</Value>
+  </LocaleResource>
+  <LocaleResource Name="Recommended">
+    <Value>[Recomendado]</Value>
+  </LocaleResource>
+  <LocaleResource Name="RestartInstallation">
+    <Value>Reiniciar a instalação</Value>
+  </LocaleResource>
+  <LocaleResource Name="RestartInstallationTooltip">
+    <Value>Clique para reiniciar o processo de instalação (limpar todos os valores)</Value>
+  </LocaleResource>
+  <LocaleResource Name="SetupFailed">
+    <Value>Falha na configuração: {0}</Value>
+  </LocaleResource>
+  <LocaleResource Name="SqlAuthentication">
+    <Value>Usar conta do servidor SQL</Value>
+  </LocaleResource>
+  <LocaleResource Name="SqlCompact">
+    <Value>Usar banco embutido (SQL Server Compact)</Value>
+  </LocaleResource>
+  <LocaleResource Name="ServerName">
+    <Value>Nome do servidor SQL</Value>
+  </LocaleResource>
+  <LocaleResource Name="ServerNameRequired">
+    <Value>Entre com o nome do servidor SQL</Value>
+  </LocaleResource>
+  <LocaleResource Name="SqlPassword">
+    <Value>Senha SQL</Value>
+  </LocaleResource>
+  <LocaleResource Name="SqlPasswordRequired">
+    <Value>Entre com a senha SQL</Value>
+  </LocaleResource>
+  <LocaleResource Name="SqlUsername">
+    <Value>Usuário SQL</Value>
+  </LocaleResource>
+  <LocaleResource Name="SqlUsernameRequired">
+    <Value>Entre com o usuário SQL</Value>
+  </LocaleResource>
+  <LocaleResource Name="StoreInformation">
+    <Value>Guardar informação</Value>
+  </LocaleResource>
+  <LocaleResource Name="Title">
+    <Value>Instalação nopCommerce</Value>
+  </LocaleResource>
+  <LocaleResource Name="Tooltip1">
+    <Value>nopCommerce é a solução ASP.NET online líder em lojas de e-commerce. Este passo a passo irá guiar você no processo de configuração do nopCommerce</Value>
+  </LocaleResource>
+  <LocaleResource Name="Tooltip2">
+    <Value>Para completar o passo a passo você precisa saber algumas informações sobre seu servidor de banco de dados ("string de conexão"). Por favor entre em contato com seu provedor de hospedagem se necessário. Se você está instalando em um computador local ou servidor talvez seja necessário informações do seu Administrador de Sistemas.</Value>
+  </LocaleResource>
+  <LocaleResource Name="IntegratedAuthentication">
+    <Value>Usar autenticação integrada com o Windows</Value>
+  </LocaleResource>
 </Language>