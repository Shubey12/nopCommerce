--- conflicted
+++ resolved
@@ -1,146 +1,140 @@
-<Language Name="Lietuvių" IsDefault="false" IsRightToLeft="false">
-  <LocaleResource Name="AdminEmail">
-    <Value>Administratoriaus el. paštas</Value>
-  </LocaleResource>
-  <LocaleResource Name="AdminEmailRequired">
-    <Value>Įveskite el. pašta</Value>
-  </LocaleResource>
-  <LocaleResource Name="AdminPassword">
-    <Value>Administratoriaus slaptažodis</Value>
-  </LocaleResource>
-  <LocaleResource Name="AdminPasswordRequired">
-    <Value>Įveskite slaptažodį</Value>
-  </LocaleResource>
-  <LocaleResource Name="ConfigureDirectoryPermissions">
-    <Value>'{0}' Paskyra neaktyvuota modifikavimui papkėje '{1}'. Prašome sukonfigūruoti priėjimo teises.</Value>
-  </LocaleResource>
-  <LocaleResource Name="ConfigureFilePermissions">
-    <Value>'{0}' Paskyra neaktyvuota modifikavimui papkėje '{1}'. Prašome sukonfigūruoti priėjimo teises.</Value>
-  </LocaleResource>
-  <LocaleResource Name="ConfirmPassword">
-    <Value>Patvirtinkite slaptažodį</Value>
-  </LocaleResource>
-  <LocaleResource Name="ConfirmPasswordRequired">
-    <Value>Patvirtinkite slaptažodį</Value>
-  </LocaleResource>
-  <LocaleResource Name="ConnectionString">
-    <Value>Prisijungimo informacija</Value>
-  </LocaleResource>
-  <LocaleResource Name="ConnectionStringRequired">
-    <Value>SQL Įveskite prisijungimo informacija</Value>
-  </LocaleResource>
-  <LocaleResource Name="ConnectionStringValues">
-    <Value>Įveskite SQL prisijungimo duomenis</Value>
-  </LocaleResource>
-  <LocaleResource Name="ConnectionStringWrongFormat">
-    <Value>Klaidingas SQL prisijungimo duomenų formatas</Value>
-  </LocaleResource>
-  <LocaleResource Name="CreateDatabaseIfDoesNotExist">
-    <Value>Sukurti duomenų baze jeigu nėra atitikmens.</Value>
-  </LocaleResource>
-  <LocaleResource Name="CreateSampleData">
-    <Value>Įdiegti pavyzdinius duomenis?</Value>
-  </LocaleResource>
-  <LocaleResource Name="CustomCollation">
-    <Value>Norodykite modifikuotus SQL Serverio duomenis</Value>
-  </LocaleResource>
-  <LocaleResource Name="DatabaseCreationError">
-    <Value>Klaida kuriant duomenu baze: {0}</Value>
-  </LocaleResource>
-  <LocaleResource Name="Database">
-    <Value>Duomenų bazė</Value>
-  </LocaleResource>
-  <LocaleResource Name="DatabaseInformation">
-    <Value>Duomenų bazės informacija</Value>
-  </LocaleResource>
-  <LocaleResource Name="DatabaseName">
-    <Value>Duomenų bazės pavadinimas</Value>
-  </LocaleResource>
-  <LocaleResource Name="DatabaseNameRequired">
-    <Value>Įveskite duomenų bazės pavadinima</Value>
-  </LocaleResource>
-  <LocaleResource Name="DatabaseNotExists">
-    <Value>Tokios duomenų bazės nėra, arba jus neturite teisės prie jos prisijungti.</Value>
-  </LocaleResource>
-  <LocaleResource Name="DataProviderRequired">
-    <Value>Pasirinkite duomenų teikėją</Value>
-  </LocaleResource>
-  <LocaleResource Name="Documentation1">
-    <Value>Jeigu reikia daugiau informacijos kaip naudotis nopCommerce, perskaitykite</Value>
-  </LocaleResource>
-  <LocaleResource Name="Documentation2">
-    <Value>dokumentacija nopCommerce.com svetainėje</Value>
-  </LocaleResource>
-  <LocaleResource Name="Example">
-    <Value>Pavyzdys</Value>
-  </LocaleResource>
-  <LocaleResource Name="Install">
-    <Value>Įdiegti</Value>
-  </LocaleResource>
-  <LocaleResource Name="Installing">
-    <Value>Diegiama nopCommerce aplikacija...</Value>
-  </LocaleResource>
-  <LocaleResource Name="PasswordsDoNotMatch">
-    <Value>Slaptažodžiai nesutampa</Value>
-  </LocaleResource>
-  <LocaleResource Name="RawConnectionString">
-    <Value>Įveskite prisijungimo duomenis vienoje eilutėje</Value>
-  </LocaleResource>
-  <LocaleResource Name="Recommended">
-    <Value>[Rekomenduojama]</Value>
-  </LocaleResource>
-  <LocaleResource Name="RestartInstallation">
-    <Value>Perkrauti diegima</Value>
-  </LocaleResource>
-  <LocaleResource Name="RestartInstallationTooltip">
-    <Value>Paspauskite norėdami perkrauti diegimo procesą (ištrinti visas patalpintas reikšmes)</Value>
-  </LocaleResource>
-  <LocaleResource Name="SetupFailed">
-    <Value>Diegimo klaida: {0}</Value>
-  </LocaleResource>
-  <LocaleResource Name="SqlAuthentication">
-    <Value>Naudoti SQL Serverio paskyrą</Value>
-  </LocaleResource>
-  <LocaleResource Name="SqlCompact">
-    <Value>Naudoti standartine duomenų talpykla (SQL Server Compact)</Value>
-  </LocaleResource>
-  <LocaleResource Name="ServerName">
-    <Value>SQL Serverio pavadinimas</Value>
-  </LocaleResource>
-  <LocaleResource Name="ServerNameRequired">
-    <Value>Įveskite SQL serverio pavadinimą</Value>
-  </LocaleResource>
-  <LocaleResource Name="SqlPassword">
-    <Value>SQL Slaptažodis</Value>
-  </LocaleResource>
-  <LocaleResource Name="SqlPasswordRequired">
-    <Value>Įveskite SQL slaptažodį</Value>
-  </LocaleResource>
-  <LocaleResource Name="SqlUsername">
-    <Value>SQL Vartotojo vardas</Value>
-  </LocaleResource>
-  <LocaleResource Name="SqlUsernameRequired">
-    <Value>Įveskite SQL vartotojo vardą</Value>
-  </LocaleResource>
-<<<<<<< HEAD
-  <LocaleResource Name="SqlStandard">
-    <Value>Naudoti Microsoft SQL Server (arba SQL Express) duomenų bazę?</Value>
-  </LocaleResource>
-=======
->>>>>>> 81c7285d
-  <LocaleResource Name="StoreInformation">
-    <Value>E-parduotuvės informacija</Value>
-  </LocaleResource>
-  <LocaleResource Name="Title">
-    <Value>nopCommerce diegimas</Value>
-  </LocaleResource>
-  <LocaleResource Name="Tooltip1">
-    <Value>nopCommerce yra labiausiai paplitusi ASP.NET elektroninės prekybos sistema. Šis vedlys pedės jums įdiegti bei sukonfiguruoti nopCommerce sistemą.</Value>
-  </LocaleResource>
-  <LocaleResource Name="Tooltip2">
-    <Value>Norėdami įdiegti šią aplikaciją, jūs turite žinoti šiek tiek informacijos apie savo SQL serverį (prisijugimo informaciją). Prašome susisiekti su savo ISP, jei būtina. Jeigu diegiate į vietinį kompiuterį ar serverį, jums gali prireikti informacijos iš jūsų sistemos administratoriaus.</Value>
-  </LocaleResource>
-  <LocaleResource Name="IntegratedAuthentication">
-    <Value>Naudoti integruotą Windows autentifikavimą</Value>
-  </LocaleResource>
+<Language Name="Lietuvių" IsDefault="false" IsRightToLeft="false">
+  <LocaleResource Name="AdminEmail">
+    <Value>Administratoriaus el. paštas</Value>
+  </LocaleResource>
+  <LocaleResource Name="AdminEmailRequired">
+    <Value>Įveskite el. pašta</Value>
+  </LocaleResource>
+  <LocaleResource Name="AdminPassword">
+    <Value>Administratoriaus slaptažodis</Value>
+  </LocaleResource>
+  <LocaleResource Name="AdminPasswordRequired">
+    <Value>Įveskite slaptažodį</Value>
+  </LocaleResource>
+  <LocaleResource Name="ConfigureDirectoryPermissions">
+    <Value>'{0}' Paskyra neaktyvuota modifikavimui papkėje '{1}'. Prašome sukonfigūruoti priėjimo teises.</Value>
+  </LocaleResource>
+  <LocaleResource Name="ConfigureFilePermissions">
+    <Value>'{0}' Paskyra neaktyvuota modifikavimui papkėje '{1}'. Prašome sukonfigūruoti priėjimo teises.</Value>
+  </LocaleResource>
+  <LocaleResource Name="ConfirmPassword">
+    <Value>Patvirtinkite slaptažodį</Value>
+  </LocaleResource>
+  <LocaleResource Name="ConfirmPasswordRequired">
+    <Value>Patvirtinkite slaptažodį</Value>
+  </LocaleResource>
+  <LocaleResource Name="ConnectionString">
+    <Value>Prisijungimo informacija</Value>
+  </LocaleResource>
+  <LocaleResource Name="ConnectionStringRequired">
+    <Value>SQL Įveskite prisijungimo informacija</Value>
+  </LocaleResource>
+  <LocaleResource Name="ConnectionStringValues">
+    <Value>Įveskite SQL prisijungimo duomenis</Value>
+  </LocaleResource>
+  <LocaleResource Name="ConnectionStringWrongFormat">
+    <Value>Klaidingas SQL prisijungimo duomenų formatas</Value>
+  </LocaleResource>
+  <LocaleResource Name="CreateDatabaseIfDoesNotExist">
+    <Value>Sukurti duomenų baze jeigu nėra atitikmens.</Value>
+  </LocaleResource>
+  <LocaleResource Name="CreateSampleData">
+    <Value>Įdiegti pavyzdinius duomenis?</Value>
+  </LocaleResource>
+  <LocaleResource Name="CustomCollation">
+    <Value>Norodykite modifikuotus SQL Serverio duomenis</Value>
+  </LocaleResource>
+  <LocaleResource Name="DatabaseCreationError">
+    <Value>Klaida kuriant duomenu baze: {0}</Value>
+  </LocaleResource>
+  <LocaleResource Name="Database">
+    <Value>Duomenų bazė</Value>
+  </LocaleResource>
+  <LocaleResource Name="DatabaseInformation">
+    <Value>Duomenų bazės informacija</Value>
+  </LocaleResource>
+  <LocaleResource Name="DatabaseName">
+    <Value>Duomenų bazės pavadinimas</Value>
+  </LocaleResource>
+  <LocaleResource Name="DatabaseNameRequired">
+    <Value>Įveskite duomenų bazės pavadinima</Value>
+  </LocaleResource>
+  <LocaleResource Name="DatabaseNotExists">
+    <Value>Tokios duomenų bazės nėra, arba jus neturite teisės prie jos prisijungti.</Value>
+  </LocaleResource>
+  <LocaleResource Name="DataProviderRequired">
+    <Value>Pasirinkite duomenų teikėją</Value>
+  </LocaleResource>
+  <LocaleResource Name="Documentation1">
+    <Value>Jeigu reikia daugiau informacijos kaip naudotis nopCommerce, perskaitykite</Value>
+  </LocaleResource>
+  <LocaleResource Name="Documentation2">
+    <Value>dokumentacija nopCommerce.com svetainėje</Value>
+  </LocaleResource>
+  <LocaleResource Name="Example">
+    <Value>Pavyzdys</Value>
+  </LocaleResource>
+  <LocaleResource Name="Install">
+    <Value>Įdiegti</Value>
+  </LocaleResource>
+  <LocaleResource Name="Installing">
+    <Value>Diegiama nopCommerce aplikacija...</Value>
+  </LocaleResource>
+  <LocaleResource Name="PasswordsDoNotMatch">
+    <Value>Slaptažodžiai nesutampa</Value>
+  </LocaleResource>
+  <LocaleResource Name="RawConnectionString">
+    <Value>Įveskite prisijungimo duomenis vienoje eilutėje</Value>
+  </LocaleResource>
+  <LocaleResource Name="Recommended">
+    <Value>[Rekomenduojama]</Value>
+  </LocaleResource>
+  <LocaleResource Name="RestartInstallation">
+    <Value>Perkrauti diegima</Value>
+  </LocaleResource>
+  <LocaleResource Name="RestartInstallationTooltip">
+    <Value>Paspauskite norėdami perkrauti diegimo procesą (ištrinti visas patalpintas reikšmes)</Value>
+  </LocaleResource>
+  <LocaleResource Name="SetupFailed">
+    <Value>Diegimo klaida: {0}</Value>
+  </LocaleResource>
+  <LocaleResource Name="SqlAuthentication">
+    <Value>Naudoti SQL Serverio paskyrą</Value>
+  </LocaleResource>
+  <LocaleResource Name="SqlCompact">
+    <Value>Naudoti standartine duomenų talpykla (SQL Server Compact)</Value>
+  </LocaleResource>
+  <LocaleResource Name="ServerName">
+    <Value>SQL Serverio pavadinimas</Value>
+  </LocaleResource>
+  <LocaleResource Name="ServerNameRequired">
+    <Value>Įveskite SQL serverio pavadinimą</Value>
+  </LocaleResource>
+  <LocaleResource Name="SqlPassword">
+    <Value>SQL Slaptažodis</Value>
+  </LocaleResource>
+  <LocaleResource Name="SqlPasswordRequired">
+    <Value>Įveskite SQL slaptažodį</Value>
+  </LocaleResource>
+  <LocaleResource Name="SqlUsername">
+    <Value>SQL Vartotojo vardas</Value>
+  </LocaleResource>
+  <LocaleResource Name="SqlUsernameRequired">
+    <Value>Įveskite SQL vartotojo vardą</Value>
+  </LocaleResource>
+  <LocaleResource Name="StoreInformation">
+    <Value>E-parduotuvės informacija</Value>
+  </LocaleResource>
+  <LocaleResource Name="Title">
+    <Value>nopCommerce diegimas</Value>
+  </LocaleResource>
+  <LocaleResource Name="Tooltip1">
+    <Value>nopCommerce yra labiausiai paplitusi ASP.NET elektroninės prekybos sistema. Šis vedlys pedės jums įdiegti bei sukonfiguruoti nopCommerce sistemą.</Value>
+  </LocaleResource>
+  <LocaleResource Name="Tooltip2">
+    <Value>Norėdami įdiegti šią aplikaciją, jūs turite žinoti šiek tiek informacijos apie savo SQL serverį (prisijugimo informaciją). Prašome susisiekti su savo ISP, jei būtina. Jeigu diegiate į vietinį kompiuterį ar serverį, jums gali prireikti informacijos iš jūsų sistemos administratoriaus.</Value>
+  </LocaleResource>
+  <LocaleResource Name="IntegratedAuthentication">
+    <Value>Naudoti integruotą Windows autentifikavimą</Value>
+  </LocaleResource>
 </Language>