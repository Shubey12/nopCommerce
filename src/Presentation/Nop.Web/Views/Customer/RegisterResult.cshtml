﻿@model RegisterResultModel
@{
    Layout = "_ColumnsOne";

    //title
    Html.AddTitleParts(T("PageTitle.Register").Text);
    //page class
    Html.AppendPageCssClassParts("html-registration-result-page");
}
<div class="page registration-result-page">
    <div class="page-title">
        <h1>@T("Account.Register")</h1>
    </div>
    <div class="page-body">
        <div class="result">
            @Model.Result
        </div>
<<<<<<< HEAD
        <div class="page-body">
            <div class="result">
                @Model.Result
            </div>
            <div class="buttons">
                <button type="submit" name="register-continue" class="button-1 register-continue-button">@T("Account.Register.Result.Continue")</button>
            </div>
=======
        <div class="buttons">
            <a href="@Model.ReturnUrl" class="button-1 register-continue-button">@T("Common.Continue")</a>
>>>>>>> b3420eeb
        </div>
    </div>
</div><|MERGE_RESOLUTION|>--- conflicted
+++ resolved
@@ -1,32 +1,22 @@
-﻿@model RegisterResultModel
-@{
-    Layout = "_ColumnsOne";
-
-    //title
-    Html.AddTitleParts(T("PageTitle.Register").Text);
-    //page class
-    Html.AppendPageCssClassParts("html-registration-result-page");
-}
-<div class="page registration-result-page">
-    <div class="page-title">
-        <h1>@T("Account.Register")</h1>
-    </div>
-    <div class="page-body">
-        <div class="result">
-            @Model.Result
-        </div>
-<<<<<<< HEAD
-        <div class="page-body">
-            <div class="result">
-                @Model.Result
-            </div>
-            <div class="buttons">
-                <button type="submit" name="register-continue" class="button-1 register-continue-button">@T("Account.Register.Result.Continue")</button>
-            </div>
-=======
-        <div class="buttons">
-            <a href="@Model.ReturnUrl" class="button-1 register-continue-button">@T("Common.Continue")</a>
->>>>>>> b3420eeb
-        </div>
-    </div>
+﻿@model RegisterResultModel
+@{
+    Layout = "_ColumnsOne";
+
+    //title
+    Html.AddTitleParts(T("PageTitle.Register").Text);
+    //page class
+    Html.AppendPageCssClassParts("html-registration-result-page");
+}
+<div class="page registration-result-page">
+    <div class="page-title">
+        <h1>@T("Account.Register")</h1>
+    </div>
+    <div class="page-body">
+        <div class="result">
+            @Model.Result
+        </div>
+        <div class="buttons">
+            <a href="@Model.ReturnUrl" class="button-1 register-continue-button">@T("Common.Continue")</a>
+        </div>
+    </div>
 </div>