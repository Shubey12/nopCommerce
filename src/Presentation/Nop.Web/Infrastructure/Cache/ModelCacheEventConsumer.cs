--- conflicted
+++ resolved
@@ -1,609 +1,566 @@
-﻿using System.Threading.Tasks;
-using Nop.Core.Caching;
-using Nop.Core.Domain.Blogs;
-using Nop.Core.Domain.Catalog;
-using Nop.Core.Domain.Configuration;
-using Nop.Core.Domain.Localization;
-using Nop.Core.Domain.Media;
-using Nop.Core.Domain.News;
-using Nop.Core.Domain.Orders;
-using Nop.Core.Domain.Polls;
-using Nop.Core.Domain.Topics;
-using Nop.Core.Domain.Vendors;
-using Nop.Core.Events;
-using Nop.Services.Cms;
-using Nop.Services.Events;
-using Nop.Services.Plugins;
-
-namespace Nop.Web.Infrastructure.Cache
-{
-    /// <summary>
-    /// Model cache event consumer (used for caching of presentation layer models)
-    /// </summary>
-    public partial class ModelCacheEventConsumer :
-        //languages
-        IConsumer<EntityInsertedEvent<Language>>,
-        IConsumer<EntityUpdatedEvent<Language>>,
-        IConsumer<EntityDeletedEvent<Language>>,
-        //settings
-        IConsumer<EntityUpdatedEvent<Setting>>,
-        //manufacturers
-        IConsumer<EntityInsertedEvent<Manufacturer>>,
-        IConsumer<EntityUpdatedEvent<Manufacturer>>,
-        IConsumer<EntityDeletedEvent<Manufacturer>>,
-        //vendors
-        IConsumer<EntityInsertedEvent<Vendor>>,
-        IConsumer<EntityUpdatedEvent<Vendor>>,
-        IConsumer<EntityDeletedEvent<Vendor>>,
-        //categories
-        IConsumer<EntityInsertedEvent<Category>>,
-        IConsumer<EntityUpdatedEvent<Category>>,
-        IConsumer<EntityDeletedEvent<Category>>,
-        //product categories
-        IConsumer<EntityInsertedEvent<ProductCategory>>,
-        IConsumer<EntityDeletedEvent<ProductCategory>>,
-        //products
-        IConsumer<EntityInsertedEvent<Product>>,
-        IConsumer<EntityUpdatedEvent<Product>>,
-        IConsumer<EntityDeletedEvent<Product>>,
-        //product tags
-        IConsumer<EntityInsertedEvent<ProductTag>>,
-        IConsumer<EntityUpdatedEvent<ProductTag>>,
-        IConsumer<EntityDeletedEvent<ProductTag>>,
-        //specification attributes
-        IConsumer<EntityUpdatedEvent<SpecificationAttribute>>,
-        IConsumer<EntityDeletedEvent<SpecificationAttribute>>,
-        //specification attribute options
-        IConsumer<EntityUpdatedEvent<SpecificationAttributeOption>>,
-        IConsumer<EntityDeletedEvent<SpecificationAttributeOption>>,
-        //Product specification attribute
-        IConsumer<EntityInsertedEvent<ProductSpecificationAttribute>>,
-        IConsumer<EntityUpdatedEvent<ProductSpecificationAttribute>>,
-        IConsumer<EntityDeletedEvent<ProductSpecificationAttribute>>,
-        //Product attribute values
-        IConsumer<EntityUpdatedEvent<ProductAttributeValue>>,
-        //Topics
-        IConsumer<EntityInsertedEvent<Topic>>,
-        IConsumer<EntityUpdatedEvent<Topic>>,
-        IConsumer<EntityDeletedEvent<Topic>>,
-        //Orders
-        IConsumer<EntityInsertedEvent<Order>>,
-        IConsumer<EntityUpdatedEvent<Order>>,
-        IConsumer<EntityDeletedEvent<Order>>,
-        //Picture
-        IConsumer<EntityInsertedEvent<Picture>>,
-        IConsumer<EntityUpdatedEvent<Picture>>,
-        IConsumer<EntityDeletedEvent<Picture>>,
-        //Product picture mapping
-        IConsumer<EntityInsertedEvent<ProductPicture>>,
-        IConsumer<EntityUpdatedEvent<ProductPicture>>,
-        IConsumer<EntityDeletedEvent<ProductPicture>>,
-        //Product review
-        IConsumer<EntityDeletedEvent<ProductReview>>,
-        //polls
-        IConsumer<EntityInsertedEvent<Poll>>,
-        IConsumer<EntityUpdatedEvent<Poll>>,
-        IConsumer<EntityDeletedEvent<Poll>>,
-        //blog posts
-        IConsumer<EntityInsertedEvent<BlogPost>>,
-        IConsumer<EntityUpdatedEvent<BlogPost>>,
-        IConsumer<EntityDeletedEvent<BlogPost>>,
-        //news items
-        IConsumer<EntityInsertedEvent<NewsItem>>,
-        IConsumer<EntityUpdatedEvent<NewsItem>>,
-        IConsumer<EntityDeletedEvent<NewsItem>>,
-        //shopping cart items
-        IConsumer<EntityUpdatedEvent<ShoppingCartItem>>,
-        //plugins
-        IConsumer<PluginUpdatedEvent>
-    {
-        #region Fields
-
-        private readonly CatalogSettings _catalogSettings;
-        private readonly IStaticCacheManager _staticCacheManager;
-
-        #endregion
-
-        #region Ctor
-
-        public ModelCacheEventConsumer(CatalogSettings catalogSettings, IStaticCacheManager staticCacheManager)
-        {
-            _staticCacheManager = staticCacheManager;
-            _catalogSettings = catalogSettings;
-        }
-
-        #endregion
-
-        #region Methods
-
-        #region Languages
-
-        public async Task HandleEventAsync(EntityInsertedEvent<Language> eventMessage)
-        {
-            //clear all localizable models
-            await _staticCacheManager.RemoveByPrefixAsync(NopModelCacheDefaults.ManufacturerNavigationPrefixCacheKey);
-            await _staticCacheManager.RemoveByPrefixAsync(NopModelCacheDefaults.SpecsFilterPrefixCacheKey);
-            await _staticCacheManager.RemoveByPrefixAsync(NopModelCacheDefaults.CategoryAllPrefixCacheKey);
-            await _staticCacheManager.RemoveByPrefixAsync(NopModelCacheDefaults.CategoryXmlAllPrefixCacheKey);
-        }
-
-        public async Task HandleEventAsync(EntityUpdatedEvent<Language> eventMessage)
-        {
-            //clear all localizable models
-            await _staticCacheManager.RemoveByPrefixAsync(NopModelCacheDefaults.ManufacturerNavigationPrefixCacheKey);
-            await _staticCacheManager.RemoveByPrefixAsync(NopModelCacheDefaults.SpecsFilterPrefixCacheKey);
-            await _staticCacheManager.RemoveByPrefixAsync(NopModelCacheDefaults.CategoryAllPrefixCacheKey);
-            await _staticCacheManager.RemoveByPrefixAsync(NopModelCacheDefaults.CategoryXmlAllPrefixCacheKey);
-        }
-
-        public async Task HandleEventAsync(EntityDeletedEvent<Language> eventMessage)
-        {
-            //clear all localizable models
-            await _staticCacheManager.RemoveByPrefixAsync(NopModelCacheDefaults.ManufacturerNavigationPrefixCacheKey);
-            await _staticCacheManager.RemoveByPrefixAsync(NopModelCacheDefaults.SpecsFilterPrefixCacheKey);
-            await _staticCacheManager.RemoveByPrefixAsync(NopModelCacheDefaults.CategoryAllPrefixCacheKey);
-            await _staticCacheManager.RemoveByPrefixAsync(NopModelCacheDefaults.CategoryXmlAllPrefixCacheKey);
-        }
-
-        #endregion
-
-        #region Setting
-
-        public async Task HandleEventAsync(EntityUpdatedEvent<Setting> eventMessage)
-        {
-            //clear models which depend on settings
-            await _staticCacheManager.RemoveByPrefixAsync(NopModelCacheDefaults.ManufacturerNavigationPrefixCacheKey); //depends on CatalogSettings.ManufacturersBlockItemsToDisplay
-            await _staticCacheManager.RemoveAsync(NopModelCacheDefaults.VendorNavigationModelKey); //depends on VendorSettings.VendorBlockItemsToDisplay
-            await _staticCacheManager.RemoveByPrefixAsync(NopModelCacheDefaults.CategoryAllPrefixCacheKey); //depends on CatalogSettings.ShowCategoryProductNumber and CatalogSettings.ShowCategoryProductNumberIncludingSubcategories
-            await _staticCacheManager.RemoveByPrefixAsync(NopModelCacheDefaults.CategoryXmlAllPrefixCacheKey);
-            await _staticCacheManager.RemoveByPrefixAsync(NopModelCacheDefaults.HomepageBestsellersIdsPrefixCacheKey); //depends on CatalogSettings.NumberOfBestsellersOnHomepage
-            await _staticCacheManager.RemoveByPrefixAsync(NopModelCacheDefaults.ProductsAlsoPurchasedIdsPrefixCacheKey); //depends on CatalogSettings.ProductsAlsoPurchasedNumber
-            await _staticCacheManager.RemoveByPrefixAsync(NopModelCacheDefaults.BlogPrefixCacheKey); //depends on BlogSettings.NumberOfTags
-            await _staticCacheManager.RemoveByPrefixAsync(NopModelCacheDefaults.NewsPrefixCacheKey); //depends on NewsSettings.MainPageNewsCount
-            await _staticCacheManager.RemoveByPrefixAsync(NopModelCacheDefaults.SitemapPrefixCacheKey); //depends on distinct sitemap settings
-            await _staticCacheManager.RemoveByPrefixAsync(NopModelCacheDefaults.WidgetPrefixCacheKey); //depends on WidgetSettings and certain settings of widgets
-            await _staticCacheManager.RemoveByPrefixAsync(NopModelCacheDefaults.StoreLogoPathPrefixCacheKey); //depends on StoreInformationSettings.LogoPictureId
-        }
-
-        #endregion
-
-        #region Vendors
-
-        public async Task HandleEventAsync(EntityInsertedEvent<Vendor> eventMessage)
-        {
-            await _staticCacheManager.RemoveAsync(NopModelCacheDefaults.VendorNavigationModelKey);
-        }
-
-        public async Task HandleEventAsync(EntityUpdatedEvent<Vendor> eventMessage)
-        {
-            await _staticCacheManager.RemoveAsync(NopModelCacheDefaults.VendorNavigationModelKey);
-            await _staticCacheManager.RemoveByPrefixAsync(string.Format(NopModelCacheDefaults.VendorPicturePrefixCacheKeyById, eventMessage.Entity.Id));
-        }
-
-        public async Task HandleEventAsync(EntityDeletedEvent<Vendor> eventMessage)
-        {
-            await _staticCacheManager.RemoveAsync(NopModelCacheDefaults.VendorNavigationModelKey);
-        }
-
-        #endregion
-
-        #region  Manufacturers
-
-        public async Task HandleEventAsync(EntityInsertedEvent<Manufacturer> eventMessage)
-        {
-            await _staticCacheManager.RemoveByPrefixAsync(NopModelCacheDefaults.ManufacturerNavigationPrefixCacheKey);
-            await _staticCacheManager.RemoveByPrefixAsync(NopModelCacheDefaults.SitemapPrefixCacheKey);
-        }
-
-        public async Task HandleEventAsync(EntityUpdatedEvent<Manufacturer> eventMessage)
-        {
-            await _staticCacheManager.RemoveByPrefixAsync(NopModelCacheDefaults.ManufacturerNavigationPrefixCacheKey);
-            await _staticCacheManager.RemoveByPrefixAsync(NopModelCacheDefaults.SitemapPrefixCacheKey);
-            await _staticCacheManager.RemoveByPrefixAsync(string.Format(NopModelCacheDefaults.ManufacturerPicturePrefixCacheKeyById, eventMessage.Entity.Id));
-        }
-
-        public async Task HandleEventAsync(EntityDeletedEvent<Manufacturer> eventMessage)
-        {
-            await _staticCacheManager.RemoveByPrefixAsync(NopModelCacheDefaults.ManufacturerNavigationPrefixCacheKey);
-            await _staticCacheManager.RemoveByPrefixAsync(NopModelCacheDefaults.SitemapPrefixCacheKey);
-        }
-
-        #endregion
-
-<<<<<<< HEAD
-        #region  Product manufacturers
-
-        public async Task HandleEventAsync(EntityInsertedEvent<ProductManufacturer> eventMessage)
-        {
-            await _staticCacheManager.RemoveByPrefixAsync(string.Format(NopModelCacheDefaults.ManufacturerHasFeaturedProductsPrefixCacheKeyById, eventMessage.Entity.ManufacturerId));
-        }
-
-        public async Task HandleEventAsync(EntityUpdatedEvent<ProductManufacturer> eventMessage)
-        {
-            await _staticCacheManager.RemoveByPrefixAsync(string.Format(NopModelCacheDefaults.ManufacturerHasFeaturedProductsPrefixCacheKeyById, eventMessage.Entity.ManufacturerId));
-        }
-
-        public async Task HandleEventAsync(EntityDeletedEvent<ProductManufacturer> eventMessage)
-        {
-            await _staticCacheManager.RemoveByPrefixAsync(string.Format(NopModelCacheDefaults.ManufacturerHasFeaturedProductsPrefixCacheKeyById, eventMessage.Entity.ManufacturerId));
-        }
-
-        #endregion
-
-=======
->>>>>>> 8436c882
-        #region Categories
-
-        public async Task HandleEventAsync(EntityInsertedEvent<Category> eventMessage)
-        {
-            await _staticCacheManager.RemoveByPrefixAsync(NopModelCacheDefaults.CategoryAllPrefixCacheKey);
-            await _staticCacheManager.RemoveByPrefixAsync(NopModelCacheDefaults.CategoryXmlAllPrefixCacheKey);
-            await _staticCacheManager.RemoveByPrefixAsync(NopModelCacheDefaults.CategoryHomepagePrefixCacheKey);
-            await _staticCacheManager.RemoveByPrefixAsync(NopModelCacheDefaults.SitemapPrefixCacheKey);
-        }
-
-        public async Task HandleEventAsync(EntityUpdatedEvent<Category> eventMessage)
-        {
-            await _staticCacheManager.RemoveByPrefixAsync(NopModelCacheDefaults.CategoryAllPrefixCacheKey);
-            await _staticCacheManager.RemoveByPrefixAsync(NopModelCacheDefaults.CategoryXmlAllPrefixCacheKey);
-            await _staticCacheManager.RemoveByPrefixAsync(NopModelCacheDefaults.CategoryHomepagePrefixCacheKey);
-            await _staticCacheManager.RemoveByPrefixAsync(NopModelCacheDefaults.SitemapPrefixCacheKey);
-            await _staticCacheManager.RemoveByPrefixAsync(string.Format(NopModelCacheDefaults.CategoryPicturePrefixCacheKeyById, eventMessage.Entity.Id));
-        }
-
-        public async Task HandleEventAsync(EntityDeletedEvent<Category> eventMessage)
-        {
-            await _staticCacheManager.RemoveByPrefixAsync(NopModelCacheDefaults.CategoryAllPrefixCacheKey);
-            await _staticCacheManager.RemoveByPrefixAsync(NopModelCacheDefaults.CategoryXmlAllPrefixCacheKey);
-            await _staticCacheManager.RemoveByPrefixAsync(NopModelCacheDefaults.CategoryHomepagePrefixCacheKey);
-            await _staticCacheManager.RemoveByPrefixAsync(NopModelCacheDefaults.SitemapPrefixCacheKey);
-        }
-
-        #endregion
-
-        #region Product categories
-<<<<<<< HEAD
-
-        public async Task HandleEventAsync(EntityInsertedEvent<ProductCategory> eventMessage)
-=======
-        public void HandleEvent(EntityInsertedEvent<ProductCategory> eventMessage)
->>>>>>> 8436c882
-        {
-            if (_catalogSettings.ShowCategoryProductNumber)
-            {
-                //depends on CatalogSettings.ShowCategoryProductNumber (when enabled)
-                //so there's no need to clear this cache in other cases
-                await _staticCacheManager.RemoveByPrefixAsync(NopModelCacheDefaults.CategoryAllPrefixCacheKey);
-                await _staticCacheManager.RemoveByPrefixAsync(NopModelCacheDefaults.CategoryXmlAllPrefixCacheKey);
-            }
-<<<<<<< HEAD
-
-            await _staticCacheManager.RemoveByPrefixAsync(string.Format(NopModelCacheDefaults.CategoryHasFeaturedProductsPrefixCacheKeyById, eventMessage.Entity.CategoryId));
-        }
-
-        public async Task HandleEventAsync(EntityUpdatedEvent<ProductCategory> eventMessage)
-        {
-            await _staticCacheManager.RemoveByPrefixAsync(string.Format(NopModelCacheDefaults.CategoryHasFeaturedProductsPrefixCacheKeyById, eventMessage.Entity.CategoryId));
-        }
-
-        public async Task HandleEventAsync(EntityDeletedEvent<ProductCategory> eventMessage)
-=======
-        }
-        public void HandleEvent(EntityDeletedEvent<ProductCategory> eventMessage)
->>>>>>> 8436c882
-        {
-            if (_catalogSettings.ShowCategoryProductNumber)
-            {
-                //depends on CatalogSettings.ShowCategoryProductNumber (when enabled)
-                //so there's no need to clear this cache in other cases
-                await _staticCacheManager.RemoveByPrefixAsync(NopModelCacheDefaults.CategoryAllPrefixCacheKey);
-                await _staticCacheManager.RemoveByPrefixAsync(NopModelCacheDefaults.CategoryXmlAllPrefixCacheKey);
-            }
-<<<<<<< HEAD
-
-            await _staticCacheManager.RemoveByPrefixAsync(string.Format(NopModelCacheDefaults.CategoryHasFeaturedProductsPrefixCacheKeyById, eventMessage.Entity.CategoryId));
-=======
->>>>>>> 8436c882
-        }
-
-        #endregion
-
-        #region Products
-
-        public async Task HandleEventAsync(EntityInsertedEvent<Product> eventMessage)
-        {
-            await _staticCacheManager.RemoveByPrefixAsync(NopModelCacheDefaults.SitemapPrefixCacheKey);
-        }
-
-        public async Task HandleEventAsync(EntityUpdatedEvent<Product> eventMessage)
-        {
-            await _staticCacheManager.RemoveByPrefixAsync(NopModelCacheDefaults.HomepageBestsellersIdsPrefixCacheKey);
-            await _staticCacheManager.RemoveByPrefixAsync(NopModelCacheDefaults.ProductsAlsoPurchasedIdsPrefixCacheKey);
-            await _staticCacheManager.RemoveByPrefixAsync(NopModelCacheDefaults.SitemapPrefixCacheKey);
-            await _staticCacheManager.RemoveByPrefixAsync(string.Format(NopModelCacheDefaults.ProductReviewsPrefixCacheKeyById, eventMessage.Entity.Id));
-        }
-
-        public async Task HandleEventAsync(EntityDeletedEvent<Product> eventMessage)
-        {
-            await _staticCacheManager.RemoveByPrefixAsync(NopModelCacheDefaults.HomepageBestsellersIdsPrefixCacheKey);
-            await _staticCacheManager.RemoveByPrefixAsync(NopModelCacheDefaults.ProductsAlsoPurchasedIdsPrefixCacheKey);
-            await _staticCacheManager.RemoveByPrefixAsync(NopModelCacheDefaults.SitemapPrefixCacheKey);
-        }
-
-        #endregion
-
-        #region Product tags
-
-        public async Task HandleEventAsync(EntityInsertedEvent<ProductTag> eventMessage)
-        {
-            await _staticCacheManager.RemoveByPrefixAsync(NopModelCacheDefaults.SitemapPrefixCacheKey);
-        }
-
-        public async Task HandleEventAsync(EntityUpdatedEvent<ProductTag> eventMessage)
-        {
-            await _staticCacheManager.RemoveByPrefixAsync(NopModelCacheDefaults.SitemapPrefixCacheKey);
-        }
-
-        public async Task HandleEventAsync(EntityDeletedEvent<ProductTag> eventMessage)
-        {
-            await _staticCacheManager.RemoveByPrefixAsync(NopModelCacheDefaults.SitemapPrefixCacheKey);
-        }
-
-        #endregion
-
-        #region Specification attributes
-
-        public async Task HandleEventAsync(EntityUpdatedEvent<SpecificationAttribute> eventMessage)
-        {
-            await _staticCacheManager.RemoveByPrefixAsync(NopModelCacheDefaults.SpecsFilterPrefixCacheKey);
-        }
-
-        public async Task HandleEventAsync(EntityDeletedEvent<SpecificationAttribute> eventMessage)
-        {
-            await _staticCacheManager.RemoveByPrefixAsync(NopModelCacheDefaults.SpecsFilterPrefixCacheKey);
-        }
-
-        #endregion
-
-        #region Specification attribute options
-
-        public async Task HandleEventAsync(EntityUpdatedEvent<SpecificationAttributeOption> eventMessage)
-        {
-            await _staticCacheManager.RemoveByPrefixAsync(NopModelCacheDefaults.SpecsFilterPrefixCacheKey);
-        }
-
-        public async Task HandleEventAsync(EntityDeletedEvent<SpecificationAttributeOption> eventMessage)
-        {
-            await _staticCacheManager.RemoveByPrefixAsync(NopModelCacheDefaults.SpecsFilterPrefixCacheKey);
-        }
-
-        #endregion
-
-        #region Product specification attribute
-
-        public async Task HandleEventAsync(EntityInsertedEvent<ProductSpecificationAttribute> eventMessage)
-        {
-            await _staticCacheManager.RemoveByPrefixAsync(NopModelCacheDefaults.SpecsFilterPrefixCacheKey);
-        }
-
-        public async Task HandleEventAsync(EntityUpdatedEvent<ProductSpecificationAttribute> eventMessage)
-        {
-            await _staticCacheManager.RemoveByPrefixAsync(NopModelCacheDefaults.SpecsFilterPrefixCacheKey);
-        }
-
-        public async Task HandleEventAsync(EntityDeletedEvent<ProductSpecificationAttribute> eventMessage)
-        {
-            await _staticCacheManager.RemoveByPrefixAsync(NopModelCacheDefaults.SpecsFilterPrefixCacheKey);
-        }
-
-        #endregion
-
-        #region Product attributes
-
-        public async Task HandleEventAsync(EntityUpdatedEvent<ProductAttributeValue> eventMessage)
-        {
-            await _staticCacheManager.RemoveByPrefixAsync(NopModelCacheDefaults.ProductAttributePicturePrefixCacheKey);
-            await _staticCacheManager.RemoveByPrefixAsync(NopModelCacheDefaults.ProductAttributeImageSquarePicturePrefixCacheKey);
-        }
-
-        #endregion
-
-        #region Topics
-
-        public async Task HandleEventAsync(EntityInsertedEvent<Topic> eventMessage)
-        {
-            await _staticCacheManager.RemoveByPrefixAsync(NopModelCacheDefaults.SitemapPrefixCacheKey);
-        }
-
-        public async Task HandleEventAsync(EntityUpdatedEvent<Topic> eventMessage)
-        {
-            await _staticCacheManager.RemoveByPrefixAsync(NopModelCacheDefaults.SitemapPrefixCacheKey);
-        }
-
-        public async Task HandleEventAsync(EntityDeletedEvent<Topic> eventMessage)
-        {
-            await _staticCacheManager.RemoveByPrefixAsync(NopModelCacheDefaults.SitemapPrefixCacheKey);
-        }
-
-        #endregion
-
-        #region Orders
-
-        public async Task HandleEventAsync(EntityInsertedEvent<Order> eventMessage)
-        {
-            await _staticCacheManager.RemoveByPrefixAsync(NopModelCacheDefaults.HomepageBestsellersIdsPrefixCacheKey);
-            await _staticCacheManager.RemoveByPrefixAsync(NopModelCacheDefaults.ProductsAlsoPurchasedIdsPrefixCacheKey);
-        }
-
-        public async Task HandleEventAsync(EntityUpdatedEvent<Order> eventMessage)
-        {
-            await _staticCacheManager.RemoveByPrefixAsync(NopModelCacheDefaults.HomepageBestsellersIdsPrefixCacheKey);
-            await _staticCacheManager.RemoveByPrefixAsync(NopModelCacheDefaults.ProductsAlsoPurchasedIdsPrefixCacheKey);
-        }
-
-        public async Task HandleEventAsync(EntityDeletedEvent<Order> eventMessage)
-        {
-            await _staticCacheManager.RemoveByPrefixAsync(NopModelCacheDefaults.HomepageBestsellersIdsPrefixCacheKey);
-            await _staticCacheManager.RemoveByPrefixAsync(NopModelCacheDefaults.ProductsAlsoPurchasedIdsPrefixCacheKey);
-        }
-
-        #endregion
-
-        #region Pictures
-
-        public async Task HandleEventAsync(EntityInsertedEvent<Picture> eventMessage)
-        {
-            await _staticCacheManager.RemoveByPrefixAsync(NopModelCacheDefaults.ProductAttributePicturePrefixCacheKey);
-            await _staticCacheManager.RemoveByPrefixAsync(NopModelCacheDefaults.CartPicturePrefixCacheKey);
-        }
-
-        public async Task HandleEventAsync(EntityUpdatedEvent<Picture> eventMessage)
-        {
-            await _staticCacheManager.RemoveByPrefixAsync(NopModelCacheDefaults.ProductAttributePicturePrefixCacheKey);
-            await _staticCacheManager.RemoveByPrefixAsync(NopModelCacheDefaults.CartPicturePrefixCacheKey);
-            await _staticCacheManager.RemoveByPrefixAsync(NopModelCacheDefaults.ProductDetailsPicturesPrefixCacheKey);
-            await _staticCacheManager.RemoveByPrefixAsync(NopModelCacheDefaults.ProductDefaultPicturePrefixCacheKey);
-            await _staticCacheManager.RemoveByPrefixAsync(NopModelCacheDefaults.CategoryPicturePrefixCacheKey);
-            await _staticCacheManager.RemoveByPrefixAsync(NopModelCacheDefaults.ManufacturerPicturePrefixCacheKey);
-            await _staticCacheManager.RemoveByPrefixAsync(NopModelCacheDefaults.VendorPicturePrefixCacheKey);
-        }
-
-        public async Task HandleEventAsync(EntityDeletedEvent<Picture> eventMessage)
-        {
-            await _staticCacheManager.RemoveByPrefixAsync(NopModelCacheDefaults.ProductAttributePicturePrefixCacheKey);
-            await _staticCacheManager.RemoveByPrefixAsync(NopModelCacheDefaults.CartPicturePrefixCacheKey);
-            await _staticCacheManager.RemoveByPrefixAsync(NopModelCacheDefaults.ProductDetailsPicturesPrefixCacheKey);
-            await _staticCacheManager.RemoveByPrefixAsync(NopModelCacheDefaults.ProductDefaultPicturePrefixCacheKey);
-            await _staticCacheManager.RemoveByPrefixAsync(NopModelCacheDefaults.CategoryPicturePrefixCacheKey);
-            await _staticCacheManager.RemoveByPrefixAsync(NopModelCacheDefaults.ManufacturerPicturePrefixCacheKey);
-            await _staticCacheManager.RemoveByPrefixAsync(NopModelCacheDefaults.VendorPicturePrefixCacheKey);
-        }
-
-        #endregion
-
-        #region Product picture mappings
-
-        public async Task HandleEventAsync(EntityInsertedEvent<ProductPicture> eventMessage)
-        {
-            await _staticCacheManager.RemoveByPrefixAsync(string.Format(NopModelCacheDefaults.ProductDefaultPicturePrefixCacheKeyById, eventMessage.Entity.ProductId));
-            await _staticCacheManager.RemoveByPrefixAsync(string.Format(NopModelCacheDefaults.ProductDetailsPicturesPrefixCacheKeyById, eventMessage.Entity.ProductId));
-            await _staticCacheManager.RemoveByPrefixAsync(NopModelCacheDefaults.ProductAttributePicturePrefixCacheKey);
-            await _staticCacheManager.RemoveByPrefixAsync(NopModelCacheDefaults.CartPicturePrefixCacheKey);
-        }
-
-        public async Task HandleEventAsync(EntityUpdatedEvent<ProductPicture> eventMessage)
-        {
-            await _staticCacheManager.RemoveByPrefixAsync(string.Format(NopModelCacheDefaults.ProductDefaultPicturePrefixCacheKeyById, eventMessage.Entity.ProductId));
-            await _staticCacheManager.RemoveByPrefixAsync(string.Format(NopModelCacheDefaults.ProductDetailsPicturesPrefixCacheKeyById, eventMessage.Entity.ProductId));
-            await _staticCacheManager.RemoveByPrefixAsync(NopModelCacheDefaults.ProductAttributePicturePrefixCacheKey);
-            await _staticCacheManager.RemoveByPrefixAsync(NopModelCacheDefaults.CartPicturePrefixCacheKey);
-        }
-
-        public async Task HandleEventAsync(EntityDeletedEvent<ProductPicture> eventMessage)
-        {
-            await _staticCacheManager.RemoveByPrefixAsync(string.Format(NopModelCacheDefaults.ProductDefaultPicturePrefixCacheKeyById, eventMessage.Entity.ProductId));
-            await _staticCacheManager.RemoveByPrefixAsync(string.Format(NopModelCacheDefaults.ProductDetailsPicturesPrefixCacheKeyById, eventMessage.Entity.ProductId));
-            await _staticCacheManager.RemoveByPrefixAsync(NopModelCacheDefaults.ProductAttributePicturePrefixCacheKey);
-            await _staticCacheManager.RemoveByPrefixAsync(NopModelCacheDefaults.CartPicturePrefixCacheKey);
-        }
-
-        #endregion
-
-        #region Polls
-
-        public async Task HandleEventAsync(EntityInsertedEvent<Poll> eventMessage)
-        {
-            await _staticCacheManager.RemoveByPrefixAsync(NopModelCacheDefaults.PollsPrefixCacheKey);
-        }
-
-        public async Task HandleEventAsync(EntityUpdatedEvent<Poll> eventMessage)
-        {
-            await _staticCacheManager.RemoveByPrefixAsync(NopModelCacheDefaults.PollsPrefixCacheKey);
-        }
-
-        public async Task HandleEventAsync(EntityDeletedEvent<Poll> eventMessage)
-        {
-            await _staticCacheManager.RemoveByPrefixAsync(NopModelCacheDefaults.PollsPrefixCacheKey);
-        }
-
-        #endregion
-
-        #region Blog posts
-
-        public async Task HandleEventAsync(EntityInsertedEvent<BlogPost> eventMessage)
-        {
-            await _staticCacheManager.RemoveByPrefixAsync(NopModelCacheDefaults.BlogPrefixCacheKey);
-            await _staticCacheManager.RemoveByPrefixAsync(NopModelCacheDefaults.SitemapPrefixCacheKey);
-        }
-
-        public async Task HandleEventAsync(EntityUpdatedEvent<BlogPost> eventMessage)
-        {
-            await _staticCacheManager.RemoveByPrefixAsync(NopModelCacheDefaults.BlogPrefixCacheKey);
-            await _staticCacheManager.RemoveByPrefixAsync(NopModelCacheDefaults.SitemapPrefixCacheKey);
-        }
-
-        public async Task HandleEventAsync(EntityDeletedEvent<BlogPost> eventMessage)
-        {
-            await _staticCacheManager.RemoveByPrefixAsync(NopModelCacheDefaults.BlogPrefixCacheKey);
-            await _staticCacheManager.RemoveByPrefixAsync(NopModelCacheDefaults.SitemapPrefixCacheKey);
-        }
-
-        #endregion
-
-        #region News items
-
-        public async Task HandleEventAsync(EntityInsertedEvent<NewsItem> eventMessage)
-        {
-            await _staticCacheManager.RemoveByPrefixAsync(NopModelCacheDefaults.NewsPrefixCacheKey);
-            await _staticCacheManager.RemoveByPrefixAsync(NopModelCacheDefaults.SitemapPrefixCacheKey);
-        }
-
-        public async Task HandleEventAsync(EntityUpdatedEvent<NewsItem> eventMessage)
-        {
-            await _staticCacheManager.RemoveByPrefixAsync(NopModelCacheDefaults.NewsPrefixCacheKey);
-            await _staticCacheManager.RemoveByPrefixAsync(NopModelCacheDefaults.SitemapPrefixCacheKey);
-        }
-
-        public async Task HandleEventAsync(EntityDeletedEvent<NewsItem> eventMessage)
-        {
-            await _staticCacheManager.RemoveByPrefixAsync(NopModelCacheDefaults.NewsPrefixCacheKey);
-            await _staticCacheManager.RemoveByPrefixAsync(NopModelCacheDefaults.SitemapPrefixCacheKey);
-        }
-
-        #endregion
-
-        #region Shopping cart items
-
-        public async Task HandleEventAsync(EntityUpdatedEvent<ShoppingCartItem> eventMessage)
-        {
-            await _staticCacheManager.RemoveByPrefixAsync(NopModelCacheDefaults.CartPicturePrefixCacheKey);
-        }
-
-        #endregion
-
-        #region Product reviews
-
-        public async Task HandleEventAsync(EntityDeletedEvent<ProductReview> eventMessage)
-        {
-            await _staticCacheManager.RemoveByPrefixAsync(string.Format(NopModelCacheDefaults.ProductReviewsPrefixCacheKeyById, eventMessage.Entity.ProductId));
-        }
-
-        #endregion
-
-        #region Plugin
-
-        /// <summary>
-        /// Handle plugin updated event
-        /// </summary>
-        /// <param name="eventMessage">Event message</param>
-        public async Task HandleEventAsync(PluginUpdatedEvent eventMessage)
-        {
-            if (eventMessage?.Plugin?.Instance<IWidgetPlugin>() != null)
-                await _staticCacheManager.RemoveByPrefixAsync(NopModelCacheDefaults.WidgetPrefixCacheKey);
-        }
-
-        #endregion
-
-        #endregion
-    }
+﻿using System.Threading.Tasks;
+using Nop.Core.Caching;
+using Nop.Core.Domain.Blogs;
+using Nop.Core.Domain.Catalog;
+using Nop.Core.Domain.Configuration;
+using Nop.Core.Domain.Localization;
+using Nop.Core.Domain.Media;
+using Nop.Core.Domain.News;
+using Nop.Core.Domain.Orders;
+using Nop.Core.Domain.Polls;
+using Nop.Core.Domain.Topics;
+using Nop.Core.Domain.Vendors;
+using Nop.Core.Events;
+using Nop.Services.Cms;
+using Nop.Services.Events;
+using Nop.Services.Plugins;
+
+namespace Nop.Web.Infrastructure.Cache
+{
+    /// <summary>
+    /// Model cache event consumer (used for caching of presentation layer models)
+    /// </summary>
+    public partial class ModelCacheEventConsumer :
+        //languages
+        IConsumer<EntityInsertedEvent<Language>>,
+        IConsumer<EntityUpdatedEvent<Language>>,
+        IConsumer<EntityDeletedEvent<Language>>,
+        //settings
+        IConsumer<EntityUpdatedEvent<Setting>>,
+        //manufacturers
+        IConsumer<EntityInsertedEvent<Manufacturer>>,
+        IConsumer<EntityUpdatedEvent<Manufacturer>>,
+        IConsumer<EntityDeletedEvent<Manufacturer>>,
+        //vendors
+        IConsumer<EntityInsertedEvent<Vendor>>,
+        IConsumer<EntityUpdatedEvent<Vendor>>,
+        IConsumer<EntityDeletedEvent<Vendor>>,
+        //categories
+        IConsumer<EntityInsertedEvent<Category>>,
+        IConsumer<EntityUpdatedEvent<Category>>,
+        IConsumer<EntityDeletedEvent<Category>>,
+        //product categories
+        IConsumer<EntityInsertedEvent<ProductCategory>>,
+        IConsumer<EntityDeletedEvent<ProductCategory>>,
+        //products
+        IConsumer<EntityInsertedEvent<Product>>,
+        IConsumer<EntityUpdatedEvent<Product>>,
+        IConsumer<EntityDeletedEvent<Product>>,
+        //product tags
+        IConsumer<EntityInsertedEvent<ProductTag>>,
+        IConsumer<EntityUpdatedEvent<ProductTag>>,
+        IConsumer<EntityDeletedEvent<ProductTag>>,
+        //specification attributes
+        IConsumer<EntityUpdatedEvent<SpecificationAttribute>>,
+        IConsumer<EntityDeletedEvent<SpecificationAttribute>>,
+        //specification attribute options
+        IConsumer<EntityUpdatedEvent<SpecificationAttributeOption>>,
+        IConsumer<EntityDeletedEvent<SpecificationAttributeOption>>,
+        //Product specification attribute
+        IConsumer<EntityInsertedEvent<ProductSpecificationAttribute>>,
+        IConsumer<EntityUpdatedEvent<ProductSpecificationAttribute>>,
+        IConsumer<EntityDeletedEvent<ProductSpecificationAttribute>>,
+        //Product attribute values
+        IConsumer<EntityUpdatedEvent<ProductAttributeValue>>,
+        //Topics
+        IConsumer<EntityInsertedEvent<Topic>>,
+        IConsumer<EntityUpdatedEvent<Topic>>,
+        IConsumer<EntityDeletedEvent<Topic>>,
+        //Orders
+        IConsumer<EntityInsertedEvent<Order>>,
+        IConsumer<EntityUpdatedEvent<Order>>,
+        IConsumer<EntityDeletedEvent<Order>>,
+        //Picture
+        IConsumer<EntityInsertedEvent<Picture>>,
+        IConsumer<EntityUpdatedEvent<Picture>>,
+        IConsumer<EntityDeletedEvent<Picture>>,
+        //Product picture mapping
+        IConsumer<EntityInsertedEvent<ProductPicture>>,
+        IConsumer<EntityUpdatedEvent<ProductPicture>>,
+        IConsumer<EntityDeletedEvent<ProductPicture>>,
+        //Product review
+        IConsumer<EntityDeletedEvent<ProductReview>>,
+        //polls
+        IConsumer<EntityInsertedEvent<Poll>>,
+        IConsumer<EntityUpdatedEvent<Poll>>,
+        IConsumer<EntityDeletedEvent<Poll>>,
+        //blog posts
+        IConsumer<EntityInsertedEvent<BlogPost>>,
+        IConsumer<EntityUpdatedEvent<BlogPost>>,
+        IConsumer<EntityDeletedEvent<BlogPost>>,
+        //news items
+        IConsumer<EntityInsertedEvent<NewsItem>>,
+        IConsumer<EntityUpdatedEvent<NewsItem>>,
+        IConsumer<EntityDeletedEvent<NewsItem>>,
+        //shopping cart items
+        IConsumer<EntityUpdatedEvent<ShoppingCartItem>>,
+        //plugins
+        IConsumer<PluginUpdatedEvent>
+    {
+        #region Fields
+
+        private readonly CatalogSettings _catalogSettings;
+        private readonly IStaticCacheManager _staticCacheManager;
+
+        #endregion
+
+        #region Ctor
+
+        public ModelCacheEventConsumer(CatalogSettings catalogSettings, IStaticCacheManager staticCacheManager)
+        {
+            _staticCacheManager = staticCacheManager;
+            _catalogSettings = catalogSettings;
+        }
+
+        #endregion
+
+        #region Methods
+
+        #region Languages
+
+        public async Task HandleEventAsync(EntityInsertedEvent<Language> eventMessage)
+        {
+            //clear all localizable models
+            await _staticCacheManager.RemoveByPrefixAsync(NopModelCacheDefaults.ManufacturerNavigationPrefixCacheKey);
+            await _staticCacheManager.RemoveByPrefixAsync(NopModelCacheDefaults.SpecsFilterPrefixCacheKey);
+            await _staticCacheManager.RemoveByPrefixAsync(NopModelCacheDefaults.CategoryAllPrefixCacheKey);
+            await _staticCacheManager.RemoveByPrefixAsync(NopModelCacheDefaults.CategoryXmlAllPrefixCacheKey);
+        }
+
+        public async Task HandleEventAsync(EntityUpdatedEvent<Language> eventMessage)
+        {
+            //clear all localizable models
+            await _staticCacheManager.RemoveByPrefixAsync(NopModelCacheDefaults.ManufacturerNavigationPrefixCacheKey);
+            await _staticCacheManager.RemoveByPrefixAsync(NopModelCacheDefaults.SpecsFilterPrefixCacheKey);
+            await _staticCacheManager.RemoveByPrefixAsync(NopModelCacheDefaults.CategoryAllPrefixCacheKey);
+            await _staticCacheManager.RemoveByPrefixAsync(NopModelCacheDefaults.CategoryXmlAllPrefixCacheKey);
+        }
+
+        public async Task HandleEventAsync(EntityDeletedEvent<Language> eventMessage)
+        {
+            //clear all localizable models
+            await _staticCacheManager.RemoveByPrefixAsync(NopModelCacheDefaults.ManufacturerNavigationPrefixCacheKey);
+            await _staticCacheManager.RemoveByPrefixAsync(NopModelCacheDefaults.SpecsFilterPrefixCacheKey);
+            await _staticCacheManager.RemoveByPrefixAsync(NopModelCacheDefaults.CategoryAllPrefixCacheKey);
+            await _staticCacheManager.RemoveByPrefixAsync(NopModelCacheDefaults.CategoryXmlAllPrefixCacheKey);
+        }
+
+        #endregion
+
+        #region Setting
+
+        public async Task HandleEventAsync(EntityUpdatedEvent<Setting> eventMessage)
+        {
+            //clear models which depend on settings
+            await _staticCacheManager.RemoveByPrefixAsync(NopModelCacheDefaults.ManufacturerNavigationPrefixCacheKey); //depends on CatalogSettings.ManufacturersBlockItemsToDisplay
+            await _staticCacheManager.RemoveAsync(NopModelCacheDefaults.VendorNavigationModelKey); //depends on VendorSettings.VendorBlockItemsToDisplay
+            await _staticCacheManager.RemoveByPrefixAsync(NopModelCacheDefaults.CategoryAllPrefixCacheKey); //depends on CatalogSettings.ShowCategoryProductNumber and CatalogSettings.ShowCategoryProductNumberIncludingSubcategories
+            await _staticCacheManager.RemoveByPrefixAsync(NopModelCacheDefaults.CategoryXmlAllPrefixCacheKey);
+            await _staticCacheManager.RemoveByPrefixAsync(NopModelCacheDefaults.HomepageBestsellersIdsPrefixCacheKey); //depends on CatalogSettings.NumberOfBestsellersOnHomepage
+            await _staticCacheManager.RemoveByPrefixAsync(NopModelCacheDefaults.ProductsAlsoPurchasedIdsPrefixCacheKey); //depends on CatalogSettings.ProductsAlsoPurchasedNumber
+            await _staticCacheManager.RemoveByPrefixAsync(NopModelCacheDefaults.BlogPrefixCacheKey); //depends on BlogSettings.NumberOfTags
+            await _staticCacheManager.RemoveByPrefixAsync(NopModelCacheDefaults.NewsPrefixCacheKey); //depends on NewsSettings.MainPageNewsCount
+            await _staticCacheManager.RemoveByPrefixAsync(NopModelCacheDefaults.SitemapPrefixCacheKey); //depends on distinct sitemap settings
+            await _staticCacheManager.RemoveByPrefixAsync(NopModelCacheDefaults.WidgetPrefixCacheKey); //depends on WidgetSettings and certain settings of widgets
+            await _staticCacheManager.RemoveByPrefixAsync(NopModelCacheDefaults.StoreLogoPathPrefixCacheKey); //depends on StoreInformationSettings.LogoPictureId
+        }
+
+        #endregion
+
+        #region Vendors
+
+        public async Task HandleEventAsync(EntityInsertedEvent<Vendor> eventMessage)
+        {
+            await _staticCacheManager.RemoveAsync(NopModelCacheDefaults.VendorNavigationModelKey);
+        }
+
+        public async Task HandleEventAsync(EntityUpdatedEvent<Vendor> eventMessage)
+        {
+            await _staticCacheManager.RemoveAsync(NopModelCacheDefaults.VendorNavigationModelKey);
+            await _staticCacheManager.RemoveByPrefixAsync(string.Format(NopModelCacheDefaults.VendorPicturePrefixCacheKeyById, eventMessage.Entity.Id));
+        }
+
+        public async Task HandleEventAsync(EntityDeletedEvent<Vendor> eventMessage)
+        {
+            await _staticCacheManager.RemoveAsync(NopModelCacheDefaults.VendorNavigationModelKey);
+        }
+
+        #endregion
+
+        #region  Manufacturers
+
+        public async Task HandleEventAsync(EntityInsertedEvent<Manufacturer> eventMessage)
+        {
+            await _staticCacheManager.RemoveByPrefixAsync(NopModelCacheDefaults.ManufacturerNavigationPrefixCacheKey);
+            await _staticCacheManager.RemoveByPrefixAsync(NopModelCacheDefaults.SitemapPrefixCacheKey);
+        }
+
+        public async Task HandleEventAsync(EntityUpdatedEvent<Manufacturer> eventMessage)
+        {
+            await _staticCacheManager.RemoveByPrefixAsync(NopModelCacheDefaults.ManufacturerNavigationPrefixCacheKey);
+            await _staticCacheManager.RemoveByPrefixAsync(NopModelCacheDefaults.SitemapPrefixCacheKey);
+            await _staticCacheManager.RemoveByPrefixAsync(string.Format(NopModelCacheDefaults.ManufacturerPicturePrefixCacheKeyById, eventMessage.Entity.Id));
+        }
+
+        public async Task HandleEventAsync(EntityDeletedEvent<Manufacturer> eventMessage)
+        {
+            await _staticCacheManager.RemoveByPrefixAsync(NopModelCacheDefaults.ManufacturerNavigationPrefixCacheKey);
+            await _staticCacheManager.RemoveByPrefixAsync(NopModelCacheDefaults.SitemapPrefixCacheKey);
+        }
+
+        #endregion
+
+        #region Categories
+
+        public async Task HandleEventAsync(EntityInsertedEvent<Category> eventMessage)
+        {
+            await _staticCacheManager.RemoveByPrefixAsync(NopModelCacheDefaults.CategoryAllPrefixCacheKey);
+            await _staticCacheManager.RemoveByPrefixAsync(NopModelCacheDefaults.CategoryXmlAllPrefixCacheKey);
+            await _staticCacheManager.RemoveByPrefixAsync(NopModelCacheDefaults.CategoryHomepagePrefixCacheKey);
+            await _staticCacheManager.RemoveByPrefixAsync(NopModelCacheDefaults.SitemapPrefixCacheKey);
+        }
+
+        public async Task HandleEventAsync(EntityUpdatedEvent<Category> eventMessage)
+        {
+            await _staticCacheManager.RemoveByPrefixAsync(NopModelCacheDefaults.CategoryAllPrefixCacheKey);
+            await _staticCacheManager.RemoveByPrefixAsync(NopModelCacheDefaults.CategoryXmlAllPrefixCacheKey);
+            await _staticCacheManager.RemoveByPrefixAsync(NopModelCacheDefaults.CategoryHomepagePrefixCacheKey);
+            await _staticCacheManager.RemoveByPrefixAsync(NopModelCacheDefaults.SitemapPrefixCacheKey);
+            await _staticCacheManager.RemoveByPrefixAsync(string.Format(NopModelCacheDefaults.CategoryPicturePrefixCacheKeyById, eventMessage.Entity.Id));
+        }
+
+        public async Task HandleEventAsync(EntityDeletedEvent<Category> eventMessage)
+        {
+            await _staticCacheManager.RemoveByPrefixAsync(NopModelCacheDefaults.CategoryAllPrefixCacheKey);
+            await _staticCacheManager.RemoveByPrefixAsync(NopModelCacheDefaults.CategoryXmlAllPrefixCacheKey);
+            await _staticCacheManager.RemoveByPrefixAsync(NopModelCacheDefaults.CategoryHomepagePrefixCacheKey);
+            await _staticCacheManager.RemoveByPrefixAsync(NopModelCacheDefaults.SitemapPrefixCacheKey);
+        }
+
+        #endregion
+
+        #region Product categories
+
+        public async Task HandleEventAsync(EntityInsertedEvent<ProductCategory> eventMessage)
+        {
+            if (_catalogSettings.ShowCategoryProductNumber)
+            {
+                //depends on CatalogSettings.ShowCategoryProductNumber (when enabled)
+                //so there's no need to clear this cache in other cases
+                await _staticCacheManager.RemoveByPrefixAsync(NopModelCacheDefaults.CategoryAllPrefixCacheKey);
+                await _staticCacheManager.RemoveByPrefixAsync(NopModelCacheDefaults.CategoryXmlAllPrefixCacheKey);
+            }
+        }
+
+        public async Task HandleEventAsync(EntityDeletedEvent<ProductCategory> eventMessage)
+        {
+            if (_catalogSettings.ShowCategoryProductNumber)
+            {
+                //depends on CatalogSettings.ShowCategoryProductNumber (when enabled)
+                //so there's no need to clear this cache in other cases
+                await _staticCacheManager.RemoveByPrefixAsync(NopModelCacheDefaults.CategoryAllPrefixCacheKey);
+                await _staticCacheManager.RemoveByPrefixAsync(NopModelCacheDefaults.CategoryXmlAllPrefixCacheKey);
+            }
+        }
+
+        #endregion
+
+        #region Products
+
+        public async Task HandleEventAsync(EntityInsertedEvent<Product> eventMessage)
+        {
+            await _staticCacheManager.RemoveByPrefixAsync(NopModelCacheDefaults.SitemapPrefixCacheKey);
+        }
+
+        public async Task HandleEventAsync(EntityUpdatedEvent<Product> eventMessage)
+        {
+            await _staticCacheManager.RemoveByPrefixAsync(NopModelCacheDefaults.HomepageBestsellersIdsPrefixCacheKey);
+            await _staticCacheManager.RemoveByPrefixAsync(NopModelCacheDefaults.ProductsAlsoPurchasedIdsPrefixCacheKey);
+            await _staticCacheManager.RemoveByPrefixAsync(NopModelCacheDefaults.SitemapPrefixCacheKey);
+            await _staticCacheManager.RemoveByPrefixAsync(string.Format(NopModelCacheDefaults.ProductReviewsPrefixCacheKeyById, eventMessage.Entity.Id));
+        }
+
+        public async Task HandleEventAsync(EntityDeletedEvent<Product> eventMessage)
+        {
+            await _staticCacheManager.RemoveByPrefixAsync(NopModelCacheDefaults.HomepageBestsellersIdsPrefixCacheKey);
+            await _staticCacheManager.RemoveByPrefixAsync(NopModelCacheDefaults.ProductsAlsoPurchasedIdsPrefixCacheKey);
+            await _staticCacheManager.RemoveByPrefixAsync(NopModelCacheDefaults.SitemapPrefixCacheKey);
+        }
+
+        #endregion
+
+        #region Product tags
+
+        public async Task HandleEventAsync(EntityInsertedEvent<ProductTag> eventMessage)
+        {
+            await _staticCacheManager.RemoveByPrefixAsync(NopModelCacheDefaults.SitemapPrefixCacheKey);
+        }
+
+        public async Task HandleEventAsync(EntityUpdatedEvent<ProductTag> eventMessage)
+        {
+            await _staticCacheManager.RemoveByPrefixAsync(NopModelCacheDefaults.SitemapPrefixCacheKey);
+        }
+
+        public async Task HandleEventAsync(EntityDeletedEvent<ProductTag> eventMessage)
+        {
+            await _staticCacheManager.RemoveByPrefixAsync(NopModelCacheDefaults.SitemapPrefixCacheKey);
+        }
+
+        #endregion
+
+        #region Specification attributes
+
+        public async Task HandleEventAsync(EntityUpdatedEvent<SpecificationAttribute> eventMessage)
+        {
+            await _staticCacheManager.RemoveByPrefixAsync(NopModelCacheDefaults.SpecsFilterPrefixCacheKey);
+        }
+
+        public async Task HandleEventAsync(EntityDeletedEvent<SpecificationAttribute> eventMessage)
+        {
+            await _staticCacheManager.RemoveByPrefixAsync(NopModelCacheDefaults.SpecsFilterPrefixCacheKey);
+        }
+
+        #endregion
+
+        #region Specification attribute options
+
+        public async Task HandleEventAsync(EntityUpdatedEvent<SpecificationAttributeOption> eventMessage)
+        {
+            await _staticCacheManager.RemoveByPrefixAsync(NopModelCacheDefaults.SpecsFilterPrefixCacheKey);
+        }
+
+        public async Task HandleEventAsync(EntityDeletedEvent<SpecificationAttributeOption> eventMessage)
+        {
+            await _staticCacheManager.RemoveByPrefixAsync(NopModelCacheDefaults.SpecsFilterPrefixCacheKey);
+        }
+
+        #endregion
+
+        #region Product specification attribute
+
+        public async Task HandleEventAsync(EntityInsertedEvent<ProductSpecificationAttribute> eventMessage)
+        {
+            await _staticCacheManager.RemoveByPrefixAsync(NopModelCacheDefaults.SpecsFilterPrefixCacheKey);
+        }
+
+        public async Task HandleEventAsync(EntityUpdatedEvent<ProductSpecificationAttribute> eventMessage)
+        {
+            await _staticCacheManager.RemoveByPrefixAsync(NopModelCacheDefaults.SpecsFilterPrefixCacheKey);
+        }
+
+        public async Task HandleEventAsync(EntityDeletedEvent<ProductSpecificationAttribute> eventMessage)
+        {
+            await _staticCacheManager.RemoveByPrefixAsync(NopModelCacheDefaults.SpecsFilterPrefixCacheKey);
+        }
+
+        #endregion
+
+        #region Product attributes
+
+        public async Task HandleEventAsync(EntityUpdatedEvent<ProductAttributeValue> eventMessage)
+        {
+            await _staticCacheManager.RemoveByPrefixAsync(NopModelCacheDefaults.ProductAttributePicturePrefixCacheKey);
+            await _staticCacheManager.RemoveByPrefixAsync(NopModelCacheDefaults.ProductAttributeImageSquarePicturePrefixCacheKey);
+        }
+
+        #endregion
+
+        #region Topics
+
+        public async Task HandleEventAsync(EntityInsertedEvent<Topic> eventMessage)
+        {
+            await _staticCacheManager.RemoveByPrefixAsync(NopModelCacheDefaults.SitemapPrefixCacheKey);
+        }
+
+        public async Task HandleEventAsync(EntityUpdatedEvent<Topic> eventMessage)
+        {
+            await _staticCacheManager.RemoveByPrefixAsync(NopModelCacheDefaults.SitemapPrefixCacheKey);
+        }
+
+        public async Task HandleEventAsync(EntityDeletedEvent<Topic> eventMessage)
+        {
+            await _staticCacheManager.RemoveByPrefixAsync(NopModelCacheDefaults.SitemapPrefixCacheKey);
+        }
+
+        #endregion
+
+        #region Orders
+
+        public async Task HandleEventAsync(EntityInsertedEvent<Order> eventMessage)
+        {
+            await _staticCacheManager.RemoveByPrefixAsync(NopModelCacheDefaults.HomepageBestsellersIdsPrefixCacheKey);
+            await _staticCacheManager.RemoveByPrefixAsync(NopModelCacheDefaults.ProductsAlsoPurchasedIdsPrefixCacheKey);
+        }
+
+        public async Task HandleEventAsync(EntityUpdatedEvent<Order> eventMessage)
+        {
+            await _staticCacheManager.RemoveByPrefixAsync(NopModelCacheDefaults.HomepageBestsellersIdsPrefixCacheKey);
+            await _staticCacheManager.RemoveByPrefixAsync(NopModelCacheDefaults.ProductsAlsoPurchasedIdsPrefixCacheKey);
+        }
+
+        public async Task HandleEventAsync(EntityDeletedEvent<Order> eventMessage)
+        {
+            await _staticCacheManager.RemoveByPrefixAsync(NopModelCacheDefaults.HomepageBestsellersIdsPrefixCacheKey);
+            await _staticCacheManager.RemoveByPrefixAsync(NopModelCacheDefaults.ProductsAlsoPurchasedIdsPrefixCacheKey);
+        }
+
+        #endregion
+
+        #region Pictures
+
+        public async Task HandleEventAsync(EntityInsertedEvent<Picture> eventMessage)
+        {
+            await _staticCacheManager.RemoveByPrefixAsync(NopModelCacheDefaults.ProductAttributePicturePrefixCacheKey);
+            await _staticCacheManager.RemoveByPrefixAsync(NopModelCacheDefaults.CartPicturePrefixCacheKey);
+        }
+
+        public async Task HandleEventAsync(EntityUpdatedEvent<Picture> eventMessage)
+        {
+            await _staticCacheManager.RemoveByPrefixAsync(NopModelCacheDefaults.ProductAttributePicturePrefixCacheKey);
+            await _staticCacheManager.RemoveByPrefixAsync(NopModelCacheDefaults.CartPicturePrefixCacheKey);
+            await _staticCacheManager.RemoveByPrefixAsync(NopModelCacheDefaults.ProductDetailsPicturesPrefixCacheKey);
+            await _staticCacheManager.RemoveByPrefixAsync(NopModelCacheDefaults.ProductDefaultPicturePrefixCacheKey);
+            await _staticCacheManager.RemoveByPrefixAsync(NopModelCacheDefaults.CategoryPicturePrefixCacheKey);
+            await _staticCacheManager.RemoveByPrefixAsync(NopModelCacheDefaults.ManufacturerPicturePrefixCacheKey);
+            await _staticCacheManager.RemoveByPrefixAsync(NopModelCacheDefaults.VendorPicturePrefixCacheKey);
+        }
+
+        public async Task HandleEventAsync(EntityDeletedEvent<Picture> eventMessage)
+        {
+            await _staticCacheManager.RemoveByPrefixAsync(NopModelCacheDefaults.ProductAttributePicturePrefixCacheKey);
+            await _staticCacheManager.RemoveByPrefixAsync(NopModelCacheDefaults.CartPicturePrefixCacheKey);
+            await _staticCacheManager.RemoveByPrefixAsync(NopModelCacheDefaults.ProductDetailsPicturesPrefixCacheKey);
+            await _staticCacheManager.RemoveByPrefixAsync(NopModelCacheDefaults.ProductDefaultPicturePrefixCacheKey);
+            await _staticCacheManager.RemoveByPrefixAsync(NopModelCacheDefaults.CategoryPicturePrefixCacheKey);
+            await _staticCacheManager.RemoveByPrefixAsync(NopModelCacheDefaults.ManufacturerPicturePrefixCacheKey);
+            await _staticCacheManager.RemoveByPrefixAsync(NopModelCacheDefaults.VendorPicturePrefixCacheKey);
+        }
+
+        #endregion
+
+        #region Product picture mappings
+
+        public async Task HandleEventAsync(EntityInsertedEvent<ProductPicture> eventMessage)
+        {
+            await _staticCacheManager.RemoveByPrefixAsync(string.Format(NopModelCacheDefaults.ProductDefaultPicturePrefixCacheKeyById, eventMessage.Entity.ProductId));
+            await _staticCacheManager.RemoveByPrefixAsync(string.Format(NopModelCacheDefaults.ProductDetailsPicturesPrefixCacheKeyById, eventMessage.Entity.ProductId));
+            await _staticCacheManager.RemoveByPrefixAsync(NopModelCacheDefaults.ProductAttributePicturePrefixCacheKey);
+            await _staticCacheManager.RemoveByPrefixAsync(NopModelCacheDefaults.CartPicturePrefixCacheKey);
+        }
+
+        public async Task HandleEventAsync(EntityUpdatedEvent<ProductPicture> eventMessage)
+        {
+            await _staticCacheManager.RemoveByPrefixAsync(string.Format(NopModelCacheDefaults.ProductDefaultPicturePrefixCacheKeyById, eventMessage.Entity.ProductId));
+            await _staticCacheManager.RemoveByPrefixAsync(string.Format(NopModelCacheDefaults.ProductDetailsPicturesPrefixCacheKeyById, eventMessage.Entity.ProductId));
+            await _staticCacheManager.RemoveByPrefixAsync(NopModelCacheDefaults.ProductAttributePicturePrefixCacheKey);
+            await _staticCacheManager.RemoveByPrefixAsync(NopModelCacheDefaults.CartPicturePrefixCacheKey);
+        }
+
+        public async Task HandleEventAsync(EntityDeletedEvent<ProductPicture> eventMessage)
+        {
+            await _staticCacheManager.RemoveByPrefixAsync(string.Format(NopModelCacheDefaults.ProductDefaultPicturePrefixCacheKeyById, eventMessage.Entity.ProductId));
+            await _staticCacheManager.RemoveByPrefixAsync(string.Format(NopModelCacheDefaults.ProductDetailsPicturesPrefixCacheKeyById, eventMessage.Entity.ProductId));
+            await _staticCacheManager.RemoveByPrefixAsync(NopModelCacheDefaults.ProductAttributePicturePrefixCacheKey);
+            await _staticCacheManager.RemoveByPrefixAsync(NopModelCacheDefaults.CartPicturePrefixCacheKey);
+        }
+
+        #endregion
+
+        #region Polls
+
+        public async Task HandleEventAsync(EntityInsertedEvent<Poll> eventMessage)
+        {
+            await _staticCacheManager.RemoveByPrefixAsync(NopModelCacheDefaults.PollsPrefixCacheKey);
+        }
+
+        public async Task HandleEventAsync(EntityUpdatedEvent<Poll> eventMessage)
+        {
+            await _staticCacheManager.RemoveByPrefixAsync(NopModelCacheDefaults.PollsPrefixCacheKey);
+        }
+
+        public async Task HandleEventAsync(EntityDeletedEvent<Poll> eventMessage)
+        {
+            await _staticCacheManager.RemoveByPrefixAsync(NopModelCacheDefaults.PollsPrefixCacheKey);
+        }
+
+        #endregion
+
+        #region Blog posts
+
+        public async Task HandleEventAsync(EntityInsertedEvent<BlogPost> eventMessage)
+        {
+            await _staticCacheManager.RemoveByPrefixAsync(NopModelCacheDefaults.BlogPrefixCacheKey);
+            await _staticCacheManager.RemoveByPrefixAsync(NopModelCacheDefaults.SitemapPrefixCacheKey);
+        }
+
+        public async Task HandleEventAsync(EntityUpdatedEvent<BlogPost> eventMessage)
+        {
+            await _staticCacheManager.RemoveByPrefixAsync(NopModelCacheDefaults.BlogPrefixCacheKey);
+            await _staticCacheManager.RemoveByPrefixAsync(NopModelCacheDefaults.SitemapPrefixCacheKey);
+        }
+
+        public async Task HandleEventAsync(EntityDeletedEvent<BlogPost> eventMessage)
+        {
+            await _staticCacheManager.RemoveByPrefixAsync(NopModelCacheDefaults.BlogPrefixCacheKey);
+            await _staticCacheManager.RemoveByPrefixAsync(NopModelCacheDefaults.SitemapPrefixCacheKey);
+        }
+
+        #endregion
+
+        #region News items
+
+        public async Task HandleEventAsync(EntityInsertedEvent<NewsItem> eventMessage)
+        {
+            await _staticCacheManager.RemoveByPrefixAsync(NopModelCacheDefaults.NewsPrefixCacheKey);
+            await _staticCacheManager.RemoveByPrefixAsync(NopModelCacheDefaults.SitemapPrefixCacheKey);
+        }
+
+        public async Task HandleEventAsync(EntityUpdatedEvent<NewsItem> eventMessage)
+        {
+            await _staticCacheManager.RemoveByPrefixAsync(NopModelCacheDefaults.NewsPrefixCacheKey);
+            await _staticCacheManager.RemoveByPrefixAsync(NopModelCacheDefaults.SitemapPrefixCacheKey);
+        }
+
+        public async Task HandleEventAsync(EntityDeletedEvent<NewsItem> eventMessage)
+        {
+            await _staticCacheManager.RemoveByPrefixAsync(NopModelCacheDefaults.NewsPrefixCacheKey);
+            await _staticCacheManager.RemoveByPrefixAsync(NopModelCacheDefaults.SitemapPrefixCacheKey);
+        }
+
+        #endregion
+
+        #region Shopping cart items
+
+        public async Task HandleEventAsync(EntityUpdatedEvent<ShoppingCartItem> eventMessage)
+        {
+            await _staticCacheManager.RemoveByPrefixAsync(NopModelCacheDefaults.CartPicturePrefixCacheKey);
+        }
+
+        #endregion
+
+        #region Product reviews
+
+        public async Task HandleEventAsync(EntityDeletedEvent<ProductReview> eventMessage)
+        {
+            await _staticCacheManager.RemoveByPrefixAsync(string.Format(NopModelCacheDefaults.ProductReviewsPrefixCacheKeyById, eventMessage.Entity.ProductId));
+        }
+
+        #endregion
+
+        #region Plugin
+
+        /// <summary>
+        /// Handle plugin updated event
+        /// </summary>
+        /// <param name="eventMessage">Event message</param>
+        public async Task HandleEventAsync(PluginUpdatedEvent eventMessage)
+        {
+            if (eventMessage?.Plugin?.Instance<IWidgetPlugin>() != null)
+                await _staticCacheManager.RemoveByPrefixAsync(NopModelCacheDefaults.WidgetPrefixCacheKey);
+        }
+
+        #endregion
+
+        #endregion
+    }
 }