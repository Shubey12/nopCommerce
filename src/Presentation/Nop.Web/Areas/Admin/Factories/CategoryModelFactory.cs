--- conflicted
+++ resolved
@@ -158,13 +158,8 @@
                     var categoryModel = category.ToModel<CategoryModel>();
 
                     //fill in additional values (not existing in the entity)
-<<<<<<< HEAD
-                    categoryModel.Breadcrumb = _categoryService.GetFormattedBreadCrumbAsync(category).Result;
-                    categoryModel.SeName = _urlRecordService.GetSeNameAsync(category, 0, true, false).Result;
-=======
-                    categoryModel.Breadcrumb = await _categoryService.GetFormattedBreadCrumb(category);
-                    categoryModel.SeName = await _urlRecordService.GetSeName(category, 0, true, false);
->>>>>>> 1a8a2fcd
+                    categoryModel.Breadcrumb = await _categoryService.GetFormattedBreadCrumbAsync(category);
+                    categoryModel.SeName = await _urlRecordService.GetSeNameAsync(category, 0, true, false);
 
                     return categoryModel;
                 });
@@ -270,11 +265,7 @@
                     var categoryProductModel = productCategory.ToModel<CategoryProductModel>();
 
                     //fill in additional values (not existing in the entity)
-<<<<<<< HEAD
-                    categoryProductModel.ProductName = _productService.GetProductByIdAsync(productCategory.ProductId).Result?.Name;
-=======
-                    categoryProductModel.ProductName = (await _productService.GetProductById(productCategory.ProductId))?.Name;
->>>>>>> 1a8a2fcd
+                    categoryProductModel.ProductName = (await _productService.GetProductByIdAsync(productCategory.ProductId))?.Name;
 
                     return categoryProductModel;
                 });
@@ -340,11 +331,8 @@
                 return products.ToAsyncEnumerable().SelectAwait(async product =>
                 {
                     var productModel = product.ToModel<ProductModel>();
-<<<<<<< HEAD
-                    productModel.SeName = _urlRecordService.GetSeNameAsync(product, 0, true, false).Result;
-=======
-                    productModel.SeName = await _urlRecordService.GetSeName(product, 0, true, false);
->>>>>>> 1a8a2fcd
+
+                    productModel.SeName = await _urlRecordService.GetSeNameAsync(product, 0, true, false);
 
                     return productModel;
                 });
