﻿using System;
using System.Linq;
using System.Threading.Tasks;
using Microsoft.AspNetCore.Mvc.Rendering;
using Nop.Core.Domain.Catalog;
using Nop.Core.Domain.Directory;
using Nop.Core.Domain.Orders;
using Nop.Services.Directory;
using Nop.Services.Localization;
using Nop.Services.Orders;
using Nop.Web.Areas.Admin.Infrastructure.Mapper.Extensions;
using Nop.Web.Areas.Admin.Models.Orders;
using Nop.Web.Framework.Factories;
using Nop.Web.Framework.Models.Extensions;

namespace Nop.Web.Areas.Admin.Factories
{
    /// <summary>
    /// Represents the checkout attribute model factory implementation
    /// </summary>
    public partial class CheckoutAttributeModelFactory : ICheckoutAttributeModelFactory
    {
        #region Fields

        private readonly CurrencySettings _currencySettings;
        private readonly IBaseAdminModelFactory _baseAdminModelFactory;
        private readonly ICheckoutAttributeParser _checkoutAttributeParser;
        private readonly ICheckoutAttributeService _checkoutAttributeService;
        private readonly ICurrencyService _currencyService;
        private readonly ILocalizationService _localizationService;
        private readonly ILocalizedModelFactory _localizedModelFactory;
        private readonly IMeasureService _measureService;
        private readonly IStoreMappingSupportedModelFactory _storeMappingSupportedModelFactory;
        private readonly MeasureSettings _measureSettings;

        #endregion

        #region Ctor

        public CheckoutAttributeModelFactory(CurrencySettings currencySettings,
            IBaseAdminModelFactory baseAdminModelFactory,
            ICheckoutAttributeParser checkoutAttributeParser,
            ICheckoutAttributeService checkoutAttributeService,
            ICurrencyService currencyService,
            ILocalizationService localizationService,
            ILocalizedModelFactory localizedModelFactory,
            IMeasureService measureService,
            IStoreMappingSupportedModelFactory storeMappingSupportedModelFactory,
            MeasureSettings measureSettings)
        {
            _currencySettings = currencySettings;
            _baseAdminModelFactory = baseAdminModelFactory;
            _checkoutAttributeParser = checkoutAttributeParser;
            _checkoutAttributeService = checkoutAttributeService;
            _currencyService = currencyService;
            _localizationService = localizationService;
            _localizedModelFactory = localizedModelFactory;
            _measureService = measureService;
            _storeMappingSupportedModelFactory = storeMappingSupportedModelFactory;
            _measureSettings = measureSettings;
        }

        #endregion

        #region Utilities

        /// <summary>
        /// Prepare condition attributes model
        /// </summary>
        /// <param name="model">Condition attributes model</param>
        /// <param name="checkoutAttribute">Checkout attribute</param>
        protected virtual async Task PrepareConditionAttributesModelAsync(ConditionModel model, CheckoutAttribute checkoutAttribute)
        {
            if (model == null)
                throw new ArgumentNullException(nameof(model));

            if (checkoutAttribute == null)
                throw new ArgumentNullException(nameof(checkoutAttribute));

            model.EnableCondition = !string.IsNullOrEmpty(checkoutAttribute.ConditionAttributeXml);

            //get selected checkout attribute
            var selectedAttribute = (await _checkoutAttributeParser.ParseCheckoutAttributesAsync(checkoutAttribute.ConditionAttributeXml)).FirstOrDefault();
            model.SelectedAttributeId = selectedAttribute?.Id ?? 0;

            //get selected checkout attribute values identifiers
            var selectedValuesIds = _checkoutAttributeParser
                .ParseCheckoutAttributeValues(checkoutAttribute.ConditionAttributeXml).SelectMany(ta => ta.values.Select(v => v.Id));

            //get available condition checkout attributes (ignore this attribute and non-combinable attributes)
            var availableConditionAttributes = (await _checkoutAttributeService.GetAllCheckoutAttributesAsync())
                .Where(attribute => attribute.Id != checkoutAttribute.Id && attribute.CanBeUsedAsCondition());

            model.ConditionAttributes = availableConditionAttributes.Select(attribute => new AttributeConditionModel
            {
                Id = attribute.Id,
                Name = attribute.Name,
                AttributeControlType = attribute.AttributeControlType,
                Values = _checkoutAttributeService.GetCheckoutAttributeValuesAsync(attribute.Id).Result.Select(value => new SelectListItem
                {
                    Text = value.Name,
                    Value = value.Id.ToString(),
                    Selected = selectedAttribute?.Id == attribute.Id && selectedValuesIds.Contains(value.Id)
                }).ToList()
            }).ToList();
        }

        /// <summary>
        /// Prepare checkout attribute value search model
        /// </summary>
        /// <param name="searchModel">Checkout attribute value search model</param>
        /// <param name="checkoutAttribute">Checkout attribute</param>
        /// <returns>Checkout attribute value search model</returns>
        protected virtual CheckoutAttributeValueSearchModel PrepareCheckoutAttributeValueSearchModel(CheckoutAttributeValueSearchModel searchModel,
            CheckoutAttribute checkoutAttribute)
        {
            if (searchModel == null)
                throw new ArgumentNullException(nameof(searchModel));

            if (checkoutAttribute == null)
                throw new ArgumentNullException(nameof(checkoutAttribute));

            searchModel.CheckoutAttributeId = checkoutAttribute.Id;

            //prepare page parameters
            searchModel.SetGridPageSize();

            return searchModel;
        }

        #endregion

        #region Methods

        /// <summary>
        /// Prepare checkout attribute search model
        /// </summary>
        /// <param name="searchModel">Checkout attribute search model</param>
        /// <returns>Checkout attribute search model</returns>
        public virtual Task<CheckoutAttributeSearchModel> PrepareCheckoutAttributeSearchModelAsync(CheckoutAttributeSearchModel searchModel)
        {
            if (searchModel == null)
                throw new ArgumentNullException(nameof(searchModel));

            //prepare page parameters
            searchModel.SetGridPageSize();

            return Task.FromResult(searchModel);
        }

        /// <summary>
        /// Prepare paged checkout attribute list model
        /// </summary>
        /// <param name="searchModel">Checkout attribute search model</param>
        /// <returns>Checkout attribute list model</returns>
        public virtual async Task<CheckoutAttributeListModel> PrepareCheckoutAttributeListModelAsync(CheckoutAttributeSearchModel searchModel)
        {
            if (searchModel == null)
                throw new ArgumentNullException(nameof(searchModel));

            //get checkout attributes
            var checkoutAttributes = (await _checkoutAttributeService.GetAllCheckoutAttributesAsync()).ToPagedList(searchModel);

            //prepare list model
            var model = await new CheckoutAttributeListModel().PrepareToGridAsync(searchModel, checkoutAttributes, () =>
            {
                return checkoutAttributes.ToAsyncEnumerable().SelectAwait(async attribute =>
                {
                    //fill in model values from the entity
                    var attributeModel = attribute.ToModel<CheckoutAttributeModel>();

                    //fill in additional values (not existing in the entity)
<<<<<<< HEAD
                    attributeModel.AttributeControlTypeName = _localizationService.GetLocalizedEnumAsync(attribute.AttributeControlType).Result;
=======
                    attributeModel.AttributeControlTypeName = await _localizationService.GetLocalizedEnum(attribute.AttributeControlType);
>>>>>>> 1a8a2fcd

                    return attributeModel;
                });
            });

            return model;
        }

        /// <summary>
        /// Prepare checkout attribute model
        /// </summary>
        /// <param name="model">Checkout attribute model</param>
        /// <param name="checkoutAttribute">Checkout attribute</param>
        /// <param name="excludeProperties">Whether to exclude populating of some properties of model</param>
        /// <returns>Checkout attribute model</returns>
        public virtual async Task<CheckoutAttributeModel> PrepareCheckoutAttributeModelAsync(CheckoutAttributeModel model,
            CheckoutAttribute checkoutAttribute, bool excludeProperties = false)
        {
            Action<CheckoutAttributeLocalizedModel, int> localizedModelConfiguration = null;

            if (checkoutAttribute != null)
            {
                //fill in model values from the entity
                model ??= checkoutAttribute.ToModel<CheckoutAttributeModel>();

                //prepare nested search model
                PrepareCheckoutAttributeValueSearchModel(model.CheckoutAttributeValueSearchModel, checkoutAttribute);

                //define localized model configuration action
                localizedModelConfiguration = (locale, languageId) =>
                {
                    locale.Name = _localizationService.GetLocalizedAsync(checkoutAttribute, entity => entity.Name, languageId, false, false).Result;
                    locale.TextPrompt = _localizationService.GetLocalizedAsync(checkoutAttribute, entity => entity.TextPrompt, languageId, false, false).Result;
                    locale.DefaultValue = _localizationService.GetLocalizedAsync(checkoutAttribute, entity => entity.DefaultValue, languageId, false, false).Result;
                };

                //whether to fill in some of properties
                if (!excludeProperties)
                    model.TaxCategoryId = checkoutAttribute.TaxCategoryId;

                //prepare condition attributes model
                await PrepareConditionAttributesModelAsync(model.ConditionModel, checkoutAttribute);
            }

            //currently any checkout attribute can have condition
            model.ConditionAllowed = true;

            //prepare localized models
            if (!excludeProperties)
                model.Locales = await _localizedModelFactory.PrepareLocalizedModelsAsync(localizedModelConfiguration);

            //prepare available tax categories
            await _baseAdminModelFactory.PrepareTaxCategoriesAsync(model.AvailableTaxCategories);

            //prepare model stores
            await _storeMappingSupportedModelFactory.PrepareModelStoresAsync(model, checkoutAttribute, excludeProperties);

            return model;
        }

        /// <summary>
        /// Prepare paged checkout attribute value list model
        /// </summary>
        /// <param name="searchModel">Checkout attribute value search model</param>
        /// <param name="checkoutAttribute">Checkout attribute</param>
        /// <returns>Checkout attribute value list model</returns>
        public virtual async Task<CheckoutAttributeValueListModel> PrepareCheckoutAttributeValueListModelAsync(CheckoutAttributeValueSearchModel searchModel,
            CheckoutAttribute checkoutAttribute)
        {
            if (searchModel == null)
                throw new ArgumentNullException(nameof(searchModel));

            if (checkoutAttribute == null)
                throw new ArgumentNullException(nameof(checkoutAttribute));

            //get checkout attribute values
            var checkoutAttributeValues = (await _checkoutAttributeService
                .GetCheckoutAttributeValuesAsync(checkoutAttribute.Id)).ToPagedList(searchModel);

            //prepare list model
            var model = new CheckoutAttributeValueListModel().PrepareToGrid(searchModel, checkoutAttributeValues, () =>
            {
                return checkoutAttributeValues.Select(value =>
                {
                    //fill in model values from the entity
                    var checkoutAttributeValueModel = value.ToModel<CheckoutAttributeValueModel>();

                    //fill in additional values (not existing in the entity)
                    checkoutAttributeValueModel.Name =
                        checkoutAttribute.AttributeControlType != AttributeControlType.ColorSquares
                            ? value.Name
                            : $"{value.Name} - {value.ColorSquaresRgb}";

                    return checkoutAttributeValueModel;
                });
            });

            return model;
        }

        /// <summary>
        /// Prepare checkout attribute value model
        /// </summary>
        /// <param name="model">Checkout attribute value model</param>
        /// <param name="checkoutAttribute">Checkout attribute</param>
        /// <param name="checkoutAttributeValue">Checkout attribute value</param>
        /// <param name="excludeProperties">Whether to exclude populating of some properties of model</param>
        /// <returns>Checkout attribute value model</returns>
        public virtual async Task<CheckoutAttributeValueModel> PrepareCheckoutAttributeValueModelAsync(CheckoutAttributeValueModel model,
            CheckoutAttribute checkoutAttribute, CheckoutAttributeValue checkoutAttributeValue, bool excludeProperties = false)
        {
            if (checkoutAttribute == null)
                throw new ArgumentNullException(nameof(checkoutAttribute));

            Action<CheckoutAttributeValueLocalizedModel, int> localizedModelConfiguration = null;

            if (checkoutAttributeValue != null)
            {
                //fill in model values from the entity
                model ??= checkoutAttributeValue.ToModel<CheckoutAttributeValueModel>();

                //define localized model configuration action
                localizedModelConfiguration = async (locale, languageId) =>
                {
                    locale.Name = await _localizationService.GetLocalizedAsync(checkoutAttributeValue, entity => entity.Name, languageId, false, false);
                };
            }

            model.CheckoutAttributeId = checkoutAttribute.Id;
            model.PrimaryStoreCurrencyCode = (await _currencyService.GetCurrencyByIdAsync(_currencySettings.PrimaryStoreCurrencyId)).CurrencyCode;
            model.BaseWeightIn = (await _measureService.GetMeasureWeightByIdAsync(_measureSettings.BaseWeightId)).Name;
            model.DisplayColorSquaresRgb = checkoutAttribute.AttributeControlType == AttributeControlType.ColorSquares;

            //prepare localized models
            if (!excludeProperties)
                model.Locales = await _localizedModelFactory.PrepareLocalizedModelsAsync(localizedModelConfiguration);

            return model;
        }

        #endregion
    }
}<|MERGE_RESOLUTION|>--- conflicted
+++ resolved
@@ -170,11 +170,7 @@
                     var attributeModel = attribute.ToModel<CheckoutAttributeModel>();
 
                     //fill in additional values (not existing in the entity)
-<<<<<<< HEAD
-                    attributeModel.AttributeControlTypeName = _localizationService.GetLocalizedEnumAsync(attribute.AttributeControlType).Result;
-=======
-                    attributeModel.AttributeControlTypeName = await _localizationService.GetLocalizedEnum(attribute.AttributeControlType);
->>>>>>> 1a8a2fcd
+                    attributeModel.AttributeControlTypeName = await _localizationService.GetLocalizedEnumAsync(attribute.AttributeControlType);
 
                     return attributeModel;
                 });
