--- conflicted
+++ resolved
@@ -411,9 +411,6 @@
 
             //fill in model values from the entity
             var model = captchaSettings.ToModel();
-
-            //fill in additional values (not existing in the entity)
-            model.AvailableReCaptchaVersions = ReCaptchaVersion.Version1.ToSelectList(false).ToList();
 
             return model;
         }
@@ -1028,7 +1025,6 @@
             var rewardPointsSettings = _settingService.LoadSetting<RewardPointsSettings>(storeId);
 
             //fill in model values from the entity
-<<<<<<< HEAD
             var model = rewardPointsSettings.ToModel();
 
             //fill in additional values (not existing in the entity)
@@ -1052,9 +1048,6 @@
             model.DisplayHowMuchWillBeEarned_OverrideForStore = _settingService.SettingExists(rewardPointsSettings, x => x.DisplayHowMuchWillBeEarned, storeId);
             model.PointsForRegistration_OverrideForStore = _settingService.SettingExists(rewardPointsSettings, x => x.PointsForRegistration, storeId);
             model.PageSize_OverrideForStore = _settingService.SettingExists(rewardPointsSettings, x => x.PageSize, storeId);
-=======
-            var model = captchaSettings.ToModel();            
->>>>>>> 42572045
 
             return model;
         }
