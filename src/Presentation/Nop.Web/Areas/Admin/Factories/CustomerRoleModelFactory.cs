﻿using System;
using System.Collections.Generic;
using System.Linq;
using System.Threading.Tasks;
using Nop.Core;
using Nop.Core.Domain.Catalog;
using Nop.Core.Domain.Customers;
using Nop.Services.Catalog;
using Nop.Services.Customers;
using Nop.Services.Seo;
using Nop.Web.Areas.Admin.Infrastructure.Mapper.Extensions;
using Nop.Web.Areas.Admin.Models.Catalog;
using Nop.Web.Areas.Admin.Models.Customers;
using Nop.Web.Framework.Models.Extensions;

namespace Nop.Web.Areas.Admin.Factories
{
    /// <summary>
    /// Represents the customer role model factory implementation
    /// </summary>
    public partial class CustomerRoleModelFactory : ICustomerRoleModelFactory
    {
        #region Fields

        private readonly IBaseAdminModelFactory _baseAdminModelFactory;
        private readonly ICustomerService _customerService;
        private readonly IProductService _productService;
        private readonly IUrlRecordService _urlRecordService;
        private readonly IWorkContext _workContext;

        #endregion

        #region Ctor

        public CustomerRoleModelFactory(IBaseAdminModelFactory baseAdminModelFactory,
            ICustomerService customerService,
            IProductService productService,
            IUrlRecordService urlRecordService,
            IWorkContext workContext)
        {
            _baseAdminModelFactory = baseAdminModelFactory;
            _customerService = customerService;
            _productService = productService;
            _urlRecordService = urlRecordService;
            _workContext = workContext;
        }

        #endregion

        #region Methods

        /// <summary>
        /// Prepare customer role search model
        /// </summary>
        /// <param name="searchModel">Customer role search model</param>
        /// <returns>Customer role search model</returns>
        public virtual Task<CustomerRoleSearchModel> PrepareCustomerRoleSearchModelAsync(CustomerRoleSearchModel searchModel)
        {
            if (searchModel == null)
                throw new ArgumentNullException(nameof(searchModel));

            //prepare page parameters
            searchModel.SetGridPageSize();

            return Task.FromResult(searchModel);
        }

        /// <summary>
        /// Prepare paged customer role list model
        /// </summary>
        /// <param name="searchModel">Customer role search model</param>
        /// <returns>Customer role list model</returns>
        public virtual async Task<CustomerRoleListModel> PrepareCustomerRoleListModelAsync(CustomerRoleSearchModel searchModel)
        {
            if (searchModel == null)
                throw new ArgumentNullException(nameof(searchModel));

            //get customer roles
            var customerRoles = (await _customerService.GetAllCustomerRolesAsync(true)).ToPagedList(searchModel);

            //prepare grid model
            var model = await new CustomerRoleListModel().PrepareToGridAsync(searchModel, customerRoles, () =>
            {
                return customerRoles.ToAsyncEnumerable().SelectAwait(async role =>
                {
                    //fill in model values from the entity
                    var customerRoleModel = role.ToModel<CustomerRoleModel>();

                    //fill in additional values (not existing in the entity)
<<<<<<< HEAD
                    customerRoleModel.PurchasedWithProductName = _productService.GetProductByIdAsync(role.PurchasedWithProductId).Result?.Name;
=======
                    customerRoleModel.PurchasedWithProductName = (await _productService.GetProductById(role.PurchasedWithProductId))?.Name;
>>>>>>> 1a8a2fcd

                    return customerRoleModel;
                });
            });

            return model;
        }

        /// <summary>
        /// Prepare customer role model
        /// </summary>
        /// <param name="model">Customer role model</param>
        /// <param name="customerRole">Customer role</param>
        /// <param name="excludeProperties">Whether to exclude populating of some properties of model</param>
        /// <returns>Customer role model</returns>
        public virtual async Task<CustomerRoleModel> PrepareCustomerRoleModelAsync(CustomerRoleModel model, CustomerRole customerRole, bool excludeProperties = false)
        {
            if (customerRole != null)
            {
                //fill in model values from the entity
                model ??= customerRole.ToModel<CustomerRoleModel>();
                model.PurchasedWithProductName = (await _productService.GetProductByIdAsync(customerRole.PurchasedWithProductId))?.Name;
            }

            //set default values for the new model
            if (customerRole == null)
                model.Active = true;

            //prepare available tax display types
            await _baseAdminModelFactory.PrepareTaxDisplayTypesAsync(model.TaxDisplayTypeValues, false);

            return model;
        }

        /// <summary>
        /// Prepare customer role product search model
        /// </summary>
        /// <param name="searchModel">Customer role product search model</param>
        /// <returns>Customer role product search model</returns>
        public virtual async Task<CustomerRoleProductSearchModel> PrepareCustomerRoleProductSearchModelAsync(CustomerRoleProductSearchModel searchModel)
        {
            if (searchModel == null)
                throw new ArgumentNullException(nameof(searchModel));

            //a vendor should have access only to his products
            searchModel.IsLoggedInAsVendor = await _workContext.GetCurrentVendorAsync() != null;

            //prepare available categories
            await _baseAdminModelFactory.PrepareCategoriesAsync(searchModel.AvailableCategories);

            //prepare available manufacturers
            await _baseAdminModelFactory.PrepareManufacturersAsync(searchModel.AvailableManufacturers);

            //prepare available stores
            await _baseAdminModelFactory.PrepareStoresAsync(searchModel.AvailableStores);

            //prepare available vendors
            await _baseAdminModelFactory.PrepareVendorsAsync(searchModel.AvailableVendors);

            //prepare available product types
            await _baseAdminModelFactory.PrepareProductTypesAsync(searchModel.AvailableProductTypes);

            //prepare page parameters
            searchModel.SetPopupGridPageSize();

            return searchModel;
        }

        /// <summary>
        /// Prepare paged customer role product list model
        /// </summary>
        /// <param name="searchModel">Customer role product search model</param>
        /// <returns>Customer role product list model</returns>
        public virtual async Task<CustomerRoleProductListModel> PrepareCustomerRoleProductListModelAsync(CustomerRoleProductSearchModel searchModel)
        {
            if (searchModel == null)
                throw new ArgumentNullException(nameof(searchModel));

            //a vendor should have access only to his products
            if (await _workContext.GetCurrentVendorAsync() != null)
                searchModel.SearchVendorId = (await _workContext.GetCurrentVendorAsync()).Id;

            //get products
<<<<<<< HEAD
            var (products, _) = await _productService.SearchProductsAsync(false,showHidden: true,
=======
            var (products, _) = await _productService.SearchProducts(false, showHidden: true,
>>>>>>> 1a8a2fcd
                categoryIds: new List<int> { searchModel.SearchCategoryId },
                manufacturerId: searchModel.SearchManufacturerId,
                storeId: searchModel.SearchStoreId,
                vendorId: searchModel.SearchVendorId,
                productType: searchModel.SearchProductTypeId > 0 ? (ProductType?)searchModel.SearchProductTypeId : null,
                keywords: searchModel.SearchProductName,
                pageIndex: searchModel.Page - 1, pageSize: searchModel.PageSize);

            //prepare grid model
            var model = await new CustomerRoleProductListModel().PrepareToGridAsync(searchModel, products, () =>
            {
                return products.ToAsyncEnumerable().SelectAwait(async product =>
                {
                    var productModel = product.ToModel<ProductModel>();
<<<<<<< HEAD
                    productModel.SeName = _urlRecordService.GetSeNameAsync(product, 0, true, false).Result;
=======
                    productModel.SeName = await _urlRecordService.GetSeName(product, 0, true, false);
>>>>>>> 1a8a2fcd

                    return productModel;
                });
            });

            return model;
        }

        #endregion
    }
}<|MERGE_RESOLUTION|>--- conflicted
+++ resolved
@@ -87,11 +87,7 @@
                     var customerRoleModel = role.ToModel<CustomerRoleModel>();
 
                     //fill in additional values (not existing in the entity)
-<<<<<<< HEAD
-                    customerRoleModel.PurchasedWithProductName = _productService.GetProductByIdAsync(role.PurchasedWithProductId).Result?.Name;
-=======
-                    customerRoleModel.PurchasedWithProductName = (await _productService.GetProductById(role.PurchasedWithProductId))?.Name;
->>>>>>> 1a8a2fcd
+                    customerRoleModel.PurchasedWithProductName = (await _productService.GetProductByIdAsync(role.PurchasedWithProductId))?.Name;
 
                     return customerRoleModel;
                 });
@@ -175,11 +171,7 @@
                 searchModel.SearchVendorId = (await _workContext.GetCurrentVendorAsync()).Id;
 
             //get products
-<<<<<<< HEAD
-            var (products, _) = await _productService.SearchProductsAsync(false,showHidden: true,
-=======
-            var (products, _) = await _productService.SearchProducts(false, showHidden: true,
->>>>>>> 1a8a2fcd
+            var (products, _) = await _productService.SearchProductsAsync(false, showHidden: true,
                 categoryIds: new List<int> { searchModel.SearchCategoryId },
                 manufacturerId: searchModel.SearchManufacturerId,
                 storeId: searchModel.SearchStoreId,
@@ -194,11 +186,8 @@
                 return products.ToAsyncEnumerable().SelectAwait(async product =>
                 {
                     var productModel = product.ToModel<ProductModel>();
-<<<<<<< HEAD
-                    productModel.SeName = _urlRecordService.GetSeNameAsync(product, 0, true, false).Result;
-=======
-                    productModel.SeName = await _urlRecordService.GetSeName(product, 0, true, false);
->>>>>>> 1a8a2fcd
+
+                    productModel.SeName = await _urlRecordService.GetSeNameAsync(product, 0, true, false);
 
                     return productModel;
                 });
