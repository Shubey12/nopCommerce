--- conflicted
+++ resolved
@@ -55,11 +55,7 @@
         /// Prepare catalog settings model
         /// </summary>
         /// <returns>Catalog settings model</returns>
-<<<<<<< HEAD
         Task<CatalogSettingsModel> PrepareCatalogSettingsModel();
-=======
-        CatalogSettingsModel PrepareCatalogSettingsModel();
->>>>>>> 8df5bf22
 
         /// <summary>
         /// Prepare paged sort option list model
@@ -109,11 +105,7 @@
         /// </summary>
         /// <param name="searchModel">GDPR search model</param>
         /// <returns>GDPR consent list model</returns>
-<<<<<<< HEAD
         Task<GdprConsentListModel> PrepareGdprConsentListModel(GdprConsentSearchModel searchModel);
-=======
-        GdprConsentListModel PrepareGdprConsentListModel(GdprConsentSearchModel searchModel);
->>>>>>> 8df5bf22
 
         /// <summary>
         /// Prepare GDPR consent model
@@ -128,11 +120,7 @@
         /// Prepare general and common settings model
         /// </summary>
         /// <returns>General and common settings model</returns>
-<<<<<<< HEAD
         Task<GeneralCommonSettingsModel> PrepareGeneralCommonSettingsModel();
-=======
-        GeneralCommonSettingsModel PrepareGeneralCommonSettingsModel();
->>>>>>> 8df5bf22
 
         /// <summary>
         /// Prepare product editor settings model
