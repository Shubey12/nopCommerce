--- conflicted
+++ resolved
@@ -209,27 +209,7 @@
             var warning = string.Empty;
             try
             {
-<<<<<<< HEAD
                 warning = _nopHttpClient.GetCopyrightWarningAsync().Result;
-=======
-                using (var client = new HttpClient())
-                {
-                    //specify request timeout
-                    client.Timeout = TimeSpan.FromMilliseconds(2000);
-
-                    var url = string.Format(NOPCOMMERCE_WARNING_URL, local, currentStoreUrl);
-                    var warning = client.GetStringAsync(url).Result;
-
-                    if (!string.IsNullOrEmpty(warning))
-                        models.Add(new SystemWarningModel
-                        {
-                            Level = SystemWarningLevel.CopyrightRemovalKey,
-                            Text = warning,
-                            //this text could contain links. so don't encode it
-                            DontEncode = true
-                        });
-                }
->>>>>>> a8c2984d
             }
             catch { }
             if (string.IsNullOrEmpty(warning))
