﻿using System;
using System.Collections.Generic;
using System.Linq;
using System.Threading.Tasks;
using Microsoft.AspNetCore.Mvc;
using Nop.Core;
using Nop.Core.Domain.Catalog;
using Nop.Core.Domain.Customers;
using Nop.Core.Events;
using Nop.Services.Catalog;
using Nop.Services.Common;
using Nop.Services.Localization;
using Nop.Services.Logging;
using Nop.Services.Messages;
using Nop.Services.Security;
using Nop.Web.Areas.Admin.Factories;
using Nop.Web.Areas.Admin.Models.Catalog;
using Nop.Web.Framework.Mvc.Filters;

namespace Nop.Web.Areas.Admin.Controllers
{
    public partial class ProductReviewController : BaseAdminController
    {
        #region Fields

        private readonly CatalogSettings _catalogSettings;
        private readonly ICustomerActivityService _customerActivityService;
        private readonly IEventPublisher _eventPublisher;
        private readonly IGenericAttributeService _genericAttributeService;
        private readonly ILocalizationService _localizationService;
        private readonly INotificationService _notificationService;
        private readonly IPermissionService _permissionService;
        private readonly IProductReviewModelFactory _productReviewModelFactory;
        private readonly IProductService _productService;
        private readonly IWorkContext _workContext;
        private readonly IWorkflowMessageService _workflowMessageService;

        #endregion Fields

        #region Ctor

        public ProductReviewController(CatalogSettings catalogSettings,
            ICustomerActivityService customerActivityService,
            IEventPublisher eventPublisher,
            IGenericAttributeService genericAttributeService,
            ILocalizationService localizationService,
            INotificationService notificationService,
            IPermissionService permissionService,
            IProductReviewModelFactory productReviewModelFactory,
            IProductService productService,
            IWorkContext workContext,
            IWorkflowMessageService workflowMessageService)
        {
            _catalogSettings = catalogSettings;
            _customerActivityService = customerActivityService;
            _eventPublisher = eventPublisher;
            _genericAttributeService = genericAttributeService;
            _localizationService = localizationService;
            _notificationService = notificationService;
            _permissionService = permissionService;
            _productReviewModelFactory = productReviewModelFactory;
            _productService = productService;
            _workContext = workContext;
            _workflowMessageService = workflowMessageService;
        }

        #endregion

        #region Methods

        public virtual IActionResult Index()
        {
            return RedirectToAction("List");
        }

        public virtual async Task<IActionResult> List()
        {
            if (!await _permissionService.Authorize(StandardPermissionProvider.ManageProductReviews))
                return AccessDeniedView();

            //prepare model
            var model = await _productReviewModelFactory.PrepareProductReviewSearchModel(new ProductReviewSearchModel());

            return View(model);
        }

        [HttpPost]
        public virtual async Task<IActionResult> List(ProductReviewSearchModel searchModel)
        {
            if (!await _permissionService.Authorize(StandardPermissionProvider.ManageProductReviews))
                return AccessDeniedDataTablesJson();

            //prepare model
            var model = await _productReviewModelFactory.PrepareProductReviewListModel(searchModel);

            return Json(model);
        }

        public virtual async Task<IActionResult> Edit(int id)
        {
            if (!await _permissionService.Authorize(StandardPermissionProvider.ManageProductReviews))
                return AccessDeniedView();

            //try to get a product review with the specified id
            var productReview = await _productService.GetProductReviewById(id);
            if (productReview == null)
                return RedirectToAction("List");

            //a vendor should have access only to his products
            if (await _workContext.GetCurrentVendor() != null && (await _productService.GetProductById(productReview.ProductId)).VendorId != (await _workContext.GetCurrentVendor()).Id)
                return RedirectToAction("List");

            //prepare model
            var model = await _productReviewModelFactory.PrepareProductReviewModel(null, productReview);

            return View(model);
        }

        [HttpPost, ParameterBasedOnFormName("save-continue", "continueEditing")]
        public virtual async Task<IActionResult> Edit(ProductReviewModel model, bool continueEditing)
        {
            if (!await _permissionService.Authorize(StandardPermissionProvider.ManageProductReviews))
                return AccessDeniedView();

            //try to get a product review with the specified id
            var productReview = await _productService.GetProductReviewById(model.Id);
            if (productReview == null)
                return RedirectToAction("List");

            //a vendor should have access only to his products
            if (await _workContext.GetCurrentVendor() != null && (await _productService.GetProductById(productReview.ProductId)).VendorId != (await _workContext.GetCurrentVendor()).Id)
                return RedirectToAction("List");

            if (ModelState.IsValid)
            {
                var previousIsApproved = productReview.IsApproved;

                //vendor can edit "Reply text" only
                var isLoggedInAsVendor = await _workContext.GetCurrentVendor() != null;
                if (!isLoggedInAsVendor)
                {
                    productReview.Title = model.Title;
                    productReview.ReviewText = model.ReviewText;
                    productReview.IsApproved = model.IsApproved;
                }

                productReview.ReplyText = model.ReplyText;

                //notify customer about reply
                if (productReview.IsApproved && !string.IsNullOrEmpty(productReview.ReplyText)
                    && _catalogSettings.NotifyCustomerAboutProductReviewReply && !productReview.CustomerNotifiedOfReply)
                {
                    var customerLanguageId = await _genericAttributeService.GetAttribute<Customer, int>(productReview.CustomerId,
                        NopCustomerDefaults.LanguageIdAttribute, productReview.StoreId);

                    var queuedEmailIds = await _workflowMessageService.SendProductReviewReplyCustomerNotificationMessage(productReview, customerLanguageId);
                    if (queuedEmailIds.Any())
                        productReview.CustomerNotifiedOfReply = true;
                }

                await _productService.UpdateProductReview(productReview);

                //activity log
                await _customerActivityService.InsertActivity("EditProductReview",
                   string.Format(await _localizationService.GetResource("ActivityLog.EditProductReview"), productReview.Id), productReview);

                //vendor can edit "Reply text" only
                if (!isLoggedInAsVendor)
                {
                    var product = await _productService.GetProductById(productReview.ProductId);
                    //update product totals
                    await _productService.UpdateProductReviewTotals(product);

                    //raise event (only if it wasn't approved before and is approved now)
                    if (!previousIsApproved && productReview.IsApproved)
                        await _eventPublisher.Publish(new ProductReviewApprovedEvent(productReview));
                }

                _notificationService.SuccessNotification(await _localizationService.GetResource("Admin.Catalog.ProductReviews.Updated"));

                return continueEditing ? RedirectToAction("Edit", new { id = productReview.Id }) : RedirectToAction("List");
            }

            //prepare model
            model = await _productReviewModelFactory.PrepareProductReviewModel(model, productReview, true);

            //if we got this far, something failed, redisplay form
            return View(model);
        }

        [HttpPost]
        public virtual async Task<IActionResult> Delete(int id)
        {
            if (!await _permissionService.Authorize(StandardPermissionProvider.ManageProductReviews))
                return AccessDeniedView();

            //try to get a product review with the specified id
            var productReview = await _productService.GetProductReviewById(id);
            if (productReview == null)
                return RedirectToAction("List");

            //a vendor does not have access to this functionality
            if (await _workContext.GetCurrentVendor() != null)
                return RedirectToAction("List");

            await _productService.DeleteProductReview(productReview);

            //activity log
            await _customerActivityService.InsertActivity("DeleteProductReview",
                string.Format(await _localizationService.GetResource("ActivityLog.DeleteProductReview"), productReview.Id), productReview);

            var product = await _productService.GetProductById(productReview.ProductId);

            //update product totals
            await _productService.UpdateProductReviewTotals(product);

            _notificationService.SuccessNotification(await _localizationService.GetResource("Admin.Catalog.ProductReviews.Deleted"));

            return RedirectToAction("List");
        }

        [HttpPost]
        public virtual async Task<IActionResult> ApproveSelected(ICollection<int> selectedIds)
        {
            if (!await _permissionService.Authorize(StandardPermissionProvider.ManageProductReviews))
                return AccessDeniedView();

            //a vendor does not have access to this functionality
            if (await _workContext.GetCurrentVendor() != null)
                return RedirectToAction("List");

            if (selectedIds == null)
                return Json(new { Result = true });

            //filter not approved reviews
<<<<<<< HEAD
            var productReviews = (await _productService.GetProducReviewsByIds(selectedIds.ToArray())).Where(review => !review.IsApproved);
=======
            var productReviews = _productService.GetProductReviewsByIds(selectedIds.ToArray()).Where(review => !review.IsApproved);
>>>>>>> 8df5bf22
            foreach (var productReview in productReviews)
            {
                productReview.IsApproved = true;
                await _productService.UpdateProductReview(productReview);

                var product = await _productService.GetProductById(productReview.ProductId);

                //update product totals
                await _productService.UpdateProductReviewTotals(product);

                //raise event 
                await _eventPublisher.Publish(new ProductReviewApprovedEvent(productReview));
            }

            return Json(new { Result = true });
        }

        [HttpPost]
        public virtual async Task<IActionResult> DisapproveSelected(ICollection<int> selectedIds)
        {
            if (!await _permissionService.Authorize(StandardPermissionProvider.ManageProductReviews))
                return AccessDeniedView();

            //a vendor does not have access to this functionality
            if (await _workContext.GetCurrentVendor() != null)
                return RedirectToAction("List");

            if (selectedIds == null)
                return Json(new { Result = true });

            //filter approved reviews
<<<<<<< HEAD
            var productReviews = (await _productService.GetProducReviewsByIds(selectedIds.ToArray())).Where(review => review.IsApproved);
=======
            var productReviews = _productService.GetProductReviewsByIds(selectedIds.ToArray()).Where(review => review.IsApproved);
>>>>>>> 8df5bf22
            foreach (var productReview in productReviews)
            {
                productReview.IsApproved = false;
                await _productService.UpdateProductReview(productReview);

                var product = await _productService.GetProductById(productReview.ProductId);

                //update product totals
                await _productService.UpdateProductReviewTotals(product);
            }

            return Json(new { Result = true });
        }

        [HttpPost]
        public virtual async Task<IActionResult> DeleteSelected(ICollection<int> selectedIds)
        {
            if (!await _permissionService.Authorize(StandardPermissionProvider.ManageProductReviews))
                return AccessDeniedView();

            //a vendor does not have access to this functionality
            if (await _workContext.GetCurrentVendor() != null)
                return RedirectToAction("List");

            if (selectedIds == null)
                return Json(new { Result = true });

<<<<<<< HEAD
            var productReviews = await _productService.GetProducReviewsByIds(selectedIds.ToArray());
            var products = await _productService.GetProductsByIds(productReviews.Select(p => p.ProductId).Distinct().ToArray());
=======
            var productReviews = _productService.GetProductReviewsByIds(selectedIds.ToArray());
            var products = _productService.GetProductsByIds(productReviews.Select(p => p.ProductId).Distinct().ToArray());
>>>>>>> 8df5bf22

            await _productService.DeleteProductReviews(productReviews);

            //update product totals
            foreach (var product in products)
            {
                await _productService.UpdateProductReviewTotals(product);
            }

            return Json(new { Result = true });
        }

        [HttpPost]
        public virtual async Task<IActionResult> ProductReviewReviewTypeMappingList(ProductReviewReviewTypeMappingSearchModel searchModel)
        {
            if (!await _permissionService.Authorize(StandardPermissionProvider.ManageProductReviews))
                return AccessDeniedDataTablesJson();
            var productReview = await _productService.GetProductReviewById(searchModel.ProductReviewId)
                ?? throw new ArgumentException("No product review found with the specified id");

            //prepare model
            var model = await _productReviewModelFactory.PrepareProductReviewReviewTypeMappingListModel(searchModel, productReview);

            return Json(model);
        }

        #endregion
    }
}<|MERGE_RESOLUTION|>--- conflicted
+++ resolved
@@ -233,11 +233,8 @@
                 return Json(new { Result = true });
 
             //filter not approved reviews
-<<<<<<< HEAD
-            var productReviews = (await _productService.GetProducReviewsByIds(selectedIds.ToArray())).Where(review => !review.IsApproved);
-=======
-            var productReviews = _productService.GetProductReviewsByIds(selectedIds.ToArray()).Where(review => !review.IsApproved);
->>>>>>> 8df5bf22
+            var productReviews = (await _productService.GetProductReviewsByIds(selectedIds.ToArray())).Where(review => !review.IsApproved);
+
             foreach (var productReview in productReviews)
             {
                 productReview.IsApproved = true;
@@ -269,11 +266,8 @@
                 return Json(new { Result = true });
 
             //filter approved reviews
-<<<<<<< HEAD
-            var productReviews = (await _productService.GetProducReviewsByIds(selectedIds.ToArray())).Where(review => review.IsApproved);
-=======
-            var productReviews = _productService.GetProductReviewsByIds(selectedIds.ToArray()).Where(review => review.IsApproved);
->>>>>>> 8df5bf22
+            var productReviews = (await _productService.GetProductReviewsByIds(selectedIds.ToArray())).Where(review => review.IsApproved);
+
             foreach (var productReview in productReviews)
             {
                 productReview.IsApproved = false;
@@ -301,13 +295,8 @@
             if (selectedIds == null)
                 return Json(new { Result = true });
 
-<<<<<<< HEAD
-            var productReviews = await _productService.GetProducReviewsByIds(selectedIds.ToArray());
+            var productReviews = await _productService.GetProductReviewsByIds(selectedIds.ToArray());
             var products = await _productService.GetProductsByIds(productReviews.Select(p => p.ProductId).Distinct().ToArray());
-=======
-            var productReviews = _productService.GetProductReviewsByIds(selectedIds.ToArray());
-            var products = _productService.GetProductsByIds(productReviews.Select(p => p.ProductId).Distinct().ToArray());
->>>>>>> 8df5bf22
 
             await _productService.DeleteProductReviews(productReviews);
 
