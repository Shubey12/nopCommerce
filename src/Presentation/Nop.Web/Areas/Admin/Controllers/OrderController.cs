--- conflicted
+++ resolved
@@ -1859,14 +1859,10 @@
                     CreatedOnUtc = DateTime.UtcNow
                 });
 
-<<<<<<< HEAD
                 await LogEditOrderAsync(order.Id);
 
-=======
-                LogEditOrder(order.Id);
-                
                 _notificationService.SuccessNotification(_localizationService.GetResource("Admin.Customers.Customers.Addresses.Updated"));
->>>>>>> 8436c882
+
                 return RedirectToAction("AddressEdit", new { addressId = model.Address.Id, orderId = model.OrderId });
             }
 
