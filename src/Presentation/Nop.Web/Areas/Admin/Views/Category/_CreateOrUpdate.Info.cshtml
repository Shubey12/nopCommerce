﻿@model CategoryModel

<<<<<<< HEAD
<div class="panel-body">
    @(await Html.LocalizedEditorAsync<CategoryModel, CategoryLocalizedModel>("category-name-localized",
    @<div>
         <div class="form-group">
              <div class="col-md-3">
                  <nop-label asp-for="@Model.Locales[item].Name" />
              </div>
              <div class="col-md-9">
                  <nop-editor asp-for="@Model.Locales[item].Name" />
                  <span asp-validation-for="@Model.Locales[item].Name"></span>
              </div>
         </div>
         <div class="form-group">
              <div class="col-md-3">
                  <nop-label asp-for="@Model.Locales[item].Description" />
              </div>
              <div class="col-md-9">
                  <nop-editor asp-for="@Model.Locales[item].Description" asp-template="RichEditor" />
                  <span asp-validation-for="@Model.Locales[item].Description"></span>
              </div>
         </div>
         <input type="hidden" asp-for="@Model.Locales[item].LanguageId" />
    </div>
    ,
    @<div>
        <div class="form-group">
            <div class="col-md-3">
                <nop-label asp-for="Name" />
=======
<div class="card-body">
    @(Html.LocalizedEditor<CategoryModel, CategoryLocalizedModel>("category-name-localized",
        @<div>
            <div class="form-group row">
                <div class="col-md-3">
                    <nop-label asp-for="@Model.Locales[item].Name" />
                </div>
                <div class="col-md-9">
                    <nop-editor asp-for="@Model.Locales[item].Name" />
                    <span asp-validation-for="@Model.Locales[item].Name"></span>
                </div>
>>>>>>> 8436c882
            </div>
            <div class="form-group row">
                <div class="col-md-3">
                    <nop-label asp-for="@Model.Locales[item].Description" />
                </div>
                <div class="col-md-9">
                    <nop-editor asp-for="@Model.Locales[item].Description" asp-template="RichEditor" />
                    <span asp-validation-for="@Model.Locales[item].Description"></span>
                </div>
            </div>
            <input type="hidden" asp-for="@Model.Locales[item].LanguageId" />
        </div>
        ,
        @<div>
            <div class="form-group row">
                <div class="col-md-3">
                    <nop-label asp-for="Name" />
                </div>
                <div class="col-md-9">
                    <nop-editor asp-for="Name" asp-required="true" />
                    <span asp-validation-for="Name"></span>
                </div>
            </div>
            <div class="form-group row">
                <div class="col-md-3">
                    <nop-label asp-for="Description" />
                </div>
                <div class="col-md-9">
                    <nop-editor asp-for="Description" asp-template="RichEditor" />
                    <span asp-validation-for="Description"></span>
                </div>
            </div>
        </div>))

    <div class="form-group row">
        <div class="col-md-3">
            <nop-label asp-for="ParentCategoryId" />
        </div>
        <div class="col-md-9">
            <nop-select asp-for="ParentCategoryId" asp-items="Model.AvailableCategories" />
            <span asp-validation-for="ParentCategoryId"></span>
        </div>
    </div>
    <div class="form-group advanced-setting row">
            <div class="col-md-3">
                <nop-label asp-for="PictureId" />
            </div>
            <div class="col-md-9">
                <nop-editor asp-for="PictureId" />
                <span asp-validation-for="PictureId"></span>
            </div>
        </div>
</div><|MERGE_RESOLUTION|>--- conflicted
+++ resolved
@@ -1,37 +1,7 @@
 ﻿@model CategoryModel
 
-<<<<<<< HEAD
-<div class="panel-body">
+<div class="card-body">
     @(await Html.LocalizedEditorAsync<CategoryModel, CategoryLocalizedModel>("category-name-localized",
-    @<div>
-         <div class="form-group">
-              <div class="col-md-3">
-                  <nop-label asp-for="@Model.Locales[item].Name" />
-              </div>
-              <div class="col-md-9">
-                  <nop-editor asp-for="@Model.Locales[item].Name" />
-                  <span asp-validation-for="@Model.Locales[item].Name"></span>
-              </div>
-         </div>
-         <div class="form-group">
-              <div class="col-md-3">
-                  <nop-label asp-for="@Model.Locales[item].Description" />
-              </div>
-              <div class="col-md-9">
-                  <nop-editor asp-for="@Model.Locales[item].Description" asp-template="RichEditor" />
-                  <span asp-validation-for="@Model.Locales[item].Description"></span>
-              </div>
-         </div>
-         <input type="hidden" asp-for="@Model.Locales[item].LanguageId" />
-    </div>
-    ,
-    @<div>
-        <div class="form-group">
-            <div class="col-md-3">
-                <nop-label asp-for="Name" />
-=======
-<div class="card-body">
-    @(Html.LocalizedEditor<CategoryModel, CategoryLocalizedModel>("category-name-localized",
         @<div>
             <div class="form-group row">
                 <div class="col-md-3">
@@ -41,7 +11,6 @@
                     <nop-editor asp-for="@Model.Locales[item].Name" />
                     <span asp-validation-for="@Model.Locales[item].Name"></span>
                 </div>
->>>>>>> 8436c882
             </div>
             <div class="form-group row">
                 <div class="col-md-3">
@@ -86,12 +55,12 @@
         </div>
     </div>
     <div class="form-group advanced-setting row">
-            <div class="col-md-3">
-                <nop-label asp-for="PictureId" />
-            </div>
-            <div class="col-md-9">
-                <nop-editor asp-for="PictureId" />
-                <span asp-validation-for="PictureId"></span>
-            </div>
+        <div class="col-md-3">
+            <nop-label asp-for="PictureId" />
         </div>
+        <div class="col-md-9">
+            <nop-editor asp-for="PictureId" />
+            <span asp-validation-for="PictureId"></span>
+        </div>
+    </div>
 </div>