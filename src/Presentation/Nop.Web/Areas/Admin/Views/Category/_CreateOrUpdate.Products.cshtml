--- conflicted
+++ resolved
@@ -1,86 +1,3 @@
-<<<<<<< HEAD
-﻿@model CategoryModel
-
-@if (Model.Id > 0)
-{
-<div class="panel-body">
-    @await Html.PartialAsync("Table", new DataTablesModel
-    {
-        Name = "products-grid",
-        UrlRead = new DataUrl("ProductList", "Category", new RouteValueDictionary { [nameof(Model.CategoryProductSearchModel.CategoryId)] = Model.CategoryProductSearchModel.CategoryId }),
-        UrlDelete = new DataUrl("ProductDelete", "Category", null),
-        Length = Model.CategoryProductSearchModel.PageSize,
-        LengthMenu = Model.CategoryProductSearchModel.AvailablePageSizes,
-        ColumnCollection = new List<ColumnProperty>
-        {
-            new ColumnProperty(nameof(CategoryProductModel.ProductName))
-            {
-                Title = T("Admin.Catalog.Categories.Products.Fields.Product").Text
-            },
-            new ColumnProperty(nameof(CategoryProductModel.IsFeaturedProduct))
-            {
-                Title = T("Admin.Catalog.Categories.Products.Fields.IsFeaturedProduct").Text,
-                Width = "150",
-                ClassName = StyleColumn.CenterAll,
-                Render = new RenderBoolean()
-            },
-            new ColumnProperty(nameof(CategoryProductModel.DisplayOrder))
-            {
-                Title = T("Admin.Catalog.Categories.Products.Fields.DisplayOrder").Text,
-                Width = "150",
-                ClassName =  StyleColumn.CenterAll
-            },
-            new ColumnProperty(nameof(CategoryProductModel.Id))
-            {
-                Title = T("Admin.Common.View").Text,
-                Width = "150",
-                ClassName = StyleColumn.ButtonStyle,
-                Render = new RenderButtonView(new DataUrl("~/Admin/Product/Edit/", nameof(CategoryProductModel.ProductId)))
-            },
-            new ColumnProperty(nameof(CategoryProductModel.Id))
-            {
-                Title = T("Admin.Common.Edit").Text,
-                Width = "100",
-                ClassName =  StyleColumn.ButtonStyle,
-                Render = new RenderButtonEdit(new DataUrl("Edit"))
-            },
-            new ColumnProperty(nameof(CategoryProductModel.Id))
-            {
-                Title = T("Admin.Common.Delete").Text,
-                Width = "100",
-                Render = new RenderButtonRemove(T("Admin.Common.Delete").Text){ Style = StyleButton.Default },
-                ClassName = StyleColumn.ButtonStyle
-            }
-        }
-    })
-</div>
-    <div class="panel-footer">
-        <button type="submit" id="btnAddNewProduct"
-                onclick="javascript:OpenWindow('@(Url.Action("ProductAddPopup", "Category", new { categoryId = Model.Id, btnId = "btnRefreshProducts", formId = "category-form" }))', 800, 800, true); return false;"
-                class="btn btn-primary">
-            @T("Admin.Catalog.Categories.Products.AddNew")
-        </button>
-        <input type="submit" id="btnRefreshProducts" style="display: none" />
-        <script>
-            $(document).ready(function () {
-                $('#btnRefreshProducts').click(function () {
-                    //refresh grid
-                    $('#products-grid').DataTable().ajax.reload();
-
-                    //return false to don't reload a page
-                    return false;
-                });
-            });
-        </script>
-    </div>
-}
-else
-{
-    <div class="panel-body">
-        @T("Admin.Catalog.Categories.Products.SaveBeforeEdit")
-    </div>
-}
-=======
 ﻿@model CategoryModel
 
 @if (Model.Id > 0)
@@ -166,5 +83,3 @@
         @T("Admin.Catalog.Categories.Products.SaveBeforeEdit")
     </div>
 }
-
->>>>>>> b1423571
