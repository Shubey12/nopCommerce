@model ReturnRequestActionModel

<div asp-validation-summary="All"></div>
<input asp-for="Id" type="hidden" />

<div class="panel-group">
    @await Component.InvokeAsync("AdminWidget", new { widgetZone = AdminWidgetZones.ReturnRequestActionSettingsTop })
    <div class="panel panel-default">
        <div class="panel-body">
<<<<<<< HEAD
            @(Html.LocalizedEditorAsync<ReturnRequestActionModel, ReturnRequestActionLocalizedModel>("returnrequestaction-localized",
=======
            @(await Html.LocalizedEditor<ReturnRequestActionModel, ReturnRequestActionLocalizedModel>("returnrequestaction-localized",
>>>>>>> 1a8a2fcd
            @<div>
                <div class="form-group">
                    <div class="col-md-3">
                        <nop-label asp-for="@Model.Locales[item].Name" />
                    </div>
                    <div class="col-md-9">
                        <nop-editor asp-for="@Model.Locales[item].Name" />
                        <span asp-validation-for="@Model.Locales[item].Name"></span>
                    </div>
                </div>
                <input type="hidden" asp-for="@Model.Locales[item].LanguageId" />
            </div>
    ,
            @<div>
                <div class="form-group">
                    <div class="col-md-3">
                        <nop-label asp-for="Name" />
                    </div>
                    <div class="col-md-9">
                        <nop-editor asp-for="Name" asp-required="true" />
                        <span asp-validation-for="Name"></span>
                    </div>
                </div>
            </div>
    ))
            <div class="form-group">
                <div class="col-md-3">
                    <nop-label asp-for="DisplayOrder" />
                </div>
                <div class="col-md-9">
                    <nop-editor asp-for="DisplayOrder" />
                    <span asp-validation-for="DisplayOrder"></span>
                </div>
            </div>
        </div>
    </div>
    @await Component.InvokeAsync("AdminWidget", new { widgetZone = AdminWidgetZones.ReturnRequestActionSettingsBottom })
</div><|MERGE_RESOLUTION|>--- conflicted
+++ resolved
@@ -7,11 +7,7 @@
     @await Component.InvokeAsync("AdminWidget", new { widgetZone = AdminWidgetZones.ReturnRequestActionSettingsTop })
     <div class="panel panel-default">
         <div class="panel-body">
-<<<<<<< HEAD
-            @(Html.LocalizedEditorAsync<ReturnRequestActionModel, ReturnRequestActionLocalizedModel>("returnrequestaction-localized",
-=======
-            @(await Html.LocalizedEditor<ReturnRequestActionModel, ReturnRequestActionLocalizedModel>("returnrequestaction-localized",
->>>>>>> 1a8a2fcd
+            @(await Html.LocalizedEditorAsync<ReturnRequestActionModel, ReturnRequestActionLocalizedModel>("returnrequestaction-localized",
             @<div>
                 <div class="form-group">
                     <div class="col-md-3">
