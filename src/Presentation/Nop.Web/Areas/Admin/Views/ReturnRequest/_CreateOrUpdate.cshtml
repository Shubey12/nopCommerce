--- conflicted
+++ resolved
@@ -6,81 +6,6 @@
 <div asp-validation-summary="All"></div>
 <input asp-for="Id" type="hidden" />
 
-<<<<<<< HEAD
-<div class="content">
-    <div class="form-horizontal">
-        <div class="panel-group">
-            @await Component.InvokeAsync("AdminWidget", new { widgetZone = AdminWidgetZones.ReturnRequestDetailsTop, additionalData = Model })
-            <div class="panel panel-default">
-                <div class="panel-body">
-                    <div class="form-group">
-                        <div class="col-md-3">
-                            <nop-label asp-for="CustomNumber" />
-                        </div>
-                        <div class="col-md-9">
-                            <div class="form-text-row">@Model.CustomNumber</div>
-                        </div>
-                    </div>
-                    <div class="form-group">
-                        <div class="col-md-3">
-                            <nop-label asp-for="CustomOrderNumber" />
-                        </div>
-                        <div class="col-md-9">
-                            @if (Model.OrderId > 0)
-                            {
-                                <a asp-controller="Order" asp-action="Edit" asp-route-id="@Model.OrderId">@Model.CustomOrderNumber</a>
-                            }
-                            else
-                            {
-                                <text>Order item is deleted</text>
-                            }
-                        </div>
-                    </div>
-                    <div class="form-group">
-                        <div class="col-md-3">
-                            <nop-label asp-for="CustomerId" />
-                        </div>
-                        <div class="col-md-9">
-                            <a asp-controller="Customer" asp-action="Edit" asp-route-id="@Model.CustomerId">@Model.CustomerInfo</a>
-                        </div>
-                    </div>
-                    <div class="form-group">
-                        <div class="col-md-3">
-                            <nop-label asp-for="ProductName" />
-                        </div>
-                        <div class="col-md-9">
-                            @if (Model.ProductId > 0)
-                            {
-                                <a asp-controller="Product" asp-action="Edit" asp-route-id="@Model.ProductId">@Model.ProductName</a>
-                            }
-                            else
-                            {
-                                <text>Order item is deleted</text>
-                            }
-                        </div>
-                    </div>
-                    <div class="form-group">
-                        <div class="col-md-3">
-                            <nop-label asp-for="Quantity" />
-                        </div>
-                        <div class="col-md-9">
-                            <nop-editor asp-for="Quantity" />
-                            <span asp-validation-for="Quantity"></span>
-                        </div>
-                    </div>
-                    <div class="form-group">
-                        <div class="col-md-3">
-                            <nop-label asp-for="ReturnRequestStatusId" />
-                        </div>
-                        <div class="col-md-9">
-                            <nop-select asp-for="ReturnRequestStatusId" asp-items="@await (((ReturnRequestStatus)Model.ReturnRequestStatusId).ToSelectList())" />
-                            <span asp-validation-for="ReturnRequestStatusId"></span>
-                        </div>
-                    </div>
-                    <div class="form-group">
-                        <div class="col-md-3">
-                            <nop-label asp-for="ReasonForReturn" />
-=======
 <section class="content">
     <div class="container-fluid">
         <div class="form-horizontal">
@@ -95,7 +20,6 @@
                             <div class="col-md-9">
                                 <div class="form-text-row">@Model.CustomNumber</div>
                             </div>
->>>>>>> 8436c882
                         </div>
                         <div class="form-group row">
                             <div class="col-md-3">
@@ -149,7 +73,7 @@
                                 <nop-label asp-for="ReturnRequestStatusId" />
                             </div>
                             <div class="col-md-9">
-                                <nop-select asp-for="ReturnRequestStatusId" asp-items="@(((ReturnRequestStatus)Model.ReturnRequestStatusId).ToSelectList())" />
+                                <nop-select asp-for="ReturnRequestStatusId" asp-items="@await (((ReturnRequestStatus)Model.ReturnRequestStatusId).ToSelectList())" />
                                 <span asp-validation-for="ReturnRequestStatusId"></span>
                             </div>
                         </div>
