--- conflicted
+++ resolved
@@ -174,7 +174,6 @@
                                 if (data.Result) {
                                     //reload grid
                                     $('#measuredimension-grid').DataTable().ajax.reload();
-<<<<<<< HEAD
 
                                     //clear input value
                                     $("#@Html.IdFor(model => model.AddMeasureDimension.Name)").val('');
@@ -182,8 +181,6 @@
                                     $("#@Html.IdFor(model => model.AddMeasureDimension.Ratio)").val('');
                                     $("#@Html.IdFor(model => model.AddMeasureDimension.DisplayOrder)").val('');
 
-=======
->>>>>>> 55e16eec
                                 } else {
                                     //display errors if returned
                                     display_nop_error(data);
