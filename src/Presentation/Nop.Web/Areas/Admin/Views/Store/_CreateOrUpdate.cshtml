@model StoreModel

<div asp-validation-summary="All"></div>
<input asp-for="Id" type="hidden" />

<div class="content">
    <div class="form-horizontal">
        <div class="row">
            <div class="col-md-12 clearfix">
                <div class="pull-left">
                    @await Component.InvokeAsync("SettingMode", new { modeName = "store-advanced-mode" })
                </div>
            </div>
        </div>

        <div class="panel-group">
            @await Component.InvokeAsync("AdminWidget", new { widgetZone = AdminWidgetZones.StoreDetailsTop, additionalData = Model })
            <div class="panel panel-default">
                <div class="panel-body">
<<<<<<< HEAD
                    @(Html.LocalizedEditorAsync<StoreModel, StoreLocalizedModel>("store-localized",
=======
                    @(await Html.LocalizedEditor<StoreModel, StoreLocalizedModel>("store-localized",
>>>>>>> 1a8a2fcd
                    @<div>
                        <div class="form-group">
                            <div class="col-md-3">
                                <nop-label asp-for="@Model.Locales[item].Name" />
                            </div>
                            <div class="col-md-9">
                                <nop-editor asp-for="@Model.Locales[item].Name" />
                                <span asp-validation-for="@Model.Locales[item].Name"></span>
                            </div>
                        </div>
                        <input type="hidden" asp-for="@Model.Locales[item].LanguageId" />
                    </div>
                    ,
                    @<div>
                        <div class="form-group">
                            <div class="col-md-3">
                                <nop-label asp-for="Name" />
                            </div>
                            <div class="col-md-9">
                                <nop-editor asp-for="Name" asp-required="true" />
                                <span asp-validation-for="Name"></span>
                            </div>
                        </div>
                    </div>
                    ))
                    <div class="form-group">
                        <div class="col-md-3">
                            <nop-label asp-for="Url" />
                        </div>
                        <div class="col-md-9">
                            <nop-editor asp-for="Url" asp-required="true" />
                            <span asp-validation-for="Url"></span>
                        </div>
                    </div>
                    <div class="form-group">
                        <div class="col-md-3">
                            <nop-label asp-for="SslEnabled" />
                        </div>
                        <div class="col-md-9">
                            <nop-editor asp-for="SslEnabled" />
                            <div><em>@T("Admin.Configuration.Stores.Fields.SslEnabled.Hint2")</em></div>
                            <span asp-validation-for="SslEnabled"></span>
                        </div>
                    </div>
                    <div class="form-group advanced-setting">
                        <div class="col-md-3">
                            <nop-label asp-for="Hosts" />
                        </div>
                        <div class="col-md-9">
                            <nop-editor asp-for="Hosts" />
                            <span asp-validation-for="Hosts"></span>
                        </div>
                    </div>
                    <div class="form-group advanced-setting">
                        <div class="col-md-3">
                            <nop-label asp-for="DefaultLanguageId" />
                        </div>
                        <div class="col-md-9">
                            <nop-select asp-for="DefaultLanguageId" asp-items="Model.AvailableLanguages" />
                            <span asp-validation-for="DefaultLanguageId"></span>
                        </div>
                    </div>
                    <div class="form-group advanced-setting">
                        <div class="col-md-3">
                            <nop-label asp-for="DisplayOrder" />
                        </div>
                        <div class="col-md-9">
                            <nop-editor asp-for="DisplayOrder" />
                            <span asp-validation-for="DisplayOrder"></span>
                        </div>
                    </div>
                    <div class="form-group advanced-setting">
                        <div class="col-md-3">
                            <nop-label asp-for="CompanyName" />
                        </div>
                        <div class="col-md-9">
                            <nop-editor asp-for="CompanyName" />
                            <span asp-validation-for="CompanyName"></span>
                        </div>
                    </div>
                    <div class="form-group advanced-setting">
                        <div class="col-md-3">
                            <nop-label asp-for="CompanyAddress" />
                        </div>
                        <div class="col-md-9">
                            <nop-editor asp-for="CompanyAddress" />
                            <span asp-validation-for="CompanyAddress"></span>
                        </div>
                    </div>
                    <div class="form-group advanced-setting">
                        <div class="col-md-3">
                            <nop-label asp-for="CompanyPhoneNumber" />
                        </div>
                        <div class="col-md-9">
                            <nop-editor asp-for="CompanyPhoneNumber" />
                            <span asp-validation-for="CompanyPhoneNumber"></span>
                        </div>
                    </div>
                    <div class="form-group advanced-setting">
                        <div class="col-md-3">
                            <nop-label asp-for="CompanyVat" />
                        </div>
                        <div class="col-md-9">
                            <nop-editor asp-for="CompanyVat" />
                            <span asp-validation-for="CompanyVat"></span>
                        </div>
                    </div>
                </div>
            </div>
            @await Component.InvokeAsync("AdminWidget", new { widgetZone = AdminWidgetZones.StoreDetailsBottom, additionalData = Model })
        </div>
    </div>
</div><|MERGE_RESOLUTION|>--- conflicted
+++ resolved
@@ -17,11 +17,7 @@
             @await Component.InvokeAsync("AdminWidget", new { widgetZone = AdminWidgetZones.StoreDetailsTop, additionalData = Model })
             <div class="panel panel-default">
                 <div class="panel-body">
-<<<<<<< HEAD
-                    @(Html.LocalizedEditorAsync<StoreModel, StoreLocalizedModel>("store-localized",
-=======
-                    @(await Html.LocalizedEditor<StoreModel, StoreLocalizedModel>("store-localized",
->>>>>>> 1a8a2fcd
+                    @(await Html.LocalizedEditorAsync<StoreModel, StoreLocalizedModel>("store-localized",
                     @<div>
                         <div class="form-group">
                             <div class="col-md-3">
