--- conflicted
+++ resolved
@@ -111,15 +111,12 @@
                                 if (data.Result) {
                                     //reload grid
                                     $('#templates-category-grid').DataTable().ajax.reload();
-<<<<<<< HEAD
 
                                     //clear input value
                                     $("#@Html.IdFor(model => model.AddCategoryTemplate.Name)").val('');
                                     $("#@Html.IdFor(model => model.AddCategoryTemplate.ViewPath)").val('');
                                     $("#@Html.IdFor(model => model.AddCategoryTemplate.DisplayOrder)").val('');
 
-=======
->>>>>>> 55e16eec
                                 } else {
                                     //display errors if returned
                                     display_nop_error(data);
