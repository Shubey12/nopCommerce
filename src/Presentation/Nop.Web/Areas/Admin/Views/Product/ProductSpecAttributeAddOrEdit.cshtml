--- conflicted
+++ resolved
@@ -66,33 +66,6 @@
             }
         </div>
     </div>
-<<<<<<< HEAD
-    <div class="content">
-        <div class="form-horizontal">
-            <div class="panel-group">
-                @await Component.InvokeAsync("AdminWidget", new { widgetZone = AdminWidgetZones.ProductDetailsSpecificationAttributeDetailsTop, additionalData = Model })
-                <div class="panel panel-default">
-                    <div class="panel-body">
-                        <div class="form-group">
-                            <div class="col-md-3">
-                                <nop-label asp-for="AttributeTypeName" />
-                            </div>
-                            <div class="col-md-9">
-                                @if (Model.SpecificationId != 0)
-                                {
-                                    <nop-editor asp-for="AttributeTypeName" asp-disabled="true" />
-                                }
-                                else
-                                {
-                                    <nop-select asp-for="AttributeTypeId" asp-items="@await (((SpecificationAttributeType) Model.AttributeTypeId).ToSelectList())" />
-                                }
-                                <span asp-validation-for="AttributeTypeId"></span>
-                            </div>
-                        </div>
-                        <div class="form-group">
-                            <div class="col-md-3">
-                                <nop-label asp-for="AttributeName" />
-=======
      <section class="content">
         <div class="container-fluid">
             <div class="form-horizontal">
@@ -111,11 +84,10 @@
                                     }
                                     else
                                     {
-                                        <nop-select asp-for="AttributeTypeId" asp-items="@(((SpecificationAttributeType) Model.AttributeTypeId).ToSelectList())" />
+                                        <nop-select asp-for="AttributeTypeId" asp-items="@await (((SpecificationAttributeType) Model.AttributeTypeId).ToSelectList())" />
                                     }
                                     <span asp-validation-for="AttributeTypeId"></span>
                                 </div>
->>>>>>> 8436c882
                             </div>
                             <div class="form-group row">
                                 <div class="col-md-3">
@@ -212,28 +184,8 @@
                                 </div>
                             </div>
                         
-<<<<<<< HEAD
-                        <div id="AttributeValueCustomHtmlTextSection">
-                            @(await Html.LocalizedEditorAsync<AddSpecificationAttributeModel, AddSpecificationAttributeLocalizedModel>("AttributeValueCustomHtmlTextSection-localized",
-                            @<div>
-                                <div class="form-group">
-                                    <div class="col-md-3">
-                                        <nop-label asp-for="@Model.Locales[item].ValueRaw" />
-                                    </div>
-                                    <div class="col-md-9">
-                                        <nop-editor asp-for="@Model.Locales[item].ValueRaw" asp-template="RichEditor" />
-                                        <span asp-validation-for="@Model.Locales[item].ValueRaw"></span>
-                                    </div>
-                                </div>
-                                <input type="hidden" asp-for="@Model.Locales[item].LanguageId" />
-                            </div>,
-                            @<div>
-                                <div class="form-group">
-                                    <div class="col-md-3">
-                                        <nop-label asp-for="ValueRaw" />
-=======
                             <div id="AttributeValueCustomHtmlTextSection">
-                                @(Html.LocalizedEditor<AddSpecificationAttributeModel, AddSpecificationAttributeLocalizedModel>("AttributeValueCustomHtmlTextSection-localized",
+                                @(await Html.LocalizedEditorAsync<AddSpecificationAttributeModel, AddSpecificationAttributeLocalizedModel>("AttributeValueCustomHtmlTextSection-localized",
                                 @<div>
                                     <div class="form-group row">
                                         <div class="col-md-3">
@@ -243,7 +195,6 @@
                                             <nop-editor asp-for="@Model.Locales[item].ValueRaw" asp-template="RichEditor" />
                                             <span asp-validation-for="@Model.Locales[item].ValueRaw"></span>
                                         </div>
->>>>>>> 8436c882
                                     </div>
                                     <input type="hidden" asp-for="@Model.Locales[item].LanguageId" />
                                 </div>,
@@ -260,16 +211,8 @@
                                 </div>))
                             </div>
 
-<<<<<<< HEAD
-                        <div id="AttributeValueCustomTextSection">
-                            @(await Html.LocalizedEditorAsync<AddSpecificationAttributeModel, AddSpecificationAttributeLocalizedModel>("AttributeValueCustomTextSection-localized",
-                            @<div>
-                                <div class="form-group">
-                                    <div class="col-md-3">
-                                        <nop-label asp-for="@Model.Locales[item].Value" />
-=======
                             <div id="AttributeValueCustomTextSection">
-                                @(Html.LocalizedEditor<AddSpecificationAttributeModel, AddSpecificationAttributeLocalizedModel>("AttributeValueCustomTextSection-localized",
+                                @(await Html.LocalizedEditorAsync<AddSpecificationAttributeModel, AddSpecificationAttributeLocalizedModel>("AttributeValueCustomTextSection-localized",
                                 @<div>
                                     <div class="form-group row">
                                         <div class="col-md-3">
@@ -279,7 +222,6 @@
                                             <nop-editor asp-for="@Model.Locales[item].Value" />
                                             <span asp-validation-for="@Model.Locales[item].Value"></span>
                                         </div>
->>>>>>> 8436c882
                                     </div>
                                     <input type="hidden" asp-for="@Model.Locales[item].LanguageId" />
                                 </div>,
