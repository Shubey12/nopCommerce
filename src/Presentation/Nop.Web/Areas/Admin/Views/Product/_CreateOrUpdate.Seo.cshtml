@model ProductModel
<div class="card-body">
    <div class="cards-group">

<<<<<<< HEAD
<div class="panel-group">
    <div class="panel-body">
        @(await Html.LocalizedEditorAsync<ProductModel, ProductLocalizedModel>("product-seo-localized",
        @<div>
            <div class="form-group">
                <div class="col-md-3">
                    <nop-label asp-for="@Model.Locales[item].SeName" />
                </div>
                <div class="col-md-9">
                    <nop-editor asp-for="@Model.Locales[item].SeName" />
                    <span asp-validation-for="@Model.Locales[item].SeName"></span>
                </div>
            </div>
            <div class="form-group">
                <div class="col-md-3">
                    <nop-label asp-for="@Model.Locales[item].MetaTitle" />
                </div>
                <div class="col-md-9">
                    <nop-editor asp-for="@Model.Locales[item].MetaTitle" />
                    <span asp-validation-for="@Model.Locales[item].MetaTitle"></span>
                </div>
            </div>
            <div class="form-group">
                <div class="col-md-3">
                    <nop-label asp-for="@Model.Locales[item].MetaKeywords" />
                </div>
                <div class="col-md-9">
                    <nop-editor asp-for="@Model.Locales[item].MetaKeywords" />
                    <span asp-validation-for="@Model.Locales[item].MetaKeywords"></span>
                </div>
            </div>
            <div class="form-group">
                <div class="col-md-3">
                    <nop-label asp-for="@Model.Locales[item].MetaDescription" />
                </div>
                <div class="col-md-9">
                    <nop-textarea asp-for="@Model.Locales[item].MetaDescription"></nop-textarea>
                    <span asp-validation-for="@Model.Locales[item].MetaDescription"></span>
                </div>
            </div>
            <script>
=======
        @(Html.LocalizedEditor<ProductModel, ProductLocalizedModel>("product-seo-localized",
                @<div>
                    <div class="form-group row">
                        <div class="col-md-3">
                            <nop-label asp-for="@Model.Locales[item].SeName" />
                        </div>
                        <div class="col-md-9">
                            <nop-editor asp-for="@Model.Locales[item].SeName" />
                            <span asp-validation-for="@Model.Locales[item].SeName"></span>
                        </div>
                    </div>
                    <div class="form-group row">
                        <div class="col-md-3">
                            <nop-label asp-for="@Model.Locales[item].MetaTitle" />
                        </div>
                        <div class="col-md-9">
                            <nop-editor asp-for="@Model.Locales[item].MetaTitle" />
                            <span asp-validation-for="@Model.Locales[item].MetaTitle"></span>
                        </div>
                    </div>
                    <div class="form-group row">
                        <div class="col-md-3">
                            <nop-label asp-for="@Model.Locales[item].MetaKeywords" />
                        </div>
                        <div class="col-md-9">
                            <nop-editor asp-for="@Model.Locales[item].MetaKeywords" />
                            <span asp-validation-for="@Model.Locales[item].MetaKeywords"></span>
                        </div>
                    </div>
                    <div class="form-group row">
                        <div class="col-md-3">
                            <nop-label asp-for="@Model.Locales[item].MetaDescription" />
                        </div>
                        <div class="col-md-9">
                            <nop-textarea asp-for="@Model.Locales[item].MetaDescription"></nop-textarea>
                            <span asp-validation-for="@Model.Locales[item].MetaDescription"></span>
                        </div>
                    </div>
                    <script>
>>>>>>> 8436c882
                $(document).ready(function () {
                    $('#@Html.IdFor(model => model.Locales[item].SeName)').on('input change', function () {
                        var parameters = {
                            entityId: '@Model.Id',
                            entityName: 'Product',
                            seName: $(this).val()
                        };
                        warningValidation('@Url.Action("UrlReservedWarning", "Common")', '@Html.NameFor(model => model.Locales[item].SeName)', parameters);
                    });
                });
                    </script>
                    <div>
                        <input type="hidden" asp-for="@Model.Locales[item].LanguageId"/>
                    </div>
                </div>
  ,
                        @<div>
                            <div class="form-group row">
                                <div class="col-md-3">
                                    <nop-label asp-for="SeName" />
                                </div>
                                <div class="col-md-9">
                                    <nop-editor asp-for="SeName" />
                                    <span asp-validation-for="SeName"></span>
                                </div>
                            </div>
                            <div class="form-group row">
                                <div class="col-md-3">
                                    <nop-label asp-for="MetaTitle" />
                                </div>
                                <div class="col-md-9">
                                    <nop-editor asp-for="MetaTitle" />
                                    <span asp-validation-for="MetaTitle"></span>
                                </div>
                            </div>
                            <div class="form-group row">
                                <div class="col-md-3">
                                    <nop-label asp-for="MetaKeywords" />
                                </div>
                                <div class="col-md-9">
                                    <nop-editor asp-for="MetaKeywords" />
                                    <span asp-validation-for="MetaKeywords"></span>
                                </div>
                            </div>
                            <div class="form-group row">
                                <div class="col-md-3">
                                    <nop-label asp-for="MetaDescription" />
                                </div>
                                <div class="col-md-9">
                                    <nop-textarea asp-for="MetaDescription"></nop-textarea>
                                    <span asp-validation-for="MetaDescription"></span>
                                </div>
                            </div>
                            <script>
                $(document).ready(function () {
                    $('#@Html.IdFor(model => model.SeName)').on('input change', function () {
                        var parameters = {
                            entityId: '@Model.Id',
                            entityName: 'Product',
                            seName: $(this).val()
                        };
                        warningValidation('@Url.Action("UrlReservedWarning", "Common")', '@Html.NameFor(model => model.SeName)', parameters);
                    });
                });
                            </script>
                        </div>))
    </div>

</div><|MERGE_RESOLUTION|>--- conflicted
+++ resolved
@@ -2,50 +2,7 @@
 <div class="card-body">
     <div class="cards-group">
 
-<<<<<<< HEAD
-<div class="panel-group">
-    <div class="panel-body">
         @(await Html.LocalizedEditorAsync<ProductModel, ProductLocalizedModel>("product-seo-localized",
-        @<div>
-            <div class="form-group">
-                <div class="col-md-3">
-                    <nop-label asp-for="@Model.Locales[item].SeName" />
-                </div>
-                <div class="col-md-9">
-                    <nop-editor asp-for="@Model.Locales[item].SeName" />
-                    <span asp-validation-for="@Model.Locales[item].SeName"></span>
-                </div>
-            </div>
-            <div class="form-group">
-                <div class="col-md-3">
-                    <nop-label asp-for="@Model.Locales[item].MetaTitle" />
-                </div>
-                <div class="col-md-9">
-                    <nop-editor asp-for="@Model.Locales[item].MetaTitle" />
-                    <span asp-validation-for="@Model.Locales[item].MetaTitle"></span>
-                </div>
-            </div>
-            <div class="form-group">
-                <div class="col-md-3">
-                    <nop-label asp-for="@Model.Locales[item].MetaKeywords" />
-                </div>
-                <div class="col-md-9">
-                    <nop-editor asp-for="@Model.Locales[item].MetaKeywords" />
-                    <span asp-validation-for="@Model.Locales[item].MetaKeywords"></span>
-                </div>
-            </div>
-            <div class="form-group">
-                <div class="col-md-3">
-                    <nop-label asp-for="@Model.Locales[item].MetaDescription" />
-                </div>
-                <div class="col-md-9">
-                    <nop-textarea asp-for="@Model.Locales[item].MetaDescription"></nop-textarea>
-                    <span asp-validation-for="@Model.Locales[item].MetaDescription"></span>
-                </div>
-            </div>
-            <script>
-=======
-        @(Html.LocalizedEditor<ProductModel, ProductLocalizedModel>("product-seo-localized",
                 @<div>
                     <div class="form-group row">
                         <div class="col-md-3">
@@ -84,7 +41,6 @@
                         </div>
                     </div>
                     <script>
->>>>>>> 8436c882
                 $(document).ready(function () {
                     $('#@Html.IdFor(model => model.Locales[item].SeName)').on('input change', function () {
                         var parameters = {
