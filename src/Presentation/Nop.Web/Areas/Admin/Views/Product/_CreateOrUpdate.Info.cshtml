﻿@model ProductModel

@inject IStoreService storeService

@using Nop.Core.Domain.Catalog;
@using Nop.Services
@using Nop.Services.Stores

@{
    var stores = await storeService.GetAllStoresAsync();

    //resources for product tags input
    Html.AppendCssFileParts("~/lib_npm/jquery-tageditor/jquery.tag-editor.css");
    Html.AppendScriptParts("~/lib_npm/jquery-tageditor/jquery.tag-editor.min.js");
    Html.AppendScriptParts("~/lib_npm/jquery-tageditor/jquery.caret.min.js");
}

    <script>
    $(document).ready(function() {
        @if (!Model.IsLoggedInAsVendor)
        {
            <text>$("#@Html.IdFor(model => model.ShowOnHomepage)").click(toggleShowOnHomepage);</text>
        }
        $("#@Html.IdFor(model => model.ProductTypeId)").change(toggleProductType);
        $("#@Html.IdFor(model => model.RequireOtherProducts)").click(toggleRequireOtherProducts);
        $("#@Html.IdFor(model => model.MarkAsNew)").click(toggleMarkAsNew);

        @if (!Model.IsLoggedInAsVendor)
        {
            <text>toggleShowOnHomepage();</text>
        }
        toggleProductType();
        toggleRequireOtherProducts();
        toggleMarkAsNew();
    });

    function toggleShowOnHomepage() {
        if ($('#@Html.IdFor(model => model.ShowOnHomepage)').is(':checked')) {
            $('#pnlDisplayOrder').showField();
        } else {
            $('#pnlDisplayOrder').hide();
        }
    }

    function toggleProductType() {
        var simpleProductId = "@((int)ProductType.SimpleProduct)";
        var groupedProductId = "@((int)ProductType.GroupedProduct)";


        var selectedProductTypeId = $("#@Html.IdFor(model => model.ProductTypeId)").val();
        if (!selectedProductTypeId || selectedProductTypeId == simpleProductId) {
            $('#group-required-other-products').showField();
            $('#group-visible-individually').showField();
            $('#group-associated-products').hide();

            $('[data-card-name=product-price]').showField();
            $('[data-card-name=product-shipping]').showField();
            $('[data-card-name=product-inventory]').showField();
            $('[data-card-name=product-giftcard]').showField();
            $('[data-card-name=product-downloadable]').showField();
            $('[data-card-name=product-rental]').showField();
            $('[data-card-name=product-recurring]').showField();
        } else if (selectedProductTypeId == groupedProductId) {
            $('#group-required-other-products').hide();
            $('#group-visible-individually').hide();
            $('#group-associated-products').showField();
            updateTableWidth('#associatedproducts-grid');

            $('#@Html.IdFor(model => model.VisibleIndividually)').prop('checked', true);
            

            $('[data-card-name=product-price]').hide();
            $('[data-card-name=product-shipping]').hide();
            $('[data-card-name=product-inventory]').hide();
            $('[data-card-name=product-giftcard]').hide();
            $('[data-card-name=product-downloadable]').hide();
            $('[data-card-name=product-rental]').hide();
            $('[data-card-name=product-recurring]').hide();
        }

        //templates
        var productTypeSupportedValues = {};
        @foreach (var kvp in Model.ProductsTypesSupportedByProductTemplates)
        {
            <text>productTypeSupportedValues['@(kvp.Key)'] = {};</text>
            foreach (var item in kvp.Value)
            {
                <text>productTypeSupportedValues['@(kvp.Key)']['@(item.Value)'] = '@Html.Raw(JavaScriptEncoder.Default.Encode((item.Text)))';</text>
            }
        }
        var productTemplateDropddown = $("#@Html.IdFor(model => model.ProductTemplateId)");
        var productTemplateSelectedValue = productTemplateDropddown.val();
        productTemplateDropddown.empty();
        for (var name in productTypeSupportedValues[selectedProductTypeId]) {
            productTemplateDropddown.append($("<option></option>").attr("value", name).text(productTypeSupportedValues[selectedProductTypeId][name]));
        }
        //previously selected value
        $('#@Html.IdFor(model => model.ProductTemplateId) option').each(function(){
            if (this.value == productTemplateSelectedValue) {
                productTemplateDropddown.val(productTemplateSelectedValue);
            }
        });

        if ($('#@Html.IdFor(model => model.ProductTemplateId) option').length > 1) {
            $('#pnlProductTemplateId').showField();
        } else {
            $('#pnlProductTemplateId').hide();
        }
    }

    function toggleRequireOtherProducts() {
        if ($('#@Html.IdFor(model => model.RequireOtherProducts)').is(':checked')) {
            $('#pnlRequiredProductIds').showField();
            $('#pnlAutomaticallyAddRequiredProducts').showField();
        } else {
            $('#pnlRequiredProductIds').hide();
            $('#pnlAutomaticallyAddRequiredProducts').hide();
        }
    }

    function toggleMarkAsNew() {
        if ($('#@Html.IdFor(model => model.MarkAsNew)').is(':checked')) {
            $('#pnlMarkAsNewStartDateTimeUtc').showField();
            $('#pnlMarkAsNewEndDateTimeUtc').showField();
        } else {
            $('#pnlMarkAsNewStartDateTimeUtc').hide();
            $('#pnlMarkAsNewEndDateTimeUtc').hide();
        }
    }

    //tags
    $(document).ready(function() {
        @Html.Raw(Model.InitialProductTags)
        $("#@Html.IdFor(model => model.ProductTags)").tagEditor({
            autocomplete: {
                delay: 0,
                position: { collision: 'flip' },
                source: initialProductTags
            },
            delimiter: ',',
            placeholder: '@T("Admin.Catalog.Products.Fields.ProductTags.Placeholder")'
        });
    });

    //required product friendly names
    $(document).ready(function() {
        loadRequiredProductFriendlyNames();
    });

    $(document).ready(function() {
        $('#@Html.IdFor(model => model.RequiredProductIds)')
            .data('timeout', null)
            .keyup(function() {
                clearTimeout($(this).data('timeout'));
                //one second timeout
                $(this).data('timeout', setTimeout(loadRequiredProductFriendlyNames, 1000));
            });
    });

    function loadRequiredProductFriendlyNames() {
        var inputValue = $('#@Html.IdFor(model => model.RequiredProductIds)').val();
        if (inputValue) {
            //load friendly names
            $('#required-products-check-progress').showField();

            var postData = {
                productIds: inputValue
            };
            addAntiForgeryToken(postData);

            $.ajax({
                cache: false,
                type: "POST",
                url: "@Url.Action("LoadProductFriendlyNames", "Product")",
                data: postData,
                dataType: "json",
                success: function (data, textStatus, jqXHR) {
                    $('#required-product-names').text(data.Text);
                },
                error: function (jqXHR, textStatus, errorThrown) {
                    $('#required-product-names').text('');
                },
                complete: function (jqXHR, textStatus) {
                    $('#required-products-check-progress').hide();
                }
            });
        } else {
            $('#required-product-names').text('');
        }
    }

    $(document).ready(function () {
        if ('@Model.Sku') {
            warningValidation('@Url.Action("SkuReservedWarning")', '@Html.NameFor(model => model.Sku)', { productId: @Model.Id, sku: '@Model.Sku' });
        }
        $('#@Html.IdFor(model => model.Sku)').on('input change', function () {
            warningValidation('@Url.Action("SkuReservedWarning")', '@Html.NameFor(model => model.Sku)', { productId: @Model.Id, sku: $(this).val() });
        });
    });
    </script>


<div class="card-body">
    <div id="product-details-area">
        @(await Html.LocalizedEditorAsync<ProductModel, ProductLocalizedModel>("product-info-localized",
    @<div>
        <div class="form-group row">
            <div class="col-md-3">
                <nop-label asp-for="@Model.Locales[item].Name" />
            </div>
            <div class="col-md-9">
                <nop-editor asp-for="@Model.Locales[item].Name" />
                <span asp-validation-for="@Model.Locales[item].Name"></span>
            </div>
        </div>
        <div class="form-group row">
            <div class="col-md-3">
                <nop-label asp-for="@Model.Locales[item].ShortDescription" />
            </div>
            <div class="col-md-9">
                <nop-textarea asp-for="@Model.Locales[item].ShortDescription" />
                <span asp-validation-for="@Model.Locales[item].ShortDescription"></span>
            </div>
        </div>
        <div class="form-group row">
            <div class="col-md-3">
                <nop-label asp-for="@Model.Locales[item].FullDescription" />
            </div>
            <div class="col-md-9">
                <nop-editor asp-for="@Model.Locales[item].FullDescription" asp-template="RichEditor" />
                <span asp-validation-for="@Model.Locales[item].FullDescription"></span>
            </div>
        </div>
        <input type="hidden" asp-for="@Model.Locales[item].LanguageId" />
    </div>
    ,
    @<div>
        <div class="form-group row">
            <div class="col-md-3">
                <nop-label asp-for="Name" />
            </div>
            <div class="col-md-9">
                <nop-editor asp-for="Name" asp-required="true" />
                <span asp-validation-for="Name"></span>
            </div>
        </div>
        <div class="form-group row">
            <div class="col-md-3">
                <nop-label asp-for="ShortDescription" />
            </div>
            <div class="col-md-9">
                <nop-textarea asp-for="ShortDescription" />
                <span asp-validation-for="ShortDescription"></span>
            </div>
        </div>
        <div class="form-group row">
            <div class="col-md-3">
                <nop-label asp-for="FullDescription" />
            </div>
            <div class="col-md-9">
                <nop-editor asp-for="FullDescription" asp-template="RichEditor" />
                <span asp-validation-for="FullDescription"></span>
            </div>
        </div>
        </div>))

        <div class="form-group row">
            <div class="col-md-3">
                <nop-label asp-for="Sku" />
            </div>
            <div class="col-md-9">
                <nop-editor asp-for="Sku" />
                <span asp-validation-for="Sku"></span>
            </div>
        </div>
    </div>
    <div class="form-group row">
        <div class="col-md-3">
            <nop-label asp-for="SelectedCategoryIds" />
        </div>
        <div class="col-md-9">
            <nop-select asp-for="SelectedCategoryIds" asp-items="Model.AvailableCategories" asp-multiple="true" />
            <script>
                $(document).ready(function() {
					var categoryIdsInput = $('#@Html.IdFor(model => model.SelectedCategoryIds)').data("kendoMultiSelect");
					categoryIdsInput.setOptions({
                    autoClose: false,
                    filter: "contains"
                    });

				@if (Model.AvailableCategories.Count == 0)
                {
                    <text>
                        categoryIdsInput.setOptions({
                            enable: false,
                            placeholder: '@T("Admin.Catalog.Products.Fields.Categories.NoCategoriesAvailable")'
                        });
                        categoryIdsInput._placeholder();
                        categoryIdsInput._enable();
                    </text>
                }
            });
            </script>
        </div>
    </div>
    <div class="form-group row @(Model.ProductEditorSettingsModel.Manufacturers ? null : "advanced-setting")">
        <div class="col-md-3">
            <nop-label asp-for="SelectedManufacturerIds" />
        </div>
        <div class="col-md-9">
            <nop-select asp-for="SelectedManufacturerIds" asp-items="Model.AvailableManufacturers" asp-multiple="true" />
            <script>
                $(document).ready(function() {
                var manufacturersIdsInput = $('#@Html.IdFor(model => model.SelectedManufacturerIds)').data("kendoMultiSelect");
                manufacturersIdsInput.setOptions({
                    autoClose: false,
                    filter: "contains"
                });

				@if (Model.AvailableManufacturers.Count == 0)
                {
                    <text>
                        manufacturersIdsInput.setOptions({
                            enable: false,
                            placeholder: '@T("Admin.Catalog.Products.Fields.Manufacturers.NoManufacturersAvailable")'
                        });
                        manufacturersIdsInput._placeholder();
                        manufacturersIdsInput._enable();
                        </text>
                }
            });
            </script>
        </div>
    </div>
    <div class="form-group row @(Model.ProductEditorSettingsModel.Published ? null : "advanced-setting")">
        <div class="col-md-3">
            <nop-label asp-for="Published" />
        </div>
        <div class="col-md-9">
            <nop-editor asp-for="Published" />
            <span asp-validation-for="Published"></span>
        </div>
    </div>
    <div class="form-group row @(Model.ProductEditorSettingsModel.ProductTags ? null : "advanced-setting")">
        <div class="col-md-3">
            <nop-label asp-for="ProductTags" />
        </div>
        <div class="col-md-9">
            <nop-editor asp-for="ProductTags" />
            <span asp-validation-for="ProductTags"></span>
        </div>
    </div>
    <div class="form-group row @(Model.ProductEditorSettingsModel.GTIN ? null : "advanced-setting")">
        <div class="col-md-3">
            <nop-label asp-for="Gtin" />
        </div>
        <div class="col-md-9">
            <nop-editor asp-for="Gtin" />
            <span asp-validation-for="Gtin"></span>
        </div>
    </div>
    <div class="form-group row @(Model.ProductEditorSettingsModel.ManufacturerPartNumber ? null : "advanced-setting")">
        <div class="col-md-3">
            <nop-label asp-for="ManufacturerPartNumber" />
        </div>
        <div class="col-md-9">
            <nop-editor asp-for="ManufacturerPartNumber" />
            <span asp-validation-for="ManufacturerPartNumber"></span>
        </div>
    </div>
    <div class="form-group row @(Model.ProductEditorSettingsModel.ShowOnHomepage ? null : "advanced-setting")" @(Model.IsLoggedInAsVendor ? Html.Raw("style='display: none;'") : null)>
        <div class="col-md-3">
            <nop-label asp-for="ShowOnHomepage" />
        </div>
        <div class="col-md-9">
            <nop-editor asp-for="ShowOnHomepage" />
            <span asp-validation-for="ShowOnHomepage"></span>
        </div>
    </div>
    <nop-nested-setting asp-for="ShowOnHomepage">
        <div class="form-group row @(Model.ProductEditorSettingsModel.ShowOnHomepage  ? null : "advanced-setting")" id="pnlDisplayOrder" @(Model.IsLoggedInAsVendor ? Html.Raw("style='display: none;'") : null)>
            <div class="col-md-3">
                <nop-label asp-for="DisplayOrder" />
            </div>
            <div class="col-md-9">
                <nop-editor asp-for="DisplayOrder" />
                <span asp-validation-for="DisplayOrder"></span>
            </div>
        </div>
    </nop-nested-setting>

    <div class="form-group row @(Model.ProductEditorSettingsModel.ProductType ? null : "advanced-setting")">
        <div class="col-md-3">
            <nop-label asp-for="ProductTypeId" />
        </div>
        <div class="col-md-9">
            <nop-select asp-for="ProductTypeId" asp-items="@await (((ProductType)Model.ProductTypeId).ToSelectListAsync())" />
            <span asp-validation-for="ProductTypeId"></span>
        </div>
    </div>
    @if (Model.Id > 0 && Model.AssociatedToProductId > 0)
    {
        <div class="form-group row @(Model.ProductEditorSettingsModel.ProductType ? null : "advanced-setting")">
            <div class="col-md-3">
                <nop-label asp-for="AssociatedToProductId" />
            </div>
            <div class="col-md-9">
                <a asp-controller="Product" asp-action="Edit" asp-route-id="@Model.AssociatedToProductId">@Model.AssociatedToProductName</a>
            </div>
        </div>
    }
    <div class="card card-default margin-bottom" id="group-associated-products">
        <div class="card-header">
            @T("Admin.Catalog.Products.AssociatedProducts")
        </div>
        @if (Model.Id > 0)
        {
            <div class="card-body">                
            <ul class="common-list">
                <li>
                    @T("Admin.Catalog.Products.AssociatedProducts.Note1")
                </li>
                <li>
                    @T("Admin.Catalog.Products.AssociatedProducts.Note2")
                </li>
            </ul>

            @await Html.PartialAsync("Table", new DataTablesModel
            {
                Name = "associatedproducts-grid",
                UrlRead = new DataUrl("AssociatedProductList", "Product", new RouteValueDictionary { [nameof(Model.AssociatedProductSearchModel.ProductId)] = Model.AssociatedProductSearchModel.ProductId }),
                UrlDelete = new DataUrl("AssociatedProductDelete", "Product", null),
                UrlUpdate = new DataUrl("AssociatedProductUpdate", "Product", null),
                Length = Model.AssociatedProductSearchModel.PageSize,
                LengthMenu = Model.AssociatedProductSearchModel.AvailablePageSizes,
                ColumnCollection = new List<ColumnProperty>
                    {
					new ColumnProperty(nameof(AssociatedProductModel.ProductName))
                        {
                            Title = T("Admin.Catalog.Products.AssociatedProducts.Fields.Product").Text
                        },
                        new ColumnProperty(nameof(AssociatedProductModel.DisplayOrder))
                        {
                            Title = T("Admin.Catalog.Products.AssociatedProducts.Fields.DisplayOrder").Text,
                            Width = "150",
                            ClassName = NopColumnClassDefaults.CenterAll,
                            Editable = true,
                            EditType = EditType.Number
                        },
                        new ColumnProperty(nameof(AssociatedProductModel.Id))
                        {
                            Title = T("Admin.Common.View").Text,
                            Width = "150",
                            ClassName = NopColumnClassDefaults.Button,
                            Render = new RenderButtonView(new DataUrl("~/Admin/Product/Edit/", nameof(AssociatedProductModel.Id)))
                        },
                        new ColumnProperty(nameof(AssociatedProductModel.Id))
                        {
                            Title = T("Admin.Common.Edit").Text,
                            Width = "200",
                            ClassName =  NopColumnClassDefaults.Button,
                            Render = new RenderButtonsInlineEdit()
                        },
                        new ColumnProperty(nameof(AssociatedProductModel.Id))
                        {
                            Title = T("Admin.Common.Delete").Text,
                            Width = "100",
                            Render = new RenderButtonRemove(T("Admin.Common.Delete").Text),
                            ClassName = NopColumnClassDefaults.Button
                        }                               
                    }
                })
            </div>
            <div class="card-footer">
                <button type="submit" id="btnAddNewAssociatedProduct" onclick="javascript:OpenWindow('@(Url.Action("AssociatedProductAddPopup", "Product", new {productId = Model.Id, btnId = "btnRefreshAssociatedProducts", formId = "product-form"}))', 800, 800, true); return false;" class="btn btn-primary">
                    @T("Admin.Catalog.Products.AssociatedProducts.AddNew")
                </button>
                <button type="submit" id="btnRefreshAssociatedProducts" style="display: none"></button>
                <script>
                    $(document).ready(function () {
                        $('#btnRefreshAssociatedProducts').click(function () {
                            //refresh grid
                            updateTable('#associatedproducts-grid');

                            //return false to don't reload a page
                            return false;
                        });
                    });
                </script>
            </div>
        }
        else
        {
            <div class="card-body">
                @T("Admin.Catalog.Products.AssociatedProducts.SaveBeforeEdit")
            </div>
        }
    </div>
    <div class="form-group row @(Model.ProductEditorSettingsModel.ProductTemplate ? null : "advanced-setting")" @(Model.AvailableProductTemplates.SelectionIsNotPossible() ? Html.Raw("style=\"display:none\"") : null) id="nnpnlProductTemplateId">
        <div class="col-md-3">
            <nop-label asp-for="ProductTemplateId" />
        </div>
        <div class="col-md-9">
            <nop-select asp-for="ProductTemplateId" asp-items="Model.AvailableProductTemplates" />
            <span asp-validation-for="ProductTemplateId"></span>
        </div>
    </div>
    <div class="form-group row @(Model.ProductEditorSettingsModel.VisibleIndividually ? null : "advanced-setting")" id="group-visible-individually">
        <div class="col-md-3">
            <nop-label asp-for="VisibleIndividually" />
        </div>
        <div class="col-md-9">
            <nop-editor asp-for="VisibleIndividually" />
            <span asp-validation-for="VisibleIndividually"></span>
        </div>
    </div>
    <div class="form-group row @(Model.ProductEditorSettingsModel.ACL ? null : "advanced-setting")">
        <div class="col-md-3">
            <nop-label asp-for="SelectedCustomerRoleIds" />
        </div>
        <div class="col-md-9">
            <div class="row">
                <div class="col-md-4">
                    <nop-select asp-for="SelectedCustomerRoleIds" asp-items="Model.AvailableCustomerRoles" asp-multiple="true"/>
                    <script>
                    $(document).ready(function() {
                        var rolesIdsInput = $('#@Html.IdFor(model => model.SelectedCustomerRoleIds)')
                            .data("kendoMultiSelect");
                        rolesIdsInput.setOptions({
                            autoClose: false,
                            filter: "contains"
                        });

                        @if (Model.AvailableCustomerRoles.Count == 0)
                        {
                            <text>
                                rolesIdsInput.setOptions({
                                    enable: false,
                                    placeholder: 'No customer roles available'
                                });
                                rolesIdsInput._placeholder();
                                rolesIdsInput._enable();
                            </text>
                        }
                    });
                    </script>
                </div>
                <div class="col-md-8">
                    @await Component.InvokeAsync("AclDisabledWarning")
                </div>
            </div>
        </div>
    </div>
    <div class="form-group row @(Model.ProductEditorSettingsModel.Stores ? null : "advanced-setting")">
        <div class="col-md-3">
            <nop-label asp-for="SelectedStoreIds" />
        </div>
        <div class="col-md-9">
            <div class="row">
                <div class="col-md-4">
                    <nop-select asp-for="SelectedStoreIds" asp-items="Model.AvailableStores" asp-multiple="true" />
                    <script>
                    $(document).ready(function() {
                        var storesIdsInput = $('#@Html.IdFor(model => model.SelectedStoreIds)').data("kendoMultiSelect");
                        storesIdsInput.setOptions({
                            autoClose: false,
                            filter: "contains"
                        });

                        @if (Model.AvailableStores.Count == 0)
                        {
                            <text>
                                storesIdsInput.setOptions({
                                    enable: false,
                                    placeholder: 'No stores available'
                                });
                                storesIdsInput._placeholder();
                                storesIdsInput._enable();
                            </text>
                        }
                    });
                    </script>
                </div>
                <div class="col-md-8">
                    @await Component.InvokeAsync("MultistoreDisabledWarning")
                </div>
            </div>
        </div>
    </div>
    <div class="form-group row @(Model.ProductEditorSettingsModel.Vendor ? null : "advanced-setting")" @(Model.IsLoggedInAsVendor ? Html.Raw("style='display: none;'") : null)>
        <div class="col-md-3">
            <nop-label asp-for="VendorId" />
        </div>
        <div class="col-md-9">
            <nop-select asp-for="VendorId" asp-items="Model.AvailableVendors" />
            <span asp-validation-for="VendorId"></span>
        </div>
    </div>
    <div class="form-group row @(Model.ProductEditorSettingsModel.RequireOtherProductsAddedToCart ? null : "advanced-setting")" id="group-required-other-products">
        <div class="col-md-3">
            <nop-label asp-for="RequireOtherProducts" />
        </div>
        <div class="col-md-9">
            <nop-editor asp-for="RequireOtherProducts" />
            <span asp-validation-for="RequireOtherProducts"></span>
        </div>
    </div>
    <nop-nested-setting asp-for="RequireOtherProducts">
        <div class="form-group row" id="pnlRequiredProductIds">
            <div class="col-md-3">
                <nop-label asp-for="RequiredProductIds" />
                <span id="required-products-check-progress" style="display: none; float: right; clear: both" class="please-wait">
                    @T("Common.Wait...")
                </span>
            </div>
            <div class="col-md-9">
<<<<<<< HEAD
                <nop-editor asp-for="RequireOtherProducts" />
                <span asp-validation-for="RequireOtherProducts"></span>
            </div>
        </div>
        <nop-nested-setting asp-for="RequireOtherProducts">
            <div class="form-group row" id="pnlRequiredProductIds">
                <div class="col-md-3">
                    <nop-label asp-for="RequiredProductIds" />
                    <span id="required-products-check-progress" style="display: none; float: right; clear: both" class="please-wait">
                        @T("Common.Wait...")
                    </span>
                </div>
                <div class="col-md-9">
                    <div class="input-group">
                        <nop-editor asp-for="RequiredProductIds" />
                        <span class="input-group-btn">
                            <button type="submit" id="btnRefreshRequiredProducts" style="display: none"></button>
                            <script>
                                $(document).ready(function () {
                                    $('#btnRefreshRequiredProducts').click(function () {
                                        //refresh product list
                                        loadRequiredProductFriendlyNames();

                                        //return false to don't reload a page
                                        return false;
                                    });
=======
                <div class="input-group">
                    <nop-editor asp-for="RequiredProductIds" />
                    <span class="input-group-btn">
                        <input type="submit" id="btnRefreshRequiredProducts" style="display: none" />
                        <script>
                            $(document).ready(function () {
                                $('#btnRefreshRequiredProducts').click(function () {
                                    //refresh product list
                                    loadRequiredProductFriendlyNames();

                                    //return false to don't reload a page
                                    return false;
>>>>>>> b3420eeb
                                });
                            });
                        </script>
                        <button type="submit" id="btnAddNewRequiredProduct" onclick="javascript:OpenWindow('@(Url.Action("RequiredProductAddPopup", "Product", new {btnId = "btnRefreshRequiredProducts", productIdsInput = "RequiredProductIds"}))', 800, 850, true); return false;" class="btn btn-info">
                            @T("Admin.Catalog.Products.Fields.RequiredProductIds.AddNew")
                        </button>
                    </span>
                </div>
                <span id="required-product-names"></span>
                @Html.ValidationMessageFor(model => model.RequiredProductIds)
            </div>
        </div>
        <div class="form-group row" id="pnlAutomaticallyAddRequiredProducts">
            <div class="col-md-3">
                <nop-label asp-for="AutomaticallyAddRequiredProducts" />
            </div>
            <div class="col-md-9">
                <nop-editor asp-for="AutomaticallyAddRequiredProducts" />
                <span asp-validation-for="AutomaticallyAddRequiredProducts"></span>
            </div>
        </div>
    </nop-nested-setting>
    <div class="form-group row @(Model.ProductEditorSettingsModel.AllowCustomerReviews ? null : "advanced-setting")">
        <div class="col-md-3">
            <nop-label asp-for="AllowCustomerReviews" />
        </div>
        <div class="col-md-9">
            <nop-editor asp-for="AllowCustomerReviews" />
            <span asp-validation-for="AllowCustomerReviews"></span>
        </div>
    </div>
    <div class="form-group row @(Model.ProductEditorSettingsModel.AvailableStartDate ? null : "advanced-setting")">
        <div class="col-md-3">
            <nop-label asp-for="AvailableStartDateTimeUtc" />
        </div>
        <div class="col-md-9">
            <nop-editor asp-for="AvailableStartDateTimeUtc" />
            <span asp-validation-for="AvailableStartDateTimeUtc"></span>
        </div>
    </div>
    <div class="form-group row @(Model.ProductEditorSettingsModel.AvailableEndDate ? null : "advanced-setting")">
        <div class="col-md-3">
            <nop-label asp-for="AvailableEndDateTimeUtc" />
        </div>
        <div class="col-md-9">
            <nop-editor asp-for="AvailableEndDateTimeUtc" />
            <span asp-validation-for="AvailableEndDateTimeUtc"></span>
        </div>
    </div>
    <div class="form-group row @(Model.ProductEditorSettingsModel.MarkAsNew ? null : "advanced-setting")">
        <div class="col-md-3">
            <nop-label asp-for="MarkAsNew" />
        </div>
        <div class="col-md-9">
            <nop-editor asp-for="MarkAsNew" />
            <span asp-validation-for="MarkAsNew"></span>
        </div>
    </div>
    <nop-nested-setting asp-for="MarkAsNew">
        <div class="form-group row @(Model.ProductEditorSettingsModel.MarkAsNew  ? null : "advanced-setting")" id="pnlMarkAsNewStartDateTimeUtc">
            <div class="col-md-3">
                <nop-label asp-for="MarkAsNewStartDateTimeUtc" />
            </div>
            <div class="col-md-9">
                <nop-editor asp-for="MarkAsNewStartDateTimeUtc" />
                <span asp-validation-for="MarkAsNewStartDateTimeUtc"></span>
            </div>
        </div>
        <div class="form-group row @(Model.ProductEditorSettingsModel.MarkAsNew  ? null : "advanced-setting")" id="pnlMarkAsNewEndDateTimeUtc">
            <div class="col-md-3">
                <nop-label asp-for="MarkAsNewEndDateTimeUtc" />
            </div>
            <div class="col-md-9">
                <nop-editor asp-for="MarkAsNewEndDateTimeUtc" />
                <span asp-validation-for="MarkAsNewEndDateTimeUtc"></span>
            </div>
        </div>
    </nop-nested-setting>
    <div class="form-group row @(Model.ProductEditorSettingsModel.AdminComment ? null : "advanced-setting")">
        <div class="col-md-3">
            <nop-label asp-for="AdminComment" />
        </div>
        <div class="col-md-9">
            <nop-textarea asp-for="AdminComment" />
            <span asp-validation-for="AdminComment"></span>
        </div>
    </div>
</div><|MERGE_RESOLUTION|>--- conflicted
+++ resolved
@@ -614,34 +614,6 @@
                 </span>
             </div>
             <div class="col-md-9">
-<<<<<<< HEAD
-                <nop-editor asp-for="RequireOtherProducts" />
-                <span asp-validation-for="RequireOtherProducts"></span>
-            </div>
-        </div>
-        <nop-nested-setting asp-for="RequireOtherProducts">
-            <div class="form-group row" id="pnlRequiredProductIds">
-                <div class="col-md-3">
-                    <nop-label asp-for="RequiredProductIds" />
-                    <span id="required-products-check-progress" style="display: none; float: right; clear: both" class="please-wait">
-                        @T("Common.Wait...")
-                    </span>
-                </div>
-                <div class="col-md-9">
-                    <div class="input-group">
-                        <nop-editor asp-for="RequiredProductIds" />
-                        <span class="input-group-btn">
-                            <button type="submit" id="btnRefreshRequiredProducts" style="display: none"></button>
-                            <script>
-                                $(document).ready(function () {
-                                    $('#btnRefreshRequiredProducts').click(function () {
-                                        //refresh product list
-                                        loadRequiredProductFriendlyNames();
-
-                                        //return false to don't reload a page
-                                        return false;
-                                    });
-=======
                 <div class="input-group">
                     <nop-editor asp-for="RequiredProductIds" />
                     <span class="input-group-btn">
@@ -654,7 +626,6 @@
 
                                     //return false to don't reload a page
                                     return false;
->>>>>>> b3420eeb
                                 });
                             });
                         </script>
