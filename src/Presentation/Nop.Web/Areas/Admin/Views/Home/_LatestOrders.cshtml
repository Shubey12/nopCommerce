--- conflicted
+++ resolved
@@ -1,15 +1,9 @@
 ﻿@inject Nop.Services.Common.IGenericAttributeService genericAttributeService
 @inject IWorkContext workContext
 @{
-<<<<<<< HEAD
-    const string panelId = "latest-orders-box";
-    const string hidePanelAttributeName = "Reports.HideLatestOrdersPanel";
-    var hidePanel = await genericAttributeService.GetAttributeAsync<bool>(await workContext.GetCurrentCustomerAsync(), hidePanelAttributeName);
-=======
     const string cardId = "latest-orders-card";
     const string hideCardAttributeName = "Reports.HideLatestOrdersCard";
-    var hideCard = genericAttributeService.GetAttribute<bool>(workContext.CurrentCustomer, hideCardAttributeName);
->>>>>>> 8436c882
+    var hideCard = await genericAttributeService.GetAttributeAsync<bool>(await workContext.GetCurrentCustomerAsync(), hideCardAttributeName);
     var gridPageSize = 5;
 }
 
