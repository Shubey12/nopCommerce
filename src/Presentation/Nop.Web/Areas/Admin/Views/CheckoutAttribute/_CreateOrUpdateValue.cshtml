--- conflicted
+++ resolved
@@ -24,15 +24,9 @@
         <div class="form-horizontal">
         <div class="cards-group">
             @await Component.InvokeAsync("AdminWidget", new { widgetZone = AdminWidgetZones.CheckoutAttributeValueDetailsTop, additionalData = Model })
-<<<<<<< HEAD
-            <div class="panel panel-default panel-popup">
-                <div class="panel-body">
-                    @(await Html.LocalizedEditorAsync<CheckoutAttributeValueModel, CheckoutAttributeValueLocalizedModel>("checkoutattributevalue-localized",
-=======
             <div class="card card-default card-popup">
                 <div class="card-body">
-                    @(Html.LocalizedEditor<CheckoutAttributeValueModel, CheckoutAttributeValueLocalizedModel>("checkoutattributevalue-localized",
->>>>>>> 8436c882
+                    @(await Html.LocalizedEditorAsync<CheckoutAttributeValueModel, CheckoutAttributeValueLocalizedModel>("checkoutattributevalue-localized",
                     @<div>
                         <div class="form-group row">
                             <div class="col-sm-3">
