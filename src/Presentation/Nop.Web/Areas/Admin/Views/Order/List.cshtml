--- conflicted
+++ resolved
@@ -291,25 +291,6 @@
                                 FooterCallback = !Model.IsLoggedInAsVendor ? "ordersfootercallback" : null,
                                 FooterColumns = !Model.IsLoggedInAsVendor ? 10 : 0,
                                 Filters = new List<FilterParameter>
-<<<<<<< HEAD
-                                {
-                                    new FilterParameter(nameof(Model.StartDate)),
-                                    new FilterParameter(nameof(Model.EndDate)),
-                                    new FilterParameter(nameof(Model.OrderStatusIds)),
-                                    new FilterParameter(nameof(Model.PaymentStatusIds)),
-                                    new FilterParameter(nameof(Model.ShippingStatusIds)),
-                                    new FilterParameter(nameof(Model.StoreId)),
-                                    new FilterParameter(nameof(Model.VendorId)),
-                                    new FilterParameter(nameof(Model.WarehouseId)),
-                                    new FilterParameter(nameof(Model.BillingEmail)),
-                                    new FilterParameter(nameof(Model.BillingPhone)),
-                                    new FilterParameter(nameof(Model.BillingLastName)),
-                                    new FilterParameter(nameof(Model.BillingCountryId)),
-                                    new FilterParameter(nameof(Model.PaymentMethodSystemName)),
-                                    new FilterParameter(nameof(Model.ProductId)),
-                                    new FilterParameter(nameof(Model.OrderNotes))
-                                }
-=======
                                                 {
                                                     new FilterParameter(nameof(Model.StartDate), typeof(DateTime?)),
                                                     new FilterParameter(nameof(Model.EndDate), typeof(DateTime?)),
@@ -327,7 +308,6 @@
                                                     new FilterParameter(nameof(Model.ProductId)),
                                                     new FilterParameter(nameof(Model.OrderNotes))
                                                 }
->>>>>>> c89bdec3
                             };
                             gridModel.ColumnCollection = new List<ColumnProperty>
                             {
