--- conflicted
+++ resolved
@@ -4,25 +4,13 @@
 
 @if (Model.AvailableLanguages.Count > 1)
 {
-<<<<<<< HEAD
-    <div style="padding: 7px 12px 0 12px;">
-        @{
-            var returnUrl = webHelper.GetRawUrl(Context.Request);
-            var languages = await Model.AvailableLanguages.ToAsyncEnumerable().SelectAwait(async lang => new SelectListItem
-            {
-                Text = lang.Name,
-                Value = Url.Action("SetLanguage", "Common", new {langid = lang.Id, area = AreaNames.Admin, returnUrl }, webHelper.GetCurrentRequestProtocol()),
-                Selected = lang.Id.Equals(Model.CurrentLanguage.Id)
-            }).ToListAsync();
-=======
     var returnUrl = webHelper.GetRawUrl(Context.Request);
-    var languages = Model.AvailableLanguages.Select(lang => new SelectListItem
+    var languages = await Model.AvailableLanguages.ToAsyncEnumerable().SelectAwait(async lang => new SelectListItem
     {
         Text = lang.Name,
-        Value = Url.Action("SetLanguage", "Common", new {langid = lang.Id, area = AreaNames.Admin, returnUrl }, webHelper.CurrentRequestProtocol),
+        Value = Url.Action("SetLanguage", "Common", new {langid = lang.Id, area = AreaNames.Admin, returnUrl }, webHelper.GetCurrentRequestProtocol()),
         Selected = lang.Id.Equals(Model.CurrentLanguage.Id)
-    });
->>>>>>> 8436c882
+    }).ToListAsync();
 
     <nop-select asp-for-name="customerlanguage" asp-items="@languages" onchange="setLocation(this.value);" />
 }