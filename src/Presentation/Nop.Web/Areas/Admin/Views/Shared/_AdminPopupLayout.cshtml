--- conflicted
+++ resolved
@@ -29,13 +29,7 @@
         return cultureToUse;
     }
 
-<<<<<<< HEAD
-    var jQueryUI = "1.10.3";
-
     var supportRtl = (await workContext.GetWorkingLanguageAsync()).Rtl && !localizationSettings.IgnoreRtlPropertyForAdminArea;
-=======
-    var supportRtl = workContext.WorkingLanguage.Rtl && !localizationSettings.IgnoreRtlPropertyForAdminArea;
->>>>>>> 8436c882
 
     //CSS resources
     if (supportRtl)
@@ -88,7 +82,7 @@
     Html.AppendScriptParts("~/lib_npm/globalize/globalize.js");
 
     // cldr scripts (needed for globalize)
-     Html.AppendScriptParts("~/lib_npm/cldrjs/cldr/supplemental.js");
+    Html.AppendScriptParts("~/lib_npm/cldrjs/cldr/supplemental.js");
     Html.AppendScriptParts("~/lib_npm/cldrjs/cldr/event.js");
     Html.AppendScriptParts("~/lib_npm/cldrjs/cldr.js");
 
