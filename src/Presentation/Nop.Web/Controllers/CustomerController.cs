﻿using System;
using System.Collections.Generic;
using System.Linq;
using System.Threading.Tasks;
using Microsoft.AspNetCore.Http;
using Microsoft.AspNetCore.Mvc;
using Microsoft.Extensions.Primitives;
using Nop.Core;
using Nop.Core.Domain;
using Nop.Core.Domain.Catalog;
using Nop.Core.Domain.Common;
using Nop.Core.Domain.Customers;
using Nop.Core.Domain.Forums;
using Nop.Core.Domain.Gdpr;
using Nop.Core.Domain.Localization;
using Nop.Core.Domain.Media;
using Nop.Core.Domain.Messages;
using Nop.Core.Domain.Security;
using Nop.Core.Domain.Tax;
using Nop.Core.Events;
using Nop.Core.Http;
using Nop.Core.Http.Extensions;
using Nop.Services.Authentication;
using Nop.Services.Authentication.External;
using Nop.Services.Authentication.MultiFactor;
using Nop.Services.Catalog;
using Nop.Services.Common;
using Nop.Services.Customers;
using Nop.Services.Directory;
using Nop.Services.ExportImport;
using Nop.Services.Gdpr;
using Nop.Services.Helpers;
using Nop.Services.Localization;
using Nop.Services.Logging;
using Nop.Services.Media;
using Nop.Services.Messages;
using Nop.Services.Orders;
using Nop.Services.Tax;
using Nop.Web.Extensions;
using Nop.Web.Factories;
using Nop.Web.Framework;
using Nop.Web.Framework.Controllers;
using Nop.Web.Framework.Mvc.Filters;
using Nop.Web.Framework.Validators;
using Nop.Web.Models.Customer;

namespace Nop.Web.Controllers
{
    [AutoValidateAntiforgeryToken]
    public partial class CustomerController : BasePublicController
    {
        #region Fields

        private readonly AddressSettings _addressSettings;
        private readonly CaptchaSettings _captchaSettings;
        private readonly CustomerSettings _customerSettings;
        private readonly DateTimeSettings _dateTimeSettings;
        private readonly IDownloadService _downloadService;
        private readonly ForumSettings _forumSettings;
        private readonly GdprSettings _gdprSettings;
        private readonly IAddressAttributeParser _addressAttributeParser;
        private readonly IAddressModelFactory _addressModelFactory;
        private readonly IAddressService _addressService;
        private readonly IAuthenticationService _authenticationService;
        private readonly ICountryService _countryService;
        private readonly ICurrencyService _currencyService;
        private readonly ICustomerActivityService _customerActivityService;
        private readonly ICustomerAttributeParser _customerAttributeParser;
        private readonly ICustomerAttributeService _customerAttributeService;
        private readonly ICustomerModelFactory _customerModelFactory;
        private readonly ICustomerRegistrationService _customerRegistrationService;
        private readonly ICustomerService _customerService;
        private readonly IEventPublisher _eventPublisher;
        private readonly IExportManager _exportManager;
        private readonly IExternalAuthenticationService _externalAuthenticationService;
        private readonly IGdprService _gdprService;
        private readonly IGenericAttributeService _genericAttributeService;
        private readonly IGiftCardService _giftCardService;
        private readonly ILocalizationService _localizationService;
        private readonly ILogger _logger;
        private readonly IMultiFactorAuthenticationPluginManager _multiFactorAuthenticationPluginManager;
        private readonly INewsLetterSubscriptionService _newsLetterSubscriptionService;
        private readonly INotificationService _notificationService;
        private readonly IOrderService _orderService;
        private readonly IPictureService _pictureService;
        private readonly IPriceFormatter _priceFormatter;
        private readonly IProductService _productService;
        private readonly IStateProvinceService _stateProvinceService;
        private readonly IStoreContext _storeContext;
        private readonly ITaxService _taxService;
        private readonly IWorkContext _workContext;
        private readonly IWorkflowMessageService _workflowMessageService;
        private readonly LocalizationSettings _localizationSettings;
        private readonly MediaSettings _mediaSettings;
        private readonly MultiFactorAuthenticationSettings _multiFactorAuthenticationSettings;
        private readonly StoreInformationSettings _storeInformationSettings;
        private readonly TaxSettings _taxSettings;

        #endregion

        #region Ctor

        public CustomerController(AddressSettings addressSettings,
            CaptchaSettings captchaSettings,
            CustomerSettings customerSettings,
            DateTimeSettings dateTimeSettings,
            IDownloadService downloadService,
            ForumSettings forumSettings,
            GdprSettings gdprSettings,
            IAddressAttributeParser addressAttributeParser,
            IAddressModelFactory addressModelFactory,
            IAddressService addressService,
            IAuthenticationService authenticationService,
            ICountryService countryService,
            ICurrencyService currencyService,
            ICustomerActivityService customerActivityService,
            ICustomerAttributeParser customerAttributeParser,
            ICustomerAttributeService customerAttributeService,
            ICustomerModelFactory customerModelFactory,
            ICustomerRegistrationService customerRegistrationService,
            ICustomerService customerService,
            IEventPublisher eventPublisher,
            IExportManager exportManager,
            IExternalAuthenticationService externalAuthenticationService,
            IGdprService gdprService,
            IGenericAttributeService genericAttributeService,
            IGiftCardService giftCardService,
            ILocalizationService localizationService,
            ILogger logger,
            IMultiFactorAuthenticationPluginManager multiFactorAuthenticationPluginManager,
            INewsLetterSubscriptionService newsLetterSubscriptionService,
            INotificationService notificationService,
            IOrderService orderService,
            IPictureService pictureService,
            IPriceFormatter priceFormatter,
            IProductService productService,
            IStateProvinceService stateProvinceService,
            IStoreContext storeContext,
            ITaxService taxService,
            IWorkContext workContext,
            IWorkflowMessageService workflowMessageService,
            LocalizationSettings localizationSettings,
            MediaSettings mediaSettings,
            MultiFactorAuthenticationSettings multiFactorAuthenticationSettings,
            StoreInformationSettings storeInformationSettings,
            TaxSettings taxSettings)
        {
            _addressSettings = addressSettings;
            _captchaSettings = captchaSettings;
            _customerSettings = customerSettings;
            _dateTimeSettings = dateTimeSettings;
            _downloadService = downloadService;
            _forumSettings = forumSettings;
            _gdprSettings = gdprSettings;
            _addressAttributeParser = addressAttributeParser;
            _addressModelFactory = addressModelFactory;
            _addressService = addressService;
            _authenticationService = authenticationService;
            _countryService = countryService;
            _currencyService = currencyService;
            _customerActivityService = customerActivityService;
            _customerAttributeParser = customerAttributeParser;
            _customerAttributeService = customerAttributeService;
            _customerModelFactory = customerModelFactory;
            _customerRegistrationService = customerRegistrationService;
            _customerService = customerService;
            _eventPublisher = eventPublisher;
            _exportManager = exportManager;
            _externalAuthenticationService = externalAuthenticationService;
            _gdprService = gdprService;
            _genericAttributeService = genericAttributeService;
            _giftCardService = giftCardService;
            _localizationService = localizationService;
            _logger = logger;
            _multiFactorAuthenticationPluginManager = multiFactorAuthenticationPluginManager;
            _newsLetterSubscriptionService = newsLetterSubscriptionService;
            _notificationService = notificationService;
            _orderService = orderService;
            _pictureService = pictureService;
            _priceFormatter = priceFormatter;
            _productService = productService;
            _stateProvinceService = stateProvinceService;
            _storeContext = storeContext;
            _taxService = taxService;
            _workContext = workContext;
            _workflowMessageService = workflowMessageService;
            _localizationSettings = localizationSettings;
            _mediaSettings = mediaSettings;
            _multiFactorAuthenticationSettings = multiFactorAuthenticationSettings;
            _storeInformationSettings = storeInformationSettings;
            _taxSettings = taxSettings;
        }

        #endregion

        #region Utilities

        protected virtual void ValidateRequiredConsents(List<GdprConsent> consents, IFormCollection form)
        {
            foreach (var consent in consents)
            {
                var controlId = $"consent{consent.Id}";
                var cbConsent = form[controlId];
                if (StringValues.IsNullOrEmpty(cbConsent) || !cbConsent.ToString().Equals("on"))
                {
                    ModelState.AddModelError("", consent.RequiredMessage);
                }
            }
        }

        protected virtual async Task<string> ParseSelectedProviderAsync(IFormCollection form)
        {
            if (form == null)
                throw new ArgumentNullException(nameof(form));

            var store = await _storeContext.GetCurrentStoreAsync();

            var multiFactorAuthenticationProviders = await _multiFactorAuthenticationPluginManager.LoadActivePluginsAsync(await _workContext.GetCurrentCustomerAsync(), store.Id);
            foreach (var provider in multiFactorAuthenticationProviders)
            {
                var controlId = $"provider_{provider.PluginDescriptor.SystemName}";

                var curProvider = form[controlId];
                if (!StringValues.IsNullOrEmpty(curProvider))
                {
                    var selectedProvider = curProvider.ToString();
                    if (!string.IsNullOrEmpty(selectedProvider))
                    {
                        return selectedProvider;
                    }
                }
            }
            return string.Empty;
        }

        protected virtual async Task<string> ParseCustomCustomerAttributesAsync(IFormCollection form)
        {
            if (form == null)
                throw new ArgumentNullException(nameof(form));

            var attributesXml = "";
            var attributes = await _customerAttributeService.GetAllCustomerAttributesAsync();
            foreach (var attribute in attributes)
            {
                var controlId = $"{NopCustomerServicesDefaults.CustomerAttributePrefix}{attribute.Id}";
                switch (attribute.AttributeControlType)
                {
                    case AttributeControlType.DropdownList:
                    case AttributeControlType.RadioList:
                        {
                            var ctrlAttributes = form[controlId];
                            if (!StringValues.IsNullOrEmpty(ctrlAttributes))
                            {
                                var selectedAttributeId = int.Parse(ctrlAttributes);
                                if (selectedAttributeId > 0)
                                    attributesXml = _customerAttributeParser.AddCustomerAttribute(attributesXml,
                                        attribute, selectedAttributeId.ToString());
                            }
                        }
                        break;
                    case AttributeControlType.Checkboxes:
                        {
                            var cblAttributes = form[controlId];
                            if (!StringValues.IsNullOrEmpty(cblAttributes))
                            {
                                foreach (var item in cblAttributes.ToString().Split(new[] { ',' }, StringSplitOptions.RemoveEmptyEntries))
                                {
                                    var selectedAttributeId = int.Parse(item);
                                    if (selectedAttributeId > 0)
                                        attributesXml = _customerAttributeParser.AddCustomerAttribute(attributesXml,
                                            attribute, selectedAttributeId.ToString());
                                }
                            }
                        }
                        break;
                    case AttributeControlType.ReadonlyCheckboxes:
                        {
                            //load read-only (already server-side selected) values
                            var attributeValues = await _customerAttributeService.GetCustomerAttributeValuesAsync(attribute.Id);
                            foreach (var selectedAttributeId in attributeValues
                                .Where(v => v.IsPreSelected)
                                .Select(v => v.Id)
                                .ToList())
                            {
                                attributesXml = _customerAttributeParser.AddCustomerAttribute(attributesXml,
                                    attribute, selectedAttributeId.ToString());
                            }
                        }
                        break;
                    case AttributeControlType.TextBox:
                    case AttributeControlType.MultilineTextbox:
                        {
                            var ctrlAttributes = form[controlId];
                            if (!StringValues.IsNullOrEmpty(ctrlAttributes))
                            {
                                var enteredText = ctrlAttributes.ToString().Trim();
                                attributesXml = _customerAttributeParser.AddCustomerAttribute(attributesXml,
                                    attribute, enteredText);
                            }
                        }
                        break;
                    case AttributeControlType.Datepicker:
                    case AttributeControlType.ColorSquares:
                    case AttributeControlType.ImageSquares:
                    case AttributeControlType.FileUpload:
                    //not supported customer attributes
                    default:
                        break;
                }
            }

            return attributesXml;
        }

        protected virtual async Task LogGdprAsync(Customer customer, CustomerInfoModel oldCustomerInfoModel,
            CustomerInfoModel newCustomerInfoModel, IFormCollection form)
        {
            try
            {
                //consents
                var consents = (await _gdprService.GetAllConsentsAsync()).Where(consent => consent.DisplayOnCustomerInfoPage).ToList();
                foreach (var consent in consents)
                {
                    var previousConsentValue = await _gdprService.IsConsentAcceptedAsync(consent.Id, customer.Id);
                    var controlId = $"consent{consent.Id}";
                    var cbConsent = form[controlId];
                    if (!StringValues.IsNullOrEmpty(cbConsent) && cbConsent.ToString().Equals("on"))
                    {
                        //agree
                        if (!previousConsentValue.HasValue || !previousConsentValue.Value)
                        {
                            await _gdprService.InsertLogAsync(customer, consent.Id, GdprRequestType.ConsentAgree, consent.Message);
                        }
                    }
                    else
                    {
                        //disagree
                        if (!previousConsentValue.HasValue || previousConsentValue.Value)
                        {
                            await _gdprService.InsertLogAsync(customer, consent.Id, GdprRequestType.ConsentDisagree, consent.Message);
                        }
                    }
                }

                //newsletter subscriptions
                if (_gdprSettings.LogNewsletterConsent)
                {
                    if (oldCustomerInfoModel.Newsletter && !newCustomerInfoModel.Newsletter)
                        await _gdprService.InsertLogAsync(customer, 0, GdprRequestType.ConsentDisagree, await _localizationService.GetResourceAsync("Gdpr.Consent.Newsletter"));
                    if (!oldCustomerInfoModel.Newsletter && newCustomerInfoModel.Newsletter)
                        await _gdprService.InsertLogAsync(customer, 0, GdprRequestType.ConsentAgree, await _localizationService.GetResourceAsync("Gdpr.Consent.Newsletter"));
                }

                //user profile changes
                if (!_gdprSettings.LogUserProfileChanges)
                    return;

                if (oldCustomerInfoModel.Gender != newCustomerInfoModel.Gender)
                    await _gdprService.InsertLogAsync(customer, 0, GdprRequestType.ProfileChanged, $"{await _localizationService.GetResourceAsync("Account.Fields.Gender")} = {newCustomerInfoModel.Gender}");

                if (oldCustomerInfoModel.FirstName != newCustomerInfoModel.FirstName)
                    await _gdprService.InsertLogAsync(customer, 0, GdprRequestType.ProfileChanged, $"{await _localizationService.GetResourceAsync("Account.Fields.FirstName")} = {newCustomerInfoModel.FirstName}");

                if (oldCustomerInfoModel.LastName != newCustomerInfoModel.LastName)
                    await _gdprService.InsertLogAsync(customer, 0, GdprRequestType.ProfileChanged, $"{await _localizationService.GetResourceAsync("Account.Fields.LastName")} = {newCustomerInfoModel.LastName}");

                if (oldCustomerInfoModel.ParseDateOfBirth() != newCustomerInfoModel.ParseDateOfBirth())
                    await _gdprService.InsertLogAsync(customer, 0, GdprRequestType.ProfileChanged, $"{await _localizationService.GetResourceAsync("Account.Fields.DateOfBirth")} = {newCustomerInfoModel.ParseDateOfBirth()}");

                if (oldCustomerInfoModel.Email != newCustomerInfoModel.Email)
                    await _gdprService.InsertLogAsync(customer, 0, GdprRequestType.ProfileChanged, $"{await _localizationService.GetResourceAsync("Account.Fields.Email")} = {newCustomerInfoModel.Email}");

                if (oldCustomerInfoModel.Company != newCustomerInfoModel.Company)
                    await _gdprService.InsertLogAsync(customer, 0, GdprRequestType.ProfileChanged, $"{await _localizationService.GetResourceAsync("Account.Fields.Company")} = {newCustomerInfoModel.Company}");

                if (oldCustomerInfoModel.StreetAddress != newCustomerInfoModel.StreetAddress)
                    await _gdprService.InsertLogAsync(customer, 0, GdprRequestType.ProfileChanged, $"{await _localizationService.GetResourceAsync("Account.Fields.StreetAddress")} = {newCustomerInfoModel.StreetAddress}");

                if (oldCustomerInfoModel.StreetAddress2 != newCustomerInfoModel.StreetAddress2)
                    await _gdprService.InsertLogAsync(customer, 0, GdprRequestType.ProfileChanged, $"{await _localizationService.GetResourceAsync("Account.Fields.StreetAddress2")} = {newCustomerInfoModel.StreetAddress2}");

                if (oldCustomerInfoModel.ZipPostalCode != newCustomerInfoModel.ZipPostalCode)
                    await _gdprService.InsertLogAsync(customer, 0, GdprRequestType.ProfileChanged, $"{await _localizationService.GetResourceAsync("Account.Fields.ZipPostalCode")} = {newCustomerInfoModel.ZipPostalCode}");

                if (oldCustomerInfoModel.City != newCustomerInfoModel.City)
                    await _gdprService.InsertLogAsync(customer, 0, GdprRequestType.ProfileChanged, $"{await _localizationService.GetResourceAsync("Account.Fields.City")} = {newCustomerInfoModel.City}");

                if (oldCustomerInfoModel.County != newCustomerInfoModel.County)
                    await _gdprService.InsertLogAsync(customer, 0, GdprRequestType.ProfileChanged, $"{await _localizationService.GetResourceAsync("Account.Fields.County")} = {newCustomerInfoModel.County}");

                if (oldCustomerInfoModel.CountryId != newCustomerInfoModel.CountryId)
                {
                    var countryName = (await _countryService.GetCountryByIdAsync(newCustomerInfoModel.CountryId))?.Name;
                    await _gdprService.InsertLogAsync(customer, 0, GdprRequestType.ProfileChanged, $"{await _localizationService.GetResourceAsync("Account.Fields.Country")} = {countryName}");
                }

                if (oldCustomerInfoModel.StateProvinceId != newCustomerInfoModel.StateProvinceId)
                {
                    var stateProvinceName = (await _stateProvinceService.GetStateProvinceByIdAsync(newCustomerInfoModel.StateProvinceId))?.Name;
                    await _gdprService.InsertLogAsync(customer, 0, GdprRequestType.ProfileChanged, $"{await _localizationService.GetResourceAsync("Account.Fields.StateProvince")} = {stateProvinceName}");
                }
            }
            catch (Exception exception)
            {
                await _logger.ErrorAsync(exception.Message, exception, customer);
            }
        }

        #endregion

        #region Methods

        #region Login / logout

        //available even when a store is closed
        [CheckAccessClosedStore(true)]
        //available even when navigation is not allowed
        [CheckAccessPublicStore(true)]
        public virtual async Task<IActionResult> Login(bool? checkoutAsGuest)
        {
            var model = await _customerModelFactory.PrepareLoginModelAsync(checkoutAsGuest);
            var customer = await _workContext.GetCurrentCustomerAsync();

            if (await _customerService.IsRegisteredAsync(customer))
            {
                var fullName = await _customerService.GetCustomerFullNameAsync(customer);
                var message = await _localizationService.GetResourceAsync("Account.Login.AlreadyLogin");
                _notificationService.SuccessNotification(string.Format(message, fullName));
            }

            return View(model);
        }

        [HttpPost]
        [ValidateCaptcha]
        //available even when a store is closed
        [CheckAccessClosedStore(true)]
        //available even when navigation is not allowed
        [CheckAccessPublicStore(true)]
        public virtual async Task<IActionResult> Login(LoginModel model, string returnUrl, bool captchaValid)
        {
            //validate CAPTCHA
            if (_captchaSettings.Enabled && _captchaSettings.ShowOnLoginPage && !captchaValid)
            {
                ModelState.AddModelError("", await _localizationService.GetResourceAsync("Common.WrongCaptchaMessage"));
            }

            if (ModelState.IsValid)
            {
                var customerUserName = model.Username?.Trim();
                var customerEmail = model.Email?.Trim();
                var userNameOrEmail = _customerSettings.UsernamesEnabled ? customerUserName : customerEmail;

                var loginResult = await _customerRegistrationService.ValidateCustomerAsync(userNameOrEmail, model.Password);
                switch (loginResult)
                {
                    case CustomerLoginResults.Successful:
                        {
                            var customer = _customerSettings.UsernamesEnabled
                                ? await _customerService.GetCustomerByUsernameAsync(customerUserName)
                                : await _customerService.GetCustomerByEmailAsync(customerEmail);

                            return await _customerRegistrationService.SignInCustomerAsync(customer, returnUrl, model.RememberMe);
                        }
                    case CustomerLoginResults.MultiFactorAuthenticationRequired:
                        {
                            var customerMultiFactorAuthenticationInfo = new CustomerMultiFactorAuthenticationInfo
                            {
                                UserName = userNameOrEmail,
                                RememberMe = model.RememberMe,
                                ReturnUrl = returnUrl
                            };
                            HttpContext.Session.Set(NopCustomerDefaults.CustomerMultiFactorAuthenticationInfo, customerMultiFactorAuthenticationInfo);
                            return RedirectToRoute("MultiFactorVerification");
                        }
                    case CustomerLoginResults.CustomerNotExist:
                        ModelState.AddModelError("", await _localizationService.GetResourceAsync("Account.Login.WrongCredentials.CustomerNotExist"));
                        break;
                    case CustomerLoginResults.Deleted:
                        ModelState.AddModelError("", await _localizationService.GetResourceAsync("Account.Login.WrongCredentials.Deleted"));
                        break;
                    case CustomerLoginResults.NotActive:
                        ModelState.AddModelError("", await _localizationService.GetResourceAsync("Account.Login.WrongCredentials.NotActive"));
                        break;
                    case CustomerLoginResults.NotRegistered:
                        ModelState.AddModelError("", await _localizationService.GetResourceAsync("Account.Login.WrongCredentials.NotRegistered"));
                        break;
                    case CustomerLoginResults.LockedOut:
                        ModelState.AddModelError("", await _localizationService.GetResourceAsync("Account.Login.WrongCredentials.LockedOut"));
                        break;
                    case CustomerLoginResults.WrongPassword:
                    default:
                        ModelState.AddModelError("", await _localizationService.GetResourceAsync("Account.Login.WrongCredentials"));
                        break;
                }
            }

            //If we got this far, something failed, redisplay form
            model = await _customerModelFactory.PrepareLoginModelAsync(model.CheckoutAsGuest);
            return View(model);
        }

        /// <summary>
        /// The entry point for injecting a plugin component of type "MultiFactorAuth"
        /// </summary>
        /// <returns>
        /// A task that represents the asynchronous operation
        /// The task result contains the user verification page for Multi-factor authentication. Served by an authentication provider.
        /// </returns>
        public virtual async Task<IActionResult> MultiFactorVerification()
        {
            if (!await _multiFactorAuthenticationPluginManager.HasActivePluginsAsync())
                return RedirectToRoute("Login");

            var customerMultiFactorAuthenticationInfo = HttpContext.Session.Get<CustomerMultiFactorAuthenticationInfo>(NopCustomerDefaults.CustomerMultiFactorAuthenticationInfo);
            var userName = customerMultiFactorAuthenticationInfo.UserName;
            if (string.IsNullOrEmpty(userName))
                return RedirectToRoute("HomePage");

            var customer = _customerSettings.UsernamesEnabled ? await _customerService.GetCustomerByUsernameAsync(userName) : await _customerService.GetCustomerByEmailAsync(userName);
            if (customer == null)
                return RedirectToRoute("HomePage");

            var selectedProvider = await _genericAttributeService.GetAttributeAsync<string>(customer, NopCustomerDefaults.SelectedMultiFactorAuthenticationProviderAttribute);
            if (string.IsNullOrEmpty(selectedProvider))
                return RedirectToRoute("HomePage");

            var model = new MultiFactorAuthenticationProviderModel();
            model = await _customerModelFactory.PrepareMultiFactorAuthenticationProviderModelAsync(model, selectedProvider, true);

            return View(model);
        }

        //available even when a store is closed
        [CheckAccessClosedStore(true)]
        //available even when navigation is not allowed
        [CheckAccessPublicStore(true)]
        public virtual async Task<IActionResult> Logout()
        {
            var customer = await _workContext.GetCurrentCustomerAsync();
            if (_workContext.OriginalCustomerIfImpersonated != null)
            {
                //activity log
                await _customerActivityService.InsertActivityAsync(_workContext.OriginalCustomerIfImpersonated, "Impersonation.Finished",
                    string.Format(await _localizationService.GetResourceAsync("ActivityLog.Impersonation.Finished.StoreOwner"),
                        customer.Email, customer.Id),
                    customer);

                await _customerActivityService.InsertActivityAsync("Impersonation.Finished",
                    string.Format(await _localizationService.GetResourceAsync("ActivityLog.Impersonation.Finished.Customer"),
                        _workContext.OriginalCustomerIfImpersonated.Email, _workContext.OriginalCustomerIfImpersonated.Id),
                    _workContext.OriginalCustomerIfImpersonated);

                //logout impersonated customer
                await _genericAttributeService
                    .SaveAttributeAsync<int?>(_workContext.OriginalCustomerIfImpersonated, NopCustomerDefaults.ImpersonatedCustomerIdAttribute, null);

                //redirect back to customer details page (admin area)
                return RedirectToAction("Edit", "Customer", new { id = customer.Id, area = AreaNames.Admin });
            }

            //activity log
            await _customerActivityService.InsertActivityAsync(customer, "PublicStore.Logout",
                await _localizationService.GetResourceAsync("ActivityLog.PublicStore.Logout"), customer);

            //standard logout 
            await _authenticationService.SignOutAsync();

            //raise logged out event       
            await _eventPublisher.PublishAsync(new CustomerLoggedOutEvent(customer));

            //EU Cookie
            if (_storeInformationSettings.DisplayEuCookieLawWarning)
            {
                //the cookie law message should not pop up immediately after logout.
                //otherwise, the user will have to click it again...
                //and thus next visitor will not click it... so violation for that cookie law..
                //the only good solution in this case is to store a temporary variable
                //indicating that the EU cookie popup window should not be displayed on the next page open (after logout redirection to homepage)
                //but it'll be displayed for further page loads
                TempData[$"{NopCookieDefaults.Prefix}{NopCookieDefaults.IgnoreEuCookieLawWarning}"] = true;
            }

            return RedirectToRoute("Homepage");
        }

        #endregion

        #region Password recovery

        //available even when navigation is not allowed
        [CheckAccessPublicStore(true)]
        //available even when a store is closed
        [CheckAccessClosedStore(true)]
        public virtual async Task<IActionResult> PasswordRecovery()
        {
            var model = new PasswordRecoveryModel();
            model = await _customerModelFactory.PreparePasswordRecoveryModelAsync(model);

            return View(model);
        }

        [ValidateCaptcha]
        [HttpPost, ActionName("PasswordRecovery")]
        [FormValueRequired("send-email")]
        //available even when navigation is not allowed
        [CheckAccessPublicStore(true)]
        //available even when a store is closed
        [CheckAccessClosedStore(true)]
        public virtual async Task<IActionResult> PasswordRecoverySend(PasswordRecoveryModel model, bool captchaValid)
        {
            // validate CAPTCHA
            if (_captchaSettings.Enabled && _captchaSettings.ShowOnForgotPasswordPage && !captchaValid)
            {
                ModelState.AddModelError("", await _localizationService.GetResourceAsync("Common.WrongCaptchaMessage"));
            }

            if (ModelState.IsValid)
            {
                var customer = await _customerService.GetCustomerByEmailAsync(model.Email.Trim());
                if (customer != null && customer.Active && !customer.Deleted)
                {
                    //save token and current date
                    var passwordRecoveryToken = Guid.NewGuid();
                    await _genericAttributeService.SaveAttributeAsync(customer, NopCustomerDefaults.PasswordRecoveryTokenAttribute,
                        passwordRecoveryToken.ToString());
                    DateTime? generatedDateTime = DateTime.UtcNow;
                    await _genericAttributeService.SaveAttributeAsync(customer,
                        NopCustomerDefaults.PasswordRecoveryTokenDateGeneratedAttribute, generatedDateTime);

                    //send email
                    await _workflowMessageService.SendCustomerPasswordRecoveryMessageAsync(customer,
                        (await _workContext.GetWorkingLanguageAsync()).Id);

                    _notificationService.SuccessNotification(await _localizationService.GetResourceAsync("Account.PasswordRecovery.EmailHasBeenSent"));
                }
                else
                {
                    _notificationService.ErrorNotification(await _localizationService.GetResourceAsync("Account.PasswordRecovery.EmailNotFound"));
                }
            }

            model = await _customerModelFactory.PreparePasswordRecoveryModelAsync(model);

            return View(model);
        }

        //available even when navigation is not allowed
        [CheckAccessPublicStore(true)]
        //available even when a store is closed
        [CheckAccessClosedStore(true)]
        public virtual async Task<IActionResult> PasswordRecoveryConfirm(string token, string email, Guid guid)
        {
            //For backward compatibility with previous versions where email was used as a parameter in the URL
            var customer = await _customerService.GetCustomerByEmailAsync(email)
                ?? await _customerService.GetCustomerByGuidAsync(guid);

            if (customer == null)
                return RedirectToRoute("Homepage");

            var model = new PasswordRecoveryConfirmModel { ReturnUrl = Url.RouteUrl("Homepage") };
            if (string.IsNullOrEmpty(await _genericAttributeService.GetAttributeAsync<string>(customer, NopCustomerDefaults.PasswordRecoveryTokenAttribute)))
            {
                model.DisablePasswordChanging = true;
                model.Result = await _localizationService.GetResourceAsync("Account.PasswordRecovery.PasswordAlreadyHasBeenChanged");
                return View(model);
            }

            //validate token
            if (!await _customerService.IsPasswordRecoveryTokenValidAsync(customer, token))
            {
                model.DisablePasswordChanging = true;
                model.Result = await _localizationService.GetResourceAsync("Account.PasswordRecovery.WrongToken");
                return View(model);
            }

            //validate token expiration date
            if (await _customerService.IsPasswordRecoveryLinkExpiredAsync(customer))
            {
                model.DisablePasswordChanging = true;
                model.Result = await _localizationService.GetResourceAsync("Account.PasswordRecovery.LinkExpired");
                return View(model);
            }

            return View(model);
        }

        [HttpPost, ActionName("PasswordRecoveryConfirm")]
        [FormValueRequired("set-password")]
        //available even when navigation is not allowed
        [CheckAccessPublicStore(true)]
        //available even when a store is closed
        [CheckAccessClosedStore(true)]
        public virtual async Task<IActionResult> PasswordRecoveryConfirmPOST(string token, string email, Guid guid, PasswordRecoveryConfirmModel model)
        {
            //For backward compatibility with previous versions where email was used as a parameter in the URL
            var customer = await _customerService.GetCustomerByEmailAsync(email)
                ?? await _customerService.GetCustomerByGuidAsync(guid);

            if (customer == null)
                return RedirectToRoute("Homepage");

            model.ReturnUrl = Url.RouteUrl("Homepage");

            //validate token
            if (!await _customerService.IsPasswordRecoveryTokenValidAsync(customer, token))
            {
                model.DisablePasswordChanging = true;
                model.Result = await _localizationService.GetResourceAsync("Account.PasswordRecovery.WrongToken");
                return View(model);
            }

            //validate token expiration date
            if (await _customerService.IsPasswordRecoveryLinkExpiredAsync(customer))
            {
                model.DisablePasswordChanging = true;
                model.Result = await _localizationService.GetResourceAsync("Account.PasswordRecovery.LinkExpired");
                return View(model);
            }

            if (!ModelState.IsValid)
                return View(model);

            var response = await _customerRegistrationService
                .ChangePasswordAsync(new ChangePasswordRequest(customer.Email, false, _customerSettings.DefaultPasswordFormat, model.NewPassword));
            if (!response.Success)
            {
                model.Result = string.Join(';', response.Errors);
                return View(model);
            }

            await _genericAttributeService.SaveAttributeAsync(customer, NopCustomerDefaults.PasswordRecoveryTokenAttribute, "");

            //authenticate customer after changing password
            await _customerRegistrationService.SignInCustomerAsync(customer, null, true);

            model.DisablePasswordChanging = true;
            model.Result = await _localizationService.GetResourceAsync("Account.PasswordRecovery.PasswordHasBeenChanged");
            return View(model);
        }

        #endregion     

        #region Register

        //available even when navigation is not allowed
        [CheckAccessPublicStore(true)]
        public virtual async Task<IActionResult> Register(string returnUrl)
        {
            //check whether registration is allowed
            if (_customerSettings.UserRegistrationType == UserRegistrationType.Disabled)
                return RedirectToRoute("RegisterResult", new { resultId = (int)UserRegistrationType.Disabled, returnUrl });

            var model = new RegisterModel();
            model = await _customerModelFactory.PrepareRegisterModelAsync(model, false, setDefaultValues: true);

            return View(model);
        }

        [HttpPost]
        [ValidateCaptcha]
        [ValidateHoneypot]
        //available even when navigation is not allowed
        [CheckAccessPublicStore(true)]
        public virtual async Task<IActionResult> Register(RegisterModel model, string returnUrl, bool captchaValid, IFormCollection form)
        {
            //check whether registration is allowed
            if (_customerSettings.UserRegistrationType == UserRegistrationType.Disabled)
                return RedirectToRoute("RegisterResult", new { resultId = (int)UserRegistrationType.Disabled, returnUrl });

            var customer = await _workContext.GetCurrentCustomerAsync();
            if (await _customerService.IsRegisteredAsync(customer))
            {
                //Already registered customer. 
                await _authenticationService.SignOutAsync();

                //raise logged out event       
                await _eventPublisher.PublishAsync(new CustomerLoggedOutEvent(customer));

                //Save a new record
                await _workContext.SetCurrentCustomerAsync(await _customerService.InsertGuestCustomerAsync());
            }

            var store = await _storeContext.GetCurrentStoreAsync();
            customer.RegisteredInStoreId = store.Id;

            //custom customer attributes
            var customerAttributesXml = await ParseCustomCustomerAttributesAsync(form);
            var customerAttributeWarnings = await _customerAttributeParser.GetAttributeWarningsAsync(customerAttributesXml);
            foreach (var error in customerAttributeWarnings)
            {
                ModelState.AddModelError("", error);
            }

            //validate CAPTCHA
            if (_captchaSettings.Enabled && _captchaSettings.ShowOnRegistrationPage && !captchaValid)
            {
                ModelState.AddModelError("", await _localizationService.GetResourceAsync("Common.WrongCaptchaMessage"));
            }

            //GDPR
            if (_gdprSettings.GdprEnabled)
            {
                var consents = (await _gdprService
                    .GetAllConsentsAsync()).Where(consent => consent.DisplayDuringRegistration && consent.IsRequired).ToList();

                ValidateRequiredConsents(consents, form);
            }

            if (ModelState.IsValid)
            {
                var customerUserName = model.Username?.Trim();
                var customerEmail = model.Email?.Trim();

                var isApproved = _customerSettings.UserRegistrationType == UserRegistrationType.Standard;
                var registrationRequest = new CustomerRegistrationRequest(customer,
                    customerEmail,
                    _customerSettings.UsernamesEnabled ? customerUserName : customerEmail,
                    model.Password,
                    _customerSettings.DefaultPasswordFormat,
                    store.Id,
                    isApproved);
                var registrationResult = await _customerRegistrationService.RegisterCustomerAsync(registrationRequest);
                if (registrationResult.Success)
                {
                    //properties
                    if (_dateTimeSettings.AllowCustomersToSetTimeZone)
                    {
                        await _genericAttributeService.SaveAttributeAsync(customer, NopCustomerDefaults.TimeZoneIdAttribute, model.TimeZoneId);
                    }
                    //VAT number
                    if (_taxSettings.EuVatEnabled)
                    {
                        await _genericAttributeService.SaveAttributeAsync(customer, NopCustomerDefaults.VatNumberAttribute, model.VatNumber);

                        var (vatNumberStatus, _, vatAddress) = await _taxService.GetVatNumberStatusAsync(model.VatNumber);
                        await _genericAttributeService.SaveAttributeAsync(customer, NopCustomerDefaults.VatNumberStatusIdAttribute, (int)vatNumberStatus);
                        //send VAT number admin notification
                        if (!string.IsNullOrEmpty(model.VatNumber) && _taxSettings.EuVatEmailAdminWhenNewVatSubmitted)
                            await _workflowMessageService.SendNewVatSubmittedStoreOwnerNotificationAsync(customer, model.VatNumber, vatAddress, _localizationSettings.DefaultAdminLanguageId);
                    }

                    //form fields
                    if (_customerSettings.GenderEnabled)
                        await _genericAttributeService.SaveAttributeAsync(customer, NopCustomerDefaults.GenderAttribute, model.Gender);
                    if (_customerSettings.FirstNameEnabled)
                        await _genericAttributeService.SaveAttributeAsync(customer, NopCustomerDefaults.FirstNameAttribute, model.FirstName);
                    if (_customerSettings.LastNameEnabled)
                        await _genericAttributeService.SaveAttributeAsync(customer, NopCustomerDefaults.LastNameAttribute, model.LastName);
                    if (_customerSettings.DateOfBirthEnabled)
                    {
                        var dateOfBirth = model.ParseDateOfBirth();
                        await _genericAttributeService.SaveAttributeAsync(customer, NopCustomerDefaults.DateOfBirthAttribute, dateOfBirth);
                    }
                    if (_customerSettings.CompanyEnabled)
                        await _genericAttributeService.SaveAttributeAsync(customer, NopCustomerDefaults.CompanyAttribute, model.Company);
                    if (_customerSettings.StreetAddressEnabled)
                        await _genericAttributeService.SaveAttributeAsync(customer, NopCustomerDefaults.StreetAddressAttribute, model.StreetAddress);
                    if (_customerSettings.StreetAddress2Enabled)
                        await _genericAttributeService.SaveAttributeAsync(customer, NopCustomerDefaults.StreetAddress2Attribute, model.StreetAddress2);
                    if (_customerSettings.ZipPostalCodeEnabled)
                        await _genericAttributeService.SaveAttributeAsync(customer, NopCustomerDefaults.ZipPostalCodeAttribute, model.ZipPostalCode);
                    if (_customerSettings.CityEnabled)
                        await _genericAttributeService.SaveAttributeAsync(customer, NopCustomerDefaults.CityAttribute, model.City);
                    if (_customerSettings.CountyEnabled)
                        await _genericAttributeService.SaveAttributeAsync(customer, NopCustomerDefaults.CountyAttribute, model.County);
                    if (_customerSettings.CountryEnabled)
                        await _genericAttributeService.SaveAttributeAsync(customer, NopCustomerDefaults.CountryIdAttribute, model.CountryId);
                    if (_customerSettings.CountryEnabled && _customerSettings.StateProvinceEnabled)
                        await _genericAttributeService.SaveAttributeAsync(customer, NopCustomerDefaults.StateProvinceIdAttribute,
                            model.StateProvinceId);
                    if (_customerSettings.PhoneEnabled)
                        await _genericAttributeService.SaveAttributeAsync(customer, NopCustomerDefaults.PhoneAttribute, model.Phone);
                    if (_customerSettings.FaxEnabled)
                        await _genericAttributeService.SaveAttributeAsync(customer, NopCustomerDefaults.FaxAttribute, model.Fax);

                    //newsletter
                    if (_customerSettings.NewsletterEnabled)
                    {
                        var isNewsletterActive = _customerSettings.UserRegistrationType != UserRegistrationType.EmailValidation;

                        //save newsletter value
                        var newsletter = await _newsLetterSubscriptionService.GetNewsLetterSubscriptionByEmailAndStoreIdAsync(customerEmail, store.Id);
                        if (newsletter != null)
                        {
                            if (model.Newsletter)
                            {
                                newsletter.Active = isNewsletterActive;
                                await _newsLetterSubscriptionService.UpdateNewsLetterSubscriptionAsync(newsletter);

                                //GDPR
                                if (_gdprSettings.GdprEnabled && _gdprSettings.LogNewsletterConsent)
                                {
                                    await _gdprService.InsertLogAsync(customer, 0, GdprRequestType.ConsentAgree, await _localizationService.GetResourceAsync("Gdpr.Consent.Newsletter"));
                                }
                            }
                            //else
                            //{
                            //When registering, not checking the newsletter check box should not take an existing email address off of the subscription list.
                            //_newsLetterSubscriptionService.DeleteNewsLetterSubscription(newsletter);
                            //}
                        }
                        else
                        {
                            if (model.Newsletter)
                            {
                                await _newsLetterSubscriptionService.InsertNewsLetterSubscriptionAsync(new NewsLetterSubscription
                                {
                                    NewsLetterSubscriptionGuid = Guid.NewGuid(),
                                    Email = customerEmail,
                                    Active = isNewsletterActive,
                                    StoreId = store.Id,
                                    CreatedOnUtc = DateTime.UtcNow
                                });

                                //GDPR
                                if (_gdprSettings.GdprEnabled && _gdprSettings.LogNewsletterConsent)
                                {
                                    await _gdprService.InsertLogAsync(customer, 0, GdprRequestType.ConsentAgree, await _localizationService.GetResourceAsync("Gdpr.Consent.Newsletter"));
                                }
                            }
                        }
                    }

                    if (_customerSettings.AcceptPrivacyPolicyEnabled)
                    {
                        //privacy policy is required
                        //GDPR
                        if (_gdprSettings.GdprEnabled && _gdprSettings.LogPrivacyPolicyConsent)
                        {
                            await _gdprService.InsertLogAsync(customer, 0, GdprRequestType.ConsentAgree, await _localizationService.GetResourceAsync("Gdpr.Consent.PrivacyPolicy"));
                        }
                    }

                    //GDPR
                    if (_gdprSettings.GdprEnabled)
                    {
                        var consents = (await _gdprService.GetAllConsentsAsync()).Where(consent => consent.DisplayDuringRegistration).ToList();
                        foreach (var consent in consents)
                        {
                            var controlId = $"consent{consent.Id}";
                            var cbConsent = form[controlId];
                            if (!StringValues.IsNullOrEmpty(cbConsent) && cbConsent.ToString().Equals("on"))
                            {
                                //agree
                                await _gdprService.InsertLogAsync(customer, consent.Id, GdprRequestType.ConsentAgree, consent.Message);
                            }
                            else
                            {
                                //disagree
                                await _gdprService.InsertLogAsync(customer, consent.Id, GdprRequestType.ConsentDisagree, consent.Message);
                            }
                        }
                    }

                    //save customer attributes
                    await _genericAttributeService.SaveAttributeAsync(customer, NopCustomerDefaults.CustomCustomerAttributes, customerAttributesXml);

                    //insert default address (if possible)
                    var defaultAddress = new Address
                    {
                        FirstName = await _genericAttributeService.GetAttributeAsync<string>(customer, NopCustomerDefaults.FirstNameAttribute),
                        LastName = await _genericAttributeService.GetAttributeAsync<string>(customer, NopCustomerDefaults.LastNameAttribute),
                        Email = customer.Email,
                        Company = await _genericAttributeService.GetAttributeAsync<string>(customer, NopCustomerDefaults.CompanyAttribute),
                        CountryId = await _genericAttributeService.GetAttributeAsync<int>(customer, NopCustomerDefaults.CountryIdAttribute) > 0
                            ? (int?)await _genericAttributeService.GetAttributeAsync<int>(customer, NopCustomerDefaults.CountryIdAttribute)
                            : null,
                        StateProvinceId = await _genericAttributeService.GetAttributeAsync<int>(customer, NopCustomerDefaults.StateProvinceIdAttribute) > 0
                            ? (int?)await _genericAttributeService.GetAttributeAsync<int>(customer, NopCustomerDefaults.StateProvinceIdAttribute)
                            : null,
                        County = await _genericAttributeService.GetAttributeAsync<string>(customer, NopCustomerDefaults.CountyAttribute),
                        City = await _genericAttributeService.GetAttributeAsync<string>(customer, NopCustomerDefaults.CityAttribute),
                        Address1 = await _genericAttributeService.GetAttributeAsync<string>(customer, NopCustomerDefaults.StreetAddressAttribute),
                        Address2 = await _genericAttributeService.GetAttributeAsync<string>(customer, NopCustomerDefaults.StreetAddress2Attribute),
                        ZipPostalCode = await _genericAttributeService.GetAttributeAsync<string>(customer, NopCustomerDefaults.ZipPostalCodeAttribute),
                        PhoneNumber = await _genericAttributeService.GetAttributeAsync<string>(customer, NopCustomerDefaults.PhoneAttribute),
                        FaxNumber = await _genericAttributeService.GetAttributeAsync<string>(customer, NopCustomerDefaults.FaxAttribute),
                        CreatedOnUtc = customer.CreatedOnUtc
                    };
                    if (await _addressService.IsAddressValidAsync(defaultAddress))
                    {
                        //some validation
                        if (defaultAddress.CountryId == 0)
                            defaultAddress.CountryId = null;
                        if (defaultAddress.StateProvinceId == 0)
                            defaultAddress.StateProvinceId = null;
                        //set default address
                        //customer.Addresses.Add(defaultAddress);

                        await _addressService.InsertAddressAsync(defaultAddress);

                        await _customerService.InsertCustomerAddressAsync(customer, defaultAddress);

                        customer.BillingAddressId = defaultAddress.Id;
                        customer.ShippingAddressId = defaultAddress.Id;

                        await _customerService.UpdateCustomerAsync(customer);
                    }

                    //notifications
                    if (_customerSettings.NotifyNewCustomerRegistration)
                        await _workflowMessageService.SendCustomerRegisteredNotificationMessageAsync(customer,
                            _localizationSettings.DefaultAdminLanguageId);

                    //raise event       
                    await _eventPublisher.PublishAsync(new CustomerRegisteredEvent(customer));
                    var currentLanguage = await _workContext.GetWorkingLanguageAsync();

                    switch (_customerSettings.UserRegistrationType)
                    {
                        case UserRegistrationType.EmailValidation:
                            //email validation message
                            await _genericAttributeService.SaveAttributeAsync(customer, NopCustomerDefaults.AccountActivationTokenAttribute, Guid.NewGuid().ToString());
                            await _workflowMessageService.SendCustomerEmailValidationMessageAsync(customer, currentLanguage.Id);

                            //result
                            return RedirectToRoute("RegisterResult", new { resultId = (int)UserRegistrationType.EmailValidation, returnUrl });

                        case UserRegistrationType.AdminApproval:
                            return RedirectToRoute("RegisterResult", new { resultId = (int)UserRegistrationType.AdminApproval, returnUrl });

                        case UserRegistrationType.Standard:
                            //send customer welcome message
                            await _workflowMessageService.SendCustomerWelcomeMessageAsync(customer, currentLanguage.Id);

                            //raise event       
                            await _eventPublisher.PublishAsync(new CustomerActivatedEvent(customer));

                            returnUrl = Url.RouteUrl("RegisterResult", new { resultId = (int)UserRegistrationType.Standard, returnUrl });
                            return await _customerRegistrationService.SignInCustomerAsync(customer, returnUrl, true);

                        default:
                            return RedirectToRoute("Homepage");
                    }
                }

                //errors
                foreach (var error in registrationResult.Errors)
                    ModelState.AddModelError("", error);
            }

            //If we got this far, something failed, redisplay form
            model = await _customerModelFactory.PrepareRegisterModelAsync(model, true, customerAttributesXml);

            return View(model);
        }

        //available even when navigation is not allowed
        [CheckAccessPublicStore(true)]
        public virtual async Task<IActionResult> RegisterResult(int resultId, string returnUrl)
        {
            if (string.IsNullOrEmpty(returnUrl) || !Url.IsLocalUrl(returnUrl))
                returnUrl = Url.RouteUrl("Homepage");

            var model = await _customerModelFactory.PrepareRegisterResultModelAsync(resultId, returnUrl);
            return View(model);
        }

        [HttpPost]
        //available even when navigation is not allowed
        [CheckAccessPublicStore(true)]
        public virtual async Task<IActionResult> CheckUsernameAvailability(string username)
        {
            var usernameAvailable = false;
            var statusText = await _localizationService.GetResourceAsync("Account.CheckUsernameAvailability.NotAvailable");

            if (!UsernamePropertyValidator<string, string>.IsValid(username, _customerSettings))
            {
                statusText = await _localizationService.GetResourceAsync("Account.Fields.Username.NotValid");
            }
            else if (_customerSettings.UsernamesEnabled && !string.IsNullOrWhiteSpace(username))
            {
                var currentCustomer = await _workContext.GetCurrentCustomerAsync();
                if (currentCustomer != null &&
                    currentCustomer.Username != null &&
                    currentCustomer.Username.Equals(username, StringComparison.InvariantCultureIgnoreCase))
                {
                    statusText = await _localizationService.GetResourceAsync("Account.CheckUsernameAvailability.CurrentUsername");
                }
                else
                {
                    var customer = await _customerService.GetCustomerByUsernameAsync(username);
                    if (customer == null)
                    {
                        statusText = await _localizationService.GetResourceAsync("Account.CheckUsernameAvailability.Available");
                        usernameAvailable = true;
                    }
                }
            }

            return Json(new { Available = usernameAvailable, Text = statusText });
        }

        //available even when navigation is not allowed
        [CheckAccessPublicStore(true)]
        public virtual async Task<IActionResult> AccountActivation(string token, string email, Guid guid)
        {
            //For backward compatibility with previous versions where email was used as a parameter in the URL
            var customer = await _customerService.GetCustomerByEmailAsync(email)
                ?? await _customerService.GetCustomerByGuidAsync(guid);

            if (customer == null)
                return RedirectToRoute("Homepage");

            var model = new AccountActivationModel { ReturnUrl = Url.RouteUrl("Homepage") };
            var cToken = await _genericAttributeService.GetAttributeAsync<string>(customer, NopCustomerDefaults.AccountActivationTokenAttribute);
            if (string.IsNullOrEmpty(cToken))
            {
                model.Result = await _localizationService.GetResourceAsync("Account.AccountActivation.AlreadyActivated");
                return View(model);
            }

            if (!cToken.Equals(token, StringComparison.InvariantCultureIgnoreCase))
                return RedirectToRoute("Homepage");

            //activate user account
            customer.Active = true;
            await _customerService.UpdateCustomerAsync(customer);
            await _genericAttributeService.SaveAttributeAsync(customer, NopCustomerDefaults.AccountActivationTokenAttribute, "");

            //send welcome message
            await _workflowMessageService.SendCustomerWelcomeMessageAsync(customer, (await _workContext.GetWorkingLanguageAsync()).Id);

            //raise event       
            await _eventPublisher.PublishAsync(new CustomerActivatedEvent(customer));

            //authenticate customer after activation
            await _customerRegistrationService.SignInCustomerAsync(customer, null, true);

            //activating newsletter if need
            var store = await _storeContext.GetCurrentStoreAsync();
            var newsletter = await _newsLetterSubscriptionService.GetNewsLetterSubscriptionByEmailAndStoreIdAsync(customer.Email, store.Id);
            if (newsletter != null && !newsletter.Active)
            {
                newsletter.Active = true;
                await _newsLetterSubscriptionService.UpdateNewsLetterSubscriptionAsync(newsletter);
            }

            model.Result = await _localizationService.GetResourceAsync("Account.AccountActivation.Activated");
            return View(model);
        }

        #endregion

        #region My account / Info

        public virtual async Task<IActionResult> Info()
        {
            var customer = await _workContext.GetCurrentCustomerAsync();
            if (!await _customerService.IsRegisteredAsync(customer))
                return Challenge();

            var model = new CustomerInfoModel();
            model = await _customerModelFactory.PrepareCustomerInfoModelAsync(model, customer, false);

            return View(model);
        }

        [HttpPost]
        public virtual async Task<IActionResult> Info(CustomerInfoModel model, IFormCollection form)
        {
            var customer = await _workContext.GetCurrentCustomerAsync();
            if (!await _customerService.IsRegisteredAsync(customer))
                return Challenge();

            var oldCustomerModel = new CustomerInfoModel();

            //get customer info model before changes for gdpr log
            if (_gdprSettings.GdprEnabled & _gdprSettings.LogUserProfileChanges)
                oldCustomerModel = await _customerModelFactory.PrepareCustomerInfoModelAsync(oldCustomerModel, customer, false);

            //custom customer attributes
            var customerAttributesXml = await ParseCustomCustomerAttributesAsync(form);
            var customerAttributeWarnings = await _customerAttributeParser.GetAttributeWarningsAsync(customerAttributesXml);
            foreach (var error in customerAttributeWarnings)
            {
                ModelState.AddModelError("", error);
            }

            //GDPR
            if (_gdprSettings.GdprEnabled)
            {
                var consents = (await _gdprService
                    .GetAllConsentsAsync()).Where(consent => consent.DisplayOnCustomerInfoPage && consent.IsRequired).ToList();

                ValidateRequiredConsents(consents, form);
            }

            try
            {
                if (ModelState.IsValid)
                {
                    //username 
                    if (_customerSettings.UsernamesEnabled && _customerSettings.AllowUsersToChangeUsernames)
                    {
                        var userName = model.Username.Trim();
                        if (!customer.Username.Equals(userName, StringComparison.InvariantCultureIgnoreCase))
                        {
                            //change username
                            await _customerRegistrationService.SetUsernameAsync(customer, userName);

                            //re-authenticate
                            //do not authenticate users in impersonation mode
                            if (_workContext.OriginalCustomerIfImpersonated == null)
                                await _authenticationService.SignInAsync(customer, true);
                        }
                    }
                    //email
                    var email = model.Email.Trim();
                    if (!customer.Email.Equals(email, StringComparison.InvariantCultureIgnoreCase))
                    {
                        //change email
                        var requireValidation = _customerSettings.UserRegistrationType == UserRegistrationType.EmailValidation;
                        await _customerRegistrationService.SetEmailAsync(customer, email, requireValidation);

                        //do not authenticate users in impersonation mode
                        if (_workContext.OriginalCustomerIfImpersonated == null)
                        {
                            //re-authenticate (if usernames are disabled)
                            if (!_customerSettings.UsernamesEnabled && !requireValidation)
                                await _authenticationService.SignInAsync(customer, true);
                        }
                    }

                    //properties
                    if (_dateTimeSettings.AllowCustomersToSetTimeZone)
                    {
                        await _genericAttributeService.SaveAttributeAsync(customer, NopCustomerDefaults.TimeZoneIdAttribute,
                            model.TimeZoneId);
                    }
                    //VAT number
                    if (_taxSettings.EuVatEnabled)
                    {
                        var prevVatNumber = await _genericAttributeService.GetAttributeAsync<string>(customer, NopCustomerDefaults.VatNumberAttribute);

                        await _genericAttributeService.SaveAttributeAsync(customer, NopCustomerDefaults.VatNumberAttribute,
                            model.VatNumber);
                        if (prevVatNumber != model.VatNumber)
                        {
                            var (vatNumberStatus, _, vatAddress) = await _taxService.GetVatNumberStatusAsync(model.VatNumber);
                            await _genericAttributeService.SaveAttributeAsync(customer, NopCustomerDefaults.VatNumberStatusIdAttribute, (int)vatNumberStatus);
                            //send VAT number admin notification
                            if (!string.IsNullOrEmpty(model.VatNumber) && _taxSettings.EuVatEmailAdminWhenNewVatSubmitted)
                                await _workflowMessageService.SendNewVatSubmittedStoreOwnerNotificationAsync(customer,
                                    model.VatNumber, vatAddress, _localizationSettings.DefaultAdminLanguageId);
                        }
                    }

                    //form fields
                    if (_customerSettings.GenderEnabled)
                        await _genericAttributeService.SaveAttributeAsync(customer, NopCustomerDefaults.GenderAttribute, model.Gender);
                    if (_customerSettings.FirstNameEnabled)
                        await _genericAttributeService.SaveAttributeAsync(customer, NopCustomerDefaults.FirstNameAttribute, model.FirstName);
                    if (_customerSettings.LastNameEnabled)
                        await _genericAttributeService.SaveAttributeAsync(customer, NopCustomerDefaults.LastNameAttribute, model.LastName);
                    if (_customerSettings.DateOfBirthEnabled)
                    {
                        var dateOfBirth = model.ParseDateOfBirth();
                        await _genericAttributeService.SaveAttributeAsync(customer, NopCustomerDefaults.DateOfBirthAttribute, dateOfBirth);
                    }
                    if (_customerSettings.CompanyEnabled)
                        await _genericAttributeService.SaveAttributeAsync(customer, NopCustomerDefaults.CompanyAttribute, model.Company);
                    if (_customerSettings.StreetAddressEnabled)
                        await _genericAttributeService.SaveAttributeAsync(customer, NopCustomerDefaults.StreetAddressAttribute, model.StreetAddress);
                    if (_customerSettings.StreetAddress2Enabled)
                        await _genericAttributeService.SaveAttributeAsync(customer, NopCustomerDefaults.StreetAddress2Attribute, model.StreetAddress2);
                    if (_customerSettings.ZipPostalCodeEnabled)
                        await _genericAttributeService.SaveAttributeAsync(customer, NopCustomerDefaults.ZipPostalCodeAttribute, model.ZipPostalCode);
                    if (_customerSettings.CityEnabled)
                        await _genericAttributeService.SaveAttributeAsync(customer, NopCustomerDefaults.CityAttribute, model.City);
                    if (_customerSettings.CountyEnabled)
                        await _genericAttributeService.SaveAttributeAsync(customer, NopCustomerDefaults.CountyAttribute, model.County);
                    if (_customerSettings.CountryEnabled)
                        await _genericAttributeService.SaveAttributeAsync(customer, NopCustomerDefaults.CountryIdAttribute, model.CountryId);
                    if (_customerSettings.CountryEnabled && _customerSettings.StateProvinceEnabled)
                        await _genericAttributeService.SaveAttributeAsync(customer, NopCustomerDefaults.StateProvinceIdAttribute, model.StateProvinceId);
                    if (_customerSettings.PhoneEnabled)
                        await _genericAttributeService.SaveAttributeAsync(customer, NopCustomerDefaults.PhoneAttribute, model.Phone);
                    if (_customerSettings.FaxEnabled)
                        await _genericAttributeService.SaveAttributeAsync(customer, NopCustomerDefaults.FaxAttribute, model.Fax);

                    //newsletter
                    if (_customerSettings.NewsletterEnabled)
                    {
                        //save newsletter value
                        var store = await _storeContext.GetCurrentStoreAsync();
                        var newsletter = await _newsLetterSubscriptionService.GetNewsLetterSubscriptionByEmailAndStoreIdAsync(customer.Email, store.Id);
                        if (newsletter != null)
                        {
                            if (model.Newsletter)
                            {
                                newsletter.Active = true;
                                await _newsLetterSubscriptionService.UpdateNewsLetterSubscriptionAsync(newsletter);
                            }
                            else
                            {
                                await _newsLetterSubscriptionService.DeleteNewsLetterSubscriptionAsync(newsletter);
                            }
                        }
                        else
                        {
                            if (model.Newsletter)
                            {
                                await _newsLetterSubscriptionService.InsertNewsLetterSubscriptionAsync(new NewsLetterSubscription
                                {
                                    NewsLetterSubscriptionGuid = Guid.NewGuid(),
                                    Email = customer.Email,
                                    Active = true,
                                    StoreId = store.Id,
                                    CreatedOnUtc = DateTime.UtcNow
                                });
                            }
                        }
                    }

                    if (_forumSettings.ForumsEnabled && _forumSettings.SignaturesEnabled)
                        await _genericAttributeService.SaveAttributeAsync(customer, NopCustomerDefaults.SignatureAttribute, model.Signature);

                    //save customer attributes
                    await _genericAttributeService.SaveAttributeAsync(customer,
                        NopCustomerDefaults.CustomCustomerAttributes, customerAttributesXml);

                    //GDPR
                    if (_gdprSettings.GdprEnabled)
                        await LogGdprAsync(customer, oldCustomerModel, model, form);

                    return RedirectToRoute("CustomerInfo");
                }
            }
            catch (Exception exc)
            {
                ModelState.AddModelError("", exc.Message);
            }

            //If we got this far, something failed, redisplay form
            model = await _customerModelFactory.PrepareCustomerInfoModelAsync(model, customer, true, customerAttributesXml);

            return View(model);
        }

        [HttpPost]
        public virtual async Task<IActionResult> RemoveExternalAssociation(int id)
        {
            if (!await _customerService.IsRegisteredAsync(await _workContext.GetCurrentCustomerAsync()))
                return Challenge();

            //ensure it's our record
            var ear = await _externalAuthenticationService.GetExternalAuthenticationRecordByIdAsync(id);

            if (ear == null)
            {
                return Json(new
                {
                    redirect = Url.Action("Info"),
                });
            }

            await _externalAuthenticationService.DeleteExternalAuthenticationRecordAsync(ear);

            return Json(new
            {
                redirect = Url.Action("Info"),
            });
        }

        //available even when navigation is not allowed
        [CheckAccessPublicStore(true)]
        public virtual async Task<IActionResult> EmailRevalidation(string token, string email, Guid guid)
        {
            //For backward compatibility with previous versions where email was used as a parameter in the URL
            var customer = await _customerService.GetCustomerByEmailAsync(email)
                ?? await _customerService.GetCustomerByGuidAsync(guid);

            if (customer == null)
                return RedirectToRoute("Homepage");

            var model = new EmailRevalidationModel { ReturnUrl = Url.RouteUrl("Homepage") };
            var cToken = await _genericAttributeService.GetAttributeAsync<string>(customer, NopCustomerDefaults.EmailRevalidationTokenAttribute);
            if (string.IsNullOrEmpty(cToken))
            {
                model.Result = await _localizationService.GetResourceAsync("Account.EmailRevalidation.AlreadyChanged");
                return View(model);
            }

            if (!cToken.Equals(token, StringComparison.InvariantCultureIgnoreCase))
                return RedirectToRoute("Homepage");

            if (string.IsNullOrEmpty(customer.EmailToRevalidate))
                return RedirectToRoute("Homepage");

            if (_customerSettings.UserRegistrationType != UserRegistrationType.EmailValidation)
                return RedirectToRoute("Homepage");

            //change email
            try
            {
                await _customerRegistrationService.SetEmailAsync(customer, customer.EmailToRevalidate, false);
            }
            catch (Exception exc)
            {
                model.Result = await _localizationService.GetResourceAsync(exc.Message);
                return View(model);
            }

            customer.EmailToRevalidate = null;
            await _customerService.UpdateCustomerAsync(customer);
            await _genericAttributeService.SaveAttributeAsync(customer, NopCustomerDefaults.EmailRevalidationTokenAttribute, "");

            //authenticate customer after changing email
            await _customerRegistrationService.SignInCustomerAsync(customer, null, true);

            model.Result = await _localizationService.GetResourceAsync("Account.EmailRevalidation.Changed");
            return View(model);
        }

        #endregion

        #region My account / Addresses

        public virtual async Task<IActionResult> Addresses()
        {
            if (!await _customerService.IsRegisteredAsync(await _workContext.GetCurrentCustomerAsync()))
                return Challenge();

            var model = await _customerModelFactory.PrepareCustomerAddressListModelAsync();

            return View(model);
        }

        [HttpPost]
        public virtual async Task<IActionResult> AddressDelete(int addressId)
        {
            var customer = await _workContext.GetCurrentCustomerAsync();
            if (!await _customerService.IsRegisteredAsync(customer))
                return Challenge();

            //find address (ensure that it belongs to the current customer)
            var address = await _customerService.GetCustomerAddressAsync(customer.Id, addressId);
            if (address != null)
            {
                await _customerService.RemoveCustomerAddressAsync(customer, address);
                await _customerService.UpdateCustomerAsync(customer);
                //now delete the address record
                await _addressService.DeleteAddressAsync(address);
            }

            //redirect to the address list page
            return Json(new
            {
                redirect = Url.RouteUrl("CustomerAddresses"),
            });
        }

        public virtual async Task<IActionResult> AddressAdd()
        {
            if (!await _customerService.IsRegisteredAsync(await _workContext.GetCurrentCustomerAsync()))
                return Challenge();

            var model = new CustomerAddressEditModel();
            await _addressModelFactory.PrepareAddressModelAsync(model.Address,
                address: null,
                excludeProperties: false,
                addressSettings: _addressSettings,
                loadCountries: async () => await _countryService.GetAllCountriesAsync((await _workContext.GetWorkingLanguageAsync()).Id));

            return View(model);
        }

        [HttpPost]
        public virtual async Task<IActionResult> AddressAdd(CustomerAddressEditModel model, IFormCollection form)
        {
            var customer = await _workContext.GetCurrentCustomerAsync();
            if (!await _customerService.IsRegisteredAsync(customer))
                return Challenge();

            //custom address attributes
            var customAttributes = await _addressAttributeParser.ParseCustomAddressAttributesAsync(form);
            var customAttributeWarnings = await _addressAttributeParser.GetAttributeWarningsAsync(customAttributes);
            foreach (var error in customAttributeWarnings)
            {
                ModelState.AddModelError("", error);
            }

            if (ModelState.IsValid)
            {
                var address = model.Address.ToEntity();
                address.CustomAttributes = customAttributes;
                address.CreatedOnUtc = DateTime.UtcNow;
                //some validation
                if (address.CountryId == 0)
                    address.CountryId = null;
                if (address.StateProvinceId == 0)
                    address.StateProvinceId = null;


                await _addressService.InsertAddressAsync(address);

                await _customerService.InsertCustomerAddressAsync(customer, address);

                return RedirectToRoute("CustomerAddresses");
            }

            //If we got this far, something failed, redisplay form
            await _addressModelFactory.PrepareAddressModelAsync(model.Address,
                address: null,
                excludeProperties: true,
                addressSettings: _addressSettings,
                loadCountries: async () => await _countryService.GetAllCountriesAsync((await _workContext.GetWorkingLanguageAsync()).Id),
                overrideAttributesXml: customAttributes);

            return View(model);
        }

        public virtual async Task<IActionResult> AddressEdit(int addressId)
        {
            var customer = await _workContext.GetCurrentCustomerAsync();
            if (!await _customerService.IsRegisteredAsync(customer))
                return Challenge();

            //find address (ensure that it belongs to the current customer)
            var address = await _customerService.GetCustomerAddressAsync(customer.Id, addressId);
            if (address == null)
                //address is not found
                return RedirectToRoute("CustomerAddresses");

            var model = new CustomerAddressEditModel();
            await _addressModelFactory.PrepareAddressModelAsync(model.Address,
                address: address,
                excludeProperties: false,
                addressSettings: _addressSettings,
                loadCountries: async () => await _countryService.GetAllCountriesAsync((await _workContext.GetWorkingLanguageAsync()).Id));

            return View(model);
        }

        [HttpPost]
        public virtual async Task<IActionResult> AddressEdit(CustomerAddressEditModel model, int addressId, IFormCollection form)
        {
            var customer = await _workContext.GetCurrentCustomerAsync();
            if (!await _customerService.IsRegisteredAsync(customer))
                return Challenge();

            //find address (ensure that it belongs to the current customer)
            var address = await _customerService.GetCustomerAddressAsync(customer.Id, addressId);
            if (address == null)
                //address is not found
                return RedirectToRoute("CustomerAddresses");

            //custom address attributes
            var customAttributes = await _addressAttributeParser.ParseCustomAddressAttributesAsync(form);
            var customAttributeWarnings = await _addressAttributeParser.GetAttributeWarningsAsync(customAttributes);
            foreach (var error in customAttributeWarnings)
            {
                ModelState.AddModelError("", error);
            }

            if (ModelState.IsValid)
            {
                address = model.Address.ToEntity(address);
                address.CustomAttributes = customAttributes;
                await _addressService.UpdateAddressAsync(address);

                return RedirectToRoute("CustomerAddresses");
            }

            //If we got this far, something failed, redisplay form
            await _addressModelFactory.PrepareAddressModelAsync(model.Address,
                address: address,
                excludeProperties: true,
                addressSettings: _addressSettings,
                loadCountries: async () => await _countryService.GetAllCountriesAsync((await _workContext.GetWorkingLanguageAsync()).Id),
                overrideAttributesXml: customAttributes);

            return View(model);
        }

        #endregion

        #region My account / Downloadable products

        public virtual async Task<IActionResult> DownloadableProducts()
        {
            if (!await _customerService.IsRegisteredAsync(await _workContext.GetCurrentCustomerAsync()))
                return Challenge();

            if (_customerSettings.HideDownloadableProductsTab)
                return RedirectToRoute("CustomerInfo");

            var model = await _customerModelFactory.PrepareCustomerDownloadableProductsModelAsync();

            return View(model);
        }

        //ignore SEO friendly URLs checks
        [CheckLanguageSeoCode(true)]
        public virtual async Task<IActionResult> UserAgreement(Guid orderItemId)
        {
            var orderItem = await _orderService.GetOrderItemByGuidAsync(orderItemId);
            if (orderItem == null)
                return RedirectToRoute("Homepage");

            var product = await _productService.GetProductByIdAsync(orderItem.ProductId);

            if (product == null || !product.HasUserAgreement)
                return RedirectToRoute("Homepage");

            var model = await _customerModelFactory.PrepareUserAgreementModelAsync(orderItem, product);

            return View(model);
        }

        #endregion

        #region My account / Change password

        public virtual async Task<IActionResult> ChangePassword()
        {
            var customer = await _workContext.GetCurrentCustomerAsync();
            if (!await _customerService.IsRegisteredAsync(customer))
                return Challenge();

            var model = await _customerModelFactory.PrepareChangePasswordModelAsync();

            //display the cause of the change password 
            if (await _customerService.IsPasswordExpiredAsync(customer))
                ModelState.AddModelError(string.Empty, await _localizationService.GetResourceAsync("Account.ChangePassword.PasswordIsExpired"));

            return View(model);
        }

        [HttpPost]
<<<<<<< HEAD
        public virtual async Task<IActionResult> ChangePassword(ChangePasswordModel model)
=======
        public virtual async Task<IActionResult> ChangePassword(ChangePasswordModel model, string returnUrl)
>>>>>>> ad7b035d
        {
            var customer = await _workContext.GetCurrentCustomerAsync();
            if (!await _customerService.IsRegisteredAsync(customer))
                return Challenge();

            if (ModelState.IsValid)
            {
                var changePasswordRequest = new ChangePasswordRequest(customer.Email,
                    true, _customerSettings.DefaultPasswordFormat, model.NewPassword, model.OldPassword);
                var changePasswordResult = await _customerRegistrationService.ChangePasswordAsync(changePasswordRequest);
                if (changePasswordResult.Success)
                {
                    _notificationService.SuccessNotification(await _localizationService.GetResourceAsync("Account.ChangePassword.Success"));
                    return string.IsNullOrEmpty(returnUrl)  ? View(model) : new RedirectResult(returnUrl);
                }

                //errors
                foreach (var error in changePasswordResult.Errors)
                    ModelState.AddModelError("", error);
            }

            //If we got this far, something failed, redisplay form
            return View(model);
        }

        #endregion

        #region My account / Avatar

        public virtual async Task<IActionResult> Avatar()
        {
            if (!await _customerService.IsRegisteredAsync(await _workContext.GetCurrentCustomerAsync()))
                return Challenge();

            if (!_customerSettings.AllowCustomersToUploadAvatars)
                return RedirectToRoute("CustomerInfo");

            var model = new CustomerAvatarModel();
            model = await _customerModelFactory.PrepareCustomerAvatarModelAsync(model);

            return View(model);
        }

        [HttpPost, ActionName("Avatar")]
        [FormValueRequired("upload-avatar")]
        public virtual async Task<IActionResult> UploadAvatar(CustomerAvatarModel model, IFormFile uploadedFile)
        {
            var customer = await _workContext.GetCurrentCustomerAsync();
            if (!await _customerService.IsRegisteredAsync(customer))
                return Challenge();

            if (!_customerSettings.AllowCustomersToUploadAvatars)
                return RedirectToRoute("CustomerInfo");

            if (ModelState.IsValid)
            {
                try
                {
                    var customerAvatar = await _pictureService.GetPictureByIdAsync(await _genericAttributeService.GetAttributeAsync<int>(customer, NopCustomerDefaults.AvatarPictureIdAttribute));
                    if (uploadedFile != null && !string.IsNullOrEmpty(uploadedFile.FileName))
                    {
                        var avatarMaxSize = _customerSettings.AvatarMaximumSizeBytes;
                        if (uploadedFile.Length > avatarMaxSize)
                            throw new NopException(string.Format(await _localizationService.GetResourceAsync("Account.Avatar.MaximumUploadedFileSize"), avatarMaxSize));

                        var customerPictureBinary = await _downloadService.GetDownloadBitsAsync(uploadedFile);
                        if (customerAvatar != null)
                            customerAvatar = await _pictureService.UpdatePictureAsync(customerAvatar.Id, customerPictureBinary, uploadedFile.ContentType, null);
                        else
                            customerAvatar = await _pictureService.InsertPictureAsync(customerPictureBinary, uploadedFile.ContentType, null);
                    }

                    var customerAvatarId = 0;
                    if (customerAvatar != null)
                        customerAvatarId = customerAvatar.Id;

                    await _genericAttributeService.SaveAttributeAsync(customer, NopCustomerDefaults.AvatarPictureIdAttribute, customerAvatarId);

                    model.AvatarUrl = await _pictureService.GetPictureUrlAsync(
                        await _genericAttributeService.GetAttributeAsync<int>(customer, NopCustomerDefaults.AvatarPictureIdAttribute),
                        _mediaSettings.AvatarPictureSize,
                        false);

                    return View(model);
                }
                catch (Exception exc)
                {
                    ModelState.AddModelError("", exc.Message);
                }
            }

            //If we got this far, something failed, redisplay form
            model = await _customerModelFactory.PrepareCustomerAvatarModelAsync(model);
            return View(model);
        }

        [HttpPost, ActionName("Avatar")]
        [FormValueRequired("remove-avatar")]
        public virtual async Task<IActionResult> RemoveAvatar(CustomerAvatarModel model)
        {
            var customer = await _workContext.GetCurrentCustomerAsync();
            if (!await _customerService.IsRegisteredAsync(customer))
                return Challenge();

            if (!_customerSettings.AllowCustomersToUploadAvatars)
                return RedirectToRoute("CustomerInfo");

            var customerAvatar = await _pictureService.GetPictureByIdAsync(await _genericAttributeService.GetAttributeAsync<int>(customer, NopCustomerDefaults.AvatarPictureIdAttribute));
            if (customerAvatar != null)
                await _pictureService.DeletePictureAsync(customerAvatar);
            await _genericAttributeService.SaveAttributeAsync(customer, NopCustomerDefaults.AvatarPictureIdAttribute, 0);

            return RedirectToRoute("CustomerAvatar");
        }

        #endregion

        #region GDPR tools

        public virtual async Task<IActionResult> GdprTools()
        {
            if (!await _customerService.IsRegisteredAsync(await _workContext.GetCurrentCustomerAsync()))
                return Challenge();

            if (!_gdprSettings.GdprEnabled)
                return RedirectToRoute("CustomerInfo");

            var model = await _customerModelFactory.PrepareGdprToolsModelAsync();

            return View(model);
        }

        [HttpPost, ActionName("GdprTools")]
        [FormValueRequired("export-data")]
        public virtual async Task<IActionResult> GdprToolsExport()
        {
            var customer = await _workContext.GetCurrentCustomerAsync();
            if (!await _customerService.IsRegisteredAsync(customer))
                return Challenge();

            if (!_gdprSettings.GdprEnabled)
                return RedirectToRoute("CustomerInfo");

            //log
            await _gdprService.InsertLogAsync(customer, 0, GdprRequestType.ExportData, await _localizationService.GetResourceAsync("Gdpr.Exported"));

            var store = await _storeContext.GetCurrentStoreAsync();

            //export
            var bytes = await _exportManager.ExportCustomerGdprInfoToXlsxAsync(customer, store.Id);

            return File(bytes, MimeTypes.TextXlsx, "customerdata.xlsx");
        }

        [HttpPost, ActionName("GdprTools")]
        [FormValueRequired("delete-account")]
        public virtual async Task<IActionResult> GdprToolsDelete()
        {
            var customer = await _workContext.GetCurrentCustomerAsync();
            if (!await _customerService.IsRegisteredAsync(customer))
                return Challenge();

            if (!_gdprSettings.GdprEnabled)
                return RedirectToRoute("CustomerInfo");

            //log
            await _gdprService.InsertLogAsync(customer, 0, GdprRequestType.DeleteCustomer, await _localizationService.GetResourceAsync("Gdpr.DeleteRequested"));

            var model = await _customerModelFactory.PrepareGdprToolsModelAsync();
            model.Result = await _localizationService.GetResourceAsync("Gdpr.DeleteRequested.Success");

            return View(model);
        }

        #endregion

        #region Check gift card balance

        //check gift card balance page
        //available even when a store is closed
        [CheckAccessClosedStore(true)]
        public virtual async Task<IActionResult> CheckGiftCardBalance()
        {
            if (!(_captchaSettings.Enabled && _customerSettings.AllowCustomersToCheckGiftCardBalance))
            {
                return RedirectToRoute("CustomerInfo");
            }

            var model = await _customerModelFactory.PrepareCheckGiftCardBalanceModelAsync();

            return View(model);
        }

        [HttpPost, ActionName("CheckGiftCardBalance")]
        [FormValueRequired("checkbalancegiftcard")]
        [ValidateCaptcha]
        public virtual async Task<IActionResult> CheckBalance(CheckGiftCardBalanceModel model, bool captchaValid)
        {
            //validate CAPTCHA
            if (_captchaSettings.Enabled && !captchaValid)
            {
                ModelState.AddModelError("", await _localizationService.GetResourceAsync("Common.WrongCaptchaMessage"));
            }

            if (ModelState.IsValid)
            {
                var giftCard = (await _giftCardService.GetAllGiftCardsAsync(giftCardCouponCode: model.GiftCardCode)).FirstOrDefault();
                if (giftCard != null && await _giftCardService.IsGiftCardValidAsync(giftCard))
                {
                    var remainingAmount = await _currencyService.ConvertFromPrimaryStoreCurrencyAsync(await _giftCardService.GetGiftCardRemainingAmountAsync(giftCard), await _workContext.GetWorkingCurrencyAsync());
                    model.Result = await _priceFormatter.FormatPriceAsync(remainingAmount, true, false);
                }
                else
                {
                    model.Message = await _localizationService.GetResourceAsync("CheckGiftCardBalance.GiftCardCouponCode.Invalid");
                }
            }

            return View(model);
        }

        #endregion

        #region Multi-factor Authentication

        //available even when a store is closed
        [CheckAccessClosedStore(true)]
        public virtual async Task<IActionResult> MultiFactorAuthentication()
        {
            if (!await _multiFactorAuthenticationPluginManager.HasActivePluginsAsync())
            {
                return RedirectToRoute("CustomerInfo");
            }

            var model = new MultiFactorAuthenticationModel();
            model = await _customerModelFactory.PrepareMultiFactorAuthenticationModelAsync(model);
            return View(model);
        }

        [HttpPost]
        public virtual async Task<IActionResult> MultiFactorAuthentication(MultiFactorAuthenticationModel model, IFormCollection form)
        {
            var customer = await _workContext.GetCurrentCustomerAsync();
            if (!await _customerService.IsRegisteredAsync(customer))
                return Challenge();

            try
            {
                if (ModelState.IsValid)
                {
                    //save MultiFactorIsEnabledAttribute
                    if (!model.IsEnabled)
                    {
                        if (!_multiFactorAuthenticationSettings.ForceMultifactorAuthentication)
                        {
                            await _genericAttributeService
                                .SaveAttributeAsync(customer, NopCustomerDefaults.SelectedMultiFactorAuthenticationProviderAttribute, string.Empty);

                            //raise change multi-factor authentication provider event       
                            await _eventPublisher.PublishAsync(new CustomerChangeMultiFactorAuthenticationProviderEvent(customer));
                        }
                        else
                        {
                            model = await _customerModelFactory.PrepareMultiFactorAuthenticationModelAsync(model);
                            model.Message = await _localizationService.GetResourceAsync("Account.MultiFactorAuthentication.Warning.ForceActivation");
                            return View(model);
                        }
                    }
                    else
                    {
                        //save selected multi-factor authentication provider
                        var selectedProvider = await ParseSelectedProviderAsync(form);
                        var lastSavedProvider = await _genericAttributeService.GetAttributeAsync<string>(customer, NopCustomerDefaults.SelectedMultiFactorAuthenticationProviderAttribute);
                        if (string.IsNullOrEmpty(selectedProvider) && !string.IsNullOrEmpty(lastSavedProvider))
                        {
                            selectedProvider = lastSavedProvider;
                        }

                        if (selectedProvider != lastSavedProvider)
                        {
                            await _genericAttributeService.SaveAttributeAsync(customer, NopCustomerDefaults.SelectedMultiFactorAuthenticationProviderAttribute, selectedProvider);

                            //raise change multi-factor authentication provider event       
                            await _eventPublisher.PublishAsync(new CustomerChangeMultiFactorAuthenticationProviderEvent(customer));
                        }
                    }

                    return RedirectToRoute("MultiFactorAuthenticationSettings");
                }
            }
            catch (Exception exc)
            {
                ModelState.AddModelError("", exc.Message);
            }

            //If we got this far, something failed, redisplay form
            model = await _customerModelFactory.PrepareMultiFactorAuthenticationModelAsync(model);
            return View(model);
        }

        public virtual async Task<IActionResult> ConfigureMultiFactorAuthenticationProvider(string providerSysName)
        {
            if (!await _customerService.IsRegisteredAsync(await _workContext.GetCurrentCustomerAsync()))
                return Challenge();

            var model = new MultiFactorAuthenticationProviderModel();
            model = await _customerModelFactory.PrepareMultiFactorAuthenticationProviderModelAsync(model, providerSysName);

            return View(model);
        }

        #endregion

        #endregion
    }
}<|MERGE_RESOLUTION|>--- conflicted
+++ resolved
@@ -1,1953 +1,1949 @@
-﻿using System;
-using System.Collections.Generic;
-using System.Linq;
-using System.Threading.Tasks;
-using Microsoft.AspNetCore.Http;
-using Microsoft.AspNetCore.Mvc;
-using Microsoft.Extensions.Primitives;
-using Nop.Core;
-using Nop.Core.Domain;
-using Nop.Core.Domain.Catalog;
-using Nop.Core.Domain.Common;
-using Nop.Core.Domain.Customers;
-using Nop.Core.Domain.Forums;
-using Nop.Core.Domain.Gdpr;
-using Nop.Core.Domain.Localization;
-using Nop.Core.Domain.Media;
-using Nop.Core.Domain.Messages;
-using Nop.Core.Domain.Security;
-using Nop.Core.Domain.Tax;
-using Nop.Core.Events;
-using Nop.Core.Http;
-using Nop.Core.Http.Extensions;
-using Nop.Services.Authentication;
-using Nop.Services.Authentication.External;
-using Nop.Services.Authentication.MultiFactor;
-using Nop.Services.Catalog;
-using Nop.Services.Common;
-using Nop.Services.Customers;
-using Nop.Services.Directory;
-using Nop.Services.ExportImport;
-using Nop.Services.Gdpr;
-using Nop.Services.Helpers;
-using Nop.Services.Localization;
-using Nop.Services.Logging;
-using Nop.Services.Media;
-using Nop.Services.Messages;
-using Nop.Services.Orders;
-using Nop.Services.Tax;
-using Nop.Web.Extensions;
-using Nop.Web.Factories;
-using Nop.Web.Framework;
-using Nop.Web.Framework.Controllers;
-using Nop.Web.Framework.Mvc.Filters;
-using Nop.Web.Framework.Validators;
-using Nop.Web.Models.Customer;
-
-namespace Nop.Web.Controllers
-{
-    [AutoValidateAntiforgeryToken]
-    public partial class CustomerController : BasePublicController
-    {
-        #region Fields
-
-        private readonly AddressSettings _addressSettings;
-        private readonly CaptchaSettings _captchaSettings;
-        private readonly CustomerSettings _customerSettings;
-        private readonly DateTimeSettings _dateTimeSettings;
-        private readonly IDownloadService _downloadService;
-        private readonly ForumSettings _forumSettings;
-        private readonly GdprSettings _gdprSettings;
-        private readonly IAddressAttributeParser _addressAttributeParser;
-        private readonly IAddressModelFactory _addressModelFactory;
-        private readonly IAddressService _addressService;
-        private readonly IAuthenticationService _authenticationService;
-        private readonly ICountryService _countryService;
-        private readonly ICurrencyService _currencyService;
-        private readonly ICustomerActivityService _customerActivityService;
-        private readonly ICustomerAttributeParser _customerAttributeParser;
-        private readonly ICustomerAttributeService _customerAttributeService;
-        private readonly ICustomerModelFactory _customerModelFactory;
-        private readonly ICustomerRegistrationService _customerRegistrationService;
-        private readonly ICustomerService _customerService;
-        private readonly IEventPublisher _eventPublisher;
-        private readonly IExportManager _exportManager;
-        private readonly IExternalAuthenticationService _externalAuthenticationService;
-        private readonly IGdprService _gdprService;
-        private readonly IGenericAttributeService _genericAttributeService;
-        private readonly IGiftCardService _giftCardService;
-        private readonly ILocalizationService _localizationService;
-        private readonly ILogger _logger;
-        private readonly IMultiFactorAuthenticationPluginManager _multiFactorAuthenticationPluginManager;
-        private readonly INewsLetterSubscriptionService _newsLetterSubscriptionService;
-        private readonly INotificationService _notificationService;
-        private readonly IOrderService _orderService;
-        private readonly IPictureService _pictureService;
-        private readonly IPriceFormatter _priceFormatter;
-        private readonly IProductService _productService;
-        private readonly IStateProvinceService _stateProvinceService;
-        private readonly IStoreContext _storeContext;
-        private readonly ITaxService _taxService;
-        private readonly IWorkContext _workContext;
-        private readonly IWorkflowMessageService _workflowMessageService;
-        private readonly LocalizationSettings _localizationSettings;
-        private readonly MediaSettings _mediaSettings;
-        private readonly MultiFactorAuthenticationSettings _multiFactorAuthenticationSettings;
-        private readonly StoreInformationSettings _storeInformationSettings;
-        private readonly TaxSettings _taxSettings;
-
-        #endregion
-
-        #region Ctor
-
-        public CustomerController(AddressSettings addressSettings,
-            CaptchaSettings captchaSettings,
-            CustomerSettings customerSettings,
-            DateTimeSettings dateTimeSettings,
-            IDownloadService downloadService,
-            ForumSettings forumSettings,
-            GdprSettings gdprSettings,
-            IAddressAttributeParser addressAttributeParser,
-            IAddressModelFactory addressModelFactory,
-            IAddressService addressService,
-            IAuthenticationService authenticationService,
-            ICountryService countryService,
-            ICurrencyService currencyService,
-            ICustomerActivityService customerActivityService,
-            ICustomerAttributeParser customerAttributeParser,
-            ICustomerAttributeService customerAttributeService,
-            ICustomerModelFactory customerModelFactory,
-            ICustomerRegistrationService customerRegistrationService,
-            ICustomerService customerService,
-            IEventPublisher eventPublisher,
-            IExportManager exportManager,
-            IExternalAuthenticationService externalAuthenticationService,
-            IGdprService gdprService,
-            IGenericAttributeService genericAttributeService,
-            IGiftCardService giftCardService,
-            ILocalizationService localizationService,
-            ILogger logger,
-            IMultiFactorAuthenticationPluginManager multiFactorAuthenticationPluginManager,
-            INewsLetterSubscriptionService newsLetterSubscriptionService,
-            INotificationService notificationService,
-            IOrderService orderService,
-            IPictureService pictureService,
-            IPriceFormatter priceFormatter,
-            IProductService productService,
-            IStateProvinceService stateProvinceService,
-            IStoreContext storeContext,
-            ITaxService taxService,
-            IWorkContext workContext,
-            IWorkflowMessageService workflowMessageService,
-            LocalizationSettings localizationSettings,
-            MediaSettings mediaSettings,
-            MultiFactorAuthenticationSettings multiFactorAuthenticationSettings,
-            StoreInformationSettings storeInformationSettings,
-            TaxSettings taxSettings)
-        {
-            _addressSettings = addressSettings;
-            _captchaSettings = captchaSettings;
-            _customerSettings = customerSettings;
-            _dateTimeSettings = dateTimeSettings;
-            _downloadService = downloadService;
-            _forumSettings = forumSettings;
-            _gdprSettings = gdprSettings;
-            _addressAttributeParser = addressAttributeParser;
-            _addressModelFactory = addressModelFactory;
-            _addressService = addressService;
-            _authenticationService = authenticationService;
-            _countryService = countryService;
-            _currencyService = currencyService;
-            _customerActivityService = customerActivityService;
-            _customerAttributeParser = customerAttributeParser;
-            _customerAttributeService = customerAttributeService;
-            _customerModelFactory = customerModelFactory;
-            _customerRegistrationService = customerRegistrationService;
-            _customerService = customerService;
-            _eventPublisher = eventPublisher;
-            _exportManager = exportManager;
-            _externalAuthenticationService = externalAuthenticationService;
-            _gdprService = gdprService;
-            _genericAttributeService = genericAttributeService;
-            _giftCardService = giftCardService;
-            _localizationService = localizationService;
-            _logger = logger;
-            _multiFactorAuthenticationPluginManager = multiFactorAuthenticationPluginManager;
-            _newsLetterSubscriptionService = newsLetterSubscriptionService;
-            _notificationService = notificationService;
-            _orderService = orderService;
-            _pictureService = pictureService;
-            _priceFormatter = priceFormatter;
-            _productService = productService;
-            _stateProvinceService = stateProvinceService;
-            _storeContext = storeContext;
-            _taxService = taxService;
-            _workContext = workContext;
-            _workflowMessageService = workflowMessageService;
-            _localizationSettings = localizationSettings;
-            _mediaSettings = mediaSettings;
-            _multiFactorAuthenticationSettings = multiFactorAuthenticationSettings;
-            _storeInformationSettings = storeInformationSettings;
-            _taxSettings = taxSettings;
-        }
-
-        #endregion
-
-        #region Utilities
-
-        protected virtual void ValidateRequiredConsents(List<GdprConsent> consents, IFormCollection form)
-        {
-            foreach (var consent in consents)
-            {
-                var controlId = $"consent{consent.Id}";
-                var cbConsent = form[controlId];
-                if (StringValues.IsNullOrEmpty(cbConsent) || !cbConsent.ToString().Equals("on"))
-                {
-                    ModelState.AddModelError("", consent.RequiredMessage);
-                }
-            }
-        }
-
-        protected virtual async Task<string> ParseSelectedProviderAsync(IFormCollection form)
-        {
-            if (form == null)
-                throw new ArgumentNullException(nameof(form));
-
-            var store = await _storeContext.GetCurrentStoreAsync();
-
-            var multiFactorAuthenticationProviders = await _multiFactorAuthenticationPluginManager.LoadActivePluginsAsync(await _workContext.GetCurrentCustomerAsync(), store.Id);
-            foreach (var provider in multiFactorAuthenticationProviders)
-            {
-                var controlId = $"provider_{provider.PluginDescriptor.SystemName}";
-
-                var curProvider = form[controlId];
-                if (!StringValues.IsNullOrEmpty(curProvider))
-                {
-                    var selectedProvider = curProvider.ToString();
-                    if (!string.IsNullOrEmpty(selectedProvider))
-                    {
-                        return selectedProvider;
-                    }
-                }
-            }
-            return string.Empty;
-        }
-
-        protected virtual async Task<string> ParseCustomCustomerAttributesAsync(IFormCollection form)
-        {
-            if (form == null)
-                throw new ArgumentNullException(nameof(form));
-
-            var attributesXml = "";
-            var attributes = await _customerAttributeService.GetAllCustomerAttributesAsync();
-            foreach (var attribute in attributes)
-            {
-                var controlId = $"{NopCustomerServicesDefaults.CustomerAttributePrefix}{attribute.Id}";
-                switch (attribute.AttributeControlType)
-                {
-                    case AttributeControlType.DropdownList:
-                    case AttributeControlType.RadioList:
-                        {
-                            var ctrlAttributes = form[controlId];
-                            if (!StringValues.IsNullOrEmpty(ctrlAttributes))
-                            {
-                                var selectedAttributeId = int.Parse(ctrlAttributes);
-                                if (selectedAttributeId > 0)
-                                    attributesXml = _customerAttributeParser.AddCustomerAttribute(attributesXml,
-                                        attribute, selectedAttributeId.ToString());
-                            }
-                        }
-                        break;
-                    case AttributeControlType.Checkboxes:
-                        {
-                            var cblAttributes = form[controlId];
-                            if (!StringValues.IsNullOrEmpty(cblAttributes))
-                            {
-                                foreach (var item in cblAttributes.ToString().Split(new[] { ',' }, StringSplitOptions.RemoveEmptyEntries))
-                                {
-                                    var selectedAttributeId = int.Parse(item);
-                                    if (selectedAttributeId > 0)
-                                        attributesXml = _customerAttributeParser.AddCustomerAttribute(attributesXml,
-                                            attribute, selectedAttributeId.ToString());
-                                }
-                            }
-                        }
-                        break;
-                    case AttributeControlType.ReadonlyCheckboxes:
-                        {
-                            //load read-only (already server-side selected) values
-                            var attributeValues = await _customerAttributeService.GetCustomerAttributeValuesAsync(attribute.Id);
-                            foreach (var selectedAttributeId in attributeValues
-                                .Where(v => v.IsPreSelected)
-                                .Select(v => v.Id)
-                                .ToList())
-                            {
-                                attributesXml = _customerAttributeParser.AddCustomerAttribute(attributesXml,
-                                    attribute, selectedAttributeId.ToString());
-                            }
-                        }
-                        break;
-                    case AttributeControlType.TextBox:
-                    case AttributeControlType.MultilineTextbox:
-                        {
-                            var ctrlAttributes = form[controlId];
-                            if (!StringValues.IsNullOrEmpty(ctrlAttributes))
-                            {
-                                var enteredText = ctrlAttributes.ToString().Trim();
-                                attributesXml = _customerAttributeParser.AddCustomerAttribute(attributesXml,
-                                    attribute, enteredText);
-                            }
-                        }
-                        break;
-                    case AttributeControlType.Datepicker:
-                    case AttributeControlType.ColorSquares:
-                    case AttributeControlType.ImageSquares:
-                    case AttributeControlType.FileUpload:
-                    //not supported customer attributes
-                    default:
-                        break;
-                }
-            }
-
-            return attributesXml;
-        }
-
-        protected virtual async Task LogGdprAsync(Customer customer, CustomerInfoModel oldCustomerInfoModel,
-            CustomerInfoModel newCustomerInfoModel, IFormCollection form)
-        {
-            try
-            {
-                //consents
-                var consents = (await _gdprService.GetAllConsentsAsync()).Where(consent => consent.DisplayOnCustomerInfoPage).ToList();
-                foreach (var consent in consents)
-                {
-                    var previousConsentValue = await _gdprService.IsConsentAcceptedAsync(consent.Id, customer.Id);
-                    var controlId = $"consent{consent.Id}";
-                    var cbConsent = form[controlId];
-                    if (!StringValues.IsNullOrEmpty(cbConsent) && cbConsent.ToString().Equals("on"))
-                    {
-                        //agree
-                        if (!previousConsentValue.HasValue || !previousConsentValue.Value)
-                        {
-                            await _gdprService.InsertLogAsync(customer, consent.Id, GdprRequestType.ConsentAgree, consent.Message);
-                        }
-                    }
-                    else
-                    {
-                        //disagree
-                        if (!previousConsentValue.HasValue || previousConsentValue.Value)
-                        {
-                            await _gdprService.InsertLogAsync(customer, consent.Id, GdprRequestType.ConsentDisagree, consent.Message);
-                        }
-                    }
-                }
-
-                //newsletter subscriptions
-                if (_gdprSettings.LogNewsletterConsent)
-                {
-                    if (oldCustomerInfoModel.Newsletter && !newCustomerInfoModel.Newsletter)
-                        await _gdprService.InsertLogAsync(customer, 0, GdprRequestType.ConsentDisagree, await _localizationService.GetResourceAsync("Gdpr.Consent.Newsletter"));
-                    if (!oldCustomerInfoModel.Newsletter && newCustomerInfoModel.Newsletter)
-                        await _gdprService.InsertLogAsync(customer, 0, GdprRequestType.ConsentAgree, await _localizationService.GetResourceAsync("Gdpr.Consent.Newsletter"));
-                }
-
-                //user profile changes
-                if (!_gdprSettings.LogUserProfileChanges)
-                    return;
-
-                if (oldCustomerInfoModel.Gender != newCustomerInfoModel.Gender)
-                    await _gdprService.InsertLogAsync(customer, 0, GdprRequestType.ProfileChanged, $"{await _localizationService.GetResourceAsync("Account.Fields.Gender")} = {newCustomerInfoModel.Gender}");
-
-                if (oldCustomerInfoModel.FirstName != newCustomerInfoModel.FirstName)
-                    await _gdprService.InsertLogAsync(customer, 0, GdprRequestType.ProfileChanged, $"{await _localizationService.GetResourceAsync("Account.Fields.FirstName")} = {newCustomerInfoModel.FirstName}");
-
-                if (oldCustomerInfoModel.LastName != newCustomerInfoModel.LastName)
-                    await _gdprService.InsertLogAsync(customer, 0, GdprRequestType.ProfileChanged, $"{await _localizationService.GetResourceAsync("Account.Fields.LastName")} = {newCustomerInfoModel.LastName}");
-
-                if (oldCustomerInfoModel.ParseDateOfBirth() != newCustomerInfoModel.ParseDateOfBirth())
-                    await _gdprService.InsertLogAsync(customer, 0, GdprRequestType.ProfileChanged, $"{await _localizationService.GetResourceAsync("Account.Fields.DateOfBirth")} = {newCustomerInfoModel.ParseDateOfBirth()}");
-
-                if (oldCustomerInfoModel.Email != newCustomerInfoModel.Email)
-                    await _gdprService.InsertLogAsync(customer, 0, GdprRequestType.ProfileChanged, $"{await _localizationService.GetResourceAsync("Account.Fields.Email")} = {newCustomerInfoModel.Email}");
-
-                if (oldCustomerInfoModel.Company != newCustomerInfoModel.Company)
-                    await _gdprService.InsertLogAsync(customer, 0, GdprRequestType.ProfileChanged, $"{await _localizationService.GetResourceAsync("Account.Fields.Company")} = {newCustomerInfoModel.Company}");
-
-                if (oldCustomerInfoModel.StreetAddress != newCustomerInfoModel.StreetAddress)
-                    await _gdprService.InsertLogAsync(customer, 0, GdprRequestType.ProfileChanged, $"{await _localizationService.GetResourceAsync("Account.Fields.StreetAddress")} = {newCustomerInfoModel.StreetAddress}");
-
-                if (oldCustomerInfoModel.StreetAddress2 != newCustomerInfoModel.StreetAddress2)
-                    await _gdprService.InsertLogAsync(customer, 0, GdprRequestType.ProfileChanged, $"{await _localizationService.GetResourceAsync("Account.Fields.StreetAddress2")} = {newCustomerInfoModel.StreetAddress2}");
-
-                if (oldCustomerInfoModel.ZipPostalCode != newCustomerInfoModel.ZipPostalCode)
-                    await _gdprService.InsertLogAsync(customer, 0, GdprRequestType.ProfileChanged, $"{await _localizationService.GetResourceAsync("Account.Fields.ZipPostalCode")} = {newCustomerInfoModel.ZipPostalCode}");
-
-                if (oldCustomerInfoModel.City != newCustomerInfoModel.City)
-                    await _gdprService.InsertLogAsync(customer, 0, GdprRequestType.ProfileChanged, $"{await _localizationService.GetResourceAsync("Account.Fields.City")} = {newCustomerInfoModel.City}");
-
-                if (oldCustomerInfoModel.County != newCustomerInfoModel.County)
-                    await _gdprService.InsertLogAsync(customer, 0, GdprRequestType.ProfileChanged, $"{await _localizationService.GetResourceAsync("Account.Fields.County")} = {newCustomerInfoModel.County}");
-
-                if (oldCustomerInfoModel.CountryId != newCustomerInfoModel.CountryId)
-                {
-                    var countryName = (await _countryService.GetCountryByIdAsync(newCustomerInfoModel.CountryId))?.Name;
-                    await _gdprService.InsertLogAsync(customer, 0, GdprRequestType.ProfileChanged, $"{await _localizationService.GetResourceAsync("Account.Fields.Country")} = {countryName}");
-                }
-
-                if (oldCustomerInfoModel.StateProvinceId != newCustomerInfoModel.StateProvinceId)
-                {
-                    var stateProvinceName = (await _stateProvinceService.GetStateProvinceByIdAsync(newCustomerInfoModel.StateProvinceId))?.Name;
-                    await _gdprService.InsertLogAsync(customer, 0, GdprRequestType.ProfileChanged, $"{await _localizationService.GetResourceAsync("Account.Fields.StateProvince")} = {stateProvinceName}");
-                }
-            }
-            catch (Exception exception)
-            {
-                await _logger.ErrorAsync(exception.Message, exception, customer);
-            }
-        }
-
-        #endregion
-
-        #region Methods
-
-        #region Login / logout
-
-        //available even when a store is closed
-        [CheckAccessClosedStore(true)]
-        //available even when navigation is not allowed
-        [CheckAccessPublicStore(true)]
-        public virtual async Task<IActionResult> Login(bool? checkoutAsGuest)
-        {
-            var model = await _customerModelFactory.PrepareLoginModelAsync(checkoutAsGuest);
-            var customer = await _workContext.GetCurrentCustomerAsync();
-
-            if (await _customerService.IsRegisteredAsync(customer))
-            {
-                var fullName = await _customerService.GetCustomerFullNameAsync(customer);
-                var message = await _localizationService.GetResourceAsync("Account.Login.AlreadyLogin");
-                _notificationService.SuccessNotification(string.Format(message, fullName));
-            }
-
-            return View(model);
-        }
-
-        [HttpPost]
-        [ValidateCaptcha]
-        //available even when a store is closed
-        [CheckAccessClosedStore(true)]
-        //available even when navigation is not allowed
-        [CheckAccessPublicStore(true)]
-        public virtual async Task<IActionResult> Login(LoginModel model, string returnUrl, bool captchaValid)
-        {
-            //validate CAPTCHA
-            if (_captchaSettings.Enabled && _captchaSettings.ShowOnLoginPage && !captchaValid)
-            {
-                ModelState.AddModelError("", await _localizationService.GetResourceAsync("Common.WrongCaptchaMessage"));
-            }
-
-            if (ModelState.IsValid)
-            {
-                var customerUserName = model.Username?.Trim();
-                var customerEmail = model.Email?.Trim();
-                var userNameOrEmail = _customerSettings.UsernamesEnabled ? customerUserName : customerEmail;
-
-                var loginResult = await _customerRegistrationService.ValidateCustomerAsync(userNameOrEmail, model.Password);
-                switch (loginResult)
-                {
-                    case CustomerLoginResults.Successful:
-                        {
-                            var customer = _customerSettings.UsernamesEnabled
-                                ? await _customerService.GetCustomerByUsernameAsync(customerUserName)
-                                : await _customerService.GetCustomerByEmailAsync(customerEmail);
-
-                            return await _customerRegistrationService.SignInCustomerAsync(customer, returnUrl, model.RememberMe);
-                        }
-                    case CustomerLoginResults.MultiFactorAuthenticationRequired:
-                        {
-                            var customerMultiFactorAuthenticationInfo = new CustomerMultiFactorAuthenticationInfo
-                            {
-                                UserName = userNameOrEmail,
-                                RememberMe = model.RememberMe,
-                                ReturnUrl = returnUrl
-                            };
-                            HttpContext.Session.Set(NopCustomerDefaults.CustomerMultiFactorAuthenticationInfo, customerMultiFactorAuthenticationInfo);
-                            return RedirectToRoute("MultiFactorVerification");
-                        }
-                    case CustomerLoginResults.CustomerNotExist:
-                        ModelState.AddModelError("", await _localizationService.GetResourceAsync("Account.Login.WrongCredentials.CustomerNotExist"));
-                        break;
-                    case CustomerLoginResults.Deleted:
-                        ModelState.AddModelError("", await _localizationService.GetResourceAsync("Account.Login.WrongCredentials.Deleted"));
-                        break;
-                    case CustomerLoginResults.NotActive:
-                        ModelState.AddModelError("", await _localizationService.GetResourceAsync("Account.Login.WrongCredentials.NotActive"));
-                        break;
-                    case CustomerLoginResults.NotRegistered:
-                        ModelState.AddModelError("", await _localizationService.GetResourceAsync("Account.Login.WrongCredentials.NotRegistered"));
-                        break;
-                    case CustomerLoginResults.LockedOut:
-                        ModelState.AddModelError("", await _localizationService.GetResourceAsync("Account.Login.WrongCredentials.LockedOut"));
-                        break;
-                    case CustomerLoginResults.WrongPassword:
-                    default:
-                        ModelState.AddModelError("", await _localizationService.GetResourceAsync("Account.Login.WrongCredentials"));
-                        break;
-                }
-            }
-
-            //If we got this far, something failed, redisplay form
-            model = await _customerModelFactory.PrepareLoginModelAsync(model.CheckoutAsGuest);
-            return View(model);
-        }
-
-        /// <summary>
-        /// The entry point for injecting a plugin component of type "MultiFactorAuth"
-        /// </summary>
-        /// <returns>
-        /// A task that represents the asynchronous operation
-        /// The task result contains the user verification page for Multi-factor authentication. Served by an authentication provider.
-        /// </returns>
-        public virtual async Task<IActionResult> MultiFactorVerification()
-        {
-            if (!await _multiFactorAuthenticationPluginManager.HasActivePluginsAsync())
-                return RedirectToRoute("Login");
-
-            var customerMultiFactorAuthenticationInfo = HttpContext.Session.Get<CustomerMultiFactorAuthenticationInfo>(NopCustomerDefaults.CustomerMultiFactorAuthenticationInfo);
-            var userName = customerMultiFactorAuthenticationInfo.UserName;
-            if (string.IsNullOrEmpty(userName))
-                return RedirectToRoute("HomePage");
-
-            var customer = _customerSettings.UsernamesEnabled ? await _customerService.GetCustomerByUsernameAsync(userName) : await _customerService.GetCustomerByEmailAsync(userName);
-            if (customer == null)
-                return RedirectToRoute("HomePage");
-
-            var selectedProvider = await _genericAttributeService.GetAttributeAsync<string>(customer, NopCustomerDefaults.SelectedMultiFactorAuthenticationProviderAttribute);
-            if (string.IsNullOrEmpty(selectedProvider))
-                return RedirectToRoute("HomePage");
-
-            var model = new MultiFactorAuthenticationProviderModel();
-            model = await _customerModelFactory.PrepareMultiFactorAuthenticationProviderModelAsync(model, selectedProvider, true);
-
-            return View(model);
-        }
-
-        //available even when a store is closed
-        [CheckAccessClosedStore(true)]
-        //available even when navigation is not allowed
-        [CheckAccessPublicStore(true)]
-        public virtual async Task<IActionResult> Logout()
-        {
-            var customer = await _workContext.GetCurrentCustomerAsync();
-            if (_workContext.OriginalCustomerIfImpersonated != null)
-            {
-                //activity log
-                await _customerActivityService.InsertActivityAsync(_workContext.OriginalCustomerIfImpersonated, "Impersonation.Finished",
-                    string.Format(await _localizationService.GetResourceAsync("ActivityLog.Impersonation.Finished.StoreOwner"),
-                        customer.Email, customer.Id),
-                    customer);
-
-                await _customerActivityService.InsertActivityAsync("Impersonation.Finished",
-                    string.Format(await _localizationService.GetResourceAsync("ActivityLog.Impersonation.Finished.Customer"),
-                        _workContext.OriginalCustomerIfImpersonated.Email, _workContext.OriginalCustomerIfImpersonated.Id),
-                    _workContext.OriginalCustomerIfImpersonated);
-
-                //logout impersonated customer
-                await _genericAttributeService
-                    .SaveAttributeAsync<int?>(_workContext.OriginalCustomerIfImpersonated, NopCustomerDefaults.ImpersonatedCustomerIdAttribute, null);
-
-                //redirect back to customer details page (admin area)
-                return RedirectToAction("Edit", "Customer", new { id = customer.Id, area = AreaNames.Admin });
-            }
-
-            //activity log
-            await _customerActivityService.InsertActivityAsync(customer, "PublicStore.Logout",
-                await _localizationService.GetResourceAsync("ActivityLog.PublicStore.Logout"), customer);
-
-            //standard logout 
-            await _authenticationService.SignOutAsync();
-
-            //raise logged out event       
-            await _eventPublisher.PublishAsync(new CustomerLoggedOutEvent(customer));
-
-            //EU Cookie
-            if (_storeInformationSettings.DisplayEuCookieLawWarning)
-            {
-                //the cookie law message should not pop up immediately after logout.
-                //otherwise, the user will have to click it again...
-                //and thus next visitor will not click it... so violation for that cookie law..
-                //the only good solution in this case is to store a temporary variable
-                //indicating that the EU cookie popup window should not be displayed on the next page open (after logout redirection to homepage)
-                //but it'll be displayed for further page loads
-                TempData[$"{NopCookieDefaults.Prefix}{NopCookieDefaults.IgnoreEuCookieLawWarning}"] = true;
-            }
-
-            return RedirectToRoute("Homepage");
-        }
-
-        #endregion
-
-        #region Password recovery
-
-        //available even when navigation is not allowed
-        [CheckAccessPublicStore(true)]
-        //available even when a store is closed
-        [CheckAccessClosedStore(true)]
-        public virtual async Task<IActionResult> PasswordRecovery()
-        {
-            var model = new PasswordRecoveryModel();
-            model = await _customerModelFactory.PreparePasswordRecoveryModelAsync(model);
-
-            return View(model);
-        }
-
-        [ValidateCaptcha]
-        [HttpPost, ActionName("PasswordRecovery")]
-        [FormValueRequired("send-email")]
-        //available even when navigation is not allowed
-        [CheckAccessPublicStore(true)]
-        //available even when a store is closed
-        [CheckAccessClosedStore(true)]
-        public virtual async Task<IActionResult> PasswordRecoverySend(PasswordRecoveryModel model, bool captchaValid)
-        {
-            // validate CAPTCHA
-            if (_captchaSettings.Enabled && _captchaSettings.ShowOnForgotPasswordPage && !captchaValid)
-            {
-                ModelState.AddModelError("", await _localizationService.GetResourceAsync("Common.WrongCaptchaMessage"));
-            }
-
-            if (ModelState.IsValid)
-            {
-                var customer = await _customerService.GetCustomerByEmailAsync(model.Email.Trim());
-                if (customer != null && customer.Active && !customer.Deleted)
-                {
-                    //save token and current date
-                    var passwordRecoveryToken = Guid.NewGuid();
-                    await _genericAttributeService.SaveAttributeAsync(customer, NopCustomerDefaults.PasswordRecoveryTokenAttribute,
-                        passwordRecoveryToken.ToString());
-                    DateTime? generatedDateTime = DateTime.UtcNow;
-                    await _genericAttributeService.SaveAttributeAsync(customer,
-                        NopCustomerDefaults.PasswordRecoveryTokenDateGeneratedAttribute, generatedDateTime);
-
-                    //send email
-                    await _workflowMessageService.SendCustomerPasswordRecoveryMessageAsync(customer,
-                        (await _workContext.GetWorkingLanguageAsync()).Id);
-
-                    _notificationService.SuccessNotification(await _localizationService.GetResourceAsync("Account.PasswordRecovery.EmailHasBeenSent"));
-                }
-                else
-                {
-                    _notificationService.ErrorNotification(await _localizationService.GetResourceAsync("Account.PasswordRecovery.EmailNotFound"));
-                }
-            }
-
-            model = await _customerModelFactory.PreparePasswordRecoveryModelAsync(model);
-
-            return View(model);
-        }
-
-        //available even when navigation is not allowed
-        [CheckAccessPublicStore(true)]
-        //available even when a store is closed
-        [CheckAccessClosedStore(true)]
-        public virtual async Task<IActionResult> PasswordRecoveryConfirm(string token, string email, Guid guid)
-        {
-            //For backward compatibility with previous versions where email was used as a parameter in the URL
-            var customer = await _customerService.GetCustomerByEmailAsync(email)
-                ?? await _customerService.GetCustomerByGuidAsync(guid);
-
-            if (customer == null)
-                return RedirectToRoute("Homepage");
-
-            var model = new PasswordRecoveryConfirmModel { ReturnUrl = Url.RouteUrl("Homepage") };
-            if (string.IsNullOrEmpty(await _genericAttributeService.GetAttributeAsync<string>(customer, NopCustomerDefaults.PasswordRecoveryTokenAttribute)))
-            {
-                model.DisablePasswordChanging = true;
-                model.Result = await _localizationService.GetResourceAsync("Account.PasswordRecovery.PasswordAlreadyHasBeenChanged");
-                return View(model);
-            }
-
-            //validate token
-            if (!await _customerService.IsPasswordRecoveryTokenValidAsync(customer, token))
-            {
-                model.DisablePasswordChanging = true;
-                model.Result = await _localizationService.GetResourceAsync("Account.PasswordRecovery.WrongToken");
-                return View(model);
-            }
-
-            //validate token expiration date
-            if (await _customerService.IsPasswordRecoveryLinkExpiredAsync(customer))
-            {
-                model.DisablePasswordChanging = true;
-                model.Result = await _localizationService.GetResourceAsync("Account.PasswordRecovery.LinkExpired");
-                return View(model);
-            }
-
-            return View(model);
-        }
-
-        [HttpPost, ActionName("PasswordRecoveryConfirm")]
-        [FormValueRequired("set-password")]
-        //available even when navigation is not allowed
-        [CheckAccessPublicStore(true)]
-        //available even when a store is closed
-        [CheckAccessClosedStore(true)]
-        public virtual async Task<IActionResult> PasswordRecoveryConfirmPOST(string token, string email, Guid guid, PasswordRecoveryConfirmModel model)
-        {
-            //For backward compatibility with previous versions where email was used as a parameter in the URL
-            var customer = await _customerService.GetCustomerByEmailAsync(email)
-                ?? await _customerService.GetCustomerByGuidAsync(guid);
-
-            if (customer == null)
-                return RedirectToRoute("Homepage");
-
-            model.ReturnUrl = Url.RouteUrl("Homepage");
-
-            //validate token
-            if (!await _customerService.IsPasswordRecoveryTokenValidAsync(customer, token))
-            {
-                model.DisablePasswordChanging = true;
-                model.Result = await _localizationService.GetResourceAsync("Account.PasswordRecovery.WrongToken");
-                return View(model);
-            }
-
-            //validate token expiration date
-            if (await _customerService.IsPasswordRecoveryLinkExpiredAsync(customer))
-            {
-                model.DisablePasswordChanging = true;
-                model.Result = await _localizationService.GetResourceAsync("Account.PasswordRecovery.LinkExpired");
-                return View(model);
-            }
-
-            if (!ModelState.IsValid)
-                return View(model);
-
-            var response = await _customerRegistrationService
-                .ChangePasswordAsync(new ChangePasswordRequest(customer.Email, false, _customerSettings.DefaultPasswordFormat, model.NewPassword));
-            if (!response.Success)
-            {
-                model.Result = string.Join(';', response.Errors);
-                return View(model);
-            }
-
-            await _genericAttributeService.SaveAttributeAsync(customer, NopCustomerDefaults.PasswordRecoveryTokenAttribute, "");
-
-            //authenticate customer after changing password
-            await _customerRegistrationService.SignInCustomerAsync(customer, null, true);
-
-            model.DisablePasswordChanging = true;
-            model.Result = await _localizationService.GetResourceAsync("Account.PasswordRecovery.PasswordHasBeenChanged");
-            return View(model);
-        }
-
-        #endregion     
-
-        #region Register
-
-        //available even when navigation is not allowed
-        [CheckAccessPublicStore(true)]
-        public virtual async Task<IActionResult> Register(string returnUrl)
-        {
-            //check whether registration is allowed
-            if (_customerSettings.UserRegistrationType == UserRegistrationType.Disabled)
-                return RedirectToRoute("RegisterResult", new { resultId = (int)UserRegistrationType.Disabled, returnUrl });
-
-            var model = new RegisterModel();
-            model = await _customerModelFactory.PrepareRegisterModelAsync(model, false, setDefaultValues: true);
-
-            return View(model);
-        }
-
-        [HttpPost]
-        [ValidateCaptcha]
-        [ValidateHoneypot]
-        //available even when navigation is not allowed
-        [CheckAccessPublicStore(true)]
-        public virtual async Task<IActionResult> Register(RegisterModel model, string returnUrl, bool captchaValid, IFormCollection form)
-        {
-            //check whether registration is allowed
-            if (_customerSettings.UserRegistrationType == UserRegistrationType.Disabled)
-                return RedirectToRoute("RegisterResult", new { resultId = (int)UserRegistrationType.Disabled, returnUrl });
-
-            var customer = await _workContext.GetCurrentCustomerAsync();
-            if (await _customerService.IsRegisteredAsync(customer))
-            {
-                //Already registered customer. 
-                await _authenticationService.SignOutAsync();
-
-                //raise logged out event       
-                await _eventPublisher.PublishAsync(new CustomerLoggedOutEvent(customer));
-
-                //Save a new record
-                await _workContext.SetCurrentCustomerAsync(await _customerService.InsertGuestCustomerAsync());
-            }
-
-            var store = await _storeContext.GetCurrentStoreAsync();
-            customer.RegisteredInStoreId = store.Id;
-
-            //custom customer attributes
-            var customerAttributesXml = await ParseCustomCustomerAttributesAsync(form);
-            var customerAttributeWarnings = await _customerAttributeParser.GetAttributeWarningsAsync(customerAttributesXml);
-            foreach (var error in customerAttributeWarnings)
-            {
-                ModelState.AddModelError("", error);
-            }
-
-            //validate CAPTCHA
-            if (_captchaSettings.Enabled && _captchaSettings.ShowOnRegistrationPage && !captchaValid)
-            {
-                ModelState.AddModelError("", await _localizationService.GetResourceAsync("Common.WrongCaptchaMessage"));
-            }
-
-            //GDPR
-            if (_gdprSettings.GdprEnabled)
-            {
-                var consents = (await _gdprService
-                    .GetAllConsentsAsync()).Where(consent => consent.DisplayDuringRegistration && consent.IsRequired).ToList();
-
-                ValidateRequiredConsents(consents, form);
-            }
-
-            if (ModelState.IsValid)
-            {
-                var customerUserName = model.Username?.Trim();
-                var customerEmail = model.Email?.Trim();
-
-                var isApproved = _customerSettings.UserRegistrationType == UserRegistrationType.Standard;
-                var registrationRequest = new CustomerRegistrationRequest(customer,
-                    customerEmail,
-                    _customerSettings.UsernamesEnabled ? customerUserName : customerEmail,
-                    model.Password,
-                    _customerSettings.DefaultPasswordFormat,
-                    store.Id,
-                    isApproved);
-                var registrationResult = await _customerRegistrationService.RegisterCustomerAsync(registrationRequest);
-                if (registrationResult.Success)
-                {
-                    //properties
-                    if (_dateTimeSettings.AllowCustomersToSetTimeZone)
-                    {
-                        await _genericAttributeService.SaveAttributeAsync(customer, NopCustomerDefaults.TimeZoneIdAttribute, model.TimeZoneId);
-                    }
-                    //VAT number
-                    if (_taxSettings.EuVatEnabled)
-                    {
-                        await _genericAttributeService.SaveAttributeAsync(customer, NopCustomerDefaults.VatNumberAttribute, model.VatNumber);
-
-                        var (vatNumberStatus, _, vatAddress) = await _taxService.GetVatNumberStatusAsync(model.VatNumber);
-                        await _genericAttributeService.SaveAttributeAsync(customer, NopCustomerDefaults.VatNumberStatusIdAttribute, (int)vatNumberStatus);
-                        //send VAT number admin notification
-                        if (!string.IsNullOrEmpty(model.VatNumber) && _taxSettings.EuVatEmailAdminWhenNewVatSubmitted)
-                            await _workflowMessageService.SendNewVatSubmittedStoreOwnerNotificationAsync(customer, model.VatNumber, vatAddress, _localizationSettings.DefaultAdminLanguageId);
-                    }
-
-                    //form fields
-                    if (_customerSettings.GenderEnabled)
-                        await _genericAttributeService.SaveAttributeAsync(customer, NopCustomerDefaults.GenderAttribute, model.Gender);
-                    if (_customerSettings.FirstNameEnabled)
-                        await _genericAttributeService.SaveAttributeAsync(customer, NopCustomerDefaults.FirstNameAttribute, model.FirstName);
-                    if (_customerSettings.LastNameEnabled)
-                        await _genericAttributeService.SaveAttributeAsync(customer, NopCustomerDefaults.LastNameAttribute, model.LastName);
-                    if (_customerSettings.DateOfBirthEnabled)
-                    {
-                        var dateOfBirth = model.ParseDateOfBirth();
-                        await _genericAttributeService.SaveAttributeAsync(customer, NopCustomerDefaults.DateOfBirthAttribute, dateOfBirth);
-                    }
-                    if (_customerSettings.CompanyEnabled)
-                        await _genericAttributeService.SaveAttributeAsync(customer, NopCustomerDefaults.CompanyAttribute, model.Company);
-                    if (_customerSettings.StreetAddressEnabled)
-                        await _genericAttributeService.SaveAttributeAsync(customer, NopCustomerDefaults.StreetAddressAttribute, model.StreetAddress);
-                    if (_customerSettings.StreetAddress2Enabled)
-                        await _genericAttributeService.SaveAttributeAsync(customer, NopCustomerDefaults.StreetAddress2Attribute, model.StreetAddress2);
-                    if (_customerSettings.ZipPostalCodeEnabled)
-                        await _genericAttributeService.SaveAttributeAsync(customer, NopCustomerDefaults.ZipPostalCodeAttribute, model.ZipPostalCode);
-                    if (_customerSettings.CityEnabled)
-                        await _genericAttributeService.SaveAttributeAsync(customer, NopCustomerDefaults.CityAttribute, model.City);
-                    if (_customerSettings.CountyEnabled)
-                        await _genericAttributeService.SaveAttributeAsync(customer, NopCustomerDefaults.CountyAttribute, model.County);
-                    if (_customerSettings.CountryEnabled)
-                        await _genericAttributeService.SaveAttributeAsync(customer, NopCustomerDefaults.CountryIdAttribute, model.CountryId);
-                    if (_customerSettings.CountryEnabled && _customerSettings.StateProvinceEnabled)
-                        await _genericAttributeService.SaveAttributeAsync(customer, NopCustomerDefaults.StateProvinceIdAttribute,
-                            model.StateProvinceId);
-                    if (_customerSettings.PhoneEnabled)
-                        await _genericAttributeService.SaveAttributeAsync(customer, NopCustomerDefaults.PhoneAttribute, model.Phone);
-                    if (_customerSettings.FaxEnabled)
-                        await _genericAttributeService.SaveAttributeAsync(customer, NopCustomerDefaults.FaxAttribute, model.Fax);
-
-                    //newsletter
-                    if (_customerSettings.NewsletterEnabled)
-                    {
-                        var isNewsletterActive = _customerSettings.UserRegistrationType != UserRegistrationType.EmailValidation;
-
-                        //save newsletter value
-                        var newsletter = await _newsLetterSubscriptionService.GetNewsLetterSubscriptionByEmailAndStoreIdAsync(customerEmail, store.Id);
-                        if (newsletter != null)
-                        {
-                            if (model.Newsletter)
-                            {
-                                newsletter.Active = isNewsletterActive;
-                                await _newsLetterSubscriptionService.UpdateNewsLetterSubscriptionAsync(newsletter);
-
-                                //GDPR
-                                if (_gdprSettings.GdprEnabled && _gdprSettings.LogNewsletterConsent)
-                                {
-                                    await _gdprService.InsertLogAsync(customer, 0, GdprRequestType.ConsentAgree, await _localizationService.GetResourceAsync("Gdpr.Consent.Newsletter"));
-                                }
-                            }
-                            //else
-                            //{
-                            //When registering, not checking the newsletter check box should not take an existing email address off of the subscription list.
-                            //_newsLetterSubscriptionService.DeleteNewsLetterSubscription(newsletter);
-                            //}
-                        }
-                        else
-                        {
-                            if (model.Newsletter)
-                            {
-                                await _newsLetterSubscriptionService.InsertNewsLetterSubscriptionAsync(new NewsLetterSubscription
-                                {
-                                    NewsLetterSubscriptionGuid = Guid.NewGuid(),
-                                    Email = customerEmail,
-                                    Active = isNewsletterActive,
-                                    StoreId = store.Id,
-                                    CreatedOnUtc = DateTime.UtcNow
-                                });
-
-                                //GDPR
-                                if (_gdprSettings.GdprEnabled && _gdprSettings.LogNewsletterConsent)
-                                {
-                                    await _gdprService.InsertLogAsync(customer, 0, GdprRequestType.ConsentAgree, await _localizationService.GetResourceAsync("Gdpr.Consent.Newsletter"));
-                                }
-                            }
-                        }
-                    }
-
-                    if (_customerSettings.AcceptPrivacyPolicyEnabled)
-                    {
-                        //privacy policy is required
-                        //GDPR
-                        if (_gdprSettings.GdprEnabled && _gdprSettings.LogPrivacyPolicyConsent)
-                        {
-                            await _gdprService.InsertLogAsync(customer, 0, GdprRequestType.ConsentAgree, await _localizationService.GetResourceAsync("Gdpr.Consent.PrivacyPolicy"));
-                        }
-                    }
-
-                    //GDPR
-                    if (_gdprSettings.GdprEnabled)
-                    {
-                        var consents = (await _gdprService.GetAllConsentsAsync()).Where(consent => consent.DisplayDuringRegistration).ToList();
-                        foreach (var consent in consents)
-                        {
-                            var controlId = $"consent{consent.Id}";
-                            var cbConsent = form[controlId];
-                            if (!StringValues.IsNullOrEmpty(cbConsent) && cbConsent.ToString().Equals("on"))
-                            {
-                                //agree
-                                await _gdprService.InsertLogAsync(customer, consent.Id, GdprRequestType.ConsentAgree, consent.Message);
-                            }
-                            else
-                            {
-                                //disagree
-                                await _gdprService.InsertLogAsync(customer, consent.Id, GdprRequestType.ConsentDisagree, consent.Message);
-                            }
-                        }
-                    }
-
-                    //save customer attributes
-                    await _genericAttributeService.SaveAttributeAsync(customer, NopCustomerDefaults.CustomCustomerAttributes, customerAttributesXml);
-
-                    //insert default address (if possible)
-                    var defaultAddress = new Address
-                    {
-                        FirstName = await _genericAttributeService.GetAttributeAsync<string>(customer, NopCustomerDefaults.FirstNameAttribute),
-                        LastName = await _genericAttributeService.GetAttributeAsync<string>(customer, NopCustomerDefaults.LastNameAttribute),
-                        Email = customer.Email,
-                        Company = await _genericAttributeService.GetAttributeAsync<string>(customer, NopCustomerDefaults.CompanyAttribute),
-                        CountryId = await _genericAttributeService.GetAttributeAsync<int>(customer, NopCustomerDefaults.CountryIdAttribute) > 0
-                            ? (int?)await _genericAttributeService.GetAttributeAsync<int>(customer, NopCustomerDefaults.CountryIdAttribute)
-                            : null,
-                        StateProvinceId = await _genericAttributeService.GetAttributeAsync<int>(customer, NopCustomerDefaults.StateProvinceIdAttribute) > 0
-                            ? (int?)await _genericAttributeService.GetAttributeAsync<int>(customer, NopCustomerDefaults.StateProvinceIdAttribute)
-                            : null,
-                        County = await _genericAttributeService.GetAttributeAsync<string>(customer, NopCustomerDefaults.CountyAttribute),
-                        City = await _genericAttributeService.GetAttributeAsync<string>(customer, NopCustomerDefaults.CityAttribute),
-                        Address1 = await _genericAttributeService.GetAttributeAsync<string>(customer, NopCustomerDefaults.StreetAddressAttribute),
-                        Address2 = await _genericAttributeService.GetAttributeAsync<string>(customer, NopCustomerDefaults.StreetAddress2Attribute),
-                        ZipPostalCode = await _genericAttributeService.GetAttributeAsync<string>(customer, NopCustomerDefaults.ZipPostalCodeAttribute),
-                        PhoneNumber = await _genericAttributeService.GetAttributeAsync<string>(customer, NopCustomerDefaults.PhoneAttribute),
-                        FaxNumber = await _genericAttributeService.GetAttributeAsync<string>(customer, NopCustomerDefaults.FaxAttribute),
-                        CreatedOnUtc = customer.CreatedOnUtc
-                    };
-                    if (await _addressService.IsAddressValidAsync(defaultAddress))
-                    {
-                        //some validation
-                        if (defaultAddress.CountryId == 0)
-                            defaultAddress.CountryId = null;
-                        if (defaultAddress.StateProvinceId == 0)
-                            defaultAddress.StateProvinceId = null;
-                        //set default address
-                        //customer.Addresses.Add(defaultAddress);
-
-                        await _addressService.InsertAddressAsync(defaultAddress);
-
-                        await _customerService.InsertCustomerAddressAsync(customer, defaultAddress);
-
-                        customer.BillingAddressId = defaultAddress.Id;
-                        customer.ShippingAddressId = defaultAddress.Id;
-
-                        await _customerService.UpdateCustomerAsync(customer);
-                    }
-
-                    //notifications
-                    if (_customerSettings.NotifyNewCustomerRegistration)
-                        await _workflowMessageService.SendCustomerRegisteredNotificationMessageAsync(customer,
-                            _localizationSettings.DefaultAdminLanguageId);
-
-                    //raise event       
-                    await _eventPublisher.PublishAsync(new CustomerRegisteredEvent(customer));
-                    var currentLanguage = await _workContext.GetWorkingLanguageAsync();
-
-                    switch (_customerSettings.UserRegistrationType)
-                    {
-                        case UserRegistrationType.EmailValidation:
-                            //email validation message
-                            await _genericAttributeService.SaveAttributeAsync(customer, NopCustomerDefaults.AccountActivationTokenAttribute, Guid.NewGuid().ToString());
-                            await _workflowMessageService.SendCustomerEmailValidationMessageAsync(customer, currentLanguage.Id);
-
-                            //result
-                            return RedirectToRoute("RegisterResult", new { resultId = (int)UserRegistrationType.EmailValidation, returnUrl });
-
-                        case UserRegistrationType.AdminApproval:
-                            return RedirectToRoute("RegisterResult", new { resultId = (int)UserRegistrationType.AdminApproval, returnUrl });
-
-                        case UserRegistrationType.Standard:
-                            //send customer welcome message
-                            await _workflowMessageService.SendCustomerWelcomeMessageAsync(customer, currentLanguage.Id);
-
-                            //raise event       
-                            await _eventPublisher.PublishAsync(new CustomerActivatedEvent(customer));
-
-                            returnUrl = Url.RouteUrl("RegisterResult", new { resultId = (int)UserRegistrationType.Standard, returnUrl });
-                            return await _customerRegistrationService.SignInCustomerAsync(customer, returnUrl, true);
-
-                        default:
-                            return RedirectToRoute("Homepage");
-                    }
-                }
-
-                //errors
-                foreach (var error in registrationResult.Errors)
-                    ModelState.AddModelError("", error);
-            }
-
-            //If we got this far, something failed, redisplay form
-            model = await _customerModelFactory.PrepareRegisterModelAsync(model, true, customerAttributesXml);
-
-            return View(model);
-        }
-
-        //available even when navigation is not allowed
-        [CheckAccessPublicStore(true)]
-        public virtual async Task<IActionResult> RegisterResult(int resultId, string returnUrl)
-        {
-            if (string.IsNullOrEmpty(returnUrl) || !Url.IsLocalUrl(returnUrl))
-                returnUrl = Url.RouteUrl("Homepage");
-
-            var model = await _customerModelFactory.PrepareRegisterResultModelAsync(resultId, returnUrl);
-            return View(model);
-        }
-
-        [HttpPost]
-        //available even when navigation is not allowed
-        [CheckAccessPublicStore(true)]
-        public virtual async Task<IActionResult> CheckUsernameAvailability(string username)
-        {
-            var usernameAvailable = false;
-            var statusText = await _localizationService.GetResourceAsync("Account.CheckUsernameAvailability.NotAvailable");
-
-            if (!UsernamePropertyValidator<string, string>.IsValid(username, _customerSettings))
-            {
-                statusText = await _localizationService.GetResourceAsync("Account.Fields.Username.NotValid");
-            }
-            else if (_customerSettings.UsernamesEnabled && !string.IsNullOrWhiteSpace(username))
-            {
-                var currentCustomer = await _workContext.GetCurrentCustomerAsync();
-                if (currentCustomer != null &&
-                    currentCustomer.Username != null &&
-                    currentCustomer.Username.Equals(username, StringComparison.InvariantCultureIgnoreCase))
-                {
-                    statusText = await _localizationService.GetResourceAsync("Account.CheckUsernameAvailability.CurrentUsername");
-                }
-                else
-                {
-                    var customer = await _customerService.GetCustomerByUsernameAsync(username);
-                    if (customer == null)
-                    {
-                        statusText = await _localizationService.GetResourceAsync("Account.CheckUsernameAvailability.Available");
-                        usernameAvailable = true;
-                    }
-                }
-            }
-
-            return Json(new { Available = usernameAvailable, Text = statusText });
-        }
-
-        //available even when navigation is not allowed
-        [CheckAccessPublicStore(true)]
-        public virtual async Task<IActionResult> AccountActivation(string token, string email, Guid guid)
-        {
-            //For backward compatibility with previous versions where email was used as a parameter in the URL
-            var customer = await _customerService.GetCustomerByEmailAsync(email)
-                ?? await _customerService.GetCustomerByGuidAsync(guid);
-
-            if (customer == null)
-                return RedirectToRoute("Homepage");
-
-            var model = new AccountActivationModel { ReturnUrl = Url.RouteUrl("Homepage") };
-            var cToken = await _genericAttributeService.GetAttributeAsync<string>(customer, NopCustomerDefaults.AccountActivationTokenAttribute);
-            if (string.IsNullOrEmpty(cToken))
-            {
-                model.Result = await _localizationService.GetResourceAsync("Account.AccountActivation.AlreadyActivated");
-                return View(model);
-            }
-
-            if (!cToken.Equals(token, StringComparison.InvariantCultureIgnoreCase))
-                return RedirectToRoute("Homepage");
-
-            //activate user account
-            customer.Active = true;
-            await _customerService.UpdateCustomerAsync(customer);
-            await _genericAttributeService.SaveAttributeAsync(customer, NopCustomerDefaults.AccountActivationTokenAttribute, "");
-
-            //send welcome message
-            await _workflowMessageService.SendCustomerWelcomeMessageAsync(customer, (await _workContext.GetWorkingLanguageAsync()).Id);
-
-            //raise event       
-            await _eventPublisher.PublishAsync(new CustomerActivatedEvent(customer));
-
-            //authenticate customer after activation
-            await _customerRegistrationService.SignInCustomerAsync(customer, null, true);
-
-            //activating newsletter if need
-            var store = await _storeContext.GetCurrentStoreAsync();
-            var newsletter = await _newsLetterSubscriptionService.GetNewsLetterSubscriptionByEmailAndStoreIdAsync(customer.Email, store.Id);
-            if (newsletter != null && !newsletter.Active)
-            {
-                newsletter.Active = true;
-                await _newsLetterSubscriptionService.UpdateNewsLetterSubscriptionAsync(newsletter);
-            }
-
-            model.Result = await _localizationService.GetResourceAsync("Account.AccountActivation.Activated");
-            return View(model);
-        }
-
-        #endregion
-
-        #region My account / Info
-
-        public virtual async Task<IActionResult> Info()
-        {
-            var customer = await _workContext.GetCurrentCustomerAsync();
-            if (!await _customerService.IsRegisteredAsync(customer))
-                return Challenge();
-
-            var model = new CustomerInfoModel();
-            model = await _customerModelFactory.PrepareCustomerInfoModelAsync(model, customer, false);
-
-            return View(model);
-        }
-
-        [HttpPost]
-        public virtual async Task<IActionResult> Info(CustomerInfoModel model, IFormCollection form)
-        {
-            var customer = await _workContext.GetCurrentCustomerAsync();
-            if (!await _customerService.IsRegisteredAsync(customer))
-                return Challenge();
-
-            var oldCustomerModel = new CustomerInfoModel();
-
-            //get customer info model before changes for gdpr log
-            if (_gdprSettings.GdprEnabled & _gdprSettings.LogUserProfileChanges)
-                oldCustomerModel = await _customerModelFactory.PrepareCustomerInfoModelAsync(oldCustomerModel, customer, false);
-
-            //custom customer attributes
-            var customerAttributesXml = await ParseCustomCustomerAttributesAsync(form);
-            var customerAttributeWarnings = await _customerAttributeParser.GetAttributeWarningsAsync(customerAttributesXml);
-            foreach (var error in customerAttributeWarnings)
-            {
-                ModelState.AddModelError("", error);
-            }
-
-            //GDPR
-            if (_gdprSettings.GdprEnabled)
-            {
-                var consents = (await _gdprService
-                    .GetAllConsentsAsync()).Where(consent => consent.DisplayOnCustomerInfoPage && consent.IsRequired).ToList();
-
-                ValidateRequiredConsents(consents, form);
-            }
-
-            try
-            {
-                if (ModelState.IsValid)
-                {
-                    //username 
-                    if (_customerSettings.UsernamesEnabled && _customerSettings.AllowUsersToChangeUsernames)
-                    {
-                        var userName = model.Username.Trim();
-                        if (!customer.Username.Equals(userName, StringComparison.InvariantCultureIgnoreCase))
-                        {
-                            //change username
-                            await _customerRegistrationService.SetUsernameAsync(customer, userName);
-
-                            //re-authenticate
-                            //do not authenticate users in impersonation mode
-                            if (_workContext.OriginalCustomerIfImpersonated == null)
-                                await _authenticationService.SignInAsync(customer, true);
-                        }
-                    }
-                    //email
-                    var email = model.Email.Trim();
-                    if (!customer.Email.Equals(email, StringComparison.InvariantCultureIgnoreCase))
-                    {
-                        //change email
-                        var requireValidation = _customerSettings.UserRegistrationType == UserRegistrationType.EmailValidation;
-                        await _customerRegistrationService.SetEmailAsync(customer, email, requireValidation);
-
-                        //do not authenticate users in impersonation mode
-                        if (_workContext.OriginalCustomerIfImpersonated == null)
-                        {
-                            //re-authenticate (if usernames are disabled)
-                            if (!_customerSettings.UsernamesEnabled && !requireValidation)
-                                await _authenticationService.SignInAsync(customer, true);
-                        }
-                    }
-
-                    //properties
-                    if (_dateTimeSettings.AllowCustomersToSetTimeZone)
-                    {
-                        await _genericAttributeService.SaveAttributeAsync(customer, NopCustomerDefaults.TimeZoneIdAttribute,
-                            model.TimeZoneId);
-                    }
-                    //VAT number
-                    if (_taxSettings.EuVatEnabled)
-                    {
-                        var prevVatNumber = await _genericAttributeService.GetAttributeAsync<string>(customer, NopCustomerDefaults.VatNumberAttribute);
-
-                        await _genericAttributeService.SaveAttributeAsync(customer, NopCustomerDefaults.VatNumberAttribute,
-                            model.VatNumber);
-                        if (prevVatNumber != model.VatNumber)
-                        {
-                            var (vatNumberStatus, _, vatAddress) = await _taxService.GetVatNumberStatusAsync(model.VatNumber);
-                            await _genericAttributeService.SaveAttributeAsync(customer, NopCustomerDefaults.VatNumberStatusIdAttribute, (int)vatNumberStatus);
-                            //send VAT number admin notification
-                            if (!string.IsNullOrEmpty(model.VatNumber) && _taxSettings.EuVatEmailAdminWhenNewVatSubmitted)
-                                await _workflowMessageService.SendNewVatSubmittedStoreOwnerNotificationAsync(customer,
-                                    model.VatNumber, vatAddress, _localizationSettings.DefaultAdminLanguageId);
-                        }
-                    }
-
-                    //form fields
-                    if (_customerSettings.GenderEnabled)
-                        await _genericAttributeService.SaveAttributeAsync(customer, NopCustomerDefaults.GenderAttribute, model.Gender);
-                    if (_customerSettings.FirstNameEnabled)
-                        await _genericAttributeService.SaveAttributeAsync(customer, NopCustomerDefaults.FirstNameAttribute, model.FirstName);
-                    if (_customerSettings.LastNameEnabled)
-                        await _genericAttributeService.SaveAttributeAsync(customer, NopCustomerDefaults.LastNameAttribute, model.LastName);
-                    if (_customerSettings.DateOfBirthEnabled)
-                    {
-                        var dateOfBirth = model.ParseDateOfBirth();
-                        await _genericAttributeService.SaveAttributeAsync(customer, NopCustomerDefaults.DateOfBirthAttribute, dateOfBirth);
-                    }
-                    if (_customerSettings.CompanyEnabled)
-                        await _genericAttributeService.SaveAttributeAsync(customer, NopCustomerDefaults.CompanyAttribute, model.Company);
-                    if (_customerSettings.StreetAddressEnabled)
-                        await _genericAttributeService.SaveAttributeAsync(customer, NopCustomerDefaults.StreetAddressAttribute, model.StreetAddress);
-                    if (_customerSettings.StreetAddress2Enabled)
-                        await _genericAttributeService.SaveAttributeAsync(customer, NopCustomerDefaults.StreetAddress2Attribute, model.StreetAddress2);
-                    if (_customerSettings.ZipPostalCodeEnabled)
-                        await _genericAttributeService.SaveAttributeAsync(customer, NopCustomerDefaults.ZipPostalCodeAttribute, model.ZipPostalCode);
-                    if (_customerSettings.CityEnabled)
-                        await _genericAttributeService.SaveAttributeAsync(customer, NopCustomerDefaults.CityAttribute, model.City);
-                    if (_customerSettings.CountyEnabled)
-                        await _genericAttributeService.SaveAttributeAsync(customer, NopCustomerDefaults.CountyAttribute, model.County);
-                    if (_customerSettings.CountryEnabled)
-                        await _genericAttributeService.SaveAttributeAsync(customer, NopCustomerDefaults.CountryIdAttribute, model.CountryId);
-                    if (_customerSettings.CountryEnabled && _customerSettings.StateProvinceEnabled)
-                        await _genericAttributeService.SaveAttributeAsync(customer, NopCustomerDefaults.StateProvinceIdAttribute, model.StateProvinceId);
-                    if (_customerSettings.PhoneEnabled)
-                        await _genericAttributeService.SaveAttributeAsync(customer, NopCustomerDefaults.PhoneAttribute, model.Phone);
-                    if (_customerSettings.FaxEnabled)
-                        await _genericAttributeService.SaveAttributeAsync(customer, NopCustomerDefaults.FaxAttribute, model.Fax);
-
-                    //newsletter
-                    if (_customerSettings.NewsletterEnabled)
-                    {
-                        //save newsletter value
-                        var store = await _storeContext.GetCurrentStoreAsync();
-                        var newsletter = await _newsLetterSubscriptionService.GetNewsLetterSubscriptionByEmailAndStoreIdAsync(customer.Email, store.Id);
-                        if (newsletter != null)
-                        {
-                            if (model.Newsletter)
-                            {
-                                newsletter.Active = true;
-                                await _newsLetterSubscriptionService.UpdateNewsLetterSubscriptionAsync(newsletter);
-                            }
-                            else
-                            {
-                                await _newsLetterSubscriptionService.DeleteNewsLetterSubscriptionAsync(newsletter);
-                            }
-                        }
-                        else
-                        {
-                            if (model.Newsletter)
-                            {
-                                await _newsLetterSubscriptionService.InsertNewsLetterSubscriptionAsync(new NewsLetterSubscription
-                                {
-                                    NewsLetterSubscriptionGuid = Guid.NewGuid(),
-                                    Email = customer.Email,
-                                    Active = true,
-                                    StoreId = store.Id,
-                                    CreatedOnUtc = DateTime.UtcNow
-                                });
-                            }
-                        }
-                    }
-
-                    if (_forumSettings.ForumsEnabled && _forumSettings.SignaturesEnabled)
-                        await _genericAttributeService.SaveAttributeAsync(customer, NopCustomerDefaults.SignatureAttribute, model.Signature);
-
-                    //save customer attributes
-                    await _genericAttributeService.SaveAttributeAsync(customer,
-                        NopCustomerDefaults.CustomCustomerAttributes, customerAttributesXml);
-
-                    //GDPR
-                    if (_gdprSettings.GdprEnabled)
-                        await LogGdprAsync(customer, oldCustomerModel, model, form);
-
-                    return RedirectToRoute("CustomerInfo");
-                }
-            }
-            catch (Exception exc)
-            {
-                ModelState.AddModelError("", exc.Message);
-            }
-
-            //If we got this far, something failed, redisplay form
-            model = await _customerModelFactory.PrepareCustomerInfoModelAsync(model, customer, true, customerAttributesXml);
-
-            return View(model);
-        }
-
-        [HttpPost]
-        public virtual async Task<IActionResult> RemoveExternalAssociation(int id)
-        {
-            if (!await _customerService.IsRegisteredAsync(await _workContext.GetCurrentCustomerAsync()))
-                return Challenge();
-
-            //ensure it's our record
-            var ear = await _externalAuthenticationService.GetExternalAuthenticationRecordByIdAsync(id);
-
-            if (ear == null)
-            {
-                return Json(new
-                {
-                    redirect = Url.Action("Info"),
-                });
-            }
-
-            await _externalAuthenticationService.DeleteExternalAuthenticationRecordAsync(ear);
-
-            return Json(new
-            {
-                redirect = Url.Action("Info"),
-            });
-        }
-
-        //available even when navigation is not allowed
-        [CheckAccessPublicStore(true)]
-        public virtual async Task<IActionResult> EmailRevalidation(string token, string email, Guid guid)
-        {
-            //For backward compatibility with previous versions where email was used as a parameter in the URL
-            var customer = await _customerService.GetCustomerByEmailAsync(email)
-                ?? await _customerService.GetCustomerByGuidAsync(guid);
-
-            if (customer == null)
-                return RedirectToRoute("Homepage");
-
-            var model = new EmailRevalidationModel { ReturnUrl = Url.RouteUrl("Homepage") };
-            var cToken = await _genericAttributeService.GetAttributeAsync<string>(customer, NopCustomerDefaults.EmailRevalidationTokenAttribute);
-            if (string.IsNullOrEmpty(cToken))
-            {
-                model.Result = await _localizationService.GetResourceAsync("Account.EmailRevalidation.AlreadyChanged");
-                return View(model);
-            }
-
-            if (!cToken.Equals(token, StringComparison.InvariantCultureIgnoreCase))
-                return RedirectToRoute("Homepage");
-
-            if (string.IsNullOrEmpty(customer.EmailToRevalidate))
-                return RedirectToRoute("Homepage");
-
-            if (_customerSettings.UserRegistrationType != UserRegistrationType.EmailValidation)
-                return RedirectToRoute("Homepage");
-
-            //change email
-            try
-            {
-                await _customerRegistrationService.SetEmailAsync(customer, customer.EmailToRevalidate, false);
-            }
-            catch (Exception exc)
-            {
-                model.Result = await _localizationService.GetResourceAsync(exc.Message);
-                return View(model);
-            }
-
-            customer.EmailToRevalidate = null;
-            await _customerService.UpdateCustomerAsync(customer);
-            await _genericAttributeService.SaveAttributeAsync(customer, NopCustomerDefaults.EmailRevalidationTokenAttribute, "");
-
-            //authenticate customer after changing email
-            await _customerRegistrationService.SignInCustomerAsync(customer, null, true);
-
-            model.Result = await _localizationService.GetResourceAsync("Account.EmailRevalidation.Changed");
-            return View(model);
-        }
-
-        #endregion
-
-        #region My account / Addresses
-
-        public virtual async Task<IActionResult> Addresses()
-        {
-            if (!await _customerService.IsRegisteredAsync(await _workContext.GetCurrentCustomerAsync()))
-                return Challenge();
-
-            var model = await _customerModelFactory.PrepareCustomerAddressListModelAsync();
-
-            return View(model);
-        }
-
-        [HttpPost]
-        public virtual async Task<IActionResult> AddressDelete(int addressId)
-        {
-            var customer = await _workContext.GetCurrentCustomerAsync();
-            if (!await _customerService.IsRegisteredAsync(customer))
-                return Challenge();
-
-            //find address (ensure that it belongs to the current customer)
-            var address = await _customerService.GetCustomerAddressAsync(customer.Id, addressId);
-            if (address != null)
-            {
-                await _customerService.RemoveCustomerAddressAsync(customer, address);
-                await _customerService.UpdateCustomerAsync(customer);
-                //now delete the address record
-                await _addressService.DeleteAddressAsync(address);
-            }
-
-            //redirect to the address list page
-            return Json(new
-            {
-                redirect = Url.RouteUrl("CustomerAddresses"),
-            });
-        }
-
-        public virtual async Task<IActionResult> AddressAdd()
-        {
-            if (!await _customerService.IsRegisteredAsync(await _workContext.GetCurrentCustomerAsync()))
-                return Challenge();
-
-            var model = new CustomerAddressEditModel();
-            await _addressModelFactory.PrepareAddressModelAsync(model.Address,
-                address: null,
-                excludeProperties: false,
-                addressSettings: _addressSettings,
-                loadCountries: async () => await _countryService.GetAllCountriesAsync((await _workContext.GetWorkingLanguageAsync()).Id));
-
-            return View(model);
-        }
-
-        [HttpPost]
-        public virtual async Task<IActionResult> AddressAdd(CustomerAddressEditModel model, IFormCollection form)
-        {
-            var customer = await _workContext.GetCurrentCustomerAsync();
-            if (!await _customerService.IsRegisteredAsync(customer))
-                return Challenge();
-
-            //custom address attributes
-            var customAttributes = await _addressAttributeParser.ParseCustomAddressAttributesAsync(form);
-            var customAttributeWarnings = await _addressAttributeParser.GetAttributeWarningsAsync(customAttributes);
-            foreach (var error in customAttributeWarnings)
-            {
-                ModelState.AddModelError("", error);
-            }
-
-            if (ModelState.IsValid)
-            {
-                var address = model.Address.ToEntity();
-                address.CustomAttributes = customAttributes;
-                address.CreatedOnUtc = DateTime.UtcNow;
-                //some validation
-                if (address.CountryId == 0)
-                    address.CountryId = null;
-                if (address.StateProvinceId == 0)
-                    address.StateProvinceId = null;
-
-
-                await _addressService.InsertAddressAsync(address);
-
-                await _customerService.InsertCustomerAddressAsync(customer, address);
-
-                return RedirectToRoute("CustomerAddresses");
-            }
-
-            //If we got this far, something failed, redisplay form
-            await _addressModelFactory.PrepareAddressModelAsync(model.Address,
-                address: null,
-                excludeProperties: true,
-                addressSettings: _addressSettings,
-                loadCountries: async () => await _countryService.GetAllCountriesAsync((await _workContext.GetWorkingLanguageAsync()).Id),
-                overrideAttributesXml: customAttributes);
-
-            return View(model);
-        }
-
-        public virtual async Task<IActionResult> AddressEdit(int addressId)
-        {
-            var customer = await _workContext.GetCurrentCustomerAsync();
-            if (!await _customerService.IsRegisteredAsync(customer))
-                return Challenge();
-
-            //find address (ensure that it belongs to the current customer)
-            var address = await _customerService.GetCustomerAddressAsync(customer.Id, addressId);
-            if (address == null)
-                //address is not found
-                return RedirectToRoute("CustomerAddresses");
-
-            var model = new CustomerAddressEditModel();
-            await _addressModelFactory.PrepareAddressModelAsync(model.Address,
-                address: address,
-                excludeProperties: false,
-                addressSettings: _addressSettings,
-                loadCountries: async () => await _countryService.GetAllCountriesAsync((await _workContext.GetWorkingLanguageAsync()).Id));
-
-            return View(model);
-        }
-
-        [HttpPost]
-        public virtual async Task<IActionResult> AddressEdit(CustomerAddressEditModel model, int addressId, IFormCollection form)
-        {
-            var customer = await _workContext.GetCurrentCustomerAsync();
-            if (!await _customerService.IsRegisteredAsync(customer))
-                return Challenge();
-
-            //find address (ensure that it belongs to the current customer)
-            var address = await _customerService.GetCustomerAddressAsync(customer.Id, addressId);
-            if (address == null)
-                //address is not found
-                return RedirectToRoute("CustomerAddresses");
-
-            //custom address attributes
-            var customAttributes = await _addressAttributeParser.ParseCustomAddressAttributesAsync(form);
-            var customAttributeWarnings = await _addressAttributeParser.GetAttributeWarningsAsync(customAttributes);
-            foreach (var error in customAttributeWarnings)
-            {
-                ModelState.AddModelError("", error);
-            }
-
-            if (ModelState.IsValid)
-            {
-                address = model.Address.ToEntity(address);
-                address.CustomAttributes = customAttributes;
-                await _addressService.UpdateAddressAsync(address);
-
-                return RedirectToRoute("CustomerAddresses");
-            }
-
-            //If we got this far, something failed, redisplay form
-            await _addressModelFactory.PrepareAddressModelAsync(model.Address,
-                address: address,
-                excludeProperties: true,
-                addressSettings: _addressSettings,
-                loadCountries: async () => await _countryService.GetAllCountriesAsync((await _workContext.GetWorkingLanguageAsync()).Id),
-                overrideAttributesXml: customAttributes);
-
-            return View(model);
-        }
-
-        #endregion
-
-        #region My account / Downloadable products
-
-        public virtual async Task<IActionResult> DownloadableProducts()
-        {
-            if (!await _customerService.IsRegisteredAsync(await _workContext.GetCurrentCustomerAsync()))
-                return Challenge();
-
-            if (_customerSettings.HideDownloadableProductsTab)
-                return RedirectToRoute("CustomerInfo");
-
-            var model = await _customerModelFactory.PrepareCustomerDownloadableProductsModelAsync();
-
-            return View(model);
-        }
-
-        //ignore SEO friendly URLs checks
-        [CheckLanguageSeoCode(true)]
-        public virtual async Task<IActionResult> UserAgreement(Guid orderItemId)
-        {
-            var orderItem = await _orderService.GetOrderItemByGuidAsync(orderItemId);
-            if (orderItem == null)
-                return RedirectToRoute("Homepage");
-
-            var product = await _productService.GetProductByIdAsync(orderItem.ProductId);
-
-            if (product == null || !product.HasUserAgreement)
-                return RedirectToRoute("Homepage");
-
-            var model = await _customerModelFactory.PrepareUserAgreementModelAsync(orderItem, product);
-
-            return View(model);
-        }
-
-        #endregion
-
-        #region My account / Change password
-
-        public virtual async Task<IActionResult> ChangePassword()
-        {
-            var customer = await _workContext.GetCurrentCustomerAsync();
-            if (!await _customerService.IsRegisteredAsync(customer))
-                return Challenge();
-
-            var model = await _customerModelFactory.PrepareChangePasswordModelAsync();
-
-            //display the cause of the change password 
-            if (await _customerService.IsPasswordExpiredAsync(customer))
-                ModelState.AddModelError(string.Empty, await _localizationService.GetResourceAsync("Account.ChangePassword.PasswordIsExpired"));
-
-            return View(model);
-        }
-
-        [HttpPost]
-<<<<<<< HEAD
-        public virtual async Task<IActionResult> ChangePassword(ChangePasswordModel model)
-=======
-        public virtual async Task<IActionResult> ChangePassword(ChangePasswordModel model, string returnUrl)
->>>>>>> ad7b035d
-        {
-            var customer = await _workContext.GetCurrentCustomerAsync();
-            if (!await _customerService.IsRegisteredAsync(customer))
-                return Challenge();
-
-            if (ModelState.IsValid)
-            {
-                var changePasswordRequest = new ChangePasswordRequest(customer.Email,
-                    true, _customerSettings.DefaultPasswordFormat, model.NewPassword, model.OldPassword);
-                var changePasswordResult = await _customerRegistrationService.ChangePasswordAsync(changePasswordRequest);
-                if (changePasswordResult.Success)
-                {
-                    _notificationService.SuccessNotification(await _localizationService.GetResourceAsync("Account.ChangePassword.Success"));
-                    return string.IsNullOrEmpty(returnUrl)  ? View(model) : new RedirectResult(returnUrl);
-                }
-
-                //errors
-                foreach (var error in changePasswordResult.Errors)
-                    ModelState.AddModelError("", error);
-            }
-
-            //If we got this far, something failed, redisplay form
-            return View(model);
-        }
-
-        #endregion
-
-        #region My account / Avatar
-
-        public virtual async Task<IActionResult> Avatar()
-        {
-            if (!await _customerService.IsRegisteredAsync(await _workContext.GetCurrentCustomerAsync()))
-                return Challenge();
-
-            if (!_customerSettings.AllowCustomersToUploadAvatars)
-                return RedirectToRoute("CustomerInfo");
-
-            var model = new CustomerAvatarModel();
-            model = await _customerModelFactory.PrepareCustomerAvatarModelAsync(model);
-
-            return View(model);
-        }
-
-        [HttpPost, ActionName("Avatar")]
-        [FormValueRequired("upload-avatar")]
-        public virtual async Task<IActionResult> UploadAvatar(CustomerAvatarModel model, IFormFile uploadedFile)
-        {
-            var customer = await _workContext.GetCurrentCustomerAsync();
-            if (!await _customerService.IsRegisteredAsync(customer))
-                return Challenge();
-
-            if (!_customerSettings.AllowCustomersToUploadAvatars)
-                return RedirectToRoute("CustomerInfo");
-
-            if (ModelState.IsValid)
-            {
-                try
-                {
-                    var customerAvatar = await _pictureService.GetPictureByIdAsync(await _genericAttributeService.GetAttributeAsync<int>(customer, NopCustomerDefaults.AvatarPictureIdAttribute));
-                    if (uploadedFile != null && !string.IsNullOrEmpty(uploadedFile.FileName))
-                    {
-                        var avatarMaxSize = _customerSettings.AvatarMaximumSizeBytes;
-                        if (uploadedFile.Length > avatarMaxSize)
-                            throw new NopException(string.Format(await _localizationService.GetResourceAsync("Account.Avatar.MaximumUploadedFileSize"), avatarMaxSize));
-
-                        var customerPictureBinary = await _downloadService.GetDownloadBitsAsync(uploadedFile);
-                        if (customerAvatar != null)
-                            customerAvatar = await _pictureService.UpdatePictureAsync(customerAvatar.Id, customerPictureBinary, uploadedFile.ContentType, null);
-                        else
-                            customerAvatar = await _pictureService.InsertPictureAsync(customerPictureBinary, uploadedFile.ContentType, null);
-                    }
-
-                    var customerAvatarId = 0;
-                    if (customerAvatar != null)
-                        customerAvatarId = customerAvatar.Id;
-
-                    await _genericAttributeService.SaveAttributeAsync(customer, NopCustomerDefaults.AvatarPictureIdAttribute, customerAvatarId);
-
-                    model.AvatarUrl = await _pictureService.GetPictureUrlAsync(
-                        await _genericAttributeService.GetAttributeAsync<int>(customer, NopCustomerDefaults.AvatarPictureIdAttribute),
-                        _mediaSettings.AvatarPictureSize,
-                        false);
-
-                    return View(model);
-                }
-                catch (Exception exc)
-                {
-                    ModelState.AddModelError("", exc.Message);
-                }
-            }
-
-            //If we got this far, something failed, redisplay form
-            model = await _customerModelFactory.PrepareCustomerAvatarModelAsync(model);
-            return View(model);
-        }
-
-        [HttpPost, ActionName("Avatar")]
-        [FormValueRequired("remove-avatar")]
-        public virtual async Task<IActionResult> RemoveAvatar(CustomerAvatarModel model)
-        {
-            var customer = await _workContext.GetCurrentCustomerAsync();
-            if (!await _customerService.IsRegisteredAsync(customer))
-                return Challenge();
-
-            if (!_customerSettings.AllowCustomersToUploadAvatars)
-                return RedirectToRoute("CustomerInfo");
-
-            var customerAvatar = await _pictureService.GetPictureByIdAsync(await _genericAttributeService.GetAttributeAsync<int>(customer, NopCustomerDefaults.AvatarPictureIdAttribute));
-            if (customerAvatar != null)
-                await _pictureService.DeletePictureAsync(customerAvatar);
-            await _genericAttributeService.SaveAttributeAsync(customer, NopCustomerDefaults.AvatarPictureIdAttribute, 0);
-
-            return RedirectToRoute("CustomerAvatar");
-        }
-
-        #endregion
-
-        #region GDPR tools
-
-        public virtual async Task<IActionResult> GdprTools()
-        {
-            if (!await _customerService.IsRegisteredAsync(await _workContext.GetCurrentCustomerAsync()))
-                return Challenge();
-
-            if (!_gdprSettings.GdprEnabled)
-                return RedirectToRoute("CustomerInfo");
-
-            var model = await _customerModelFactory.PrepareGdprToolsModelAsync();
-
-            return View(model);
-        }
-
-        [HttpPost, ActionName("GdprTools")]
-        [FormValueRequired("export-data")]
-        public virtual async Task<IActionResult> GdprToolsExport()
-        {
-            var customer = await _workContext.GetCurrentCustomerAsync();
-            if (!await _customerService.IsRegisteredAsync(customer))
-                return Challenge();
-
-            if (!_gdprSettings.GdprEnabled)
-                return RedirectToRoute("CustomerInfo");
-
-            //log
-            await _gdprService.InsertLogAsync(customer, 0, GdprRequestType.ExportData, await _localizationService.GetResourceAsync("Gdpr.Exported"));
-
-            var store = await _storeContext.GetCurrentStoreAsync();
-
-            //export
-            var bytes = await _exportManager.ExportCustomerGdprInfoToXlsxAsync(customer, store.Id);
-
-            return File(bytes, MimeTypes.TextXlsx, "customerdata.xlsx");
-        }
-
-        [HttpPost, ActionName("GdprTools")]
-        [FormValueRequired("delete-account")]
-        public virtual async Task<IActionResult> GdprToolsDelete()
-        {
-            var customer = await _workContext.GetCurrentCustomerAsync();
-            if (!await _customerService.IsRegisteredAsync(customer))
-                return Challenge();
-
-            if (!_gdprSettings.GdprEnabled)
-                return RedirectToRoute("CustomerInfo");
-
-            //log
-            await _gdprService.InsertLogAsync(customer, 0, GdprRequestType.DeleteCustomer, await _localizationService.GetResourceAsync("Gdpr.DeleteRequested"));
-
-            var model = await _customerModelFactory.PrepareGdprToolsModelAsync();
-            model.Result = await _localizationService.GetResourceAsync("Gdpr.DeleteRequested.Success");
-
-            return View(model);
-        }
-
-        #endregion
-
-        #region Check gift card balance
-
-        //check gift card balance page
-        //available even when a store is closed
-        [CheckAccessClosedStore(true)]
-        public virtual async Task<IActionResult> CheckGiftCardBalance()
-        {
-            if (!(_captchaSettings.Enabled && _customerSettings.AllowCustomersToCheckGiftCardBalance))
-            {
-                return RedirectToRoute("CustomerInfo");
-            }
-
-            var model = await _customerModelFactory.PrepareCheckGiftCardBalanceModelAsync();
-
-            return View(model);
-        }
-
-        [HttpPost, ActionName("CheckGiftCardBalance")]
-        [FormValueRequired("checkbalancegiftcard")]
-        [ValidateCaptcha]
-        public virtual async Task<IActionResult> CheckBalance(CheckGiftCardBalanceModel model, bool captchaValid)
-        {
-            //validate CAPTCHA
-            if (_captchaSettings.Enabled && !captchaValid)
-            {
-                ModelState.AddModelError("", await _localizationService.GetResourceAsync("Common.WrongCaptchaMessage"));
-            }
-
-            if (ModelState.IsValid)
-            {
-                var giftCard = (await _giftCardService.GetAllGiftCardsAsync(giftCardCouponCode: model.GiftCardCode)).FirstOrDefault();
-                if (giftCard != null && await _giftCardService.IsGiftCardValidAsync(giftCard))
-                {
-                    var remainingAmount = await _currencyService.ConvertFromPrimaryStoreCurrencyAsync(await _giftCardService.GetGiftCardRemainingAmountAsync(giftCard), await _workContext.GetWorkingCurrencyAsync());
-                    model.Result = await _priceFormatter.FormatPriceAsync(remainingAmount, true, false);
-                }
-                else
-                {
-                    model.Message = await _localizationService.GetResourceAsync("CheckGiftCardBalance.GiftCardCouponCode.Invalid");
-                }
-            }
-
-            return View(model);
-        }
-
-        #endregion
-
-        #region Multi-factor Authentication
-
-        //available even when a store is closed
-        [CheckAccessClosedStore(true)]
-        public virtual async Task<IActionResult> MultiFactorAuthentication()
-        {
-            if (!await _multiFactorAuthenticationPluginManager.HasActivePluginsAsync())
-            {
-                return RedirectToRoute("CustomerInfo");
-            }
-
-            var model = new MultiFactorAuthenticationModel();
-            model = await _customerModelFactory.PrepareMultiFactorAuthenticationModelAsync(model);
-            return View(model);
-        }
-
-        [HttpPost]
-        public virtual async Task<IActionResult> MultiFactorAuthentication(MultiFactorAuthenticationModel model, IFormCollection form)
-        {
-            var customer = await _workContext.GetCurrentCustomerAsync();
-            if (!await _customerService.IsRegisteredAsync(customer))
-                return Challenge();
-
-            try
-            {
-                if (ModelState.IsValid)
-                {
-                    //save MultiFactorIsEnabledAttribute
-                    if (!model.IsEnabled)
-                    {
-                        if (!_multiFactorAuthenticationSettings.ForceMultifactorAuthentication)
-                        {
-                            await _genericAttributeService
-                                .SaveAttributeAsync(customer, NopCustomerDefaults.SelectedMultiFactorAuthenticationProviderAttribute, string.Empty);
-
-                            //raise change multi-factor authentication provider event       
-                            await _eventPublisher.PublishAsync(new CustomerChangeMultiFactorAuthenticationProviderEvent(customer));
-                        }
-                        else
-                        {
-                            model = await _customerModelFactory.PrepareMultiFactorAuthenticationModelAsync(model);
-                            model.Message = await _localizationService.GetResourceAsync("Account.MultiFactorAuthentication.Warning.ForceActivation");
-                            return View(model);
-                        }
-                    }
-                    else
-                    {
-                        //save selected multi-factor authentication provider
-                        var selectedProvider = await ParseSelectedProviderAsync(form);
-                        var lastSavedProvider = await _genericAttributeService.GetAttributeAsync<string>(customer, NopCustomerDefaults.SelectedMultiFactorAuthenticationProviderAttribute);
-                        if (string.IsNullOrEmpty(selectedProvider) && !string.IsNullOrEmpty(lastSavedProvider))
-                        {
-                            selectedProvider = lastSavedProvider;
-                        }
-
-                        if (selectedProvider != lastSavedProvider)
-                        {
-                            await _genericAttributeService.SaveAttributeAsync(customer, NopCustomerDefaults.SelectedMultiFactorAuthenticationProviderAttribute, selectedProvider);
-
-                            //raise change multi-factor authentication provider event       
-                            await _eventPublisher.PublishAsync(new CustomerChangeMultiFactorAuthenticationProviderEvent(customer));
-                        }
-                    }
-
-                    return RedirectToRoute("MultiFactorAuthenticationSettings");
-                }
-            }
-            catch (Exception exc)
-            {
-                ModelState.AddModelError("", exc.Message);
-            }
-
-            //If we got this far, something failed, redisplay form
-            model = await _customerModelFactory.PrepareMultiFactorAuthenticationModelAsync(model);
-            return View(model);
-        }
-
-        public virtual async Task<IActionResult> ConfigureMultiFactorAuthenticationProvider(string providerSysName)
-        {
-            if (!await _customerService.IsRegisteredAsync(await _workContext.GetCurrentCustomerAsync()))
-                return Challenge();
-
-            var model = new MultiFactorAuthenticationProviderModel();
-            model = await _customerModelFactory.PrepareMultiFactorAuthenticationProviderModelAsync(model, providerSysName);
-
-            return View(model);
-        }
-
-        #endregion
-
-        #endregion
-    }
+﻿using System;
+using System.Collections.Generic;
+using System.Linq;
+using System.Threading.Tasks;
+using Microsoft.AspNetCore.Http;
+using Microsoft.AspNetCore.Mvc;
+using Microsoft.Extensions.Primitives;
+using Nop.Core;
+using Nop.Core.Domain;
+using Nop.Core.Domain.Catalog;
+using Nop.Core.Domain.Common;
+using Nop.Core.Domain.Customers;
+using Nop.Core.Domain.Forums;
+using Nop.Core.Domain.Gdpr;
+using Nop.Core.Domain.Localization;
+using Nop.Core.Domain.Media;
+using Nop.Core.Domain.Messages;
+using Nop.Core.Domain.Security;
+using Nop.Core.Domain.Tax;
+using Nop.Core.Events;
+using Nop.Core.Http;
+using Nop.Core.Http.Extensions;
+using Nop.Services.Authentication;
+using Nop.Services.Authentication.External;
+using Nop.Services.Authentication.MultiFactor;
+using Nop.Services.Catalog;
+using Nop.Services.Common;
+using Nop.Services.Customers;
+using Nop.Services.Directory;
+using Nop.Services.ExportImport;
+using Nop.Services.Gdpr;
+using Nop.Services.Helpers;
+using Nop.Services.Localization;
+using Nop.Services.Logging;
+using Nop.Services.Media;
+using Nop.Services.Messages;
+using Nop.Services.Orders;
+using Nop.Services.Tax;
+using Nop.Web.Extensions;
+using Nop.Web.Factories;
+using Nop.Web.Framework;
+using Nop.Web.Framework.Controllers;
+using Nop.Web.Framework.Mvc.Filters;
+using Nop.Web.Framework.Validators;
+using Nop.Web.Models.Customer;
+
+namespace Nop.Web.Controllers
+{
+    [AutoValidateAntiforgeryToken]
+    public partial class CustomerController : BasePublicController
+    {
+        #region Fields
+
+        private readonly AddressSettings _addressSettings;
+        private readonly CaptchaSettings _captchaSettings;
+        private readonly CustomerSettings _customerSettings;
+        private readonly DateTimeSettings _dateTimeSettings;
+        private readonly IDownloadService _downloadService;
+        private readonly ForumSettings _forumSettings;
+        private readonly GdprSettings _gdprSettings;
+        private readonly IAddressAttributeParser _addressAttributeParser;
+        private readonly IAddressModelFactory _addressModelFactory;
+        private readonly IAddressService _addressService;
+        private readonly IAuthenticationService _authenticationService;
+        private readonly ICountryService _countryService;
+        private readonly ICurrencyService _currencyService;
+        private readonly ICustomerActivityService _customerActivityService;
+        private readonly ICustomerAttributeParser _customerAttributeParser;
+        private readonly ICustomerAttributeService _customerAttributeService;
+        private readonly ICustomerModelFactory _customerModelFactory;
+        private readonly ICustomerRegistrationService _customerRegistrationService;
+        private readonly ICustomerService _customerService;
+        private readonly IEventPublisher _eventPublisher;
+        private readonly IExportManager _exportManager;
+        private readonly IExternalAuthenticationService _externalAuthenticationService;
+        private readonly IGdprService _gdprService;
+        private readonly IGenericAttributeService _genericAttributeService;
+        private readonly IGiftCardService _giftCardService;
+        private readonly ILocalizationService _localizationService;
+        private readonly ILogger _logger;
+        private readonly IMultiFactorAuthenticationPluginManager _multiFactorAuthenticationPluginManager;
+        private readonly INewsLetterSubscriptionService _newsLetterSubscriptionService;
+        private readonly INotificationService _notificationService;
+        private readonly IOrderService _orderService;
+        private readonly IPictureService _pictureService;
+        private readonly IPriceFormatter _priceFormatter;
+        private readonly IProductService _productService;
+        private readonly IStateProvinceService _stateProvinceService;
+        private readonly IStoreContext _storeContext;
+        private readonly ITaxService _taxService;
+        private readonly IWorkContext _workContext;
+        private readonly IWorkflowMessageService _workflowMessageService;
+        private readonly LocalizationSettings _localizationSettings;
+        private readonly MediaSettings _mediaSettings;
+        private readonly MultiFactorAuthenticationSettings _multiFactorAuthenticationSettings;
+        private readonly StoreInformationSettings _storeInformationSettings;
+        private readonly TaxSettings _taxSettings;
+
+        #endregion
+
+        #region Ctor
+
+        public CustomerController(AddressSettings addressSettings,
+            CaptchaSettings captchaSettings,
+            CustomerSettings customerSettings,
+            DateTimeSettings dateTimeSettings,
+            IDownloadService downloadService,
+            ForumSettings forumSettings,
+            GdprSettings gdprSettings,
+            IAddressAttributeParser addressAttributeParser,
+            IAddressModelFactory addressModelFactory,
+            IAddressService addressService,
+            IAuthenticationService authenticationService,
+            ICountryService countryService,
+            ICurrencyService currencyService,
+            ICustomerActivityService customerActivityService,
+            ICustomerAttributeParser customerAttributeParser,
+            ICustomerAttributeService customerAttributeService,
+            ICustomerModelFactory customerModelFactory,
+            ICustomerRegistrationService customerRegistrationService,
+            ICustomerService customerService,
+            IEventPublisher eventPublisher,
+            IExportManager exportManager,
+            IExternalAuthenticationService externalAuthenticationService,
+            IGdprService gdprService,
+            IGenericAttributeService genericAttributeService,
+            IGiftCardService giftCardService,
+            ILocalizationService localizationService,
+            ILogger logger,
+            IMultiFactorAuthenticationPluginManager multiFactorAuthenticationPluginManager,
+            INewsLetterSubscriptionService newsLetterSubscriptionService,
+            INotificationService notificationService,
+            IOrderService orderService,
+            IPictureService pictureService,
+            IPriceFormatter priceFormatter,
+            IProductService productService,
+            IStateProvinceService stateProvinceService,
+            IStoreContext storeContext,
+            ITaxService taxService,
+            IWorkContext workContext,
+            IWorkflowMessageService workflowMessageService,
+            LocalizationSettings localizationSettings,
+            MediaSettings mediaSettings,
+            MultiFactorAuthenticationSettings multiFactorAuthenticationSettings,
+            StoreInformationSettings storeInformationSettings,
+            TaxSettings taxSettings)
+        {
+            _addressSettings = addressSettings;
+            _captchaSettings = captchaSettings;
+            _customerSettings = customerSettings;
+            _dateTimeSettings = dateTimeSettings;
+            _downloadService = downloadService;
+            _forumSettings = forumSettings;
+            _gdprSettings = gdprSettings;
+            _addressAttributeParser = addressAttributeParser;
+            _addressModelFactory = addressModelFactory;
+            _addressService = addressService;
+            _authenticationService = authenticationService;
+            _countryService = countryService;
+            _currencyService = currencyService;
+            _customerActivityService = customerActivityService;
+            _customerAttributeParser = customerAttributeParser;
+            _customerAttributeService = customerAttributeService;
+            _customerModelFactory = customerModelFactory;
+            _customerRegistrationService = customerRegistrationService;
+            _customerService = customerService;
+            _eventPublisher = eventPublisher;
+            _exportManager = exportManager;
+            _externalAuthenticationService = externalAuthenticationService;
+            _gdprService = gdprService;
+            _genericAttributeService = genericAttributeService;
+            _giftCardService = giftCardService;
+            _localizationService = localizationService;
+            _logger = logger;
+            _multiFactorAuthenticationPluginManager = multiFactorAuthenticationPluginManager;
+            _newsLetterSubscriptionService = newsLetterSubscriptionService;
+            _notificationService = notificationService;
+            _orderService = orderService;
+            _pictureService = pictureService;
+            _priceFormatter = priceFormatter;
+            _productService = productService;
+            _stateProvinceService = stateProvinceService;
+            _storeContext = storeContext;
+            _taxService = taxService;
+            _workContext = workContext;
+            _workflowMessageService = workflowMessageService;
+            _localizationSettings = localizationSettings;
+            _mediaSettings = mediaSettings;
+            _multiFactorAuthenticationSettings = multiFactorAuthenticationSettings;
+            _storeInformationSettings = storeInformationSettings;
+            _taxSettings = taxSettings;
+        }
+
+        #endregion
+
+        #region Utilities
+
+        protected virtual void ValidateRequiredConsents(List<GdprConsent> consents, IFormCollection form)
+        {
+            foreach (var consent in consents)
+            {
+                var controlId = $"consent{consent.Id}";
+                var cbConsent = form[controlId];
+                if (StringValues.IsNullOrEmpty(cbConsent) || !cbConsent.ToString().Equals("on"))
+                {
+                    ModelState.AddModelError("", consent.RequiredMessage);
+                }
+            }
+        }
+
+        protected virtual async Task<string> ParseSelectedProviderAsync(IFormCollection form)
+        {
+            if (form == null)
+                throw new ArgumentNullException(nameof(form));
+
+            var store = await _storeContext.GetCurrentStoreAsync();
+
+            var multiFactorAuthenticationProviders = await _multiFactorAuthenticationPluginManager.LoadActivePluginsAsync(await _workContext.GetCurrentCustomerAsync(), store.Id);
+            foreach (var provider in multiFactorAuthenticationProviders)
+            {
+                var controlId = $"provider_{provider.PluginDescriptor.SystemName}";
+
+                var curProvider = form[controlId];
+                if (!StringValues.IsNullOrEmpty(curProvider))
+                {
+                    var selectedProvider = curProvider.ToString();
+                    if (!string.IsNullOrEmpty(selectedProvider))
+                    {
+                        return selectedProvider;
+                    }
+                }
+            }
+            return string.Empty;
+        }
+
+        protected virtual async Task<string> ParseCustomCustomerAttributesAsync(IFormCollection form)
+        {
+            if (form == null)
+                throw new ArgumentNullException(nameof(form));
+
+            var attributesXml = "";
+            var attributes = await _customerAttributeService.GetAllCustomerAttributesAsync();
+            foreach (var attribute in attributes)
+            {
+                var controlId = $"{NopCustomerServicesDefaults.CustomerAttributePrefix}{attribute.Id}";
+                switch (attribute.AttributeControlType)
+                {
+                    case AttributeControlType.DropdownList:
+                    case AttributeControlType.RadioList:
+                        {
+                            var ctrlAttributes = form[controlId];
+                            if (!StringValues.IsNullOrEmpty(ctrlAttributes))
+                            {
+                                var selectedAttributeId = int.Parse(ctrlAttributes);
+                                if (selectedAttributeId > 0)
+                                    attributesXml = _customerAttributeParser.AddCustomerAttribute(attributesXml,
+                                        attribute, selectedAttributeId.ToString());
+                            }
+                        }
+                        break;
+                    case AttributeControlType.Checkboxes:
+                        {
+                            var cblAttributes = form[controlId];
+                            if (!StringValues.IsNullOrEmpty(cblAttributes))
+                            {
+                                foreach (var item in cblAttributes.ToString().Split(new[] { ',' }, StringSplitOptions.RemoveEmptyEntries))
+                                {
+                                    var selectedAttributeId = int.Parse(item);
+                                    if (selectedAttributeId > 0)
+                                        attributesXml = _customerAttributeParser.AddCustomerAttribute(attributesXml,
+                                            attribute, selectedAttributeId.ToString());
+                                }
+                            }
+                        }
+                        break;
+                    case AttributeControlType.ReadonlyCheckboxes:
+                        {
+                            //load read-only (already server-side selected) values
+                            var attributeValues = await _customerAttributeService.GetCustomerAttributeValuesAsync(attribute.Id);
+                            foreach (var selectedAttributeId in attributeValues
+                                .Where(v => v.IsPreSelected)
+                                .Select(v => v.Id)
+                                .ToList())
+                            {
+                                attributesXml = _customerAttributeParser.AddCustomerAttribute(attributesXml,
+                                    attribute, selectedAttributeId.ToString());
+                            }
+                        }
+                        break;
+                    case AttributeControlType.TextBox:
+                    case AttributeControlType.MultilineTextbox:
+                        {
+                            var ctrlAttributes = form[controlId];
+                            if (!StringValues.IsNullOrEmpty(ctrlAttributes))
+                            {
+                                var enteredText = ctrlAttributes.ToString().Trim();
+                                attributesXml = _customerAttributeParser.AddCustomerAttribute(attributesXml,
+                                    attribute, enteredText);
+                            }
+                        }
+                        break;
+                    case AttributeControlType.Datepicker:
+                    case AttributeControlType.ColorSquares:
+                    case AttributeControlType.ImageSquares:
+                    case AttributeControlType.FileUpload:
+                    //not supported customer attributes
+                    default:
+                        break;
+                }
+            }
+
+            return attributesXml;
+        }
+
+        protected virtual async Task LogGdprAsync(Customer customer, CustomerInfoModel oldCustomerInfoModel,
+            CustomerInfoModel newCustomerInfoModel, IFormCollection form)
+        {
+            try
+            {
+                //consents
+                var consents = (await _gdprService.GetAllConsentsAsync()).Where(consent => consent.DisplayOnCustomerInfoPage).ToList();
+                foreach (var consent in consents)
+                {
+                    var previousConsentValue = await _gdprService.IsConsentAcceptedAsync(consent.Id, customer.Id);
+                    var controlId = $"consent{consent.Id}";
+                    var cbConsent = form[controlId];
+                    if (!StringValues.IsNullOrEmpty(cbConsent) && cbConsent.ToString().Equals("on"))
+                    {
+                        //agree
+                        if (!previousConsentValue.HasValue || !previousConsentValue.Value)
+                        {
+                            await _gdprService.InsertLogAsync(customer, consent.Id, GdprRequestType.ConsentAgree, consent.Message);
+                        }
+                    }
+                    else
+                    {
+                        //disagree
+                        if (!previousConsentValue.HasValue || previousConsentValue.Value)
+                        {
+                            await _gdprService.InsertLogAsync(customer, consent.Id, GdprRequestType.ConsentDisagree, consent.Message);
+                        }
+                    }
+                }
+
+                //newsletter subscriptions
+                if (_gdprSettings.LogNewsletterConsent)
+                {
+                    if (oldCustomerInfoModel.Newsletter && !newCustomerInfoModel.Newsletter)
+                        await _gdprService.InsertLogAsync(customer, 0, GdprRequestType.ConsentDisagree, await _localizationService.GetResourceAsync("Gdpr.Consent.Newsletter"));
+                    if (!oldCustomerInfoModel.Newsletter && newCustomerInfoModel.Newsletter)
+                        await _gdprService.InsertLogAsync(customer, 0, GdprRequestType.ConsentAgree, await _localizationService.GetResourceAsync("Gdpr.Consent.Newsletter"));
+                }
+
+                //user profile changes
+                if (!_gdprSettings.LogUserProfileChanges)
+                    return;
+
+                if (oldCustomerInfoModel.Gender != newCustomerInfoModel.Gender)
+                    await _gdprService.InsertLogAsync(customer, 0, GdprRequestType.ProfileChanged, $"{await _localizationService.GetResourceAsync("Account.Fields.Gender")} = {newCustomerInfoModel.Gender}");
+
+                if (oldCustomerInfoModel.FirstName != newCustomerInfoModel.FirstName)
+                    await _gdprService.InsertLogAsync(customer, 0, GdprRequestType.ProfileChanged, $"{await _localizationService.GetResourceAsync("Account.Fields.FirstName")} = {newCustomerInfoModel.FirstName}");
+
+                if (oldCustomerInfoModel.LastName != newCustomerInfoModel.LastName)
+                    await _gdprService.InsertLogAsync(customer, 0, GdprRequestType.ProfileChanged, $"{await _localizationService.GetResourceAsync("Account.Fields.LastName")} = {newCustomerInfoModel.LastName}");
+
+                if (oldCustomerInfoModel.ParseDateOfBirth() != newCustomerInfoModel.ParseDateOfBirth())
+                    await _gdprService.InsertLogAsync(customer, 0, GdprRequestType.ProfileChanged, $"{await _localizationService.GetResourceAsync("Account.Fields.DateOfBirth")} = {newCustomerInfoModel.ParseDateOfBirth()}");
+
+                if (oldCustomerInfoModel.Email != newCustomerInfoModel.Email)
+                    await _gdprService.InsertLogAsync(customer, 0, GdprRequestType.ProfileChanged, $"{await _localizationService.GetResourceAsync("Account.Fields.Email")} = {newCustomerInfoModel.Email}");
+
+                if (oldCustomerInfoModel.Company != newCustomerInfoModel.Company)
+                    await _gdprService.InsertLogAsync(customer, 0, GdprRequestType.ProfileChanged, $"{await _localizationService.GetResourceAsync("Account.Fields.Company")} = {newCustomerInfoModel.Company}");
+
+                if (oldCustomerInfoModel.StreetAddress != newCustomerInfoModel.StreetAddress)
+                    await _gdprService.InsertLogAsync(customer, 0, GdprRequestType.ProfileChanged, $"{await _localizationService.GetResourceAsync("Account.Fields.StreetAddress")} = {newCustomerInfoModel.StreetAddress}");
+
+                if (oldCustomerInfoModel.StreetAddress2 != newCustomerInfoModel.StreetAddress2)
+                    await _gdprService.InsertLogAsync(customer, 0, GdprRequestType.ProfileChanged, $"{await _localizationService.GetResourceAsync("Account.Fields.StreetAddress2")} = {newCustomerInfoModel.StreetAddress2}");
+
+                if (oldCustomerInfoModel.ZipPostalCode != newCustomerInfoModel.ZipPostalCode)
+                    await _gdprService.InsertLogAsync(customer, 0, GdprRequestType.ProfileChanged, $"{await _localizationService.GetResourceAsync("Account.Fields.ZipPostalCode")} = {newCustomerInfoModel.ZipPostalCode}");
+
+                if (oldCustomerInfoModel.City != newCustomerInfoModel.City)
+                    await _gdprService.InsertLogAsync(customer, 0, GdprRequestType.ProfileChanged, $"{await _localizationService.GetResourceAsync("Account.Fields.City")} = {newCustomerInfoModel.City}");
+
+                if (oldCustomerInfoModel.County != newCustomerInfoModel.County)
+                    await _gdprService.InsertLogAsync(customer, 0, GdprRequestType.ProfileChanged, $"{await _localizationService.GetResourceAsync("Account.Fields.County")} = {newCustomerInfoModel.County}");
+
+                if (oldCustomerInfoModel.CountryId != newCustomerInfoModel.CountryId)
+                {
+                    var countryName = (await _countryService.GetCountryByIdAsync(newCustomerInfoModel.CountryId))?.Name;
+                    await _gdprService.InsertLogAsync(customer, 0, GdprRequestType.ProfileChanged, $"{await _localizationService.GetResourceAsync("Account.Fields.Country")} = {countryName}");
+                }
+
+                if (oldCustomerInfoModel.StateProvinceId != newCustomerInfoModel.StateProvinceId)
+                {
+                    var stateProvinceName = (await _stateProvinceService.GetStateProvinceByIdAsync(newCustomerInfoModel.StateProvinceId))?.Name;
+                    await _gdprService.InsertLogAsync(customer, 0, GdprRequestType.ProfileChanged, $"{await _localizationService.GetResourceAsync("Account.Fields.StateProvince")} = {stateProvinceName}");
+                }
+            }
+            catch (Exception exception)
+            {
+                await _logger.ErrorAsync(exception.Message, exception, customer);
+            }
+        }
+
+        #endregion
+
+        #region Methods
+
+        #region Login / logout
+
+        //available even when a store is closed
+        [CheckAccessClosedStore(true)]
+        //available even when navigation is not allowed
+        [CheckAccessPublicStore(true)]
+        public virtual async Task<IActionResult> Login(bool? checkoutAsGuest)
+        {
+            var model = await _customerModelFactory.PrepareLoginModelAsync(checkoutAsGuest);
+            var customer = await _workContext.GetCurrentCustomerAsync();
+
+            if (await _customerService.IsRegisteredAsync(customer))
+            {
+                var fullName = await _customerService.GetCustomerFullNameAsync(customer);
+                var message = await _localizationService.GetResourceAsync("Account.Login.AlreadyLogin");
+                _notificationService.SuccessNotification(string.Format(message, fullName));
+            }
+
+            return View(model);
+        }
+
+        [HttpPost]
+        [ValidateCaptcha]
+        //available even when a store is closed
+        [CheckAccessClosedStore(true)]
+        //available even when navigation is not allowed
+        [CheckAccessPublicStore(true)]
+        public virtual async Task<IActionResult> Login(LoginModel model, string returnUrl, bool captchaValid)
+        {
+            //validate CAPTCHA
+            if (_captchaSettings.Enabled && _captchaSettings.ShowOnLoginPage && !captchaValid)
+            {
+                ModelState.AddModelError("", await _localizationService.GetResourceAsync("Common.WrongCaptchaMessage"));
+            }
+
+            if (ModelState.IsValid)
+            {
+                var customerUserName = model.Username?.Trim();
+                var customerEmail = model.Email?.Trim();
+                var userNameOrEmail = _customerSettings.UsernamesEnabled ? customerUserName : customerEmail;
+
+                var loginResult = await _customerRegistrationService.ValidateCustomerAsync(userNameOrEmail, model.Password);
+                switch (loginResult)
+                {
+                    case CustomerLoginResults.Successful:
+                        {
+                            var customer = _customerSettings.UsernamesEnabled
+                                ? await _customerService.GetCustomerByUsernameAsync(customerUserName)
+                                : await _customerService.GetCustomerByEmailAsync(customerEmail);
+
+                            return await _customerRegistrationService.SignInCustomerAsync(customer, returnUrl, model.RememberMe);
+                        }
+                    case CustomerLoginResults.MultiFactorAuthenticationRequired:
+                        {
+                            var customerMultiFactorAuthenticationInfo = new CustomerMultiFactorAuthenticationInfo
+                            {
+                                UserName = userNameOrEmail,
+                                RememberMe = model.RememberMe,
+                                ReturnUrl = returnUrl
+                            };
+                            HttpContext.Session.Set(NopCustomerDefaults.CustomerMultiFactorAuthenticationInfo, customerMultiFactorAuthenticationInfo);
+                            return RedirectToRoute("MultiFactorVerification");
+                        }
+                    case CustomerLoginResults.CustomerNotExist:
+                        ModelState.AddModelError("", await _localizationService.GetResourceAsync("Account.Login.WrongCredentials.CustomerNotExist"));
+                        break;
+                    case CustomerLoginResults.Deleted:
+                        ModelState.AddModelError("", await _localizationService.GetResourceAsync("Account.Login.WrongCredentials.Deleted"));
+                        break;
+                    case CustomerLoginResults.NotActive:
+                        ModelState.AddModelError("", await _localizationService.GetResourceAsync("Account.Login.WrongCredentials.NotActive"));
+                        break;
+                    case CustomerLoginResults.NotRegistered:
+                        ModelState.AddModelError("", await _localizationService.GetResourceAsync("Account.Login.WrongCredentials.NotRegistered"));
+                        break;
+                    case CustomerLoginResults.LockedOut:
+                        ModelState.AddModelError("", await _localizationService.GetResourceAsync("Account.Login.WrongCredentials.LockedOut"));
+                        break;
+                    case CustomerLoginResults.WrongPassword:
+                    default:
+                        ModelState.AddModelError("", await _localizationService.GetResourceAsync("Account.Login.WrongCredentials"));
+                        break;
+                }
+            }
+
+            //If we got this far, something failed, redisplay form
+            model = await _customerModelFactory.PrepareLoginModelAsync(model.CheckoutAsGuest);
+            return View(model);
+        }
+
+        /// <summary>
+        /// The entry point for injecting a plugin component of type "MultiFactorAuth"
+        /// </summary>
+        /// <returns>
+        /// A task that represents the asynchronous operation
+        /// The task result contains the user verification page for Multi-factor authentication. Served by an authentication provider.
+        /// </returns>
+        public virtual async Task<IActionResult> MultiFactorVerification()
+        {
+            if (!await _multiFactorAuthenticationPluginManager.HasActivePluginsAsync())
+                return RedirectToRoute("Login");
+
+            var customerMultiFactorAuthenticationInfo = HttpContext.Session.Get<CustomerMultiFactorAuthenticationInfo>(NopCustomerDefaults.CustomerMultiFactorAuthenticationInfo);
+            var userName = customerMultiFactorAuthenticationInfo.UserName;
+            if (string.IsNullOrEmpty(userName))
+                return RedirectToRoute("HomePage");
+
+            var customer = _customerSettings.UsernamesEnabled ? await _customerService.GetCustomerByUsernameAsync(userName) : await _customerService.GetCustomerByEmailAsync(userName);
+            if (customer == null)
+                return RedirectToRoute("HomePage");
+
+            var selectedProvider = await _genericAttributeService.GetAttributeAsync<string>(customer, NopCustomerDefaults.SelectedMultiFactorAuthenticationProviderAttribute);
+            if (string.IsNullOrEmpty(selectedProvider))
+                return RedirectToRoute("HomePage");
+
+            var model = new MultiFactorAuthenticationProviderModel();
+            model = await _customerModelFactory.PrepareMultiFactorAuthenticationProviderModelAsync(model, selectedProvider, true);
+
+            return View(model);
+        }
+
+        //available even when a store is closed
+        [CheckAccessClosedStore(true)]
+        //available even when navigation is not allowed
+        [CheckAccessPublicStore(true)]
+        public virtual async Task<IActionResult> Logout()
+        {
+            var customer = await _workContext.GetCurrentCustomerAsync();
+            if (_workContext.OriginalCustomerIfImpersonated != null)
+            {
+                //activity log
+                await _customerActivityService.InsertActivityAsync(_workContext.OriginalCustomerIfImpersonated, "Impersonation.Finished",
+                    string.Format(await _localizationService.GetResourceAsync("ActivityLog.Impersonation.Finished.StoreOwner"),
+                        customer.Email, customer.Id),
+                    customer);
+
+                await _customerActivityService.InsertActivityAsync("Impersonation.Finished",
+                    string.Format(await _localizationService.GetResourceAsync("ActivityLog.Impersonation.Finished.Customer"),
+                        _workContext.OriginalCustomerIfImpersonated.Email, _workContext.OriginalCustomerIfImpersonated.Id),
+                    _workContext.OriginalCustomerIfImpersonated);
+
+                //logout impersonated customer
+                await _genericAttributeService
+                    .SaveAttributeAsync<int?>(_workContext.OriginalCustomerIfImpersonated, NopCustomerDefaults.ImpersonatedCustomerIdAttribute, null);
+
+                //redirect back to customer details page (admin area)
+                return RedirectToAction("Edit", "Customer", new { id = customer.Id, area = AreaNames.Admin });
+            }
+
+            //activity log
+            await _customerActivityService.InsertActivityAsync(customer, "PublicStore.Logout",
+                await _localizationService.GetResourceAsync("ActivityLog.PublicStore.Logout"), customer);
+
+            //standard logout 
+            await _authenticationService.SignOutAsync();
+
+            //raise logged out event       
+            await _eventPublisher.PublishAsync(new CustomerLoggedOutEvent(customer));
+
+            //EU Cookie
+            if (_storeInformationSettings.DisplayEuCookieLawWarning)
+            {
+                //the cookie law message should not pop up immediately after logout.
+                //otherwise, the user will have to click it again...
+                //and thus next visitor will not click it... so violation for that cookie law..
+                //the only good solution in this case is to store a temporary variable
+                //indicating that the EU cookie popup window should not be displayed on the next page open (after logout redirection to homepage)
+                //but it'll be displayed for further page loads
+                TempData[$"{NopCookieDefaults.Prefix}{NopCookieDefaults.IgnoreEuCookieLawWarning}"] = true;
+            }
+
+            return RedirectToRoute("Homepage");
+        }
+
+        #endregion
+
+        #region Password recovery
+
+        //available even when navigation is not allowed
+        [CheckAccessPublicStore(true)]
+        //available even when a store is closed
+        [CheckAccessClosedStore(true)]
+        public virtual async Task<IActionResult> PasswordRecovery()
+        {
+            var model = new PasswordRecoveryModel();
+            model = await _customerModelFactory.PreparePasswordRecoveryModelAsync(model);
+
+            return View(model);
+        }
+
+        [ValidateCaptcha]
+        [HttpPost, ActionName("PasswordRecovery")]
+        [FormValueRequired("send-email")]
+        //available even when navigation is not allowed
+        [CheckAccessPublicStore(true)]
+        //available even when a store is closed
+        [CheckAccessClosedStore(true)]
+        public virtual async Task<IActionResult> PasswordRecoverySend(PasswordRecoveryModel model, bool captchaValid)
+        {
+            // validate CAPTCHA
+            if (_captchaSettings.Enabled && _captchaSettings.ShowOnForgotPasswordPage && !captchaValid)
+            {
+                ModelState.AddModelError("", await _localizationService.GetResourceAsync("Common.WrongCaptchaMessage"));
+            }
+
+            if (ModelState.IsValid)
+            {
+                var customer = await _customerService.GetCustomerByEmailAsync(model.Email.Trim());
+                if (customer != null && customer.Active && !customer.Deleted)
+                {
+                    //save token and current date
+                    var passwordRecoveryToken = Guid.NewGuid();
+                    await _genericAttributeService.SaveAttributeAsync(customer, NopCustomerDefaults.PasswordRecoveryTokenAttribute,
+                        passwordRecoveryToken.ToString());
+                    DateTime? generatedDateTime = DateTime.UtcNow;
+                    await _genericAttributeService.SaveAttributeAsync(customer,
+                        NopCustomerDefaults.PasswordRecoveryTokenDateGeneratedAttribute, generatedDateTime);
+
+                    //send email
+                    await _workflowMessageService.SendCustomerPasswordRecoveryMessageAsync(customer,
+                        (await _workContext.GetWorkingLanguageAsync()).Id);
+
+                    _notificationService.SuccessNotification(await _localizationService.GetResourceAsync("Account.PasswordRecovery.EmailHasBeenSent"));
+                }
+                else
+                {
+                    _notificationService.ErrorNotification(await _localizationService.GetResourceAsync("Account.PasswordRecovery.EmailNotFound"));
+                }
+            }
+
+            model = await _customerModelFactory.PreparePasswordRecoveryModelAsync(model);
+
+            return View(model);
+        }
+
+        //available even when navigation is not allowed
+        [CheckAccessPublicStore(true)]
+        //available even when a store is closed
+        [CheckAccessClosedStore(true)]
+        public virtual async Task<IActionResult> PasswordRecoveryConfirm(string token, string email, Guid guid)
+        {
+            //For backward compatibility with previous versions where email was used as a parameter in the URL
+            var customer = await _customerService.GetCustomerByEmailAsync(email)
+                ?? await _customerService.GetCustomerByGuidAsync(guid);
+
+            if (customer == null)
+                return RedirectToRoute("Homepage");
+
+            var model = new PasswordRecoveryConfirmModel { ReturnUrl = Url.RouteUrl("Homepage") };
+            if (string.IsNullOrEmpty(await _genericAttributeService.GetAttributeAsync<string>(customer, NopCustomerDefaults.PasswordRecoveryTokenAttribute)))
+            {
+                model.DisablePasswordChanging = true;
+                model.Result = await _localizationService.GetResourceAsync("Account.PasswordRecovery.PasswordAlreadyHasBeenChanged");
+                return View(model);
+            }
+
+            //validate token
+            if (!await _customerService.IsPasswordRecoveryTokenValidAsync(customer, token))
+            {
+                model.DisablePasswordChanging = true;
+                model.Result = await _localizationService.GetResourceAsync("Account.PasswordRecovery.WrongToken");
+                return View(model);
+            }
+
+            //validate token expiration date
+            if (await _customerService.IsPasswordRecoveryLinkExpiredAsync(customer))
+            {
+                model.DisablePasswordChanging = true;
+                model.Result = await _localizationService.GetResourceAsync("Account.PasswordRecovery.LinkExpired");
+                return View(model);
+            }
+
+            return View(model);
+        }
+
+        [HttpPost, ActionName("PasswordRecoveryConfirm")]
+        [FormValueRequired("set-password")]
+        //available even when navigation is not allowed
+        [CheckAccessPublicStore(true)]
+        //available even when a store is closed
+        [CheckAccessClosedStore(true)]
+        public virtual async Task<IActionResult> PasswordRecoveryConfirmPOST(string token, string email, Guid guid, PasswordRecoveryConfirmModel model)
+        {
+            //For backward compatibility with previous versions where email was used as a parameter in the URL
+            var customer = await _customerService.GetCustomerByEmailAsync(email)
+                ?? await _customerService.GetCustomerByGuidAsync(guid);
+
+            if (customer == null)
+                return RedirectToRoute("Homepage");
+
+            model.ReturnUrl = Url.RouteUrl("Homepage");
+
+            //validate token
+            if (!await _customerService.IsPasswordRecoveryTokenValidAsync(customer, token))
+            {
+                model.DisablePasswordChanging = true;
+                model.Result = await _localizationService.GetResourceAsync("Account.PasswordRecovery.WrongToken");
+                return View(model);
+            }
+
+            //validate token expiration date
+            if (await _customerService.IsPasswordRecoveryLinkExpiredAsync(customer))
+            {
+                model.DisablePasswordChanging = true;
+                model.Result = await _localizationService.GetResourceAsync("Account.PasswordRecovery.LinkExpired");
+                return View(model);
+            }
+
+            if (!ModelState.IsValid)
+                return View(model);
+
+            var response = await _customerRegistrationService
+                .ChangePasswordAsync(new ChangePasswordRequest(customer.Email, false, _customerSettings.DefaultPasswordFormat, model.NewPassword));
+            if (!response.Success)
+            {
+                model.Result = string.Join(';', response.Errors);
+                return View(model);
+            }
+
+            await _genericAttributeService.SaveAttributeAsync(customer, NopCustomerDefaults.PasswordRecoveryTokenAttribute, "");
+
+            //authenticate customer after changing password
+            await _customerRegistrationService.SignInCustomerAsync(customer, null, true);
+
+            model.DisablePasswordChanging = true;
+            model.Result = await _localizationService.GetResourceAsync("Account.PasswordRecovery.PasswordHasBeenChanged");
+            return View(model);
+        }
+
+        #endregion     
+
+        #region Register
+
+        //available even when navigation is not allowed
+        [CheckAccessPublicStore(true)]
+        public virtual async Task<IActionResult> Register(string returnUrl)
+        {
+            //check whether registration is allowed
+            if (_customerSettings.UserRegistrationType == UserRegistrationType.Disabled)
+                return RedirectToRoute("RegisterResult", new { resultId = (int)UserRegistrationType.Disabled, returnUrl });
+
+            var model = new RegisterModel();
+            model = await _customerModelFactory.PrepareRegisterModelAsync(model, false, setDefaultValues: true);
+
+            return View(model);
+        }
+
+        [HttpPost]
+        [ValidateCaptcha]
+        [ValidateHoneypot]
+        //available even when navigation is not allowed
+        [CheckAccessPublicStore(true)]
+        public virtual async Task<IActionResult> Register(RegisterModel model, string returnUrl, bool captchaValid, IFormCollection form)
+        {
+            //check whether registration is allowed
+            if (_customerSettings.UserRegistrationType == UserRegistrationType.Disabled)
+                return RedirectToRoute("RegisterResult", new { resultId = (int)UserRegistrationType.Disabled, returnUrl });
+
+            var customer = await _workContext.GetCurrentCustomerAsync();
+            if (await _customerService.IsRegisteredAsync(customer))
+            {
+                //Already registered customer. 
+                await _authenticationService.SignOutAsync();
+
+                //raise logged out event       
+                await _eventPublisher.PublishAsync(new CustomerLoggedOutEvent(customer));
+
+                //Save a new record
+                await _workContext.SetCurrentCustomerAsync(await _customerService.InsertGuestCustomerAsync());
+            }
+
+            var store = await _storeContext.GetCurrentStoreAsync();
+            customer.RegisteredInStoreId = store.Id;
+
+            //custom customer attributes
+            var customerAttributesXml = await ParseCustomCustomerAttributesAsync(form);
+            var customerAttributeWarnings = await _customerAttributeParser.GetAttributeWarningsAsync(customerAttributesXml);
+            foreach (var error in customerAttributeWarnings)
+            {
+                ModelState.AddModelError("", error);
+            }
+
+            //validate CAPTCHA
+            if (_captchaSettings.Enabled && _captchaSettings.ShowOnRegistrationPage && !captchaValid)
+            {
+                ModelState.AddModelError("", await _localizationService.GetResourceAsync("Common.WrongCaptchaMessage"));
+            }
+
+            //GDPR
+            if (_gdprSettings.GdprEnabled)
+            {
+                var consents = (await _gdprService
+                    .GetAllConsentsAsync()).Where(consent => consent.DisplayDuringRegistration && consent.IsRequired).ToList();
+
+                ValidateRequiredConsents(consents, form);
+            }
+
+            if (ModelState.IsValid)
+            {
+                var customerUserName = model.Username?.Trim();
+                var customerEmail = model.Email?.Trim();
+
+                var isApproved = _customerSettings.UserRegistrationType == UserRegistrationType.Standard;
+                var registrationRequest = new CustomerRegistrationRequest(customer,
+                    customerEmail,
+                    _customerSettings.UsernamesEnabled ? customerUserName : customerEmail,
+                    model.Password,
+                    _customerSettings.DefaultPasswordFormat,
+                    store.Id,
+                    isApproved);
+                var registrationResult = await _customerRegistrationService.RegisterCustomerAsync(registrationRequest);
+                if (registrationResult.Success)
+                {
+                    //properties
+                    if (_dateTimeSettings.AllowCustomersToSetTimeZone)
+                    {
+                        await _genericAttributeService.SaveAttributeAsync(customer, NopCustomerDefaults.TimeZoneIdAttribute, model.TimeZoneId);
+                    }
+                    //VAT number
+                    if (_taxSettings.EuVatEnabled)
+                    {
+                        await _genericAttributeService.SaveAttributeAsync(customer, NopCustomerDefaults.VatNumberAttribute, model.VatNumber);
+
+                        var (vatNumberStatus, _, vatAddress) = await _taxService.GetVatNumberStatusAsync(model.VatNumber);
+                        await _genericAttributeService.SaveAttributeAsync(customer, NopCustomerDefaults.VatNumberStatusIdAttribute, (int)vatNumberStatus);
+                        //send VAT number admin notification
+                        if (!string.IsNullOrEmpty(model.VatNumber) && _taxSettings.EuVatEmailAdminWhenNewVatSubmitted)
+                            await _workflowMessageService.SendNewVatSubmittedStoreOwnerNotificationAsync(customer, model.VatNumber, vatAddress, _localizationSettings.DefaultAdminLanguageId);
+                    }
+
+                    //form fields
+                    if (_customerSettings.GenderEnabled)
+                        await _genericAttributeService.SaveAttributeAsync(customer, NopCustomerDefaults.GenderAttribute, model.Gender);
+                    if (_customerSettings.FirstNameEnabled)
+                        await _genericAttributeService.SaveAttributeAsync(customer, NopCustomerDefaults.FirstNameAttribute, model.FirstName);
+                    if (_customerSettings.LastNameEnabled)
+                        await _genericAttributeService.SaveAttributeAsync(customer, NopCustomerDefaults.LastNameAttribute, model.LastName);
+                    if (_customerSettings.DateOfBirthEnabled)
+                    {
+                        var dateOfBirth = model.ParseDateOfBirth();
+                        await _genericAttributeService.SaveAttributeAsync(customer, NopCustomerDefaults.DateOfBirthAttribute, dateOfBirth);
+                    }
+                    if (_customerSettings.CompanyEnabled)
+                        await _genericAttributeService.SaveAttributeAsync(customer, NopCustomerDefaults.CompanyAttribute, model.Company);
+                    if (_customerSettings.StreetAddressEnabled)
+                        await _genericAttributeService.SaveAttributeAsync(customer, NopCustomerDefaults.StreetAddressAttribute, model.StreetAddress);
+                    if (_customerSettings.StreetAddress2Enabled)
+                        await _genericAttributeService.SaveAttributeAsync(customer, NopCustomerDefaults.StreetAddress2Attribute, model.StreetAddress2);
+                    if (_customerSettings.ZipPostalCodeEnabled)
+                        await _genericAttributeService.SaveAttributeAsync(customer, NopCustomerDefaults.ZipPostalCodeAttribute, model.ZipPostalCode);
+                    if (_customerSettings.CityEnabled)
+                        await _genericAttributeService.SaveAttributeAsync(customer, NopCustomerDefaults.CityAttribute, model.City);
+                    if (_customerSettings.CountyEnabled)
+                        await _genericAttributeService.SaveAttributeAsync(customer, NopCustomerDefaults.CountyAttribute, model.County);
+                    if (_customerSettings.CountryEnabled)
+                        await _genericAttributeService.SaveAttributeAsync(customer, NopCustomerDefaults.CountryIdAttribute, model.CountryId);
+                    if (_customerSettings.CountryEnabled && _customerSettings.StateProvinceEnabled)
+                        await _genericAttributeService.SaveAttributeAsync(customer, NopCustomerDefaults.StateProvinceIdAttribute,
+                            model.StateProvinceId);
+                    if (_customerSettings.PhoneEnabled)
+                        await _genericAttributeService.SaveAttributeAsync(customer, NopCustomerDefaults.PhoneAttribute, model.Phone);
+                    if (_customerSettings.FaxEnabled)
+                        await _genericAttributeService.SaveAttributeAsync(customer, NopCustomerDefaults.FaxAttribute, model.Fax);
+
+                    //newsletter
+                    if (_customerSettings.NewsletterEnabled)
+                    {
+                        var isNewsletterActive = _customerSettings.UserRegistrationType != UserRegistrationType.EmailValidation;
+
+                        //save newsletter value
+                        var newsletter = await _newsLetterSubscriptionService.GetNewsLetterSubscriptionByEmailAndStoreIdAsync(customerEmail, store.Id);
+                        if (newsletter != null)
+                        {
+                            if (model.Newsletter)
+                            {
+                                newsletter.Active = isNewsletterActive;
+                                await _newsLetterSubscriptionService.UpdateNewsLetterSubscriptionAsync(newsletter);
+
+                                //GDPR
+                                if (_gdprSettings.GdprEnabled && _gdprSettings.LogNewsletterConsent)
+                                {
+                                    await _gdprService.InsertLogAsync(customer, 0, GdprRequestType.ConsentAgree, await _localizationService.GetResourceAsync("Gdpr.Consent.Newsletter"));
+                                }
+                            }
+                            //else
+                            //{
+                            //When registering, not checking the newsletter check box should not take an existing email address off of the subscription list.
+                            //_newsLetterSubscriptionService.DeleteNewsLetterSubscription(newsletter);
+                            //}
+                        }
+                        else
+                        {
+                            if (model.Newsletter)
+                            {
+                                await _newsLetterSubscriptionService.InsertNewsLetterSubscriptionAsync(new NewsLetterSubscription
+                                {
+                                    NewsLetterSubscriptionGuid = Guid.NewGuid(),
+                                    Email = customerEmail,
+                                    Active = isNewsletterActive,
+                                    StoreId = store.Id,
+                                    CreatedOnUtc = DateTime.UtcNow
+                                });
+
+                                //GDPR
+                                if (_gdprSettings.GdprEnabled && _gdprSettings.LogNewsletterConsent)
+                                {
+                                    await _gdprService.InsertLogAsync(customer, 0, GdprRequestType.ConsentAgree, await _localizationService.GetResourceAsync("Gdpr.Consent.Newsletter"));
+                                }
+                            }
+                        }
+                    }
+
+                    if (_customerSettings.AcceptPrivacyPolicyEnabled)
+                    {
+                        //privacy policy is required
+                        //GDPR
+                        if (_gdprSettings.GdprEnabled && _gdprSettings.LogPrivacyPolicyConsent)
+                        {
+                            await _gdprService.InsertLogAsync(customer, 0, GdprRequestType.ConsentAgree, await _localizationService.GetResourceAsync("Gdpr.Consent.PrivacyPolicy"));
+                        }
+                    }
+
+                    //GDPR
+                    if (_gdprSettings.GdprEnabled)
+                    {
+                        var consents = (await _gdprService.GetAllConsentsAsync()).Where(consent => consent.DisplayDuringRegistration).ToList();
+                        foreach (var consent in consents)
+                        {
+                            var controlId = $"consent{consent.Id}";
+                            var cbConsent = form[controlId];
+                            if (!StringValues.IsNullOrEmpty(cbConsent) && cbConsent.ToString().Equals("on"))
+                            {
+                                //agree
+                                await _gdprService.InsertLogAsync(customer, consent.Id, GdprRequestType.ConsentAgree, consent.Message);
+                            }
+                            else
+                            {
+                                //disagree
+                                await _gdprService.InsertLogAsync(customer, consent.Id, GdprRequestType.ConsentDisagree, consent.Message);
+                            }
+                        }
+                    }
+
+                    //save customer attributes
+                    await _genericAttributeService.SaveAttributeAsync(customer, NopCustomerDefaults.CustomCustomerAttributes, customerAttributesXml);
+
+                    //insert default address (if possible)
+                    var defaultAddress = new Address
+                    {
+                        FirstName = await _genericAttributeService.GetAttributeAsync<string>(customer, NopCustomerDefaults.FirstNameAttribute),
+                        LastName = await _genericAttributeService.GetAttributeAsync<string>(customer, NopCustomerDefaults.LastNameAttribute),
+                        Email = customer.Email,
+                        Company = await _genericAttributeService.GetAttributeAsync<string>(customer, NopCustomerDefaults.CompanyAttribute),
+                        CountryId = await _genericAttributeService.GetAttributeAsync<int>(customer, NopCustomerDefaults.CountryIdAttribute) > 0
+                            ? (int?)await _genericAttributeService.GetAttributeAsync<int>(customer, NopCustomerDefaults.CountryIdAttribute)
+                            : null,
+                        StateProvinceId = await _genericAttributeService.GetAttributeAsync<int>(customer, NopCustomerDefaults.StateProvinceIdAttribute) > 0
+                            ? (int?)await _genericAttributeService.GetAttributeAsync<int>(customer, NopCustomerDefaults.StateProvinceIdAttribute)
+                            : null,
+                        County = await _genericAttributeService.GetAttributeAsync<string>(customer, NopCustomerDefaults.CountyAttribute),
+                        City = await _genericAttributeService.GetAttributeAsync<string>(customer, NopCustomerDefaults.CityAttribute),
+                        Address1 = await _genericAttributeService.GetAttributeAsync<string>(customer, NopCustomerDefaults.StreetAddressAttribute),
+                        Address2 = await _genericAttributeService.GetAttributeAsync<string>(customer, NopCustomerDefaults.StreetAddress2Attribute),
+                        ZipPostalCode = await _genericAttributeService.GetAttributeAsync<string>(customer, NopCustomerDefaults.ZipPostalCodeAttribute),
+                        PhoneNumber = await _genericAttributeService.GetAttributeAsync<string>(customer, NopCustomerDefaults.PhoneAttribute),
+                        FaxNumber = await _genericAttributeService.GetAttributeAsync<string>(customer, NopCustomerDefaults.FaxAttribute),
+                        CreatedOnUtc = customer.CreatedOnUtc
+                    };
+                    if (await _addressService.IsAddressValidAsync(defaultAddress))
+                    {
+                        //some validation
+                        if (defaultAddress.CountryId == 0)
+                            defaultAddress.CountryId = null;
+                        if (defaultAddress.StateProvinceId == 0)
+                            defaultAddress.StateProvinceId = null;
+                        //set default address
+                        //customer.Addresses.Add(defaultAddress);
+
+                        await _addressService.InsertAddressAsync(defaultAddress);
+
+                        await _customerService.InsertCustomerAddressAsync(customer, defaultAddress);
+
+                        customer.BillingAddressId = defaultAddress.Id;
+                        customer.ShippingAddressId = defaultAddress.Id;
+
+                        await _customerService.UpdateCustomerAsync(customer);
+                    }
+
+                    //notifications
+                    if (_customerSettings.NotifyNewCustomerRegistration)
+                        await _workflowMessageService.SendCustomerRegisteredNotificationMessageAsync(customer,
+                            _localizationSettings.DefaultAdminLanguageId);
+
+                    //raise event       
+                    await _eventPublisher.PublishAsync(new CustomerRegisteredEvent(customer));
+                    var currentLanguage = await _workContext.GetWorkingLanguageAsync();
+
+                    switch (_customerSettings.UserRegistrationType)
+                    {
+                        case UserRegistrationType.EmailValidation:
+                            //email validation message
+                            await _genericAttributeService.SaveAttributeAsync(customer, NopCustomerDefaults.AccountActivationTokenAttribute, Guid.NewGuid().ToString());
+                            await _workflowMessageService.SendCustomerEmailValidationMessageAsync(customer, currentLanguage.Id);
+
+                            //result
+                            return RedirectToRoute("RegisterResult", new { resultId = (int)UserRegistrationType.EmailValidation, returnUrl });
+
+                        case UserRegistrationType.AdminApproval:
+                            return RedirectToRoute("RegisterResult", new { resultId = (int)UserRegistrationType.AdminApproval, returnUrl });
+
+                        case UserRegistrationType.Standard:
+                            //send customer welcome message
+                            await _workflowMessageService.SendCustomerWelcomeMessageAsync(customer, currentLanguage.Id);
+
+                            //raise event       
+                            await _eventPublisher.PublishAsync(new CustomerActivatedEvent(customer));
+
+                            returnUrl = Url.RouteUrl("RegisterResult", new { resultId = (int)UserRegistrationType.Standard, returnUrl });
+                            return await _customerRegistrationService.SignInCustomerAsync(customer, returnUrl, true);
+
+                        default:
+                            return RedirectToRoute("Homepage");
+                    }
+                }
+
+                //errors
+                foreach (var error in registrationResult.Errors)
+                    ModelState.AddModelError("", error);
+            }
+
+            //If we got this far, something failed, redisplay form
+            model = await _customerModelFactory.PrepareRegisterModelAsync(model, true, customerAttributesXml);
+
+            return View(model);
+        }
+
+        //available even when navigation is not allowed
+        [CheckAccessPublicStore(true)]
+        public virtual async Task<IActionResult> RegisterResult(int resultId, string returnUrl)
+        {
+            if (string.IsNullOrEmpty(returnUrl) || !Url.IsLocalUrl(returnUrl))
+                returnUrl = Url.RouteUrl("Homepage");
+
+            var model = await _customerModelFactory.PrepareRegisterResultModelAsync(resultId, returnUrl);
+            return View(model);
+        }
+
+        [HttpPost]
+        //available even when navigation is not allowed
+        [CheckAccessPublicStore(true)]
+        public virtual async Task<IActionResult> CheckUsernameAvailability(string username)
+        {
+            var usernameAvailable = false;
+            var statusText = await _localizationService.GetResourceAsync("Account.CheckUsernameAvailability.NotAvailable");
+
+            if (!UsernamePropertyValidator<string, string>.IsValid(username, _customerSettings))
+            {
+                statusText = await _localizationService.GetResourceAsync("Account.Fields.Username.NotValid");
+            }
+            else if (_customerSettings.UsernamesEnabled && !string.IsNullOrWhiteSpace(username))
+            {
+                var currentCustomer = await _workContext.GetCurrentCustomerAsync();
+                if (currentCustomer != null &&
+                    currentCustomer.Username != null &&
+                    currentCustomer.Username.Equals(username, StringComparison.InvariantCultureIgnoreCase))
+                {
+                    statusText = await _localizationService.GetResourceAsync("Account.CheckUsernameAvailability.CurrentUsername");
+                }
+                else
+                {
+                    var customer = await _customerService.GetCustomerByUsernameAsync(username);
+                    if (customer == null)
+                    {
+                        statusText = await _localizationService.GetResourceAsync("Account.CheckUsernameAvailability.Available");
+                        usernameAvailable = true;
+                    }
+                }
+            }
+
+            return Json(new { Available = usernameAvailable, Text = statusText });
+        }
+
+        //available even when navigation is not allowed
+        [CheckAccessPublicStore(true)]
+        public virtual async Task<IActionResult> AccountActivation(string token, string email, Guid guid)
+        {
+            //For backward compatibility with previous versions where email was used as a parameter in the URL
+            var customer = await _customerService.GetCustomerByEmailAsync(email)
+                ?? await _customerService.GetCustomerByGuidAsync(guid);
+
+            if (customer == null)
+                return RedirectToRoute("Homepage");
+
+            var model = new AccountActivationModel { ReturnUrl = Url.RouteUrl("Homepage") };
+            var cToken = await _genericAttributeService.GetAttributeAsync<string>(customer, NopCustomerDefaults.AccountActivationTokenAttribute);
+            if (string.IsNullOrEmpty(cToken))
+            {
+                model.Result = await _localizationService.GetResourceAsync("Account.AccountActivation.AlreadyActivated");
+                return View(model);
+            }
+
+            if (!cToken.Equals(token, StringComparison.InvariantCultureIgnoreCase))
+                return RedirectToRoute("Homepage");
+
+            //activate user account
+            customer.Active = true;
+            await _customerService.UpdateCustomerAsync(customer);
+            await _genericAttributeService.SaveAttributeAsync(customer, NopCustomerDefaults.AccountActivationTokenAttribute, "");
+
+            //send welcome message
+            await _workflowMessageService.SendCustomerWelcomeMessageAsync(customer, (await _workContext.GetWorkingLanguageAsync()).Id);
+
+            //raise event       
+            await _eventPublisher.PublishAsync(new CustomerActivatedEvent(customer));
+
+            //authenticate customer after activation
+            await _customerRegistrationService.SignInCustomerAsync(customer, null, true);
+
+            //activating newsletter if need
+            var store = await _storeContext.GetCurrentStoreAsync();
+            var newsletter = await _newsLetterSubscriptionService.GetNewsLetterSubscriptionByEmailAndStoreIdAsync(customer.Email, store.Id);
+            if (newsletter != null && !newsletter.Active)
+            {
+                newsletter.Active = true;
+                await _newsLetterSubscriptionService.UpdateNewsLetterSubscriptionAsync(newsletter);
+            }
+
+            model.Result = await _localizationService.GetResourceAsync("Account.AccountActivation.Activated");
+            return View(model);
+        }
+
+        #endregion
+
+        #region My account / Info
+
+        public virtual async Task<IActionResult> Info()
+        {
+            var customer = await _workContext.GetCurrentCustomerAsync();
+            if (!await _customerService.IsRegisteredAsync(customer))
+                return Challenge();
+
+            var model = new CustomerInfoModel();
+            model = await _customerModelFactory.PrepareCustomerInfoModelAsync(model, customer, false);
+
+            return View(model);
+        }
+
+        [HttpPost]
+        public virtual async Task<IActionResult> Info(CustomerInfoModel model, IFormCollection form)
+        {
+            var customer = await _workContext.GetCurrentCustomerAsync();
+            if (!await _customerService.IsRegisteredAsync(customer))
+                return Challenge();
+
+            var oldCustomerModel = new CustomerInfoModel();
+
+            //get customer info model before changes for gdpr log
+            if (_gdprSettings.GdprEnabled & _gdprSettings.LogUserProfileChanges)
+                oldCustomerModel = await _customerModelFactory.PrepareCustomerInfoModelAsync(oldCustomerModel, customer, false);
+
+            //custom customer attributes
+            var customerAttributesXml = await ParseCustomCustomerAttributesAsync(form);
+            var customerAttributeWarnings = await _customerAttributeParser.GetAttributeWarningsAsync(customerAttributesXml);
+            foreach (var error in customerAttributeWarnings)
+            {
+                ModelState.AddModelError("", error);
+            }
+
+            //GDPR
+            if (_gdprSettings.GdprEnabled)
+            {
+                var consents = (await _gdprService
+                    .GetAllConsentsAsync()).Where(consent => consent.DisplayOnCustomerInfoPage && consent.IsRequired).ToList();
+
+                ValidateRequiredConsents(consents, form);
+            }
+
+            try
+            {
+                if (ModelState.IsValid)
+                {
+                    //username 
+                    if (_customerSettings.UsernamesEnabled && _customerSettings.AllowUsersToChangeUsernames)
+                    {
+                        var userName = model.Username.Trim();
+                        if (!customer.Username.Equals(userName, StringComparison.InvariantCultureIgnoreCase))
+                        {
+                            //change username
+                            await _customerRegistrationService.SetUsernameAsync(customer, userName);
+
+                            //re-authenticate
+                            //do not authenticate users in impersonation mode
+                            if (_workContext.OriginalCustomerIfImpersonated == null)
+                                await _authenticationService.SignInAsync(customer, true);
+                        }
+                    }
+                    //email
+                    var email = model.Email.Trim();
+                    if (!customer.Email.Equals(email, StringComparison.InvariantCultureIgnoreCase))
+                    {
+                        //change email
+                        var requireValidation = _customerSettings.UserRegistrationType == UserRegistrationType.EmailValidation;
+                        await _customerRegistrationService.SetEmailAsync(customer, email, requireValidation);
+
+                        //do not authenticate users in impersonation mode
+                        if (_workContext.OriginalCustomerIfImpersonated == null)
+                        {
+                            //re-authenticate (if usernames are disabled)
+                            if (!_customerSettings.UsernamesEnabled && !requireValidation)
+                                await _authenticationService.SignInAsync(customer, true);
+                        }
+                    }
+
+                    //properties
+                    if (_dateTimeSettings.AllowCustomersToSetTimeZone)
+                    {
+                        await _genericAttributeService.SaveAttributeAsync(customer, NopCustomerDefaults.TimeZoneIdAttribute,
+                            model.TimeZoneId);
+                    }
+                    //VAT number
+                    if (_taxSettings.EuVatEnabled)
+                    {
+                        var prevVatNumber = await _genericAttributeService.GetAttributeAsync<string>(customer, NopCustomerDefaults.VatNumberAttribute);
+
+                        await _genericAttributeService.SaveAttributeAsync(customer, NopCustomerDefaults.VatNumberAttribute,
+                            model.VatNumber);
+                        if (prevVatNumber != model.VatNumber)
+                        {
+                            var (vatNumberStatus, _, vatAddress) = await _taxService.GetVatNumberStatusAsync(model.VatNumber);
+                            await _genericAttributeService.SaveAttributeAsync(customer, NopCustomerDefaults.VatNumberStatusIdAttribute, (int)vatNumberStatus);
+                            //send VAT number admin notification
+                            if (!string.IsNullOrEmpty(model.VatNumber) && _taxSettings.EuVatEmailAdminWhenNewVatSubmitted)
+                                await _workflowMessageService.SendNewVatSubmittedStoreOwnerNotificationAsync(customer,
+                                    model.VatNumber, vatAddress, _localizationSettings.DefaultAdminLanguageId);
+                        }
+                    }
+
+                    //form fields
+                    if (_customerSettings.GenderEnabled)
+                        await _genericAttributeService.SaveAttributeAsync(customer, NopCustomerDefaults.GenderAttribute, model.Gender);
+                    if (_customerSettings.FirstNameEnabled)
+                        await _genericAttributeService.SaveAttributeAsync(customer, NopCustomerDefaults.FirstNameAttribute, model.FirstName);
+                    if (_customerSettings.LastNameEnabled)
+                        await _genericAttributeService.SaveAttributeAsync(customer, NopCustomerDefaults.LastNameAttribute, model.LastName);
+                    if (_customerSettings.DateOfBirthEnabled)
+                    {
+                        var dateOfBirth = model.ParseDateOfBirth();
+                        await _genericAttributeService.SaveAttributeAsync(customer, NopCustomerDefaults.DateOfBirthAttribute, dateOfBirth);
+                    }
+                    if (_customerSettings.CompanyEnabled)
+                        await _genericAttributeService.SaveAttributeAsync(customer, NopCustomerDefaults.CompanyAttribute, model.Company);
+                    if (_customerSettings.StreetAddressEnabled)
+                        await _genericAttributeService.SaveAttributeAsync(customer, NopCustomerDefaults.StreetAddressAttribute, model.StreetAddress);
+                    if (_customerSettings.StreetAddress2Enabled)
+                        await _genericAttributeService.SaveAttributeAsync(customer, NopCustomerDefaults.StreetAddress2Attribute, model.StreetAddress2);
+                    if (_customerSettings.ZipPostalCodeEnabled)
+                        await _genericAttributeService.SaveAttributeAsync(customer, NopCustomerDefaults.ZipPostalCodeAttribute, model.ZipPostalCode);
+                    if (_customerSettings.CityEnabled)
+                        await _genericAttributeService.SaveAttributeAsync(customer, NopCustomerDefaults.CityAttribute, model.City);
+                    if (_customerSettings.CountyEnabled)
+                        await _genericAttributeService.SaveAttributeAsync(customer, NopCustomerDefaults.CountyAttribute, model.County);
+                    if (_customerSettings.CountryEnabled)
+                        await _genericAttributeService.SaveAttributeAsync(customer, NopCustomerDefaults.CountryIdAttribute, model.CountryId);
+                    if (_customerSettings.CountryEnabled && _customerSettings.StateProvinceEnabled)
+                        await _genericAttributeService.SaveAttributeAsync(customer, NopCustomerDefaults.StateProvinceIdAttribute, model.StateProvinceId);
+                    if (_customerSettings.PhoneEnabled)
+                        await _genericAttributeService.SaveAttributeAsync(customer, NopCustomerDefaults.PhoneAttribute, model.Phone);
+                    if (_customerSettings.FaxEnabled)
+                        await _genericAttributeService.SaveAttributeAsync(customer, NopCustomerDefaults.FaxAttribute, model.Fax);
+
+                    //newsletter
+                    if (_customerSettings.NewsletterEnabled)
+                    {
+                        //save newsletter value
+                        var store = await _storeContext.GetCurrentStoreAsync();
+                        var newsletter = await _newsLetterSubscriptionService.GetNewsLetterSubscriptionByEmailAndStoreIdAsync(customer.Email, store.Id);
+                        if (newsletter != null)
+                        {
+                            if (model.Newsletter)
+                            {
+                                newsletter.Active = true;
+                                await _newsLetterSubscriptionService.UpdateNewsLetterSubscriptionAsync(newsletter);
+                            }
+                            else
+                            {
+                                await _newsLetterSubscriptionService.DeleteNewsLetterSubscriptionAsync(newsletter);
+                            }
+                        }
+                        else
+                        {
+                            if (model.Newsletter)
+                            {
+                                await _newsLetterSubscriptionService.InsertNewsLetterSubscriptionAsync(new NewsLetterSubscription
+                                {
+                                    NewsLetterSubscriptionGuid = Guid.NewGuid(),
+                                    Email = customer.Email,
+                                    Active = true,
+                                    StoreId = store.Id,
+                                    CreatedOnUtc = DateTime.UtcNow
+                                });
+                            }
+                        }
+                    }
+
+                    if (_forumSettings.ForumsEnabled && _forumSettings.SignaturesEnabled)
+                        await _genericAttributeService.SaveAttributeAsync(customer, NopCustomerDefaults.SignatureAttribute, model.Signature);
+
+                    //save customer attributes
+                    await _genericAttributeService.SaveAttributeAsync(customer,
+                        NopCustomerDefaults.CustomCustomerAttributes, customerAttributesXml);
+
+                    //GDPR
+                    if (_gdprSettings.GdprEnabled)
+                        await LogGdprAsync(customer, oldCustomerModel, model, form);
+
+                    return RedirectToRoute("CustomerInfo");
+                }
+            }
+            catch (Exception exc)
+            {
+                ModelState.AddModelError("", exc.Message);
+            }
+
+            //If we got this far, something failed, redisplay form
+            model = await _customerModelFactory.PrepareCustomerInfoModelAsync(model, customer, true, customerAttributesXml);
+
+            return View(model);
+        }
+
+        [HttpPost]
+        public virtual async Task<IActionResult> RemoveExternalAssociation(int id)
+        {
+            if (!await _customerService.IsRegisteredAsync(await _workContext.GetCurrentCustomerAsync()))
+                return Challenge();
+
+            //ensure it's our record
+            var ear = await _externalAuthenticationService.GetExternalAuthenticationRecordByIdAsync(id);
+
+            if (ear == null)
+            {
+                return Json(new
+                {
+                    redirect = Url.Action("Info"),
+                });
+            }
+
+            await _externalAuthenticationService.DeleteExternalAuthenticationRecordAsync(ear);
+
+            return Json(new
+            {
+                redirect = Url.Action("Info"),
+            });
+        }
+
+        //available even when navigation is not allowed
+        [CheckAccessPublicStore(true)]
+        public virtual async Task<IActionResult> EmailRevalidation(string token, string email, Guid guid)
+        {
+            //For backward compatibility with previous versions where email was used as a parameter in the URL
+            var customer = await _customerService.GetCustomerByEmailAsync(email)
+                ?? await _customerService.GetCustomerByGuidAsync(guid);
+
+            if (customer == null)
+                return RedirectToRoute("Homepage");
+
+            var model = new EmailRevalidationModel { ReturnUrl = Url.RouteUrl("Homepage") };
+            var cToken = await _genericAttributeService.GetAttributeAsync<string>(customer, NopCustomerDefaults.EmailRevalidationTokenAttribute);
+            if (string.IsNullOrEmpty(cToken))
+            {
+                model.Result = await _localizationService.GetResourceAsync("Account.EmailRevalidation.AlreadyChanged");
+                return View(model);
+            }
+
+            if (!cToken.Equals(token, StringComparison.InvariantCultureIgnoreCase))
+                return RedirectToRoute("Homepage");
+
+            if (string.IsNullOrEmpty(customer.EmailToRevalidate))
+                return RedirectToRoute("Homepage");
+
+            if (_customerSettings.UserRegistrationType != UserRegistrationType.EmailValidation)
+                return RedirectToRoute("Homepage");
+
+            //change email
+            try
+            {
+                await _customerRegistrationService.SetEmailAsync(customer, customer.EmailToRevalidate, false);
+            }
+            catch (Exception exc)
+            {
+                model.Result = await _localizationService.GetResourceAsync(exc.Message);
+                return View(model);
+            }
+
+            customer.EmailToRevalidate = null;
+            await _customerService.UpdateCustomerAsync(customer);
+            await _genericAttributeService.SaveAttributeAsync(customer, NopCustomerDefaults.EmailRevalidationTokenAttribute, "");
+
+            //authenticate customer after changing email
+            await _customerRegistrationService.SignInCustomerAsync(customer, null, true);
+
+            model.Result = await _localizationService.GetResourceAsync("Account.EmailRevalidation.Changed");
+            return View(model);
+        }
+
+        #endregion
+
+        #region My account / Addresses
+
+        public virtual async Task<IActionResult> Addresses()
+        {
+            if (!await _customerService.IsRegisteredAsync(await _workContext.GetCurrentCustomerAsync()))
+                return Challenge();
+
+            var model = await _customerModelFactory.PrepareCustomerAddressListModelAsync();
+
+            return View(model);
+        }
+
+        [HttpPost]
+        public virtual async Task<IActionResult> AddressDelete(int addressId)
+        {
+            var customer = await _workContext.GetCurrentCustomerAsync();
+            if (!await _customerService.IsRegisteredAsync(customer))
+                return Challenge();
+
+            //find address (ensure that it belongs to the current customer)
+            var address = await _customerService.GetCustomerAddressAsync(customer.Id, addressId);
+            if (address != null)
+            {
+                await _customerService.RemoveCustomerAddressAsync(customer, address);
+                await _customerService.UpdateCustomerAsync(customer);
+                //now delete the address record
+                await _addressService.DeleteAddressAsync(address);
+            }
+
+            //redirect to the address list page
+            return Json(new
+            {
+                redirect = Url.RouteUrl("CustomerAddresses"),
+            });
+        }
+
+        public virtual async Task<IActionResult> AddressAdd()
+        {
+            if (!await _customerService.IsRegisteredAsync(await _workContext.GetCurrentCustomerAsync()))
+                return Challenge();
+
+            var model = new CustomerAddressEditModel();
+            await _addressModelFactory.PrepareAddressModelAsync(model.Address,
+                address: null,
+                excludeProperties: false,
+                addressSettings: _addressSettings,
+                loadCountries: async () => await _countryService.GetAllCountriesAsync((await _workContext.GetWorkingLanguageAsync()).Id));
+
+            return View(model);
+        }
+
+        [HttpPost]
+        public virtual async Task<IActionResult> AddressAdd(CustomerAddressEditModel model, IFormCollection form)
+        {
+            var customer = await _workContext.GetCurrentCustomerAsync();
+            if (!await _customerService.IsRegisteredAsync(customer))
+                return Challenge();
+
+            //custom address attributes
+            var customAttributes = await _addressAttributeParser.ParseCustomAddressAttributesAsync(form);
+            var customAttributeWarnings = await _addressAttributeParser.GetAttributeWarningsAsync(customAttributes);
+            foreach (var error in customAttributeWarnings)
+            {
+                ModelState.AddModelError("", error);
+            }
+
+            if (ModelState.IsValid)
+            {
+                var address = model.Address.ToEntity();
+                address.CustomAttributes = customAttributes;
+                address.CreatedOnUtc = DateTime.UtcNow;
+                //some validation
+                if (address.CountryId == 0)
+                    address.CountryId = null;
+                if (address.StateProvinceId == 0)
+                    address.StateProvinceId = null;
+
+
+                await _addressService.InsertAddressAsync(address);
+
+                await _customerService.InsertCustomerAddressAsync(customer, address);
+
+                return RedirectToRoute("CustomerAddresses");
+            }
+
+            //If we got this far, something failed, redisplay form
+            await _addressModelFactory.PrepareAddressModelAsync(model.Address,
+                address: null,
+                excludeProperties: true,
+                addressSettings: _addressSettings,
+                loadCountries: async () => await _countryService.GetAllCountriesAsync((await _workContext.GetWorkingLanguageAsync()).Id),
+                overrideAttributesXml: customAttributes);
+
+            return View(model);
+        }
+
+        public virtual async Task<IActionResult> AddressEdit(int addressId)
+        {
+            var customer = await _workContext.GetCurrentCustomerAsync();
+            if (!await _customerService.IsRegisteredAsync(customer))
+                return Challenge();
+
+            //find address (ensure that it belongs to the current customer)
+            var address = await _customerService.GetCustomerAddressAsync(customer.Id, addressId);
+            if (address == null)
+                //address is not found
+                return RedirectToRoute("CustomerAddresses");
+
+            var model = new CustomerAddressEditModel();
+            await _addressModelFactory.PrepareAddressModelAsync(model.Address,
+                address: address,
+                excludeProperties: false,
+                addressSettings: _addressSettings,
+                loadCountries: async () => await _countryService.GetAllCountriesAsync((await _workContext.GetWorkingLanguageAsync()).Id));
+
+            return View(model);
+        }
+
+        [HttpPost]
+        public virtual async Task<IActionResult> AddressEdit(CustomerAddressEditModel model, int addressId, IFormCollection form)
+        {
+            var customer = await _workContext.GetCurrentCustomerAsync();
+            if (!await _customerService.IsRegisteredAsync(customer))
+                return Challenge();
+
+            //find address (ensure that it belongs to the current customer)
+            var address = await _customerService.GetCustomerAddressAsync(customer.Id, addressId);
+            if (address == null)
+                //address is not found
+                return RedirectToRoute("CustomerAddresses");
+
+            //custom address attributes
+            var customAttributes = await _addressAttributeParser.ParseCustomAddressAttributesAsync(form);
+            var customAttributeWarnings = await _addressAttributeParser.GetAttributeWarningsAsync(customAttributes);
+            foreach (var error in customAttributeWarnings)
+            {
+                ModelState.AddModelError("", error);
+            }
+
+            if (ModelState.IsValid)
+            {
+                address = model.Address.ToEntity(address);
+                address.CustomAttributes = customAttributes;
+                await _addressService.UpdateAddressAsync(address);
+
+                return RedirectToRoute("CustomerAddresses");
+            }
+
+            //If we got this far, something failed, redisplay form
+            await _addressModelFactory.PrepareAddressModelAsync(model.Address,
+                address: address,
+                excludeProperties: true,
+                addressSettings: _addressSettings,
+                loadCountries: async () => await _countryService.GetAllCountriesAsync((await _workContext.GetWorkingLanguageAsync()).Id),
+                overrideAttributesXml: customAttributes);
+
+            return View(model);
+        }
+
+        #endregion
+
+        #region My account / Downloadable products
+
+        public virtual async Task<IActionResult> DownloadableProducts()
+        {
+            if (!await _customerService.IsRegisteredAsync(await _workContext.GetCurrentCustomerAsync()))
+                return Challenge();
+
+            if (_customerSettings.HideDownloadableProductsTab)
+                return RedirectToRoute("CustomerInfo");
+
+            var model = await _customerModelFactory.PrepareCustomerDownloadableProductsModelAsync();
+
+            return View(model);
+        }
+
+        //ignore SEO friendly URLs checks
+        [CheckLanguageSeoCode(true)]
+        public virtual async Task<IActionResult> UserAgreement(Guid orderItemId)
+        {
+            var orderItem = await _orderService.GetOrderItemByGuidAsync(orderItemId);
+            if (orderItem == null)
+                return RedirectToRoute("Homepage");
+
+            var product = await _productService.GetProductByIdAsync(orderItem.ProductId);
+
+            if (product == null || !product.HasUserAgreement)
+                return RedirectToRoute("Homepage");
+
+            var model = await _customerModelFactory.PrepareUserAgreementModelAsync(orderItem, product);
+
+            return View(model);
+        }
+
+        #endregion
+
+        #region My account / Change password
+
+        public virtual async Task<IActionResult> ChangePassword()
+        {
+            var customer = await _workContext.GetCurrentCustomerAsync();
+            if (!await _customerService.IsRegisteredAsync(customer))
+                return Challenge();
+
+            var model = await _customerModelFactory.PrepareChangePasswordModelAsync();
+
+            //display the cause of the change password 
+            if (await _customerService.IsPasswordExpiredAsync(customer))
+                ModelState.AddModelError(string.Empty, await _localizationService.GetResourceAsync("Account.ChangePassword.PasswordIsExpired"));
+
+            return View(model);
+        }
+
+        [HttpPost]
+        public virtual async Task<IActionResult> ChangePassword(ChangePasswordModel model, string returnUrl)
+        {
+            var customer = await _workContext.GetCurrentCustomerAsync();
+            if (!await _customerService.IsRegisteredAsync(customer))
+                return Challenge();
+
+            if (ModelState.IsValid)
+            {
+                var changePasswordRequest = new ChangePasswordRequest(customer.Email,
+                    true, _customerSettings.DefaultPasswordFormat, model.NewPassword, model.OldPassword);
+                var changePasswordResult = await _customerRegistrationService.ChangePasswordAsync(changePasswordRequest);
+                if (changePasswordResult.Success)
+                {
+                    _notificationService.SuccessNotification(await _localizationService.GetResourceAsync("Account.ChangePassword.Success"));
+                    return string.IsNullOrEmpty(returnUrl)  ? View(model) : new RedirectResult(returnUrl);
+                }
+
+                //errors
+                foreach (var error in changePasswordResult.Errors)
+                    ModelState.AddModelError("", error);
+            }
+
+            //If we got this far, something failed, redisplay form
+            return View(model);
+        }
+
+        #endregion
+
+        #region My account / Avatar
+
+        public virtual async Task<IActionResult> Avatar()
+        {
+            if (!await _customerService.IsRegisteredAsync(await _workContext.GetCurrentCustomerAsync()))
+                return Challenge();
+
+            if (!_customerSettings.AllowCustomersToUploadAvatars)
+                return RedirectToRoute("CustomerInfo");
+
+            var model = new CustomerAvatarModel();
+            model = await _customerModelFactory.PrepareCustomerAvatarModelAsync(model);
+
+            return View(model);
+        }
+
+        [HttpPost, ActionName("Avatar")]
+        [FormValueRequired("upload-avatar")]
+        public virtual async Task<IActionResult> UploadAvatar(CustomerAvatarModel model, IFormFile uploadedFile)
+        {
+            var customer = await _workContext.GetCurrentCustomerAsync();
+            if (!await _customerService.IsRegisteredAsync(customer))
+                return Challenge();
+
+            if (!_customerSettings.AllowCustomersToUploadAvatars)
+                return RedirectToRoute("CustomerInfo");
+
+            if (ModelState.IsValid)
+            {
+                try
+                {
+                    var customerAvatar = await _pictureService.GetPictureByIdAsync(await _genericAttributeService.GetAttributeAsync<int>(customer, NopCustomerDefaults.AvatarPictureIdAttribute));
+                    if (uploadedFile != null && !string.IsNullOrEmpty(uploadedFile.FileName))
+                    {
+                        var avatarMaxSize = _customerSettings.AvatarMaximumSizeBytes;
+                        if (uploadedFile.Length > avatarMaxSize)
+                            throw new NopException(string.Format(await _localizationService.GetResourceAsync("Account.Avatar.MaximumUploadedFileSize"), avatarMaxSize));
+
+                        var customerPictureBinary = await _downloadService.GetDownloadBitsAsync(uploadedFile);
+                        if (customerAvatar != null)
+                            customerAvatar = await _pictureService.UpdatePictureAsync(customerAvatar.Id, customerPictureBinary, uploadedFile.ContentType, null);
+                        else
+                            customerAvatar = await _pictureService.InsertPictureAsync(customerPictureBinary, uploadedFile.ContentType, null);
+                    }
+
+                    var customerAvatarId = 0;
+                    if (customerAvatar != null)
+                        customerAvatarId = customerAvatar.Id;
+
+                    await _genericAttributeService.SaveAttributeAsync(customer, NopCustomerDefaults.AvatarPictureIdAttribute, customerAvatarId);
+
+                    model.AvatarUrl = await _pictureService.GetPictureUrlAsync(
+                        await _genericAttributeService.GetAttributeAsync<int>(customer, NopCustomerDefaults.AvatarPictureIdAttribute),
+                        _mediaSettings.AvatarPictureSize,
+                        false);
+
+                    return View(model);
+                }
+                catch (Exception exc)
+                {
+                    ModelState.AddModelError("", exc.Message);
+                }
+            }
+
+            //If we got this far, something failed, redisplay form
+            model = await _customerModelFactory.PrepareCustomerAvatarModelAsync(model);
+            return View(model);
+        }
+
+        [HttpPost, ActionName("Avatar")]
+        [FormValueRequired("remove-avatar")]
+        public virtual async Task<IActionResult> RemoveAvatar(CustomerAvatarModel model)
+        {
+            var customer = await _workContext.GetCurrentCustomerAsync();
+            if (!await _customerService.IsRegisteredAsync(customer))
+                return Challenge();
+
+            if (!_customerSettings.AllowCustomersToUploadAvatars)
+                return RedirectToRoute("CustomerInfo");
+
+            var customerAvatar = await _pictureService.GetPictureByIdAsync(await _genericAttributeService.GetAttributeAsync<int>(customer, NopCustomerDefaults.AvatarPictureIdAttribute));
+            if (customerAvatar != null)
+                await _pictureService.DeletePictureAsync(customerAvatar);
+            await _genericAttributeService.SaveAttributeAsync(customer, NopCustomerDefaults.AvatarPictureIdAttribute, 0);
+
+            return RedirectToRoute("CustomerAvatar");
+        }
+
+        #endregion
+
+        #region GDPR tools
+
+        public virtual async Task<IActionResult> GdprTools()
+        {
+            if (!await _customerService.IsRegisteredAsync(await _workContext.GetCurrentCustomerAsync()))
+                return Challenge();
+
+            if (!_gdprSettings.GdprEnabled)
+                return RedirectToRoute("CustomerInfo");
+
+            var model = await _customerModelFactory.PrepareGdprToolsModelAsync();
+
+            return View(model);
+        }
+
+        [HttpPost, ActionName("GdprTools")]
+        [FormValueRequired("export-data")]
+        public virtual async Task<IActionResult> GdprToolsExport()
+        {
+            var customer = await _workContext.GetCurrentCustomerAsync();
+            if (!await _customerService.IsRegisteredAsync(customer))
+                return Challenge();
+
+            if (!_gdprSettings.GdprEnabled)
+                return RedirectToRoute("CustomerInfo");
+
+            //log
+            await _gdprService.InsertLogAsync(customer, 0, GdprRequestType.ExportData, await _localizationService.GetResourceAsync("Gdpr.Exported"));
+
+            var store = await _storeContext.GetCurrentStoreAsync();
+
+            //export
+            var bytes = await _exportManager.ExportCustomerGdprInfoToXlsxAsync(customer, store.Id);
+
+            return File(bytes, MimeTypes.TextXlsx, "customerdata.xlsx");
+        }
+
+        [HttpPost, ActionName("GdprTools")]
+        [FormValueRequired("delete-account")]
+        public virtual async Task<IActionResult> GdprToolsDelete()
+        {
+            var customer = await _workContext.GetCurrentCustomerAsync();
+            if (!await _customerService.IsRegisteredAsync(customer))
+                return Challenge();
+
+            if (!_gdprSettings.GdprEnabled)
+                return RedirectToRoute("CustomerInfo");
+
+            //log
+            await _gdprService.InsertLogAsync(customer, 0, GdprRequestType.DeleteCustomer, await _localizationService.GetResourceAsync("Gdpr.DeleteRequested"));
+
+            var model = await _customerModelFactory.PrepareGdprToolsModelAsync();
+            model.Result = await _localizationService.GetResourceAsync("Gdpr.DeleteRequested.Success");
+
+            return View(model);
+        }
+
+        #endregion
+
+        #region Check gift card balance
+
+        //check gift card balance page
+        //available even when a store is closed
+        [CheckAccessClosedStore(true)]
+        public virtual async Task<IActionResult> CheckGiftCardBalance()
+        {
+            if (!(_captchaSettings.Enabled && _customerSettings.AllowCustomersToCheckGiftCardBalance))
+            {
+                return RedirectToRoute("CustomerInfo");
+            }
+
+            var model = await _customerModelFactory.PrepareCheckGiftCardBalanceModelAsync();
+
+            return View(model);
+        }
+
+        [HttpPost, ActionName("CheckGiftCardBalance")]
+        [FormValueRequired("checkbalancegiftcard")]
+        [ValidateCaptcha]
+        public virtual async Task<IActionResult> CheckBalance(CheckGiftCardBalanceModel model, bool captchaValid)
+        {
+            //validate CAPTCHA
+            if (_captchaSettings.Enabled && !captchaValid)
+            {
+                ModelState.AddModelError("", await _localizationService.GetResourceAsync("Common.WrongCaptchaMessage"));
+            }
+
+            if (ModelState.IsValid)
+            {
+                var giftCard = (await _giftCardService.GetAllGiftCardsAsync(giftCardCouponCode: model.GiftCardCode)).FirstOrDefault();
+                if (giftCard != null && await _giftCardService.IsGiftCardValidAsync(giftCard))
+                {
+                    var remainingAmount = await _currencyService.ConvertFromPrimaryStoreCurrencyAsync(await _giftCardService.GetGiftCardRemainingAmountAsync(giftCard), await _workContext.GetWorkingCurrencyAsync());
+                    model.Result = await _priceFormatter.FormatPriceAsync(remainingAmount, true, false);
+                }
+                else
+                {
+                    model.Message = await _localizationService.GetResourceAsync("CheckGiftCardBalance.GiftCardCouponCode.Invalid");
+                }
+            }
+
+            return View(model);
+        }
+
+        #endregion
+
+        #region Multi-factor Authentication
+
+        //available even when a store is closed
+        [CheckAccessClosedStore(true)]
+        public virtual async Task<IActionResult> MultiFactorAuthentication()
+        {
+            if (!await _multiFactorAuthenticationPluginManager.HasActivePluginsAsync())
+            {
+                return RedirectToRoute("CustomerInfo");
+            }
+
+            var model = new MultiFactorAuthenticationModel();
+            model = await _customerModelFactory.PrepareMultiFactorAuthenticationModelAsync(model);
+            return View(model);
+        }
+
+        [HttpPost]
+        public virtual async Task<IActionResult> MultiFactorAuthentication(MultiFactorAuthenticationModel model, IFormCollection form)
+        {
+            var customer = await _workContext.GetCurrentCustomerAsync();
+            if (!await _customerService.IsRegisteredAsync(customer))
+                return Challenge();
+
+            try
+            {
+                if (ModelState.IsValid)
+                {
+                    //save MultiFactorIsEnabledAttribute
+                    if (!model.IsEnabled)
+                    {
+                        if (!_multiFactorAuthenticationSettings.ForceMultifactorAuthentication)
+                        {
+                            await _genericAttributeService
+                                .SaveAttributeAsync(customer, NopCustomerDefaults.SelectedMultiFactorAuthenticationProviderAttribute, string.Empty);
+
+                            //raise change multi-factor authentication provider event       
+                            await _eventPublisher.PublishAsync(new CustomerChangeMultiFactorAuthenticationProviderEvent(customer));
+                        }
+                        else
+                        {
+                            model = await _customerModelFactory.PrepareMultiFactorAuthenticationModelAsync(model);
+                            model.Message = await _localizationService.GetResourceAsync("Account.MultiFactorAuthentication.Warning.ForceActivation");
+                            return View(model);
+                        }
+                    }
+                    else
+                    {
+                        //save selected multi-factor authentication provider
+                        var selectedProvider = await ParseSelectedProviderAsync(form);
+                        var lastSavedProvider = await _genericAttributeService.GetAttributeAsync<string>(customer, NopCustomerDefaults.SelectedMultiFactorAuthenticationProviderAttribute);
+                        if (string.IsNullOrEmpty(selectedProvider) && !string.IsNullOrEmpty(lastSavedProvider))
+                        {
+                            selectedProvider = lastSavedProvider;
+                        }
+
+                        if (selectedProvider != lastSavedProvider)
+                        {
+                            await _genericAttributeService.SaveAttributeAsync(customer, NopCustomerDefaults.SelectedMultiFactorAuthenticationProviderAttribute, selectedProvider);
+
+                            //raise change multi-factor authentication provider event       
+                            await _eventPublisher.PublishAsync(new CustomerChangeMultiFactorAuthenticationProviderEvent(customer));
+                        }
+                    }
+
+                    return RedirectToRoute("MultiFactorAuthenticationSettings");
+                }
+            }
+            catch (Exception exc)
+            {
+                ModelState.AddModelError("", exc.Message);
+            }
+
+            //If we got this far, something failed, redisplay form
+            model = await _customerModelFactory.PrepareMultiFactorAuthenticationModelAsync(model);
+            return View(model);
+        }
+
+        public virtual async Task<IActionResult> ConfigureMultiFactorAuthenticationProvider(string providerSysName)
+        {
+            if (!await _customerService.IsRegisteredAsync(await _workContext.GetCurrentCustomerAsync()))
+                return Challenge();
+
+            var model = new MultiFactorAuthenticationProviderModel();
+            model = await _customerModelFactory.PrepareMultiFactorAuthenticationProviderModelAsync(model, providerSysName);
+
+            return View(model);
+        }
+
+        #endregion
+
+        #endregion
+    }
 }