--- conflicted
+++ resolved
@@ -1,128 +1,124 @@
-﻿using System;
-using System.Threading.Tasks;
-using Microsoft.AspNetCore.Mvc;
-using Nop.Core;
-using Nop.Core.Domain.Messages;
-using Nop.Services.Localization;
-using Nop.Services.Messages;
-using Nop.Web.Factories;
-using Nop.Web.Framework.Mvc.Filters;
-
-namespace Nop.Web.Controllers
-{
-    [AutoValidateAntiforgeryToken]
-    public partial class NewsletterController : BasePublicController
-    {
-        private readonly ILocalizationService _localizationService;
-        private readonly INewsletterModelFactory _newsletterModelFactory;
-        private readonly INewsLetterSubscriptionService _newsLetterSubscriptionService;
-        private readonly IStoreContext _storeContext;
-        private readonly IWorkContext _workContext;
-        private readonly IWorkflowMessageService _workflowMessageService;
-
-        public NewsletterController(ILocalizationService localizationService,
-            INewsletterModelFactory newsletterModelFactory,
-            INewsLetterSubscriptionService newsLetterSubscriptionService,
-            IStoreContext storeContext,
-            IWorkContext workContext,
-            IWorkflowMessageService workflowMessageService)
-        {
-            _localizationService = localizationService;
-            _newsletterModelFactory = newsletterModelFactory;
-            _newsLetterSubscriptionService = newsLetterSubscriptionService;
-            _storeContext = storeContext;
-            _workContext = workContext;
-            _workflowMessageService = workflowMessageService;
-        }
-
-        //available even when a store is closed
-        [CheckAccessClosedStore(true)]
-        [HttpPost]
-<<<<<<< HEAD
-        [IgnoreAntiforgeryToken]
-=======
->>>>>>> ad7b035d
-        public virtual async Task<IActionResult> SubscribeNewsletter(string email, bool subscribe)
-        {
-            string result;
-            var success = false;
-
-            if (!CommonHelper.IsValidEmail(email))
-            {
-                result = await _localizationService.GetResourceAsync("Newsletter.Email.Wrong");
-            }
-            else
-            {
-                email = email.Trim();
-                var store = await _storeContext.GetCurrentStoreAsync();
-                var subscription = await _newsLetterSubscriptionService.GetNewsLetterSubscriptionByEmailAndStoreIdAsync(email, store.Id);
-                var currentLanguage = await _workContext.GetWorkingLanguageAsync();
-                if (subscription != null)
-                {
-                    if (subscribe)
-                    {
-                        if (!subscription.Active)
-                        {
-                            await _workflowMessageService.SendNewsLetterSubscriptionActivationMessageAsync(subscription, currentLanguage.Id);
-                        }
-                        result = await _localizationService.GetResourceAsync("Newsletter.SubscribeEmailSent");
-                    }
-                    else
-                    {
-                        if (subscription.Active)
-                        {
-                            await _workflowMessageService.SendNewsLetterSubscriptionDeactivationMessageAsync(subscription, currentLanguage.Id);
-                        }
-                        result = await _localizationService.GetResourceAsync("Newsletter.UnsubscribeEmailSent");
-                    }
-                }
-                else if (subscribe)
-                {
-                    subscription = new NewsLetterSubscription
-                    {
-                        NewsLetterSubscriptionGuid = Guid.NewGuid(),
-                        Email = email,
-                        Active = false,
-                        StoreId = store.Id,
-                        CreatedOnUtc = DateTime.UtcNow
-                    };
-                    await _newsLetterSubscriptionService.InsertNewsLetterSubscriptionAsync(subscription);
-                    await _workflowMessageService.SendNewsLetterSubscriptionActivationMessageAsync(subscription, currentLanguage.Id);
-
-                    result = await _localizationService.GetResourceAsync("Newsletter.SubscribeEmailSent");
-                }
-                else
-                {
-                    result = await _localizationService.GetResourceAsync("Newsletter.UnsubscribeEmailSent");
-                }
-                success = true;
-            }
-
-            return Json(new
-            {
-                Success = success,
-                Result = result,
-            });
-        }
-
-        //available even when a store is closed
-        [CheckAccessClosedStore(true)]
-        public virtual async Task<IActionResult> SubscriptionActivation(Guid token, bool active)
-        {
-            var subscription = await _newsLetterSubscriptionService.GetNewsLetterSubscriptionByGuidAsync(token);
-            if (subscription == null)
-                return RedirectToRoute("Homepage");
-
-            if (active)
-            {
-                subscription.Active = true;
-                await _newsLetterSubscriptionService.UpdateNewsLetterSubscriptionAsync(subscription);
-            }
-            else
-                await _newsLetterSubscriptionService.DeleteNewsLetterSubscriptionAsync(subscription);
-
-            var model = await _newsletterModelFactory.PrepareSubscriptionActivationModelAsync(active);
-            return View(model);
-        }
-    }
+﻿using System;
+using System.Threading.Tasks;
+using Microsoft.AspNetCore.Mvc;
+using Nop.Core;
+using Nop.Core.Domain.Messages;
+using Nop.Services.Localization;
+using Nop.Services.Messages;
+using Nop.Web.Factories;
+using Nop.Web.Framework.Mvc.Filters;
+
+namespace Nop.Web.Controllers
+{
+    [AutoValidateAntiforgeryToken]
+    public partial class NewsletterController : BasePublicController
+    {
+        private readonly ILocalizationService _localizationService;
+        private readonly INewsletterModelFactory _newsletterModelFactory;
+        private readonly INewsLetterSubscriptionService _newsLetterSubscriptionService;
+        private readonly IStoreContext _storeContext;
+        private readonly IWorkContext _workContext;
+        private readonly IWorkflowMessageService _workflowMessageService;
+
+        public NewsletterController(ILocalizationService localizationService,
+            INewsletterModelFactory newsletterModelFactory,
+            INewsLetterSubscriptionService newsLetterSubscriptionService,
+            IStoreContext storeContext,
+            IWorkContext workContext,
+            IWorkflowMessageService workflowMessageService)
+        {
+            _localizationService = localizationService;
+            _newsletterModelFactory = newsletterModelFactory;
+            _newsLetterSubscriptionService = newsLetterSubscriptionService;
+            _storeContext = storeContext;
+            _workContext = workContext;
+            _workflowMessageService = workflowMessageService;
+        }
+
+        //available even when a store is closed
+        [CheckAccessClosedStore(true)]
+        [HttpPost]
+        public virtual async Task<IActionResult> SubscribeNewsletter(string email, bool subscribe)
+        {
+            string result;
+            var success = false;
+
+            if (!CommonHelper.IsValidEmail(email))
+            {
+                result = await _localizationService.GetResourceAsync("Newsletter.Email.Wrong");
+            }
+            else
+            {
+                email = email.Trim();
+                var store = await _storeContext.GetCurrentStoreAsync();
+                var subscription = await _newsLetterSubscriptionService.GetNewsLetterSubscriptionByEmailAndStoreIdAsync(email, store.Id);
+                var currentLanguage = await _workContext.GetWorkingLanguageAsync();
+                if (subscription != null)
+                {
+                    if (subscribe)
+                    {
+                        if (!subscription.Active)
+                        {
+                            await _workflowMessageService.SendNewsLetterSubscriptionActivationMessageAsync(subscription, currentLanguage.Id);
+                        }
+                        result = await _localizationService.GetResourceAsync("Newsletter.SubscribeEmailSent");
+                    }
+                    else
+                    {
+                        if (subscription.Active)
+                        {
+                            await _workflowMessageService.SendNewsLetterSubscriptionDeactivationMessageAsync(subscription, currentLanguage.Id);
+                        }
+                        result = await _localizationService.GetResourceAsync("Newsletter.UnsubscribeEmailSent");
+                    }
+                }
+                else if (subscribe)
+                {
+                    subscription = new NewsLetterSubscription
+                    {
+                        NewsLetterSubscriptionGuid = Guid.NewGuid(),
+                        Email = email,
+                        Active = false,
+                        StoreId = store.Id,
+                        CreatedOnUtc = DateTime.UtcNow
+                    };
+                    await _newsLetterSubscriptionService.InsertNewsLetterSubscriptionAsync(subscription);
+                    await _workflowMessageService.SendNewsLetterSubscriptionActivationMessageAsync(subscription, currentLanguage.Id);
+
+                    result = await _localizationService.GetResourceAsync("Newsletter.SubscribeEmailSent");
+                }
+                else
+                {
+                    result = await _localizationService.GetResourceAsync("Newsletter.UnsubscribeEmailSent");
+                }
+                success = true;
+            }
+
+            return Json(new
+            {
+                Success = success,
+                Result = result,
+            });
+        }
+
+        //available even when a store is closed
+        [CheckAccessClosedStore(true)]
+        public virtual async Task<IActionResult> SubscriptionActivation(Guid token, bool active)
+        {
+            var subscription = await _newsLetterSubscriptionService.GetNewsLetterSubscriptionByGuidAsync(token);
+            if (subscription == null)
+                return RedirectToRoute("Homepage");
+
+            if (active)
+            {
+                subscription.Active = true;
+                await _newsLetterSubscriptionService.UpdateNewsLetterSubscriptionAsync(subscription);
+            }
+            else
+                await _newsLetterSubscriptionService.DeleteNewsLetterSubscriptionAsync(subscription);
+
+            var model = await _newsletterModelFactory.PrepareSubscriptionActivationModelAsync(active);
+            return View(model);
+        }
+    }
 }