﻿using System;
using System.Collections.Generic;
using System.Globalization;
using System.Linq;
using System.Threading.Tasks;
using Microsoft.AspNetCore.Mvc;
using Microsoft.AspNetCore.Mvc.Rendering;
using Newtonsoft.Json;
using Nop.Core;
using Nop.Core.Caching;
using Nop.Core.Configuration;
using Nop.Core.Infrastructure;
using Nop.Data;
using Nop.Data.Configuration;
using Nop.Services.Common;
using Nop.Services.Installation;
using Nop.Services.Plugins;
using Nop.Services.Security;
using Nop.Web.Framework.Security;
using Nop.Web.Infrastructure.Installation;
using Nop.Web.Models.Install;

namespace Nop.Web.Controllers
{
    [AutoValidateAntiforgeryToken]
    public partial class InstallController : Controller
    {
        #region Fields

        private readonly AppSettings _appSettings;
        private readonly Lazy<IInstallationLocalizationService> _locService;
        private readonly Lazy<IInstallationService> _installationService;
        private readonly INopFileProvider _fileProvider;
        private readonly Lazy<IPermissionService> _permissionService;
        private readonly Lazy<IPluginService> _pluginService;
        private readonly Lazy<IStaticCacheManager> _staticCacheManager;
        private readonly Lazy<IUploadService> _uploadService;
        private readonly Lazy<IWebHelper> _webHelper;
        private readonly Lazy<NopHttpClient> _nopHttpClient;

        #endregion

        #region Ctor

        public InstallController(AppSettings appSettings,
            Lazy<IInstallationLocalizationService> locService,
            Lazy<IInstallationService> installationService,
            INopFileProvider fileProvider,
            Lazy<IPermissionService> permissionService,
            Lazy<IPluginService> pluginService,
            Lazy<IStaticCacheManager> staticCacheManager,
            Lazy<IUploadService> uploadService,
            Lazy<IWebHelper> webHelper,
            Lazy<NopHttpClient> nopHttpClient)
        {
            _appSettings = appSettings;
            _locService = locService;
            _installationService = installationService;
            _fileProvider = fileProvider;
            _permissionService = permissionService;
            _pluginService = pluginService;
            _staticCacheManager = staticCacheManager;
            _uploadService = uploadService;
            _webHelper = webHelper;
            _nopHttpClient = nopHttpClient;
        }

        #endregion

        #region Utilites

        private InstallModel PrepareCountryList(InstallModel model)
        {
            if (!model.InstallRegionalResources)
                return model;

            var browserCulture = _locService.Value.GetBrowserCulture();
            var countries = new List<SelectListItem>
            {
                //This item was added in case it was not possible to automatically determine the country by culture
                new SelectListItem { Value = string.Empty, Text = _locService.Value.GetResource("CountrySelect") }
            };
            countries.AddRange(from country in ISO3166.GetCollection()
                               from localization in ISO3166.GetLocalizationInfo(country.Alpha2)
                               let lang = ISO3166.GetLocalizationInfo(country.Alpha2).Count() > 1 ? $" [{localization.Language} language]" : string.Empty
                               let item = new SelectListItem
                               {
                                   Value = $"{country.Alpha2}-{localization.Culture}",
                                   Text = $"{country.Name}{lang}",
                                   Selected = (localization.Culture == browserCulture) && browserCulture[^2..] == country.Alpha2
                               }
                               select item);
            model.AvailableCountries.AddRange(countries);

            return model;
        }

        private InstallModel PrepareLanguageList(InstallModel model)
        {
            foreach (var lang in _locService.Value.GetAvailableLanguages())
            {
                model.AvailableLanguages.Add(new SelectListItem
                {
                    Value = Url.Action("ChangeLanguage", "Install", new { language = lang.Code }),
                    Text = lang.Name,
                    Selected = _locService.Value.GetCurrentLanguage().Code == lang.Code
                });
            }

            return model;
        }

        private InstallModel PrepareAvailableDataProviders(InstallModel model)
        {
            model.AvailableDataProviders.AddRange(
                _locService.Value.GetAvailableProviderTypes()
                .OrderBy(v => v.Value)
                .Select(pt => new SelectListItem
                {
                    Value = pt.Key.ToString(),
                    Text = pt.Value
                }));

            return model;
        }

        #endregion

        #region Methods

<<<<<<< HEAD
        public virtual async Task<IActionResult> Index()
=======
        public virtual IActionResult Index()
>>>>>>> ad7b035d
        {
            if (DataSettingsManager.IsDatabaseInstalled())
                return RedirectToRoute("Homepage");

            var model = new InstallModel
            {
                AdminEmail = "admin@yourStore.com",
                InstallSampleData = false,
                InstallRegionalResources = _appSettings.Get<InstallationConfig>().InstallRegionalResources,
                DisableSampleDataOption = _appSettings.Get<InstallationConfig>().DisableSampleData,
                CreateDatabaseIfNotExists = false,
                ConnectionStringRaw = false,
                DataProvider = DataProviderType.SqlServer
            };

            PrepareAvailableDataProviders(model);
            PrepareLanguageList(model);
            PrepareCountryList(model);

            return View(model);
        }

        [HttpPost]
<<<<<<< HEAD
        [IgnoreAntiforgeryToken]
=======
>>>>>>> ad7b035d
        public virtual async Task<IActionResult> Index(InstallModel model)
        {
            if (DataSettingsManager.IsDatabaseInstalled())
                return RedirectToRoute("Homepage");

            model.DisableSampleDataOption = _appSettings.Get<InstallationConfig>().DisableSampleData;
            model.InstallRegionalResources = _appSettings.Get<InstallationConfig>().InstallRegionalResources;

            PrepareAvailableDataProviders(model);
            PrepareLanguageList(model);
            PrepareCountryList(model);

            //Consider granting access rights to the resource to the ASP.NET request identity. 
            //ASP.NET has a base process identity 
            //(typically {MACHINE}\ASPNET on IIS 5 or Network Service on IIS 6 and IIS 7, 
            //and the configured application pool identity on IIS 7.5) that is used if the application is not impersonating.
            //If the application is impersonating via <identity impersonate="true"/>, 
            //the identity will be the anonymous user (typically IUSR_MACHINENAME) or the authenticated request user.

            //validate permissions
            var dirsToCheck = _fileProvider.GetDirectoriesWrite();
            foreach (var dir in dirsToCheck)
                if (!_fileProvider.CheckPermissions(dir, false, true, true, false))
                    ModelState.AddModelError(string.Empty, string.Format(_locService.Value.GetResource("ConfigureDirectoryPermissions"), CurrentOSUser.FullName, dir));

            var filesToCheck = _fileProvider.GetFilesWrite();
            foreach (var file in filesToCheck)
            {
                if (!_fileProvider.FileExists(file))
                    continue;

                if (!_fileProvider.CheckPermissions(file, false, true, true, true))
                    ModelState.AddModelError(string.Empty, string.Format(_locService.Value.GetResource("ConfigureFilePermissions"), CurrentOSUser.FullName, file));
            }

            if (!ModelState.IsValid)
                return View(model);

            try
            {
                var dataProvider = DataProviderManager.GetDataProvider(model.DataProvider);

                var connectionString = model.ConnectionStringRaw ? model.ConnectionString : dataProvider.BuildConnectionString(model);

                if (string.IsNullOrEmpty(connectionString))
                    throw new Exception(_locService.Value.GetResource("ConnectionStringWrongFormat"));

                DataSettingsManager.SaveSettings(new DataConfig
                {
                    DataProvider = model.DataProvider,
                    ConnectionString = connectionString
                }, _fileProvider);

                if (model.CreateDatabaseIfNotExists)
                {
                    try
                    {
                        dataProvider.CreateDatabase(model.Collation);
                    }
                    catch (Exception ex)
                    {
                        throw new Exception(string.Format(_locService.Value.GetResource("DatabaseCreationError"), ex.Message));
                    }
                }
                else
                {
                    //check whether database exists
                    if (!await dataProvider.DatabaseExistsAsync())
                        throw new Exception(_locService.Value.GetResource("DatabaseNotExists"));
                }

                dataProvider.InitializeDatabase();

                var cultureInfo = new CultureInfo(NopCommonDefaults.DefaultLanguageCulture);
                var regionInfo = new RegionInfo(NopCommonDefaults.DefaultLanguageCulture);

                var languagePackInfo = (DownloadUrl: string.Empty, Progress: 0);
                if (model.InstallRegionalResources)
                {
                    //try to get CultureInfo and RegionInfo
                    try
                    {
                        cultureInfo = new CultureInfo(model.Country[3..]);
                        regionInfo = new RegionInfo(model.Country[3..]);
                    }
                    catch { }

                    //get URL to download language pack
                    if (cultureInfo.Name != NopCommonDefaults.DefaultLanguageCulture)
                    {
                        try
                        {
                            var languageCode = _locService.Value.GetCurrentLanguage().Code[0..2];
                            var resultString = await _nopHttpClient.Value.InstallationCompletedAsync(model.AdminEmail, languageCode, cultureInfo.Name);
                            var result = JsonConvert.DeserializeAnonymousType(resultString,
                                new { Message = string.Empty, LanguagePack = new { Culture = string.Empty, Progress = 0, DownloadLink = string.Empty } });
                            if (result.LanguagePack.Progress > NopCommonDefaults.LanguagePackMinTranslationProgressToInstall)
                            {
                                languagePackInfo.DownloadUrl = result.LanguagePack.DownloadLink;
                                languagePackInfo.Progress = result.LanguagePack.Progress;
                            }

                        }
                        catch { }
                    }

                    //upload CLDR
                    _uploadService.Value.UploadLocalePattern(cultureInfo);
                }

                //now resolve installation service
                await _installationService.Value.InstallRequiredDataAsync(model.AdminEmail, model.AdminPassword, languagePackInfo, regionInfo, cultureInfo);

                if (model.InstallSampleData)
                    await _installationService.Value.InstallSampleDataAsync(model.AdminEmail);

                //prepare plugins to install
                _pluginService.Value.ClearInstalledPluginsList();

                var pluginsIgnoredDuringInstallation = new List<string>();
                if (!string.IsNullOrEmpty(_appSettings.Get<InstallationConfig>().DisabledPlugins))
                {
                    pluginsIgnoredDuringInstallation = _appSettings.Get<InstallationConfig>().DisabledPlugins
                        .Split(',', StringSplitOptions.RemoveEmptyEntries).Select(pluginName => pluginName.Trim()).ToList();
                }

                var plugins = (await _pluginService.Value.GetPluginDescriptorsAsync<IPlugin>(LoadPluginsMode.All))
                    .Where(pluginDescriptor => !pluginsIgnoredDuringInstallation.Contains(pluginDescriptor.SystemName))
                    .OrderBy(pluginDescriptor => pluginDescriptor.Group).ThenBy(pluginDescriptor => pluginDescriptor.DisplayOrder)
                    .ToList();

                foreach (var plugin in plugins)
                {
                    await _pluginService.Value.PreparePluginToInstallAsync(plugin.SystemName, checkDependencies: false);
                }

                //register default permissions
                var permissionProviders = new List<Type> { typeof(StandardPermissionProvider) };
                foreach (var providerType in permissionProviders)
                {
                    var provider = (IPermissionProvider)Activator.CreateInstance(providerType);
                    await _permissionService.Value.InstallPermissionsAsync(provider);
                }

                return View(new InstallModel { RestartUrl = Url.RouteUrl("Homepage") });

            }
            catch (Exception exception)
            {
                await _staticCacheManager.Value.ClearAsync();

                //clear provider settings if something got wrong
                DataSettingsManager.SaveSettings(new DataConfig(), _fileProvider);

                ModelState.AddModelError(string.Empty, string.Format(_locService.Value.GetResource("SetupFailed"), exception.Message));
            }

            return View(model);
        }

<<<<<<< HEAD
        public virtual async Task<IActionResult> ChangeLanguage(string language)
=======
        public virtual IActionResult ChangeLanguage(string language)
>>>>>>> ad7b035d
        {
            if (DataSettingsManager.IsDatabaseInstalled())
                return RedirectToRoute("Homepage");

            _locService.Value.SaveCurrentLanguage(language);

            //Reload the page
            return RedirectToAction("Index", "Install");
        }

        [HttpPost]
<<<<<<< HEAD
        [IgnoreAntiforgeryToken]
        public virtual async Task<IActionResult> RestartInstall()
=======
        public virtual IActionResult RestartInstall()
>>>>>>> ad7b035d
        {
            if (DataSettingsManager.IsDatabaseInstalled())
                return RedirectToRoute("Homepage");

            return View("Index", new InstallModel { RestartUrl = Url.Action("Index", "Install") });
        }

<<<<<<< HEAD
        public virtual async Task<IActionResult> RestartApplication()
=======
        public virtual IActionResult RestartApplication()
>>>>>>> ad7b035d
        {
            if (DataSettingsManager.IsDatabaseInstalled())
                return RedirectToRoute("Homepage");

            //restart application
            _webHelper.Value.RestartAppDomain();

            return new EmptyResult();
        }

        #endregion
    }
}<|MERGE_RESOLUTION|>--- conflicted
+++ resolved
@@ -1,369 +1,348 @@
-﻿using System;
-using System.Collections.Generic;
-using System.Globalization;
-using System.Linq;
-using System.Threading.Tasks;
-using Microsoft.AspNetCore.Mvc;
-using Microsoft.AspNetCore.Mvc.Rendering;
-using Newtonsoft.Json;
-using Nop.Core;
-using Nop.Core.Caching;
-using Nop.Core.Configuration;
-using Nop.Core.Infrastructure;
-using Nop.Data;
-using Nop.Data.Configuration;
-using Nop.Services.Common;
-using Nop.Services.Installation;
-using Nop.Services.Plugins;
-using Nop.Services.Security;
-using Nop.Web.Framework.Security;
-using Nop.Web.Infrastructure.Installation;
-using Nop.Web.Models.Install;
-
-namespace Nop.Web.Controllers
-{
-    [AutoValidateAntiforgeryToken]
-    public partial class InstallController : Controller
-    {
-        #region Fields
-
-        private readonly AppSettings _appSettings;
-        private readonly Lazy<IInstallationLocalizationService> _locService;
-        private readonly Lazy<IInstallationService> _installationService;
-        private readonly INopFileProvider _fileProvider;
-        private readonly Lazy<IPermissionService> _permissionService;
-        private readonly Lazy<IPluginService> _pluginService;
-        private readonly Lazy<IStaticCacheManager> _staticCacheManager;
-        private readonly Lazy<IUploadService> _uploadService;
-        private readonly Lazy<IWebHelper> _webHelper;
-        private readonly Lazy<NopHttpClient> _nopHttpClient;
-
-        #endregion
-
-        #region Ctor
-
-        public InstallController(AppSettings appSettings,
-            Lazy<IInstallationLocalizationService> locService,
-            Lazy<IInstallationService> installationService,
-            INopFileProvider fileProvider,
-            Lazy<IPermissionService> permissionService,
-            Lazy<IPluginService> pluginService,
-            Lazy<IStaticCacheManager> staticCacheManager,
-            Lazy<IUploadService> uploadService,
-            Lazy<IWebHelper> webHelper,
-            Lazy<NopHttpClient> nopHttpClient)
-        {
-            _appSettings = appSettings;
-            _locService = locService;
-            _installationService = installationService;
-            _fileProvider = fileProvider;
-            _permissionService = permissionService;
-            _pluginService = pluginService;
-            _staticCacheManager = staticCacheManager;
-            _uploadService = uploadService;
-            _webHelper = webHelper;
-            _nopHttpClient = nopHttpClient;
-        }
-
-        #endregion
-
-        #region Utilites
-
-        private InstallModel PrepareCountryList(InstallModel model)
-        {
-            if (!model.InstallRegionalResources)
-                return model;
-
-            var browserCulture = _locService.Value.GetBrowserCulture();
-            var countries = new List<SelectListItem>
-            {
-                //This item was added in case it was not possible to automatically determine the country by culture
-                new SelectListItem { Value = string.Empty, Text = _locService.Value.GetResource("CountrySelect") }
-            };
-            countries.AddRange(from country in ISO3166.GetCollection()
-                               from localization in ISO3166.GetLocalizationInfo(country.Alpha2)
-                               let lang = ISO3166.GetLocalizationInfo(country.Alpha2).Count() > 1 ? $" [{localization.Language} language]" : string.Empty
-                               let item = new SelectListItem
-                               {
-                                   Value = $"{country.Alpha2}-{localization.Culture}",
-                                   Text = $"{country.Name}{lang}",
-                                   Selected = (localization.Culture == browserCulture) && browserCulture[^2..] == country.Alpha2
-                               }
-                               select item);
-            model.AvailableCountries.AddRange(countries);
-
-            return model;
-        }
-
-        private InstallModel PrepareLanguageList(InstallModel model)
-        {
-            foreach (var lang in _locService.Value.GetAvailableLanguages())
-            {
-                model.AvailableLanguages.Add(new SelectListItem
-                {
-                    Value = Url.Action("ChangeLanguage", "Install", new { language = lang.Code }),
-                    Text = lang.Name,
-                    Selected = _locService.Value.GetCurrentLanguage().Code == lang.Code
-                });
-            }
-
-            return model;
-        }
-
-        private InstallModel PrepareAvailableDataProviders(InstallModel model)
-        {
-            model.AvailableDataProviders.AddRange(
-                _locService.Value.GetAvailableProviderTypes()
-                .OrderBy(v => v.Value)
-                .Select(pt => new SelectListItem
-                {
-                    Value = pt.Key.ToString(),
-                    Text = pt.Value
-                }));
-
-            return model;
-        }
-
-        #endregion
-
-        #region Methods
-
-<<<<<<< HEAD
-        public virtual async Task<IActionResult> Index()
-=======
-        public virtual IActionResult Index()
->>>>>>> ad7b035d
-        {
-            if (DataSettingsManager.IsDatabaseInstalled())
-                return RedirectToRoute("Homepage");
-
-            var model = new InstallModel
-            {
-                AdminEmail = "admin@yourStore.com",
-                InstallSampleData = false,
-                InstallRegionalResources = _appSettings.Get<InstallationConfig>().InstallRegionalResources,
-                DisableSampleDataOption = _appSettings.Get<InstallationConfig>().DisableSampleData,
-                CreateDatabaseIfNotExists = false,
-                ConnectionStringRaw = false,
-                DataProvider = DataProviderType.SqlServer
-            };
-
-            PrepareAvailableDataProviders(model);
-            PrepareLanguageList(model);
-            PrepareCountryList(model);
-
-            return View(model);
-        }
-
-        [HttpPost]
-<<<<<<< HEAD
-        [IgnoreAntiforgeryToken]
-=======
->>>>>>> ad7b035d
-        public virtual async Task<IActionResult> Index(InstallModel model)
-        {
-            if (DataSettingsManager.IsDatabaseInstalled())
-                return RedirectToRoute("Homepage");
-
-            model.DisableSampleDataOption = _appSettings.Get<InstallationConfig>().DisableSampleData;
-            model.InstallRegionalResources = _appSettings.Get<InstallationConfig>().InstallRegionalResources;
-
-            PrepareAvailableDataProviders(model);
-            PrepareLanguageList(model);
-            PrepareCountryList(model);
-
-            //Consider granting access rights to the resource to the ASP.NET request identity. 
-            //ASP.NET has a base process identity 
-            //(typically {MACHINE}\ASPNET on IIS 5 or Network Service on IIS 6 and IIS 7, 
-            //and the configured application pool identity on IIS 7.5) that is used if the application is not impersonating.
-            //If the application is impersonating via <identity impersonate="true"/>, 
-            //the identity will be the anonymous user (typically IUSR_MACHINENAME) or the authenticated request user.
-
-            //validate permissions
-            var dirsToCheck = _fileProvider.GetDirectoriesWrite();
-            foreach (var dir in dirsToCheck)
-                if (!_fileProvider.CheckPermissions(dir, false, true, true, false))
-                    ModelState.AddModelError(string.Empty, string.Format(_locService.Value.GetResource("ConfigureDirectoryPermissions"), CurrentOSUser.FullName, dir));
-
-            var filesToCheck = _fileProvider.GetFilesWrite();
-            foreach (var file in filesToCheck)
-            {
-                if (!_fileProvider.FileExists(file))
-                    continue;
-
-                if (!_fileProvider.CheckPermissions(file, false, true, true, true))
-                    ModelState.AddModelError(string.Empty, string.Format(_locService.Value.GetResource("ConfigureFilePermissions"), CurrentOSUser.FullName, file));
-            }
-
-            if (!ModelState.IsValid)
-                return View(model);
-
-            try
-            {
-                var dataProvider = DataProviderManager.GetDataProvider(model.DataProvider);
-
-                var connectionString = model.ConnectionStringRaw ? model.ConnectionString : dataProvider.BuildConnectionString(model);
-
-                if (string.IsNullOrEmpty(connectionString))
-                    throw new Exception(_locService.Value.GetResource("ConnectionStringWrongFormat"));
-
-                DataSettingsManager.SaveSettings(new DataConfig
-                {
-                    DataProvider = model.DataProvider,
-                    ConnectionString = connectionString
-                }, _fileProvider);
-
-                if (model.CreateDatabaseIfNotExists)
-                {
-                    try
-                    {
-                        dataProvider.CreateDatabase(model.Collation);
-                    }
-                    catch (Exception ex)
-                    {
-                        throw new Exception(string.Format(_locService.Value.GetResource("DatabaseCreationError"), ex.Message));
-                    }
-                }
-                else
-                {
-                    //check whether database exists
-                    if (!await dataProvider.DatabaseExistsAsync())
-                        throw new Exception(_locService.Value.GetResource("DatabaseNotExists"));
-                }
-
-                dataProvider.InitializeDatabase();
-
-                var cultureInfo = new CultureInfo(NopCommonDefaults.DefaultLanguageCulture);
-                var regionInfo = new RegionInfo(NopCommonDefaults.DefaultLanguageCulture);
-
-                var languagePackInfo = (DownloadUrl: string.Empty, Progress: 0);
-                if (model.InstallRegionalResources)
-                {
-                    //try to get CultureInfo and RegionInfo
-                    try
-                    {
-                        cultureInfo = new CultureInfo(model.Country[3..]);
-                        regionInfo = new RegionInfo(model.Country[3..]);
-                    }
-                    catch { }
-
-                    //get URL to download language pack
-                    if (cultureInfo.Name != NopCommonDefaults.DefaultLanguageCulture)
-                    {
-                        try
-                        {
-                            var languageCode = _locService.Value.GetCurrentLanguage().Code[0..2];
-                            var resultString = await _nopHttpClient.Value.InstallationCompletedAsync(model.AdminEmail, languageCode, cultureInfo.Name);
-                            var result = JsonConvert.DeserializeAnonymousType(resultString,
-                                new { Message = string.Empty, LanguagePack = new { Culture = string.Empty, Progress = 0, DownloadLink = string.Empty } });
-                            if (result.LanguagePack.Progress > NopCommonDefaults.LanguagePackMinTranslationProgressToInstall)
-                            {
-                                languagePackInfo.DownloadUrl = result.LanguagePack.DownloadLink;
-                                languagePackInfo.Progress = result.LanguagePack.Progress;
-                            }
-
-                        }
-                        catch { }
-                    }
-
-                    //upload CLDR
-                    _uploadService.Value.UploadLocalePattern(cultureInfo);
-                }
-
-                //now resolve installation service
-                await _installationService.Value.InstallRequiredDataAsync(model.AdminEmail, model.AdminPassword, languagePackInfo, regionInfo, cultureInfo);
-
-                if (model.InstallSampleData)
-                    await _installationService.Value.InstallSampleDataAsync(model.AdminEmail);
-
-                //prepare plugins to install
-                _pluginService.Value.ClearInstalledPluginsList();
-
-                var pluginsIgnoredDuringInstallation = new List<string>();
-                if (!string.IsNullOrEmpty(_appSettings.Get<InstallationConfig>().DisabledPlugins))
-                {
-                    pluginsIgnoredDuringInstallation = _appSettings.Get<InstallationConfig>().DisabledPlugins
-                        .Split(',', StringSplitOptions.RemoveEmptyEntries).Select(pluginName => pluginName.Trim()).ToList();
-                }
-
-                var plugins = (await _pluginService.Value.GetPluginDescriptorsAsync<IPlugin>(LoadPluginsMode.All))
-                    .Where(pluginDescriptor => !pluginsIgnoredDuringInstallation.Contains(pluginDescriptor.SystemName))
-                    .OrderBy(pluginDescriptor => pluginDescriptor.Group).ThenBy(pluginDescriptor => pluginDescriptor.DisplayOrder)
-                    .ToList();
-
-                foreach (var plugin in plugins)
-                {
-                    await _pluginService.Value.PreparePluginToInstallAsync(plugin.SystemName, checkDependencies: false);
-                }
-
-                //register default permissions
-                var permissionProviders = new List<Type> { typeof(StandardPermissionProvider) };
-                foreach (var providerType in permissionProviders)
-                {
-                    var provider = (IPermissionProvider)Activator.CreateInstance(providerType);
-                    await _permissionService.Value.InstallPermissionsAsync(provider);
-                }
-
-                return View(new InstallModel { RestartUrl = Url.RouteUrl("Homepage") });
-
-            }
-            catch (Exception exception)
-            {
-                await _staticCacheManager.Value.ClearAsync();
-
-                //clear provider settings if something got wrong
-                DataSettingsManager.SaveSettings(new DataConfig(), _fileProvider);
-
-                ModelState.AddModelError(string.Empty, string.Format(_locService.Value.GetResource("SetupFailed"), exception.Message));
-            }
-
-            return View(model);
-        }
-
-<<<<<<< HEAD
-        public virtual async Task<IActionResult> ChangeLanguage(string language)
-=======
-        public virtual IActionResult ChangeLanguage(string language)
->>>>>>> ad7b035d
-        {
-            if (DataSettingsManager.IsDatabaseInstalled())
-                return RedirectToRoute("Homepage");
-
-            _locService.Value.SaveCurrentLanguage(language);
-
-            //Reload the page
-            return RedirectToAction("Index", "Install");
-        }
-
-        [HttpPost]
-<<<<<<< HEAD
-        [IgnoreAntiforgeryToken]
-        public virtual async Task<IActionResult> RestartInstall()
-=======
-        public virtual IActionResult RestartInstall()
->>>>>>> ad7b035d
-        {
-            if (DataSettingsManager.IsDatabaseInstalled())
-                return RedirectToRoute("Homepage");
-
-            return View("Index", new InstallModel { RestartUrl = Url.Action("Index", "Install") });
-        }
-
-<<<<<<< HEAD
-        public virtual async Task<IActionResult> RestartApplication()
-=======
-        public virtual IActionResult RestartApplication()
->>>>>>> ad7b035d
-        {
-            if (DataSettingsManager.IsDatabaseInstalled())
-                return RedirectToRoute("Homepage");
-
-            //restart application
-            _webHelper.Value.RestartAppDomain();
-
-            return new EmptyResult();
-        }
-
-        #endregion
-    }
+﻿using System;
+using System.Collections.Generic;
+using System.Globalization;
+using System.Linq;
+using System.Threading.Tasks;
+using Microsoft.AspNetCore.Mvc;
+using Microsoft.AspNetCore.Mvc.Rendering;
+using Newtonsoft.Json;
+using Nop.Core;
+using Nop.Core.Caching;
+using Nop.Core.Configuration;
+using Nop.Core.Infrastructure;
+using Nop.Data;
+using Nop.Data.Configuration;
+using Nop.Services.Common;
+using Nop.Services.Installation;
+using Nop.Services.Plugins;
+using Nop.Services.Security;
+using Nop.Web.Framework.Security;
+using Nop.Web.Infrastructure.Installation;
+using Nop.Web.Models.Install;
+
+namespace Nop.Web.Controllers
+{
+    [AutoValidateAntiforgeryToken]
+    public partial class InstallController : Controller
+    {
+        #region Fields
+
+        private readonly AppSettings _appSettings;
+        private readonly Lazy<IInstallationLocalizationService> _locService;
+        private readonly Lazy<IInstallationService> _installationService;
+        private readonly INopFileProvider _fileProvider;
+        private readonly Lazy<IPermissionService> _permissionService;
+        private readonly Lazy<IPluginService> _pluginService;
+        private readonly Lazy<IStaticCacheManager> _staticCacheManager;
+        private readonly Lazy<IUploadService> _uploadService;
+        private readonly Lazy<IWebHelper> _webHelper;
+        private readonly Lazy<NopHttpClient> _nopHttpClient;
+
+        #endregion
+
+        #region Ctor
+
+        public InstallController(AppSettings appSettings,
+            Lazy<IInstallationLocalizationService> locService,
+            Lazy<IInstallationService> installationService,
+            INopFileProvider fileProvider,
+            Lazy<IPermissionService> permissionService,
+            Lazy<IPluginService> pluginService,
+            Lazy<IStaticCacheManager> staticCacheManager,
+            Lazy<IUploadService> uploadService,
+            Lazy<IWebHelper> webHelper,
+            Lazy<NopHttpClient> nopHttpClient)
+        {
+            _appSettings = appSettings;
+            _locService = locService;
+            _installationService = installationService;
+            _fileProvider = fileProvider;
+            _permissionService = permissionService;
+            _pluginService = pluginService;
+            _staticCacheManager = staticCacheManager;
+            _uploadService = uploadService;
+            _webHelper = webHelper;
+            _nopHttpClient = nopHttpClient;
+        }
+
+        #endregion
+
+        #region Utilites
+
+        private InstallModel PrepareCountryList(InstallModel model)
+        {
+            if (!model.InstallRegionalResources)
+                return model;
+
+            var browserCulture = _locService.Value.GetBrowserCulture();
+            var countries = new List<SelectListItem>
+            {
+                //This item was added in case it was not possible to automatically determine the country by culture
+                new SelectListItem { Value = string.Empty, Text = _locService.Value.GetResource("CountrySelect") }
+            };
+            countries.AddRange(from country in ISO3166.GetCollection()
+                               from localization in ISO3166.GetLocalizationInfo(country.Alpha2)
+                               let lang = ISO3166.GetLocalizationInfo(country.Alpha2).Count() > 1 ? $" [{localization.Language} language]" : string.Empty
+                               let item = new SelectListItem
+                               {
+                                   Value = $"{country.Alpha2}-{localization.Culture}",
+                                   Text = $"{country.Name}{lang}",
+                                   Selected = (localization.Culture == browserCulture) && browserCulture[^2..] == country.Alpha2
+                               }
+                               select item);
+            model.AvailableCountries.AddRange(countries);
+
+            return model;
+        }
+
+        private InstallModel PrepareLanguageList(InstallModel model)
+        {
+            foreach (var lang in _locService.Value.GetAvailableLanguages())
+            {
+                model.AvailableLanguages.Add(new SelectListItem
+                {
+                    Value = Url.Action("ChangeLanguage", "Install", new { language = lang.Code }),
+                    Text = lang.Name,
+                    Selected = _locService.Value.GetCurrentLanguage().Code == lang.Code
+                });
+            }
+
+            return model;
+        }
+
+        private InstallModel PrepareAvailableDataProviders(InstallModel model)
+        {
+            model.AvailableDataProviders.AddRange(
+                _locService.Value.GetAvailableProviderTypes()
+                .OrderBy(v => v.Value)
+                .Select(pt => new SelectListItem
+                {
+                    Value = pt.Key.ToString(),
+                    Text = pt.Value
+                }));
+
+            return model;
+        }
+
+        #endregion
+
+        #region Methods
+
+        public virtual IActionResult Index()
+        {
+            if (DataSettingsManager.IsDatabaseInstalled())
+                return RedirectToRoute("Homepage");
+
+            var model = new InstallModel
+            {
+                AdminEmail = "admin@yourStore.com",
+                InstallSampleData = false,
+                InstallRegionalResources = _appSettings.Get<InstallationConfig>().InstallRegionalResources,
+                DisableSampleDataOption = _appSettings.Get<InstallationConfig>().DisableSampleData,
+                CreateDatabaseIfNotExists = false,
+                ConnectionStringRaw = false,
+                DataProvider = DataProviderType.SqlServer
+            };
+
+            PrepareAvailableDataProviders(model);
+            PrepareLanguageList(model);
+            PrepareCountryList(model);
+
+            return View(model);
+        }
+
+        [HttpPost]
+        public virtual async Task<IActionResult> Index(InstallModel model)
+        {
+            if (DataSettingsManager.IsDatabaseInstalled())
+                return RedirectToRoute("Homepage");
+
+            model.DisableSampleDataOption = _appSettings.Get<InstallationConfig>().DisableSampleData;
+            model.InstallRegionalResources = _appSettings.Get<InstallationConfig>().InstallRegionalResources;
+
+            PrepareAvailableDataProviders(model);
+            PrepareLanguageList(model);
+            PrepareCountryList(model);
+
+            //Consider granting access rights to the resource to the ASP.NET request identity. 
+            //ASP.NET has a base process identity 
+            //(typically {MACHINE}\ASPNET on IIS 5 or Network Service on IIS 6 and IIS 7, 
+            //and the configured application pool identity on IIS 7.5) that is used if the application is not impersonating.
+            //If the application is impersonating via <identity impersonate="true"/>, 
+            //the identity will be the anonymous user (typically IUSR_MACHINENAME) or the authenticated request user.
+
+            //validate permissions
+            var dirsToCheck = _fileProvider.GetDirectoriesWrite();
+            foreach (var dir in dirsToCheck)
+                if (!_fileProvider.CheckPermissions(dir, false, true, true, false))
+                    ModelState.AddModelError(string.Empty, string.Format(_locService.Value.GetResource("ConfigureDirectoryPermissions"), CurrentOSUser.FullName, dir));
+
+            var filesToCheck = _fileProvider.GetFilesWrite();
+            foreach (var file in filesToCheck)
+            {
+                if (!_fileProvider.FileExists(file))
+                    continue;
+
+                if (!_fileProvider.CheckPermissions(file, false, true, true, true))
+                    ModelState.AddModelError(string.Empty, string.Format(_locService.Value.GetResource("ConfigureFilePermissions"), CurrentOSUser.FullName, file));
+            }
+
+            if (!ModelState.IsValid)
+                return View(model);
+
+            try
+            {
+                var dataProvider = DataProviderManager.GetDataProvider(model.DataProvider);
+
+                var connectionString = model.ConnectionStringRaw ? model.ConnectionString : dataProvider.BuildConnectionString(model);
+
+                if (string.IsNullOrEmpty(connectionString))
+                    throw new Exception(_locService.Value.GetResource("ConnectionStringWrongFormat"));
+
+                DataSettingsManager.SaveSettings(new DataConfig
+                {
+                    DataProvider = model.DataProvider,
+                    ConnectionString = connectionString
+                }, _fileProvider);
+
+                if (model.CreateDatabaseIfNotExists)
+                {
+                    try
+                    {
+                        dataProvider.CreateDatabase(model.Collation);
+                    }
+                    catch (Exception ex)
+                    {
+                        throw new Exception(string.Format(_locService.Value.GetResource("DatabaseCreationError"), ex.Message));
+                    }
+                }
+                else
+                {
+                    //check whether database exists
+                    if (!await dataProvider.DatabaseExistsAsync())
+                        throw new Exception(_locService.Value.GetResource("DatabaseNotExists"));
+                }
+
+                dataProvider.InitializeDatabase();
+
+                var cultureInfo = new CultureInfo(NopCommonDefaults.DefaultLanguageCulture);
+                var regionInfo = new RegionInfo(NopCommonDefaults.DefaultLanguageCulture);
+
+                var languagePackInfo = (DownloadUrl: string.Empty, Progress: 0);
+                if (model.InstallRegionalResources)
+                {
+                    //try to get CultureInfo and RegionInfo
+                    try
+                    {
+                        cultureInfo = new CultureInfo(model.Country[3..]);
+                        regionInfo = new RegionInfo(model.Country[3..]);
+                    }
+                    catch { }
+
+                    //get URL to download language pack
+                    if (cultureInfo.Name != NopCommonDefaults.DefaultLanguageCulture)
+                    {
+                        try
+                        {
+                            var languageCode = _locService.Value.GetCurrentLanguage().Code[0..2];
+                            var resultString = await _nopHttpClient.Value.InstallationCompletedAsync(model.AdminEmail, languageCode, cultureInfo.Name);
+                            var result = JsonConvert.DeserializeAnonymousType(resultString,
+                                new { Message = string.Empty, LanguagePack = new { Culture = string.Empty, Progress = 0, DownloadLink = string.Empty } });
+                            if (result.LanguagePack.Progress > NopCommonDefaults.LanguagePackMinTranslationProgressToInstall)
+                            {
+                                languagePackInfo.DownloadUrl = result.LanguagePack.DownloadLink;
+                                languagePackInfo.Progress = result.LanguagePack.Progress;
+                            }
+
+                        }
+                        catch { }
+                    }
+
+                    //upload CLDR
+                    _uploadService.Value.UploadLocalePattern(cultureInfo);
+                }
+
+                //now resolve installation service
+                await _installationService.Value.InstallRequiredDataAsync(model.AdminEmail, model.AdminPassword, languagePackInfo, regionInfo, cultureInfo);
+
+                if (model.InstallSampleData)
+                    await _installationService.Value.InstallSampleDataAsync(model.AdminEmail);
+
+                //prepare plugins to install
+                _pluginService.Value.ClearInstalledPluginsList();
+
+                var pluginsIgnoredDuringInstallation = new List<string>();
+                if (!string.IsNullOrEmpty(_appSettings.Get<InstallationConfig>().DisabledPlugins))
+                {
+                    pluginsIgnoredDuringInstallation = _appSettings.Get<InstallationConfig>().DisabledPlugins
+                        .Split(',', StringSplitOptions.RemoveEmptyEntries).Select(pluginName => pluginName.Trim()).ToList();
+                }
+
+                var plugins = (await _pluginService.Value.GetPluginDescriptorsAsync<IPlugin>(LoadPluginsMode.All))
+                    .Where(pluginDescriptor => !pluginsIgnoredDuringInstallation.Contains(pluginDescriptor.SystemName))
+                    .OrderBy(pluginDescriptor => pluginDescriptor.Group).ThenBy(pluginDescriptor => pluginDescriptor.DisplayOrder)
+                    .ToList();
+
+                foreach (var plugin in plugins)
+                {
+                    await _pluginService.Value.PreparePluginToInstallAsync(plugin.SystemName, checkDependencies: false);
+                }
+
+                //register default permissions
+                var permissionProviders = new List<Type> { typeof(StandardPermissionProvider) };
+                foreach (var providerType in permissionProviders)
+                {
+                    var provider = (IPermissionProvider)Activator.CreateInstance(providerType);
+                    await _permissionService.Value.InstallPermissionsAsync(provider);
+                }
+
+                return View(new InstallModel { RestartUrl = Url.RouteUrl("Homepage") });
+
+            }
+            catch (Exception exception)
+            {
+                await _staticCacheManager.Value.ClearAsync();
+
+                //clear provider settings if something got wrong
+                DataSettingsManager.SaveSettings(new DataConfig(), _fileProvider);
+
+                ModelState.AddModelError(string.Empty, string.Format(_locService.Value.GetResource("SetupFailed"), exception.Message));
+            }
+
+            return View(model);
+        }
+
+        public virtual IActionResult ChangeLanguage(string language)
+        {
+            if (DataSettingsManager.IsDatabaseInstalled())
+                return RedirectToRoute("Homepage");
+
+            _locService.Value.SaveCurrentLanguage(language);
+
+            //Reload the page
+            return RedirectToAction("Index", "Install");
+        }
+
+        [HttpPost]
+        public virtual IActionResult RestartInstall()
+        {
+            if (DataSettingsManager.IsDatabaseInstalled())
+                return RedirectToRoute("Homepage");
+
+            return View("Index", new InstallModel { RestartUrl = Url.Action("Index", "Install") });
+        }
+
+        public virtual IActionResult RestartApplication()
+        {
+            if (DataSettingsManager.IsDatabaseInstalled())
+                return RedirectToRoute("Homepage");
+
+            //restart application
+            _webHelper.Value.RestartAppDomain();
+
+            return new EmptyResult();
+        }
+
+        #endregion
+    }
 }