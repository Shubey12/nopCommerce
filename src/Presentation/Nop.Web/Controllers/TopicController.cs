﻿using System.Threading.Tasks;
using Microsoft.AspNetCore.Mvc;
using Nop.Services.Localization;
using Nop.Services.Security;
using Nop.Services.Stores;
using Nop.Services.Topics;
using Nop.Web.Factories;
using Nop.Web.Framework;
using Nop.Web.Framework.Mvc.Filters;

namespace Nop.Web.Controllers
{
    [AutoValidateAntiforgeryToken]
    public partial class TopicController : BasePublicController
    {
        #region Fields

        private readonly IAclService _aclService;
        private readonly ILocalizationService _localizationService;
        private readonly IPermissionService _permissionService;
        private readonly IStoreMappingService _storeMappingService;
        private readonly ITopicModelFactory _topicModelFactory;
        private readonly ITopicService _topicService;

        #endregion

        #region Ctor

        public TopicController(IAclService aclService,
            ILocalizationService localizationService,
            IPermissionService permissionService,
            IStoreMappingService storeMappingService,
            ITopicModelFactory topicModelFactory,
            ITopicService topicService)
        {
            _aclService = aclService;
            _localizationService = localizationService;
            _permissionService = permissionService;
            _storeMappingService = storeMappingService;
            _topicModelFactory = topicModelFactory;
            _topicService = topicService;
        }

        #endregion

        #region Methods

        public virtual async Task<IActionResult> TopicDetails(int topicId)
        {
            //allow administrators to preview any topic
            var hasAdminAccess = await _permissionService.AuthorizeAsync(StandardPermissionProvider.AccessAdminPanel) && await _permissionService.AuthorizeAsync(StandardPermissionProvider.ManageTopics);

            var model = await _topicModelFactory.PrepareTopicModelByIdAsync(topicId, hasAdminAccess);
            if (model == null)
                return InvokeHttp404();

            //display "edit" (manage) link
            if (hasAdminAccess)
                DisplayEditLink(Url.Action("Edit", "Topic", new { id = model.Id, area = AreaNames.Admin }));

            //template
            var templateViewPath = await _topicModelFactory.PrepareTemplateViewPathAsync(model.TopicTemplateId);
            return View(templateViewPath, model);
        }

        [CheckLanguageSeoCode(true)]
        public virtual async Task<IActionResult> TopicDetailsPopup(string systemName)
        {
            var model = await _topicModelFactory.PrepareTopicModelBySystemNameAsync(systemName);
            if (model == null)
                return InvokeHttp404();

            ViewBag.IsPopup = true;

            //template
            var templateViewPath = await _topicModelFactory.PrepareTemplateViewPathAsync(model.TopicTemplateId);
            return PartialView(templateViewPath, model);
        }

        [HttpPost]
<<<<<<< HEAD
        [AutoValidateAntiforgeryToken]
=======
>>>>>>> ad7b035d
        public virtual async Task<IActionResult> Authenticate(int id, string password)
        {
            var authResult = false;
            var title = string.Empty;
            var body = string.Empty;
            var error = string.Empty;

            var topic = await _topicService.GetTopicByIdAsync(id);
            if (topic != null &&
                topic.Published &&
                //password protected?
                topic.IsPasswordProtected &&
                //store mapping
                await _storeMappingService.AuthorizeAsync(topic) &&
                //ACL (access control list)
                await _aclService.AuthorizeAsync(topic))
            {
                if (topic.Password != null && topic.Password.Equals(password))
                {
                    authResult = true;
                    title = await _localizationService.GetLocalizedAsync(topic, x => x.Title);
                    body = await _localizationService.GetLocalizedAsync(topic, x => x.Body);
                }
                else
                {
                    error = await _localizationService.GetResourceAsync("Topic.WrongPassword");
                }
            }

            return Json(new { Authenticated = authResult, Title = title, Body = body, Error = error });
        }

        #endregion
    }
}<|MERGE_RESOLUTION|>--- conflicted
+++ resolved
@@ -1,119 +1,115 @@
-﻿using System.Threading.Tasks;
-using Microsoft.AspNetCore.Mvc;
-using Nop.Services.Localization;
-using Nop.Services.Security;
-using Nop.Services.Stores;
-using Nop.Services.Topics;
-using Nop.Web.Factories;
-using Nop.Web.Framework;
-using Nop.Web.Framework.Mvc.Filters;
-
-namespace Nop.Web.Controllers
-{
-    [AutoValidateAntiforgeryToken]
-    public partial class TopicController : BasePublicController
-    {
-        #region Fields
-
-        private readonly IAclService _aclService;
-        private readonly ILocalizationService _localizationService;
-        private readonly IPermissionService _permissionService;
-        private readonly IStoreMappingService _storeMappingService;
-        private readonly ITopicModelFactory _topicModelFactory;
-        private readonly ITopicService _topicService;
-
-        #endregion
-
-        #region Ctor
-
-        public TopicController(IAclService aclService,
-            ILocalizationService localizationService,
-            IPermissionService permissionService,
-            IStoreMappingService storeMappingService,
-            ITopicModelFactory topicModelFactory,
-            ITopicService topicService)
-        {
-            _aclService = aclService;
-            _localizationService = localizationService;
-            _permissionService = permissionService;
-            _storeMappingService = storeMappingService;
-            _topicModelFactory = topicModelFactory;
-            _topicService = topicService;
-        }
-
-        #endregion
-
-        #region Methods
-
-        public virtual async Task<IActionResult> TopicDetails(int topicId)
-        {
-            //allow administrators to preview any topic
-            var hasAdminAccess = await _permissionService.AuthorizeAsync(StandardPermissionProvider.AccessAdminPanel) && await _permissionService.AuthorizeAsync(StandardPermissionProvider.ManageTopics);
-
-            var model = await _topicModelFactory.PrepareTopicModelByIdAsync(topicId, hasAdminAccess);
-            if (model == null)
-                return InvokeHttp404();
-
-            //display "edit" (manage) link
-            if (hasAdminAccess)
-                DisplayEditLink(Url.Action("Edit", "Topic", new { id = model.Id, area = AreaNames.Admin }));
-
-            //template
-            var templateViewPath = await _topicModelFactory.PrepareTemplateViewPathAsync(model.TopicTemplateId);
-            return View(templateViewPath, model);
-        }
-
-        [CheckLanguageSeoCode(true)]
-        public virtual async Task<IActionResult> TopicDetailsPopup(string systemName)
-        {
-            var model = await _topicModelFactory.PrepareTopicModelBySystemNameAsync(systemName);
-            if (model == null)
-                return InvokeHttp404();
-
-            ViewBag.IsPopup = true;
-
-            //template
-            var templateViewPath = await _topicModelFactory.PrepareTemplateViewPathAsync(model.TopicTemplateId);
-            return PartialView(templateViewPath, model);
-        }
-
-        [HttpPost]
-<<<<<<< HEAD
-        [AutoValidateAntiforgeryToken]
-=======
->>>>>>> ad7b035d
-        public virtual async Task<IActionResult> Authenticate(int id, string password)
-        {
-            var authResult = false;
-            var title = string.Empty;
-            var body = string.Empty;
-            var error = string.Empty;
-
-            var topic = await _topicService.GetTopicByIdAsync(id);
-            if (topic != null &&
-                topic.Published &&
-                //password protected?
-                topic.IsPasswordProtected &&
-                //store mapping
-                await _storeMappingService.AuthorizeAsync(topic) &&
-                //ACL (access control list)
-                await _aclService.AuthorizeAsync(topic))
-            {
-                if (topic.Password != null && topic.Password.Equals(password))
-                {
-                    authResult = true;
-                    title = await _localizationService.GetLocalizedAsync(topic, x => x.Title);
-                    body = await _localizationService.GetLocalizedAsync(topic, x => x.Body);
-                }
-                else
-                {
-                    error = await _localizationService.GetResourceAsync("Topic.WrongPassword");
-                }
-            }
-
-            return Json(new { Authenticated = authResult, Title = title, Body = body, Error = error });
-        }
-
-        #endregion
-    }
+﻿using System.Threading.Tasks;
+using Microsoft.AspNetCore.Mvc;
+using Nop.Services.Localization;
+using Nop.Services.Security;
+using Nop.Services.Stores;
+using Nop.Services.Topics;
+using Nop.Web.Factories;
+using Nop.Web.Framework;
+using Nop.Web.Framework.Mvc.Filters;
+
+namespace Nop.Web.Controllers
+{
+    [AutoValidateAntiforgeryToken]
+    public partial class TopicController : BasePublicController
+    {
+        #region Fields
+
+        private readonly IAclService _aclService;
+        private readonly ILocalizationService _localizationService;
+        private readonly IPermissionService _permissionService;
+        private readonly IStoreMappingService _storeMappingService;
+        private readonly ITopicModelFactory _topicModelFactory;
+        private readonly ITopicService _topicService;
+
+        #endregion
+
+        #region Ctor
+
+        public TopicController(IAclService aclService,
+            ILocalizationService localizationService,
+            IPermissionService permissionService,
+            IStoreMappingService storeMappingService,
+            ITopicModelFactory topicModelFactory,
+            ITopicService topicService)
+        {
+            _aclService = aclService;
+            _localizationService = localizationService;
+            _permissionService = permissionService;
+            _storeMappingService = storeMappingService;
+            _topicModelFactory = topicModelFactory;
+            _topicService = topicService;
+        }
+
+        #endregion
+
+        #region Methods
+
+        public virtual async Task<IActionResult> TopicDetails(int topicId)
+        {
+            //allow administrators to preview any topic
+            var hasAdminAccess = await _permissionService.AuthorizeAsync(StandardPermissionProvider.AccessAdminPanel) && await _permissionService.AuthorizeAsync(StandardPermissionProvider.ManageTopics);
+
+            var model = await _topicModelFactory.PrepareTopicModelByIdAsync(topicId, hasAdminAccess);
+            if (model == null)
+                return InvokeHttp404();
+
+            //display "edit" (manage) link
+            if (hasAdminAccess)
+                DisplayEditLink(Url.Action("Edit", "Topic", new { id = model.Id, area = AreaNames.Admin }));
+
+            //template
+            var templateViewPath = await _topicModelFactory.PrepareTemplateViewPathAsync(model.TopicTemplateId);
+            return View(templateViewPath, model);
+        }
+
+        [CheckLanguageSeoCode(true)]
+        public virtual async Task<IActionResult> TopicDetailsPopup(string systemName)
+        {
+            var model = await _topicModelFactory.PrepareTopicModelBySystemNameAsync(systemName);
+            if (model == null)
+                return InvokeHttp404();
+
+            ViewBag.IsPopup = true;
+
+            //template
+            var templateViewPath = await _topicModelFactory.PrepareTemplateViewPathAsync(model.TopicTemplateId);
+            return PartialView(templateViewPath, model);
+        }
+
+        [HttpPost]
+        public virtual async Task<IActionResult> Authenticate(int id, string password)
+        {
+            var authResult = false;
+            var title = string.Empty;
+            var body = string.Empty;
+            var error = string.Empty;
+
+            var topic = await _topicService.GetTopicByIdAsync(id);
+            if (topic != null &&
+                topic.Published &&
+                //password protected?
+                topic.IsPasswordProtected &&
+                //store mapping
+                await _storeMappingService.AuthorizeAsync(topic) &&
+                //ACL (access control list)
+                await _aclService.AuthorizeAsync(topic))
+            {
+                if (topic.Password != null && topic.Password.Equals(password))
+                {
+                    authResult = true;
+                    title = await _localizationService.GetLocalizedAsync(topic, x => x.Title);
+                    body = await _localizationService.GetLocalizedAsync(topic, x => x.Body);
+                }
+                else
+                {
+                    error = await _localizationService.GetResourceAsync("Topic.WrongPassword");
+                }
+            }
+
+            return Json(new { Authenticated = authResult, Title = title, Body = body, Error = error });
+        }
+
+        #endregion
+    }
 }