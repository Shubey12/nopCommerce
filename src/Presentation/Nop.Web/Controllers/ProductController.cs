﻿using System;
using System.Collections.Generic;
using System.Linq;
using System.Threading.Tasks;
using Microsoft.AspNetCore.Http;
using Microsoft.AspNetCore.Mvc;
using Nop.Core;
using Nop.Core.Domain.Catalog;
using Nop.Core.Domain.Localization;
using Nop.Core.Domain.Orders;
using Nop.Core.Domain.Security;
using Nop.Core.Domain.Shipping;
using Nop.Core.Events;
using Nop.Core.Rss;
using Nop.Services.Catalog;
using Nop.Services.Customers;
using Nop.Services.Html;
using Nop.Services.Localization;
using Nop.Services.Logging;
using Nop.Services.Messages;
using Nop.Services.Orders;
using Nop.Services.Security;
using Nop.Services.Seo;
using Nop.Services.Stores;
using Nop.Web.Factories;
using Nop.Web.Framework;
using Nop.Web.Framework.Controllers;
using Nop.Web.Framework.Mvc;
using Nop.Web.Framework.Mvc.Filters;
using Nop.Web.Models.Catalog;

namespace Nop.Web.Controllers
{
    [AutoValidateAntiforgeryToken]
    public partial class ProductController : BasePublicController
    {
        #region Fields

        private readonly CaptchaSettings _captchaSettings;
        private readonly CatalogSettings _catalogSettings;
        private readonly IAclService _aclService;
        private readonly ICompareProductsService _compareProductsService;
        private readonly ICustomerActivityService _customerActivityService;
        private readonly ICustomerService _customerService;
        private readonly IEventPublisher _eventPublisher;
        private readonly IHtmlFormatter _htmlFormatter;
        private readonly ILocalizationService _localizationService;
        private readonly IOrderService _orderService;
        private readonly IPermissionService _permissionService;
        private readonly IProductAttributeParser _productAttributeParser;
        private readonly IProductModelFactory _productModelFactory;
        private readonly IProductService _productService;
        private readonly IRecentlyViewedProductsService _recentlyViewedProductsService;
        private readonly IReviewTypeService _reviewTypeService;
        private readonly IShoppingCartModelFactory _shoppingCartModelFactory;
        private readonly IShoppingCartService _shoppingCartService;
        private readonly IStoreContext _storeContext;
        private readonly IStoreMappingService _storeMappingService;
        private readonly IUrlRecordService _urlRecordService;
        private readonly IWebHelper _webHelper;
        private readonly IWorkContext _workContext;
        private readonly IWorkflowMessageService _workflowMessageService;
        private readonly LocalizationSettings _localizationSettings;
        private readonly ShoppingCartSettings _shoppingCartSettings;
        private readonly ShippingSettings _shippingSettings;

        #endregion

        #region Ctor

        public ProductController(CaptchaSettings captchaSettings,
            CatalogSettings catalogSettings,
            IAclService aclService,
            ICompareProductsService compareProductsService,
            ICustomerActivityService customerActivityService,
            ICustomerService customerService,
            IEventPublisher eventPublisher,
            IHtmlFormatter htmlFormatter,
            ILocalizationService localizationService,
            IOrderService orderService,
            IPermissionService permissionService,
            IProductAttributeParser productAttributeParser,
            IProductModelFactory productModelFactory,
            IProductService productService,
            IRecentlyViewedProductsService recentlyViewedProductsService,
            IReviewTypeService reviewTypeService,
            IShoppingCartModelFactory shoppingCartModelFactory,
            IShoppingCartService shoppingCartService,
            IStoreContext storeContext,
            IStoreMappingService storeMappingService,
            IUrlRecordService urlRecordService,
            IWebHelper webHelper,
            IWorkContext workContext,
            IWorkflowMessageService workflowMessageService,
            LocalizationSettings localizationSettings,
            ShoppingCartSettings shoppingCartSettings,
            ShippingSettings shippingSettings)
        {
            _captchaSettings = captchaSettings;
            _catalogSettings = catalogSettings;
            _aclService = aclService;
            _compareProductsService = compareProductsService;
            _customerActivityService = customerActivityService;
            _customerService = customerService;
            _eventPublisher = eventPublisher;
            _htmlFormatter = htmlFormatter;
            _localizationService = localizationService;
            _orderService = orderService;
            _permissionService = permissionService;
            _productAttributeParser = productAttributeParser;
            _productModelFactory = productModelFactory;
            _productService = productService;
            _reviewTypeService = reviewTypeService;
            _recentlyViewedProductsService = recentlyViewedProductsService;
            _shoppingCartModelFactory = shoppingCartModelFactory;
            _shoppingCartService = shoppingCartService;
            _storeContext = storeContext;
            _storeMappingService = storeMappingService;
            _urlRecordService = urlRecordService;
            _webHelper = webHelper;
            _workContext = workContext;
            _workflowMessageService = workflowMessageService;
            _localizationSettings = localizationSettings;
            _shoppingCartSettings = shoppingCartSettings;
            _shippingSettings = shippingSettings;
        }

        #endregion

        #region Utilities

        protected virtual async Task ValidateProductReviewAvailabilityAsync(Product product)
        {
            var customer = await _workContext.GetCurrentCustomerAsync();
            if (await _customerService.IsGuestAsync(customer) && !_catalogSettings.AllowAnonymousUsersToReviewProduct)
                ModelState.AddModelError(string.Empty, await _localizationService.GetResourceAsync("Reviews.OnlyRegisteredUsersCanWriteReviews"));

            if (!_catalogSettings.ProductReviewPossibleOnlyAfterPurchasing)
                return;

            var hasCompletedOrders = product.ProductType == ProductType.SimpleProduct
                ? await HasCompletedOrdersAsync(product)
                : await (await _productService.GetAssociatedProductsAsync(product.Id)).AnyAwaitAsync(HasCompletedOrdersAsync);

            if (!hasCompletedOrders)
                ModelState.AddModelError(string.Empty, await _localizationService.GetResourceAsync("Reviews.ProductReviewPossibleOnlyAfterPurchasing"));
        }

        protected virtual async ValueTask<bool> HasCompletedOrdersAsync(Product product)
        {
            var customer = await _workContext.GetCurrentCustomerAsync();
            return (await _orderService.SearchOrdersAsync(customerId: customer.Id,
                productId: product.Id,
                osIds: new List<int> { (int)OrderStatus.Complete },
                pageSize: 1)).Any();
        }

        #endregion

        #region Product details page

        public virtual async Task<IActionResult> ProductDetails(int productId, int updatecartitemid = 0)
        {
            var product = await _productService.GetProductByIdAsync(productId);
            if (product == null || product.Deleted)
                return InvokeHttp404();

            var notAvailable =
                //published?
                (!product.Published && !_catalogSettings.AllowViewUnpublishedProductPage) ||
                //ACL (access control list) 
                !await _aclService.AuthorizeAsync(product) ||
                //Store mapping
                !await _storeMappingService.AuthorizeAsync(product) ||
                //availability dates
                !_productService.ProductIsAvailable(product);
            //Check whether the current user has a "Manage products" permission (usually a store owner)
            //We should allows him (her) to use "Preview" functionality
            var hasAdminAccess = await _permissionService.AuthorizeAsync(StandardPermissionProvider.AccessAdminPanel) && await _permissionService.AuthorizeAsync(StandardPermissionProvider.ManageProducts);
            if (notAvailable && !hasAdminAccess)
                return InvokeHttp404();

            //visible individually?
            if (!product.VisibleIndividually)
            {
                //is this one an associated products?
                var parentGroupedProduct = await _productService.GetProductByIdAsync(product.ParentGroupedProductId);
                if (parentGroupedProduct == null)
                    return RedirectToRoute("Homepage");

                return RedirectToRoutePermanent("Product", new { SeName = await _urlRecordService.GetSeNameAsync(parentGroupedProduct) });
            }

            //update existing shopping cart or wishlist  item?
            ShoppingCartItem updatecartitem = null;
            if (_shoppingCartSettings.AllowCartItemEditing && updatecartitemid > 0)
            {
                var store = await _storeContext.GetCurrentStoreAsync();
                var cart = await _shoppingCartService.GetShoppingCartAsync(await _workContext.GetCurrentCustomerAsync(), storeId: store.Id);
                updatecartitem = cart.FirstOrDefault(x => x.Id == updatecartitemid);
                //not found?
                if (updatecartitem == null)
                {
                    return RedirectToRoute("Product", new { SeName = await _urlRecordService.GetSeNameAsync(product) });
                }
                //is it this product?
                if (product.Id != updatecartitem.ProductId)
                {
                    return RedirectToRoute("Product", new { SeName = await _urlRecordService.GetSeNameAsync(product) });
                }
            }

            //save as recently viewed
            await _recentlyViewedProductsService.AddProductToRecentlyViewedListAsync(product.Id);

            //display "edit" (manage) link
            if (await _permissionService.AuthorizeAsync(StandardPermissionProvider.AccessAdminPanel) &&
                await _permissionService.AuthorizeAsync(StandardPermissionProvider.ManageProducts))
            {
                //a vendor should have access only to his products
                var currentVendor = await _workContext.GetCurrentVendorAsync();
                if (currentVendor == null || currentVendor.Id == product.VendorId)
                {
                    DisplayEditLink(Url.Action("Edit", "Product", new { id = product.Id, area = AreaNames.Admin }));
                }
            }

            //activity log
            await _customerActivityService.InsertActivityAsync("PublicStore.ViewProduct",
                string.Format(await _localizationService.GetResourceAsync("ActivityLog.PublicStore.ViewProduct"), product.Name), product);

            //model
            var model = await _productModelFactory.PrepareProductDetailsModelAsync(product, updatecartitem, false);
            //template
            var productTemplateViewPath = await _productModelFactory.PrepareProductTemplateViewPathAsync(product);

            return View(productTemplateViewPath, model);
        }

        [HttpPost]
        public virtual async Task<IActionResult> EstimateShipping([FromQuery] ProductDetailsModel.ProductEstimateShippingModel model, IFormCollection form)
        {
            if (model == null)
                model = new ProductDetailsModel.ProductEstimateShippingModel();

            var errors = new List<string>();
            
            if (!_shippingSettings.EstimateShippingCityNameEnabled && string.IsNullOrEmpty(model.ZipPostalCode))
                errors.Add(await _localizationService.GetResourceAsync("Shipping.EstimateShipping.ZipPostalCode.Required"));

            if (_shippingSettings.EstimateShippingCityNameEnabled && string.IsNullOrEmpty(model.City))
                errors.Add(await _localizationService.GetResourceAsync("Shipping.EstimateShipping.City.Required"));

            if (model.CountryId == null || model.CountryId == 0)
                errors.Add(await _localizationService.GetResourceAsync("Shipping.EstimateShipping.Country.Required"));

            if (errors.Count > 0)
                return Json(new
                {
                    Success = false,
                    Errors = errors
                });

            var product = await _productService.GetProductByIdAsync(model.ProductId);
            if (product == null || product.Deleted)
            {
                errors.Add(await _localizationService.GetResourceAsync("Shipping.EstimateShippingPopUp.Product.IsNotFound"));
                return Json(new
                {
                    Success = false,
                    Errors = errors
                });
            }
            
            var store = await _storeContext.GetCurrentStoreAsync();
            var customer = await _workContext.GetCurrentCustomerAsync();

            var wrappedProduct = new ShoppingCartItem()
            {
                StoreId = store.Id,
                ShoppingCartTypeId = (int)ShoppingCartType.ShoppingCart,
                CustomerId = customer.Id,
                ProductId = product.Id,
                CreatedOnUtc = DateTime.UtcNow
            };

            var addToCartWarnings = new List<string>();
            //customer entered price
            wrappedProduct.CustomerEnteredPrice = await _productAttributeParser.ParseCustomerEnteredPriceAsync(product, form);

            //entered quantity
            wrappedProduct.Quantity = _productAttributeParser.ParseEnteredQuantity(product, form);

            //product and gift card attributes
            wrappedProduct.AttributesXml = await _productAttributeParser.ParseProductAttributesAsync(product, form, addToCartWarnings);

            //rental attributes
            _productAttributeParser.ParseRentalDates(product, form, out var rentalStartDate, out var rentalEndDate);
            wrappedProduct.RentalStartDateUtc = rentalStartDate;
            wrappedProduct.RentalEndDateUtc = rentalEndDate;

            var result = await _shoppingCartModelFactory.PrepareEstimateShippingResultModelAsync(new[] { wrappedProduct }, model, false);

            return Json(result);
        }

        //ignore SEO friendly URLs checks
        [CheckLanguageSeoCode(true)]
        public virtual async Task<IActionResult> GetProductCombinations(int productId)
        {
            var product = await _productService.GetProductByIdAsync(productId);
            if (product == null)
                return NotFound();

            var model = await _productModelFactory.PrepareProductCombinationModelsAsync(product);
            return Ok(model);
        }

        #endregion

        #region Recently viewed products

        public virtual async Task<IActionResult> RecentlyViewedProducts()
        {
            if (!_catalogSettings.RecentlyViewedProductsEnabled)
                return Content("");

            var products = await _recentlyViewedProductsService.GetRecentlyViewedProductsAsync(_catalogSettings.RecentlyViewedProductsNumber);

            var model = new List<ProductOverviewModel>();
            model.AddRange(await _productModelFactory.PrepareProductOverviewModelsAsync(products));

            return View(model);
        }

        #endregion

        #region New (recently added) products page

        public virtual async Task<IActionResult> NewProducts()
        {
            if (!_catalogSettings.NewProductsEnabled)
                return Content("");

            var store = await _storeContext.GetCurrentStoreAsync();
            var storeId = store.Id;
            var products = await _productService.GetProductsMarkedAsNewAsync(storeId);
            var model = (await _productModelFactory.PrepareProductOverviewModelsAsync(products)).ToList();

            return View(model);
        }

        [CheckLanguageSeoCode(true)]
        public virtual async Task<IActionResult> NewProductsRss()
        {
            var store = await _storeContext.GetCurrentStoreAsync();
            var feed = new RssFeed(
                $"{await _localizationService.GetLocalizedAsync(store, x => x.Name)}: New products",
                "Information about products",
                new Uri(_webHelper.GetStoreLocation()),
                DateTime.UtcNow);

            if (!_catalogSettings.NewProductsEnabled)
                return new RssActionResult(feed, _webHelper.GetThisPageUrl(false));

            var items = new List<RssItem>();

            var storeId = store.Id;
            var products = await _productService.GetProductsMarkedAsNewAsync(storeId);

            foreach (var product in products)
            {
                var productUrl = Url.RouteUrl("Product", new { SeName = await _urlRecordService.GetSeNameAsync(product) }, _webHelper.GetCurrentRequestProtocol());
                var productName = await _localizationService.GetLocalizedAsync(product, x => x.Name);
                var productDescription = await _localizationService.GetLocalizedAsync(product, x => x.ShortDescription);
                var item = new RssItem(productName, productDescription, new Uri(productUrl), $"urn:store:{store.Id}:newProducts:product:{product.Id}", product.CreatedOnUtc);
                items.Add(item);
                //uncomment below if you want to add RSS enclosure for pictures
                //var picture = _pictureService.GetPicturesByProductId(product.Id, 1).FirstOrDefault();
                //if (picture != null)
                //{
                //    var imageUrl = _pictureService.GetPictureUrl(picture, _mediaSettings.ProductDetailsPictureSize);
                //    item.ElementExtensions.Add(new XElement("enclosure", new XAttribute("type", "image/jpeg"), new XAttribute("url", imageUrl), new XAttribute("length", picture.PictureBinary.Length)));
                //}

            }
            feed.Items = items;
            return new RssActionResult(feed, _webHelper.GetThisPageUrl(false));
        }

        #endregion

        #region Product reviews

        public virtual async Task<IActionResult> ProductReviews(int productId)
        {
            var product = await _productService.GetProductByIdAsync(productId);
            if (product == null || product.Deleted || !product.Published || !product.AllowCustomerReviews)
                return RedirectToRoute("Homepage");

            var model = new ProductReviewsModel();
            model = await _productModelFactory.PrepareProductReviewsModelAsync(model, product);

            await ValidateProductReviewAvailabilityAsync(product);

            //default value
            model.AddProductReview.Rating = _catalogSettings.DefaultProductRatingValue;
            
            //default value for all additional review types
            if (model.ReviewTypeList.Count > 0)
                foreach (var additionalProductReview in model.AddAdditionalProductReviewList)
                {
                    additionalProductReview.Rating = additionalProductReview.IsRequired ? _catalogSettings.DefaultProductRatingValue : 0;
                }

            return View(model);
        }

        [HttpPost, ActionName("ProductReviews")]
        [FormValueRequired("add-review")]
        [ValidateCaptcha]
        public virtual async Task<IActionResult> ProductReviewsAdd(int productId, ProductReviewsModel model, bool captchaValid)
        {
            var product = await _productService.GetProductByIdAsync(productId);
            var currentStore = await _storeContext.GetCurrentStoreAsync();

            if (product == null || product.Deleted || !product.Published || !product.AllowCustomerReviews ||
                !await _productService.CanAddReviewAsync(product.Id, _catalogSettings.ShowProductReviewsPerStore ? currentStore.Id : 0))
                return RedirectToRoute("Homepage");

            //validate CAPTCHA
            if (_captchaSettings.Enabled && _captchaSettings.ShowOnProductReviewPage && !captchaValid)
            {
                ModelState.AddModelError("", await _localizationService.GetResourceAsync("Common.WrongCaptchaMessage"));
            }

            await ValidateProductReviewAvailabilityAsync(product);

            if (ModelState.IsValid)
            {
                //save review
                var rating = model.AddProductReview.Rating;
                if (rating < 1 || rating > 5)
                    rating = _catalogSettings.DefaultProductRatingValue;
                var isApproved = !_catalogSettings.ProductReviewsMustBeApproved;
                var customer = await _workContext.GetCurrentCustomerAsync();

                var productReview = new ProductReview
                {
                    ProductId = product.Id,
                    CustomerId = customer.Id,
                    Title = model.AddProductReview.Title,
                    ReviewText = model.AddProductReview.ReviewText,
                    Rating = rating,
                    HelpfulYesTotal = 0,
                    HelpfulNoTotal = 0,
                    IsApproved = isApproved,
                    CreatedOnUtc = DateTime.UtcNow,
                    StoreId = currentStore.Id,
                };

                await _productService.InsertProductReviewAsync(productReview);

                //add product review and review type mapping                
                foreach (var additionalReview in model.AddAdditionalProductReviewList)
                {
                    var additionalProductReview = new ProductReviewReviewTypeMapping
                    {
                        ProductReviewId = productReview.Id,
                        ReviewTypeId = additionalReview.ReviewTypeId,
                        Rating = additionalReview.Rating
                    };

                    await _reviewTypeService.InsertProductReviewReviewTypeMappingsAsync(additionalProductReview);
                }

                //update product totals
                await _productService.UpdateProductReviewTotalsAsync(product);

                //notify store owner
                if (_catalogSettings.NotifyStoreOwnerAboutNewProductReviews)
                    await _workflowMessageService.SendProductReviewNotificationMessageAsync(productReview, _localizationSettings.DefaultAdminLanguageId);

                //activity log
                await _customerActivityService.InsertActivityAsync("PublicStore.AddProductReview",
                    string.Format(await _localizationService.GetResourceAsync("ActivityLog.PublicStore.AddProductReview"), product.Name), product);

                //raise event
                if (productReview.IsApproved)
                    await _eventPublisher.PublishAsync(new ProductReviewApprovedEvent(productReview));

                model = await _productModelFactory.PrepareProductReviewsModelAsync(model, product);
                model.AddProductReview.Title = null;
                model.AddProductReview.ReviewText = null;

                model.AddProductReview.SuccessfullyAdded = true;
                if (!isApproved)
                    model.AddProductReview.Result = await _localizationService.GetResourceAsync("Reviews.SeeAfterApproving");
                else
                    model.AddProductReview.Result = await _localizationService.GetResourceAsync("Reviews.SuccessfullyAdded");

                return View(model);
            }

            //if we got this far, something failed, redisplay form
            model = await _productModelFactory.PrepareProductReviewsModelAsync(model, product);
            return View(model);
        }

        [HttpPost]
<<<<<<< HEAD
        [IgnoreAntiforgeryToken]
=======
>>>>>>> ad7b035d
        public virtual async Task<IActionResult> SetProductReviewHelpfulness(int productReviewId, bool washelpful)
        {
            var productReview = await _productService.GetProductReviewByIdAsync(productReviewId);
            if (productReview == null)
                throw new ArgumentException("No product review found with the specified id");

            var customer = await _workContext.GetCurrentCustomerAsync();
            if (await _customerService.IsGuestAsync(customer) && !_catalogSettings.AllowAnonymousUsersToReviewProduct)
            {
                return Json(new
                {
                    Result = await _localizationService.GetResourceAsync("Reviews.Helpfulness.OnlyRegistered"),
                    TotalYes = productReview.HelpfulYesTotal,
                    TotalNo = productReview.HelpfulNoTotal
                });
            }

            //customers aren't allowed to vote for their own reviews
            if (productReview.CustomerId == customer.Id)
            {
                return Json(new
                {
                    Result = await _localizationService.GetResourceAsync("Reviews.Helpfulness.YourOwnReview"),
                    TotalYes = productReview.HelpfulYesTotal,
                    TotalNo = productReview.HelpfulNoTotal
                });
            }

            await _productService.SetProductReviewHelpfulnessAsync(productReview, washelpful);

            //new totals
            await _productService.UpdateProductReviewHelpfulnessTotalsAsync(productReview);

            return Json(new
            {
                Result = await _localizationService.GetResourceAsync("Reviews.Helpfulness.SuccessfullyVoted"),
                TotalYes = productReview.HelpfulYesTotal,
                TotalNo = productReview.HelpfulNoTotal
            });
        }

        public virtual async Task<IActionResult> CustomerProductReviews(int? pageNumber)
        {
            if (await _customerService.IsGuestAsync(await _workContext.GetCurrentCustomerAsync()))
                return Challenge();

            if (!_catalogSettings.ShowProductReviewsTabOnAccountPage)
            {
                return RedirectToRoute("CustomerInfo");
            }

            var model = await _productModelFactory.PrepareCustomerProductReviewsModelAsync(pageNumber);

            return View(model);
        }

        #endregion

        #region Email a friend

        public virtual async Task<IActionResult> ProductEmailAFriend(int productId)
        {
            var product = await _productService.GetProductByIdAsync(productId);
            if (product == null || product.Deleted || !product.Published || !_catalogSettings.EmailAFriendEnabled)
                return RedirectToRoute("Homepage");

            var model = new ProductEmailAFriendModel();
            model = await _productModelFactory.PrepareProductEmailAFriendModelAsync(model, product, false);
            return View(model);
        }

        [HttpPost, ActionName("ProductEmailAFriend")]
        [FormValueRequired("send-email")]
        [ValidateCaptcha]
        public virtual async Task<IActionResult> ProductEmailAFriendSend(ProductEmailAFriendModel model, bool captchaValid)
        {
            var product = await _productService.GetProductByIdAsync(model.ProductId);
            if (product == null || product.Deleted || !product.Published || !_catalogSettings.EmailAFriendEnabled)
                return RedirectToRoute("Homepage");

            //validate CAPTCHA
            if (_captchaSettings.Enabled && _captchaSettings.ShowOnEmailProductToFriendPage && !captchaValid)
            {
                ModelState.AddModelError("", await _localizationService.GetResourceAsync("Common.WrongCaptchaMessage"));
            }

            //check whether the current customer is guest and ia allowed to email a friend
            var customer = await _workContext.GetCurrentCustomerAsync();
            if (await _customerService.IsGuestAsync(customer) && !_catalogSettings.AllowAnonymousUsersToEmailAFriend)
            {
                ModelState.AddModelError("", await _localizationService.GetResourceAsync("Products.EmailAFriend.OnlyRegisteredUsers"));
            }

            if (ModelState.IsValid)
            {
                //email
                await _workflowMessageService.SendProductEmailAFriendMessageAsync(customer,
                        (await _workContext.GetWorkingLanguageAsync()).Id, product,
                        model.YourEmailAddress, model.FriendEmail,
                        _htmlFormatter.FormatText(model.PersonalMessage, false, true, false, false, false, false));

                model = await _productModelFactory.PrepareProductEmailAFriendModelAsync(model, product, true);
                model.SuccessfullySent = true;
                model.Result = await _localizationService.GetResourceAsync("Products.EmailAFriend.SuccessfullySent");

                return View(model);
            }

            //If we got this far, something failed, redisplay form
            model = await _productModelFactory.PrepareProductEmailAFriendModelAsync(model, product, true);
            return View(model);
        }

        #endregion

        #region Comparing products

        [HttpPost]
<<<<<<< HEAD
        [IgnoreAntiforgeryToken]
=======
>>>>>>> ad7b035d
        public virtual async Task<IActionResult> AddProductToCompareList(int productId)
        {
            var product = await _productService.GetProductByIdAsync(productId);
            if (product == null || product.Deleted || !product.Published)
                return Json(new
                {
                    success = false,
                    message = "No product found with the specified ID"
                });

            if (!_catalogSettings.CompareProductsEnabled)
                return Json(new
                {
                    success = false,
                    message = "Product comparison is disabled"
                });

            await _compareProductsService.AddProductToCompareListAsync(productId);

            //activity log
            await _customerActivityService.InsertActivityAsync("PublicStore.AddToCompareList",
                string.Format(await _localizationService.GetResourceAsync("ActivityLog.PublicStore.AddToCompareList"), product.Name), product);

            return Json(new
            {
                success = true,
                message = string.Format(await _localizationService.GetResourceAsync("Products.ProductHasBeenAddedToCompareList.Link"), Url.RouteUrl("CompareProducts"))
                //use the code below (commented) if you want a customer to be automatically redirected to the compare products page
                //redirect = Url.RouteUrl("CompareProducts"),
            });
        }

        public virtual async Task<IActionResult> RemoveProductFromCompareList(int productId)
        {
            var product = await _productService.GetProductByIdAsync(productId);
            if (product == null)
                return RedirectToRoute("Homepage");

            if (!_catalogSettings.CompareProductsEnabled)
                return RedirectToRoute("Homepage");

            await _compareProductsService.RemoveProductFromCompareListAsync(productId);

            return RedirectToRoute("CompareProducts");
        }

        public virtual async Task<IActionResult> CompareProducts()
        {
            if (!_catalogSettings.CompareProductsEnabled)
                return RedirectToRoute("Homepage");

            var model = new CompareProductsModel
            {
                IncludeShortDescriptionInCompareProducts = _catalogSettings.IncludeShortDescriptionInCompareProducts,
                IncludeFullDescriptionInCompareProducts = _catalogSettings.IncludeFullDescriptionInCompareProducts,
            };

            var products = await (await _compareProductsService.GetComparedProductsAsync())
            //ACL and store mapping
            .WhereAwait(async p => await _aclService.AuthorizeAsync(p) && await _storeMappingService.AuthorizeAsync(p))
            //availability dates
            .Where(p => _productService.ProductIsAvailable(p)).ToListAsync();

            //prepare model
            (await _productModelFactory.PrepareProductOverviewModelsAsync(products, prepareSpecificationAttributes: true))
                .ToList()
                .ForEach(model.Products.Add);

            return View(model);
        }

        public virtual IActionResult ClearCompareList()
        {
            if (!_catalogSettings.CompareProductsEnabled)
                return RedirectToRoute("Homepage");

            _compareProductsService.ClearCompareProducts();

            return RedirectToRoute("CompareProducts");
        }

        #endregion
    }
}<|MERGE_RESOLUTION|>--- conflicted
+++ resolved
@@ -1,720 +1,712 @@
-﻿using System;
-using System.Collections.Generic;
-using System.Linq;
-using System.Threading.Tasks;
-using Microsoft.AspNetCore.Http;
-using Microsoft.AspNetCore.Mvc;
-using Nop.Core;
-using Nop.Core.Domain.Catalog;
-using Nop.Core.Domain.Localization;
-using Nop.Core.Domain.Orders;
-using Nop.Core.Domain.Security;
-using Nop.Core.Domain.Shipping;
-using Nop.Core.Events;
-using Nop.Core.Rss;
-using Nop.Services.Catalog;
-using Nop.Services.Customers;
-using Nop.Services.Html;
-using Nop.Services.Localization;
-using Nop.Services.Logging;
-using Nop.Services.Messages;
-using Nop.Services.Orders;
-using Nop.Services.Security;
-using Nop.Services.Seo;
-using Nop.Services.Stores;
-using Nop.Web.Factories;
-using Nop.Web.Framework;
-using Nop.Web.Framework.Controllers;
-using Nop.Web.Framework.Mvc;
-using Nop.Web.Framework.Mvc.Filters;
-using Nop.Web.Models.Catalog;
-
-namespace Nop.Web.Controllers
-{
-    [AutoValidateAntiforgeryToken]
-    public partial class ProductController : BasePublicController
-    {
-        #region Fields
-
-        private readonly CaptchaSettings _captchaSettings;
-        private readonly CatalogSettings _catalogSettings;
-        private readonly IAclService _aclService;
-        private readonly ICompareProductsService _compareProductsService;
-        private readonly ICustomerActivityService _customerActivityService;
-        private readonly ICustomerService _customerService;
-        private readonly IEventPublisher _eventPublisher;
-        private readonly IHtmlFormatter _htmlFormatter;
-        private readonly ILocalizationService _localizationService;
-        private readonly IOrderService _orderService;
-        private readonly IPermissionService _permissionService;
-        private readonly IProductAttributeParser _productAttributeParser;
-        private readonly IProductModelFactory _productModelFactory;
-        private readonly IProductService _productService;
-        private readonly IRecentlyViewedProductsService _recentlyViewedProductsService;
-        private readonly IReviewTypeService _reviewTypeService;
-        private readonly IShoppingCartModelFactory _shoppingCartModelFactory;
-        private readonly IShoppingCartService _shoppingCartService;
-        private readonly IStoreContext _storeContext;
-        private readonly IStoreMappingService _storeMappingService;
-        private readonly IUrlRecordService _urlRecordService;
-        private readonly IWebHelper _webHelper;
-        private readonly IWorkContext _workContext;
-        private readonly IWorkflowMessageService _workflowMessageService;
-        private readonly LocalizationSettings _localizationSettings;
-        private readonly ShoppingCartSettings _shoppingCartSettings;
-        private readonly ShippingSettings _shippingSettings;
-
-        #endregion
-
-        #region Ctor
-
-        public ProductController(CaptchaSettings captchaSettings,
-            CatalogSettings catalogSettings,
-            IAclService aclService,
-            ICompareProductsService compareProductsService,
-            ICustomerActivityService customerActivityService,
-            ICustomerService customerService,
-            IEventPublisher eventPublisher,
-            IHtmlFormatter htmlFormatter,
-            ILocalizationService localizationService,
-            IOrderService orderService,
-            IPermissionService permissionService,
-            IProductAttributeParser productAttributeParser,
-            IProductModelFactory productModelFactory,
-            IProductService productService,
-            IRecentlyViewedProductsService recentlyViewedProductsService,
-            IReviewTypeService reviewTypeService,
-            IShoppingCartModelFactory shoppingCartModelFactory,
-            IShoppingCartService shoppingCartService,
-            IStoreContext storeContext,
-            IStoreMappingService storeMappingService,
-            IUrlRecordService urlRecordService,
-            IWebHelper webHelper,
-            IWorkContext workContext,
-            IWorkflowMessageService workflowMessageService,
-            LocalizationSettings localizationSettings,
-            ShoppingCartSettings shoppingCartSettings,
-            ShippingSettings shippingSettings)
-        {
-            _captchaSettings = captchaSettings;
-            _catalogSettings = catalogSettings;
-            _aclService = aclService;
-            _compareProductsService = compareProductsService;
-            _customerActivityService = customerActivityService;
-            _customerService = customerService;
-            _eventPublisher = eventPublisher;
-            _htmlFormatter = htmlFormatter;
-            _localizationService = localizationService;
-            _orderService = orderService;
-            _permissionService = permissionService;
-            _productAttributeParser = productAttributeParser;
-            _productModelFactory = productModelFactory;
-            _productService = productService;
-            _reviewTypeService = reviewTypeService;
-            _recentlyViewedProductsService = recentlyViewedProductsService;
-            _shoppingCartModelFactory = shoppingCartModelFactory;
-            _shoppingCartService = shoppingCartService;
-            _storeContext = storeContext;
-            _storeMappingService = storeMappingService;
-            _urlRecordService = urlRecordService;
-            _webHelper = webHelper;
-            _workContext = workContext;
-            _workflowMessageService = workflowMessageService;
-            _localizationSettings = localizationSettings;
-            _shoppingCartSettings = shoppingCartSettings;
-            _shippingSettings = shippingSettings;
-        }
-
-        #endregion
-
-        #region Utilities
-
-        protected virtual async Task ValidateProductReviewAvailabilityAsync(Product product)
-        {
-            var customer = await _workContext.GetCurrentCustomerAsync();
-            if (await _customerService.IsGuestAsync(customer) && !_catalogSettings.AllowAnonymousUsersToReviewProduct)
-                ModelState.AddModelError(string.Empty, await _localizationService.GetResourceAsync("Reviews.OnlyRegisteredUsersCanWriteReviews"));
-
-            if (!_catalogSettings.ProductReviewPossibleOnlyAfterPurchasing)
-                return;
-
-            var hasCompletedOrders = product.ProductType == ProductType.SimpleProduct
-                ? await HasCompletedOrdersAsync(product)
-                : await (await _productService.GetAssociatedProductsAsync(product.Id)).AnyAwaitAsync(HasCompletedOrdersAsync);
-
-            if (!hasCompletedOrders)
-                ModelState.AddModelError(string.Empty, await _localizationService.GetResourceAsync("Reviews.ProductReviewPossibleOnlyAfterPurchasing"));
-        }
-
-        protected virtual async ValueTask<bool> HasCompletedOrdersAsync(Product product)
-        {
-            var customer = await _workContext.GetCurrentCustomerAsync();
-            return (await _orderService.SearchOrdersAsync(customerId: customer.Id,
-                productId: product.Id,
-                osIds: new List<int> { (int)OrderStatus.Complete },
-                pageSize: 1)).Any();
-        }
-
-        #endregion
-
-        #region Product details page
-
-        public virtual async Task<IActionResult> ProductDetails(int productId, int updatecartitemid = 0)
-        {
-            var product = await _productService.GetProductByIdAsync(productId);
-            if (product == null || product.Deleted)
-                return InvokeHttp404();
-
-            var notAvailable =
-                //published?
-                (!product.Published && !_catalogSettings.AllowViewUnpublishedProductPage) ||
-                //ACL (access control list) 
-                !await _aclService.AuthorizeAsync(product) ||
-                //Store mapping
-                !await _storeMappingService.AuthorizeAsync(product) ||
-                //availability dates
-                !_productService.ProductIsAvailable(product);
-            //Check whether the current user has a "Manage products" permission (usually a store owner)
-            //We should allows him (her) to use "Preview" functionality
-            var hasAdminAccess = await _permissionService.AuthorizeAsync(StandardPermissionProvider.AccessAdminPanel) && await _permissionService.AuthorizeAsync(StandardPermissionProvider.ManageProducts);
-            if (notAvailable && !hasAdminAccess)
-                return InvokeHttp404();
-
-            //visible individually?
-            if (!product.VisibleIndividually)
-            {
-                //is this one an associated products?
-                var parentGroupedProduct = await _productService.GetProductByIdAsync(product.ParentGroupedProductId);
-                if (parentGroupedProduct == null)
-                    return RedirectToRoute("Homepage");
-
-                return RedirectToRoutePermanent("Product", new { SeName = await _urlRecordService.GetSeNameAsync(parentGroupedProduct) });
-            }
-
-            //update existing shopping cart or wishlist  item?
-            ShoppingCartItem updatecartitem = null;
-            if (_shoppingCartSettings.AllowCartItemEditing && updatecartitemid > 0)
-            {
-                var store = await _storeContext.GetCurrentStoreAsync();
-                var cart = await _shoppingCartService.GetShoppingCartAsync(await _workContext.GetCurrentCustomerAsync(), storeId: store.Id);
-                updatecartitem = cart.FirstOrDefault(x => x.Id == updatecartitemid);
-                //not found?
-                if (updatecartitem == null)
-                {
-                    return RedirectToRoute("Product", new { SeName = await _urlRecordService.GetSeNameAsync(product) });
-                }
-                //is it this product?
-                if (product.Id != updatecartitem.ProductId)
-                {
-                    return RedirectToRoute("Product", new { SeName = await _urlRecordService.GetSeNameAsync(product) });
-                }
-            }
-
-            //save as recently viewed
-            await _recentlyViewedProductsService.AddProductToRecentlyViewedListAsync(product.Id);
-
-            //display "edit" (manage) link
-            if (await _permissionService.AuthorizeAsync(StandardPermissionProvider.AccessAdminPanel) &&
-                await _permissionService.AuthorizeAsync(StandardPermissionProvider.ManageProducts))
-            {
-                //a vendor should have access only to his products
-                var currentVendor = await _workContext.GetCurrentVendorAsync();
-                if (currentVendor == null || currentVendor.Id == product.VendorId)
-                {
-                    DisplayEditLink(Url.Action("Edit", "Product", new { id = product.Id, area = AreaNames.Admin }));
-                }
-            }
-
-            //activity log
-            await _customerActivityService.InsertActivityAsync("PublicStore.ViewProduct",
-                string.Format(await _localizationService.GetResourceAsync("ActivityLog.PublicStore.ViewProduct"), product.Name), product);
-
-            //model
-            var model = await _productModelFactory.PrepareProductDetailsModelAsync(product, updatecartitem, false);
-            //template
-            var productTemplateViewPath = await _productModelFactory.PrepareProductTemplateViewPathAsync(product);
-
-            return View(productTemplateViewPath, model);
-        }
-
-        [HttpPost]
-        public virtual async Task<IActionResult> EstimateShipping([FromQuery] ProductDetailsModel.ProductEstimateShippingModel model, IFormCollection form)
-        {
-            if (model == null)
-                model = new ProductDetailsModel.ProductEstimateShippingModel();
-
-            var errors = new List<string>();
-            
-            if (!_shippingSettings.EstimateShippingCityNameEnabled && string.IsNullOrEmpty(model.ZipPostalCode))
-                errors.Add(await _localizationService.GetResourceAsync("Shipping.EstimateShipping.ZipPostalCode.Required"));
-
-            if (_shippingSettings.EstimateShippingCityNameEnabled && string.IsNullOrEmpty(model.City))
-                errors.Add(await _localizationService.GetResourceAsync("Shipping.EstimateShipping.City.Required"));
-
-            if (model.CountryId == null || model.CountryId == 0)
-                errors.Add(await _localizationService.GetResourceAsync("Shipping.EstimateShipping.Country.Required"));
-
-            if (errors.Count > 0)
-                return Json(new
-                {
-                    Success = false,
-                    Errors = errors
-                });
-
-            var product = await _productService.GetProductByIdAsync(model.ProductId);
-            if (product == null || product.Deleted)
-            {
-                errors.Add(await _localizationService.GetResourceAsync("Shipping.EstimateShippingPopUp.Product.IsNotFound"));
-                return Json(new
-                {
-                    Success = false,
-                    Errors = errors
-                });
-            }
-            
-            var store = await _storeContext.GetCurrentStoreAsync();
-            var customer = await _workContext.GetCurrentCustomerAsync();
-
-            var wrappedProduct = new ShoppingCartItem()
-            {
-                StoreId = store.Id,
-                ShoppingCartTypeId = (int)ShoppingCartType.ShoppingCart,
-                CustomerId = customer.Id,
-                ProductId = product.Id,
-                CreatedOnUtc = DateTime.UtcNow
-            };
-
-            var addToCartWarnings = new List<string>();
-            //customer entered price
-            wrappedProduct.CustomerEnteredPrice = await _productAttributeParser.ParseCustomerEnteredPriceAsync(product, form);
-
-            //entered quantity
-            wrappedProduct.Quantity = _productAttributeParser.ParseEnteredQuantity(product, form);
-
-            //product and gift card attributes
-            wrappedProduct.AttributesXml = await _productAttributeParser.ParseProductAttributesAsync(product, form, addToCartWarnings);
-
-            //rental attributes
-            _productAttributeParser.ParseRentalDates(product, form, out var rentalStartDate, out var rentalEndDate);
-            wrappedProduct.RentalStartDateUtc = rentalStartDate;
-            wrappedProduct.RentalEndDateUtc = rentalEndDate;
-
-            var result = await _shoppingCartModelFactory.PrepareEstimateShippingResultModelAsync(new[] { wrappedProduct }, model, false);
-
-            return Json(result);
-        }
-
-        //ignore SEO friendly URLs checks
-        [CheckLanguageSeoCode(true)]
-        public virtual async Task<IActionResult> GetProductCombinations(int productId)
-        {
-            var product = await _productService.GetProductByIdAsync(productId);
-            if (product == null)
-                return NotFound();
-
-            var model = await _productModelFactory.PrepareProductCombinationModelsAsync(product);
-            return Ok(model);
-        }
-
-        #endregion
-
-        #region Recently viewed products
-
-        public virtual async Task<IActionResult> RecentlyViewedProducts()
-        {
-            if (!_catalogSettings.RecentlyViewedProductsEnabled)
-                return Content("");
-
-            var products = await _recentlyViewedProductsService.GetRecentlyViewedProductsAsync(_catalogSettings.RecentlyViewedProductsNumber);
-
-            var model = new List<ProductOverviewModel>();
-            model.AddRange(await _productModelFactory.PrepareProductOverviewModelsAsync(products));
-
-            return View(model);
-        }
-
-        #endregion
-
-        #region New (recently added) products page
-
-        public virtual async Task<IActionResult> NewProducts()
-        {
-            if (!_catalogSettings.NewProductsEnabled)
-                return Content("");
-
-            var store = await _storeContext.GetCurrentStoreAsync();
-            var storeId = store.Id;
-            var products = await _productService.GetProductsMarkedAsNewAsync(storeId);
-            var model = (await _productModelFactory.PrepareProductOverviewModelsAsync(products)).ToList();
-
-            return View(model);
-        }
-
-        [CheckLanguageSeoCode(true)]
-        public virtual async Task<IActionResult> NewProductsRss()
-        {
-            var store = await _storeContext.GetCurrentStoreAsync();
-            var feed = new RssFeed(
-                $"{await _localizationService.GetLocalizedAsync(store, x => x.Name)}: New products",
-                "Information about products",
-                new Uri(_webHelper.GetStoreLocation()),
-                DateTime.UtcNow);
-
-            if (!_catalogSettings.NewProductsEnabled)
-                return new RssActionResult(feed, _webHelper.GetThisPageUrl(false));
-
-            var items = new List<RssItem>();
-
-            var storeId = store.Id;
-            var products = await _productService.GetProductsMarkedAsNewAsync(storeId);
-
-            foreach (var product in products)
-            {
-                var productUrl = Url.RouteUrl("Product", new { SeName = await _urlRecordService.GetSeNameAsync(product) }, _webHelper.GetCurrentRequestProtocol());
-                var productName = await _localizationService.GetLocalizedAsync(product, x => x.Name);
-                var productDescription = await _localizationService.GetLocalizedAsync(product, x => x.ShortDescription);
-                var item = new RssItem(productName, productDescription, new Uri(productUrl), $"urn:store:{store.Id}:newProducts:product:{product.Id}", product.CreatedOnUtc);
-                items.Add(item);
-                //uncomment below if you want to add RSS enclosure for pictures
-                //var picture = _pictureService.GetPicturesByProductId(product.Id, 1).FirstOrDefault();
-                //if (picture != null)
-                //{
-                //    var imageUrl = _pictureService.GetPictureUrl(picture, _mediaSettings.ProductDetailsPictureSize);
-                //    item.ElementExtensions.Add(new XElement("enclosure", new XAttribute("type", "image/jpeg"), new XAttribute("url", imageUrl), new XAttribute("length", picture.PictureBinary.Length)));
-                //}
-
-            }
-            feed.Items = items;
-            return new RssActionResult(feed, _webHelper.GetThisPageUrl(false));
-        }
-
-        #endregion
-
-        #region Product reviews
-
-        public virtual async Task<IActionResult> ProductReviews(int productId)
-        {
-            var product = await _productService.GetProductByIdAsync(productId);
-            if (product == null || product.Deleted || !product.Published || !product.AllowCustomerReviews)
-                return RedirectToRoute("Homepage");
-
-            var model = new ProductReviewsModel();
-            model = await _productModelFactory.PrepareProductReviewsModelAsync(model, product);
-
-            await ValidateProductReviewAvailabilityAsync(product);
-
-            //default value
-            model.AddProductReview.Rating = _catalogSettings.DefaultProductRatingValue;
-            
-            //default value for all additional review types
-            if (model.ReviewTypeList.Count > 0)
-                foreach (var additionalProductReview in model.AddAdditionalProductReviewList)
-                {
-                    additionalProductReview.Rating = additionalProductReview.IsRequired ? _catalogSettings.DefaultProductRatingValue : 0;
-                }
-
-            return View(model);
-        }
-
-        [HttpPost, ActionName("ProductReviews")]
-        [FormValueRequired("add-review")]
-        [ValidateCaptcha]
-        public virtual async Task<IActionResult> ProductReviewsAdd(int productId, ProductReviewsModel model, bool captchaValid)
-        {
-            var product = await _productService.GetProductByIdAsync(productId);
-            var currentStore = await _storeContext.GetCurrentStoreAsync();
-
-            if (product == null || product.Deleted || !product.Published || !product.AllowCustomerReviews ||
-                !await _productService.CanAddReviewAsync(product.Id, _catalogSettings.ShowProductReviewsPerStore ? currentStore.Id : 0))
-                return RedirectToRoute("Homepage");
-
-            //validate CAPTCHA
-            if (_captchaSettings.Enabled && _captchaSettings.ShowOnProductReviewPage && !captchaValid)
-            {
-                ModelState.AddModelError("", await _localizationService.GetResourceAsync("Common.WrongCaptchaMessage"));
-            }
-
-            await ValidateProductReviewAvailabilityAsync(product);
-
-            if (ModelState.IsValid)
-            {
-                //save review
-                var rating = model.AddProductReview.Rating;
-                if (rating < 1 || rating > 5)
-                    rating = _catalogSettings.DefaultProductRatingValue;
-                var isApproved = !_catalogSettings.ProductReviewsMustBeApproved;
-                var customer = await _workContext.GetCurrentCustomerAsync();
-
-                var productReview = new ProductReview
-                {
-                    ProductId = product.Id,
-                    CustomerId = customer.Id,
-                    Title = model.AddProductReview.Title,
-                    ReviewText = model.AddProductReview.ReviewText,
-                    Rating = rating,
-                    HelpfulYesTotal = 0,
-                    HelpfulNoTotal = 0,
-                    IsApproved = isApproved,
-                    CreatedOnUtc = DateTime.UtcNow,
-                    StoreId = currentStore.Id,
-                };
-
-                await _productService.InsertProductReviewAsync(productReview);
-
-                //add product review and review type mapping                
-                foreach (var additionalReview in model.AddAdditionalProductReviewList)
-                {
-                    var additionalProductReview = new ProductReviewReviewTypeMapping
-                    {
-                        ProductReviewId = productReview.Id,
-                        ReviewTypeId = additionalReview.ReviewTypeId,
-                        Rating = additionalReview.Rating
-                    };
-
-                    await _reviewTypeService.InsertProductReviewReviewTypeMappingsAsync(additionalProductReview);
-                }
-
-                //update product totals
-                await _productService.UpdateProductReviewTotalsAsync(product);
-
-                //notify store owner
-                if (_catalogSettings.NotifyStoreOwnerAboutNewProductReviews)
-                    await _workflowMessageService.SendProductReviewNotificationMessageAsync(productReview, _localizationSettings.DefaultAdminLanguageId);
-
-                //activity log
-                await _customerActivityService.InsertActivityAsync("PublicStore.AddProductReview",
-                    string.Format(await _localizationService.GetResourceAsync("ActivityLog.PublicStore.AddProductReview"), product.Name), product);
-
-                //raise event
-                if (productReview.IsApproved)
-                    await _eventPublisher.PublishAsync(new ProductReviewApprovedEvent(productReview));
-
-                model = await _productModelFactory.PrepareProductReviewsModelAsync(model, product);
-                model.AddProductReview.Title = null;
-                model.AddProductReview.ReviewText = null;
-
-                model.AddProductReview.SuccessfullyAdded = true;
-                if (!isApproved)
-                    model.AddProductReview.Result = await _localizationService.GetResourceAsync("Reviews.SeeAfterApproving");
-                else
-                    model.AddProductReview.Result = await _localizationService.GetResourceAsync("Reviews.SuccessfullyAdded");
-
-                return View(model);
-            }
-
-            //if we got this far, something failed, redisplay form
-            model = await _productModelFactory.PrepareProductReviewsModelAsync(model, product);
-            return View(model);
-        }
-
-        [HttpPost]
-<<<<<<< HEAD
-        [IgnoreAntiforgeryToken]
-=======
->>>>>>> ad7b035d
-        public virtual async Task<IActionResult> SetProductReviewHelpfulness(int productReviewId, bool washelpful)
-        {
-            var productReview = await _productService.GetProductReviewByIdAsync(productReviewId);
-            if (productReview == null)
-                throw new ArgumentException("No product review found with the specified id");
-
-            var customer = await _workContext.GetCurrentCustomerAsync();
-            if (await _customerService.IsGuestAsync(customer) && !_catalogSettings.AllowAnonymousUsersToReviewProduct)
-            {
-                return Json(new
-                {
-                    Result = await _localizationService.GetResourceAsync("Reviews.Helpfulness.OnlyRegistered"),
-                    TotalYes = productReview.HelpfulYesTotal,
-                    TotalNo = productReview.HelpfulNoTotal
-                });
-            }
-
-            //customers aren't allowed to vote for their own reviews
-            if (productReview.CustomerId == customer.Id)
-            {
-                return Json(new
-                {
-                    Result = await _localizationService.GetResourceAsync("Reviews.Helpfulness.YourOwnReview"),
-                    TotalYes = productReview.HelpfulYesTotal,
-                    TotalNo = productReview.HelpfulNoTotal
-                });
-            }
-
-            await _productService.SetProductReviewHelpfulnessAsync(productReview, washelpful);
-
-            //new totals
-            await _productService.UpdateProductReviewHelpfulnessTotalsAsync(productReview);
-
-            return Json(new
-            {
-                Result = await _localizationService.GetResourceAsync("Reviews.Helpfulness.SuccessfullyVoted"),
-                TotalYes = productReview.HelpfulYesTotal,
-                TotalNo = productReview.HelpfulNoTotal
-            });
-        }
-
-        public virtual async Task<IActionResult> CustomerProductReviews(int? pageNumber)
-        {
-            if (await _customerService.IsGuestAsync(await _workContext.GetCurrentCustomerAsync()))
-                return Challenge();
-
-            if (!_catalogSettings.ShowProductReviewsTabOnAccountPage)
-            {
-                return RedirectToRoute("CustomerInfo");
-            }
-
-            var model = await _productModelFactory.PrepareCustomerProductReviewsModelAsync(pageNumber);
-
-            return View(model);
-        }
-
-        #endregion
-
-        #region Email a friend
-
-        public virtual async Task<IActionResult> ProductEmailAFriend(int productId)
-        {
-            var product = await _productService.GetProductByIdAsync(productId);
-            if (product == null || product.Deleted || !product.Published || !_catalogSettings.EmailAFriendEnabled)
-                return RedirectToRoute("Homepage");
-
-            var model = new ProductEmailAFriendModel();
-            model = await _productModelFactory.PrepareProductEmailAFriendModelAsync(model, product, false);
-            return View(model);
-        }
-
-        [HttpPost, ActionName("ProductEmailAFriend")]
-        [FormValueRequired("send-email")]
-        [ValidateCaptcha]
-        public virtual async Task<IActionResult> ProductEmailAFriendSend(ProductEmailAFriendModel model, bool captchaValid)
-        {
-            var product = await _productService.GetProductByIdAsync(model.ProductId);
-            if (product == null || product.Deleted || !product.Published || !_catalogSettings.EmailAFriendEnabled)
-                return RedirectToRoute("Homepage");
-
-            //validate CAPTCHA
-            if (_captchaSettings.Enabled && _captchaSettings.ShowOnEmailProductToFriendPage && !captchaValid)
-            {
-                ModelState.AddModelError("", await _localizationService.GetResourceAsync("Common.WrongCaptchaMessage"));
-            }
-
-            //check whether the current customer is guest and ia allowed to email a friend
-            var customer = await _workContext.GetCurrentCustomerAsync();
-            if (await _customerService.IsGuestAsync(customer) && !_catalogSettings.AllowAnonymousUsersToEmailAFriend)
-            {
-                ModelState.AddModelError("", await _localizationService.GetResourceAsync("Products.EmailAFriend.OnlyRegisteredUsers"));
-            }
-
-            if (ModelState.IsValid)
-            {
-                //email
-                await _workflowMessageService.SendProductEmailAFriendMessageAsync(customer,
-                        (await _workContext.GetWorkingLanguageAsync()).Id, product,
-                        model.YourEmailAddress, model.FriendEmail,
-                        _htmlFormatter.FormatText(model.PersonalMessage, false, true, false, false, false, false));
-
-                model = await _productModelFactory.PrepareProductEmailAFriendModelAsync(model, product, true);
-                model.SuccessfullySent = true;
-                model.Result = await _localizationService.GetResourceAsync("Products.EmailAFriend.SuccessfullySent");
-
-                return View(model);
-            }
-
-            //If we got this far, something failed, redisplay form
-            model = await _productModelFactory.PrepareProductEmailAFriendModelAsync(model, product, true);
-            return View(model);
-        }
-
-        #endregion
-
-        #region Comparing products
-
-        [HttpPost]
-<<<<<<< HEAD
-        [IgnoreAntiforgeryToken]
-=======
->>>>>>> ad7b035d
-        public virtual async Task<IActionResult> AddProductToCompareList(int productId)
-        {
-            var product = await _productService.GetProductByIdAsync(productId);
-            if (product == null || product.Deleted || !product.Published)
-                return Json(new
-                {
-                    success = false,
-                    message = "No product found with the specified ID"
-                });
-
-            if (!_catalogSettings.CompareProductsEnabled)
-                return Json(new
-                {
-                    success = false,
-                    message = "Product comparison is disabled"
-                });
-
-            await _compareProductsService.AddProductToCompareListAsync(productId);
-
-            //activity log
-            await _customerActivityService.InsertActivityAsync("PublicStore.AddToCompareList",
-                string.Format(await _localizationService.GetResourceAsync("ActivityLog.PublicStore.AddToCompareList"), product.Name), product);
-
-            return Json(new
-            {
-                success = true,
-                message = string.Format(await _localizationService.GetResourceAsync("Products.ProductHasBeenAddedToCompareList.Link"), Url.RouteUrl("CompareProducts"))
-                //use the code below (commented) if you want a customer to be automatically redirected to the compare products page
-                //redirect = Url.RouteUrl("CompareProducts"),
-            });
-        }
-
-        public virtual async Task<IActionResult> RemoveProductFromCompareList(int productId)
-        {
-            var product = await _productService.GetProductByIdAsync(productId);
-            if (product == null)
-                return RedirectToRoute("Homepage");
-
-            if (!_catalogSettings.CompareProductsEnabled)
-                return RedirectToRoute("Homepage");
-
-            await _compareProductsService.RemoveProductFromCompareListAsync(productId);
-
-            return RedirectToRoute("CompareProducts");
-        }
-
-        public virtual async Task<IActionResult> CompareProducts()
-        {
-            if (!_catalogSettings.CompareProductsEnabled)
-                return RedirectToRoute("Homepage");
-
-            var model = new CompareProductsModel
-            {
-                IncludeShortDescriptionInCompareProducts = _catalogSettings.IncludeShortDescriptionInCompareProducts,
-                IncludeFullDescriptionInCompareProducts = _catalogSettings.IncludeFullDescriptionInCompareProducts,
-            };
-
-            var products = await (await _compareProductsService.GetComparedProductsAsync())
-            //ACL and store mapping
-            .WhereAwait(async p => await _aclService.AuthorizeAsync(p) && await _storeMappingService.AuthorizeAsync(p))
-            //availability dates
-            .Where(p => _productService.ProductIsAvailable(p)).ToListAsync();
-
-            //prepare model
-            (await _productModelFactory.PrepareProductOverviewModelsAsync(products, prepareSpecificationAttributes: true))
-                .ToList()
-                .ForEach(model.Products.Add);
-
-            return View(model);
-        }
-
-        public virtual IActionResult ClearCompareList()
-        {
-            if (!_catalogSettings.CompareProductsEnabled)
-                return RedirectToRoute("Homepage");
-
-            _compareProductsService.ClearCompareProducts();
-
-            return RedirectToRoute("CompareProducts");
-        }
-
-        #endregion
-    }
+﻿using System;
+using System.Collections.Generic;
+using System.Linq;
+using System.Threading.Tasks;
+using Microsoft.AspNetCore.Http;
+using Microsoft.AspNetCore.Mvc;
+using Nop.Core;
+using Nop.Core.Domain.Catalog;
+using Nop.Core.Domain.Localization;
+using Nop.Core.Domain.Orders;
+using Nop.Core.Domain.Security;
+using Nop.Core.Domain.Shipping;
+using Nop.Core.Events;
+using Nop.Core.Rss;
+using Nop.Services.Catalog;
+using Nop.Services.Customers;
+using Nop.Services.Html;
+using Nop.Services.Localization;
+using Nop.Services.Logging;
+using Nop.Services.Messages;
+using Nop.Services.Orders;
+using Nop.Services.Security;
+using Nop.Services.Seo;
+using Nop.Services.Stores;
+using Nop.Web.Factories;
+using Nop.Web.Framework;
+using Nop.Web.Framework.Controllers;
+using Nop.Web.Framework.Mvc;
+using Nop.Web.Framework.Mvc.Filters;
+using Nop.Web.Models.Catalog;
+
+namespace Nop.Web.Controllers
+{
+    [AutoValidateAntiforgeryToken]
+    public partial class ProductController : BasePublicController
+    {
+        #region Fields
+
+        private readonly CaptchaSettings _captchaSettings;
+        private readonly CatalogSettings _catalogSettings;
+        private readonly IAclService _aclService;
+        private readonly ICompareProductsService _compareProductsService;
+        private readonly ICustomerActivityService _customerActivityService;
+        private readonly ICustomerService _customerService;
+        private readonly IEventPublisher _eventPublisher;
+        private readonly IHtmlFormatter _htmlFormatter;
+        private readonly ILocalizationService _localizationService;
+        private readonly IOrderService _orderService;
+        private readonly IPermissionService _permissionService;
+        private readonly IProductAttributeParser _productAttributeParser;
+        private readonly IProductModelFactory _productModelFactory;
+        private readonly IProductService _productService;
+        private readonly IRecentlyViewedProductsService _recentlyViewedProductsService;
+        private readonly IReviewTypeService _reviewTypeService;
+        private readonly IShoppingCartModelFactory _shoppingCartModelFactory;
+        private readonly IShoppingCartService _shoppingCartService;
+        private readonly IStoreContext _storeContext;
+        private readonly IStoreMappingService _storeMappingService;
+        private readonly IUrlRecordService _urlRecordService;
+        private readonly IWebHelper _webHelper;
+        private readonly IWorkContext _workContext;
+        private readonly IWorkflowMessageService _workflowMessageService;
+        private readonly LocalizationSettings _localizationSettings;
+        private readonly ShoppingCartSettings _shoppingCartSettings;
+        private readonly ShippingSettings _shippingSettings;
+
+        #endregion
+
+        #region Ctor
+
+        public ProductController(CaptchaSettings captchaSettings,
+            CatalogSettings catalogSettings,
+            IAclService aclService,
+            ICompareProductsService compareProductsService,
+            ICustomerActivityService customerActivityService,
+            ICustomerService customerService,
+            IEventPublisher eventPublisher,
+            IHtmlFormatter htmlFormatter,
+            ILocalizationService localizationService,
+            IOrderService orderService,
+            IPermissionService permissionService,
+            IProductAttributeParser productAttributeParser,
+            IProductModelFactory productModelFactory,
+            IProductService productService,
+            IRecentlyViewedProductsService recentlyViewedProductsService,
+            IReviewTypeService reviewTypeService,
+            IShoppingCartModelFactory shoppingCartModelFactory,
+            IShoppingCartService shoppingCartService,
+            IStoreContext storeContext,
+            IStoreMappingService storeMappingService,
+            IUrlRecordService urlRecordService,
+            IWebHelper webHelper,
+            IWorkContext workContext,
+            IWorkflowMessageService workflowMessageService,
+            LocalizationSettings localizationSettings,
+            ShoppingCartSettings shoppingCartSettings,
+            ShippingSettings shippingSettings)
+        {
+            _captchaSettings = captchaSettings;
+            _catalogSettings = catalogSettings;
+            _aclService = aclService;
+            _compareProductsService = compareProductsService;
+            _customerActivityService = customerActivityService;
+            _customerService = customerService;
+            _eventPublisher = eventPublisher;
+            _htmlFormatter = htmlFormatter;
+            _localizationService = localizationService;
+            _orderService = orderService;
+            _permissionService = permissionService;
+            _productAttributeParser = productAttributeParser;
+            _productModelFactory = productModelFactory;
+            _productService = productService;
+            _reviewTypeService = reviewTypeService;
+            _recentlyViewedProductsService = recentlyViewedProductsService;
+            _shoppingCartModelFactory = shoppingCartModelFactory;
+            _shoppingCartService = shoppingCartService;
+            _storeContext = storeContext;
+            _storeMappingService = storeMappingService;
+            _urlRecordService = urlRecordService;
+            _webHelper = webHelper;
+            _workContext = workContext;
+            _workflowMessageService = workflowMessageService;
+            _localizationSettings = localizationSettings;
+            _shoppingCartSettings = shoppingCartSettings;
+            _shippingSettings = shippingSettings;
+        }
+
+        #endregion
+
+        #region Utilities
+
+        protected virtual async Task ValidateProductReviewAvailabilityAsync(Product product)
+        {
+            var customer = await _workContext.GetCurrentCustomerAsync();
+            if (await _customerService.IsGuestAsync(customer) && !_catalogSettings.AllowAnonymousUsersToReviewProduct)
+                ModelState.AddModelError(string.Empty, await _localizationService.GetResourceAsync("Reviews.OnlyRegisteredUsersCanWriteReviews"));
+
+            if (!_catalogSettings.ProductReviewPossibleOnlyAfterPurchasing)
+                return;
+
+            var hasCompletedOrders = product.ProductType == ProductType.SimpleProduct
+                ? await HasCompletedOrdersAsync(product)
+                : await (await _productService.GetAssociatedProductsAsync(product.Id)).AnyAwaitAsync(HasCompletedOrdersAsync);
+
+            if (!hasCompletedOrders)
+                ModelState.AddModelError(string.Empty, await _localizationService.GetResourceAsync("Reviews.ProductReviewPossibleOnlyAfterPurchasing"));
+        }
+
+        protected virtual async ValueTask<bool> HasCompletedOrdersAsync(Product product)
+        {
+            var customer = await _workContext.GetCurrentCustomerAsync();
+            return (await _orderService.SearchOrdersAsync(customerId: customer.Id,
+                productId: product.Id,
+                osIds: new List<int> { (int)OrderStatus.Complete },
+                pageSize: 1)).Any();
+        }
+
+        #endregion
+
+        #region Product details page
+
+        public virtual async Task<IActionResult> ProductDetails(int productId, int updatecartitemid = 0)
+        {
+            var product = await _productService.GetProductByIdAsync(productId);
+            if (product == null || product.Deleted)
+                return InvokeHttp404();
+
+            var notAvailable =
+                //published?
+                (!product.Published && !_catalogSettings.AllowViewUnpublishedProductPage) ||
+                //ACL (access control list) 
+                !await _aclService.AuthorizeAsync(product) ||
+                //Store mapping
+                !await _storeMappingService.AuthorizeAsync(product) ||
+                //availability dates
+                !_productService.ProductIsAvailable(product);
+            //Check whether the current user has a "Manage products" permission (usually a store owner)
+            //We should allows him (her) to use "Preview" functionality
+            var hasAdminAccess = await _permissionService.AuthorizeAsync(StandardPermissionProvider.AccessAdminPanel) && await _permissionService.AuthorizeAsync(StandardPermissionProvider.ManageProducts);
+            if (notAvailable && !hasAdminAccess)
+                return InvokeHttp404();
+
+            //visible individually?
+            if (!product.VisibleIndividually)
+            {
+                //is this one an associated products?
+                var parentGroupedProduct = await _productService.GetProductByIdAsync(product.ParentGroupedProductId);
+                if (parentGroupedProduct == null)
+                    return RedirectToRoute("Homepage");
+
+                return RedirectToRoutePermanent("Product", new { SeName = await _urlRecordService.GetSeNameAsync(parentGroupedProduct) });
+            }
+
+            //update existing shopping cart or wishlist  item?
+            ShoppingCartItem updatecartitem = null;
+            if (_shoppingCartSettings.AllowCartItemEditing && updatecartitemid > 0)
+            {
+                var store = await _storeContext.GetCurrentStoreAsync();
+                var cart = await _shoppingCartService.GetShoppingCartAsync(await _workContext.GetCurrentCustomerAsync(), storeId: store.Id);
+                updatecartitem = cart.FirstOrDefault(x => x.Id == updatecartitemid);
+                //not found?
+                if (updatecartitem == null)
+                {
+                    return RedirectToRoute("Product", new { SeName = await _urlRecordService.GetSeNameAsync(product) });
+                }
+                //is it this product?
+                if (product.Id != updatecartitem.ProductId)
+                {
+                    return RedirectToRoute("Product", new { SeName = await _urlRecordService.GetSeNameAsync(product) });
+                }
+            }
+
+            //save as recently viewed
+            await _recentlyViewedProductsService.AddProductToRecentlyViewedListAsync(product.Id);
+
+            //display "edit" (manage) link
+            if (await _permissionService.AuthorizeAsync(StandardPermissionProvider.AccessAdminPanel) &&
+                await _permissionService.AuthorizeAsync(StandardPermissionProvider.ManageProducts))
+            {
+                //a vendor should have access only to his products
+                var currentVendor = await _workContext.GetCurrentVendorAsync();
+                if (currentVendor == null || currentVendor.Id == product.VendorId)
+                {
+                    DisplayEditLink(Url.Action("Edit", "Product", new { id = product.Id, area = AreaNames.Admin }));
+                }
+            }
+
+            //activity log
+            await _customerActivityService.InsertActivityAsync("PublicStore.ViewProduct",
+                string.Format(await _localizationService.GetResourceAsync("ActivityLog.PublicStore.ViewProduct"), product.Name), product);
+
+            //model
+            var model = await _productModelFactory.PrepareProductDetailsModelAsync(product, updatecartitem, false);
+            //template
+            var productTemplateViewPath = await _productModelFactory.PrepareProductTemplateViewPathAsync(product);
+
+            return View(productTemplateViewPath, model);
+        }
+
+        [HttpPost]
+        public virtual async Task<IActionResult> EstimateShipping([FromQuery] ProductDetailsModel.ProductEstimateShippingModel model, IFormCollection form)
+        {
+            if (model == null)
+                model = new ProductDetailsModel.ProductEstimateShippingModel();
+
+            var errors = new List<string>();
+            
+            if (!_shippingSettings.EstimateShippingCityNameEnabled && string.IsNullOrEmpty(model.ZipPostalCode))
+                errors.Add(await _localizationService.GetResourceAsync("Shipping.EstimateShipping.ZipPostalCode.Required"));
+
+            if (_shippingSettings.EstimateShippingCityNameEnabled && string.IsNullOrEmpty(model.City))
+                errors.Add(await _localizationService.GetResourceAsync("Shipping.EstimateShipping.City.Required"));
+
+            if (model.CountryId == null || model.CountryId == 0)
+                errors.Add(await _localizationService.GetResourceAsync("Shipping.EstimateShipping.Country.Required"));
+
+            if (errors.Count > 0)
+                return Json(new
+                {
+                    Success = false,
+                    Errors = errors
+                });
+
+            var product = await _productService.GetProductByIdAsync(model.ProductId);
+            if (product == null || product.Deleted)
+            {
+                errors.Add(await _localizationService.GetResourceAsync("Shipping.EstimateShippingPopUp.Product.IsNotFound"));
+                return Json(new
+                {
+                    Success = false,
+                    Errors = errors
+                });
+            }
+            
+            var store = await _storeContext.GetCurrentStoreAsync();
+            var customer = await _workContext.GetCurrentCustomerAsync();
+
+            var wrappedProduct = new ShoppingCartItem()
+            {
+                StoreId = store.Id,
+                ShoppingCartTypeId = (int)ShoppingCartType.ShoppingCart,
+                CustomerId = customer.Id,
+                ProductId = product.Id,
+                CreatedOnUtc = DateTime.UtcNow
+            };
+
+            var addToCartWarnings = new List<string>();
+            //customer entered price
+            wrappedProduct.CustomerEnteredPrice = await _productAttributeParser.ParseCustomerEnteredPriceAsync(product, form);
+
+            //entered quantity
+            wrappedProduct.Quantity = _productAttributeParser.ParseEnteredQuantity(product, form);
+
+            //product and gift card attributes
+            wrappedProduct.AttributesXml = await _productAttributeParser.ParseProductAttributesAsync(product, form, addToCartWarnings);
+
+            //rental attributes
+            _productAttributeParser.ParseRentalDates(product, form, out var rentalStartDate, out var rentalEndDate);
+            wrappedProduct.RentalStartDateUtc = rentalStartDate;
+            wrappedProduct.RentalEndDateUtc = rentalEndDate;
+
+            var result = await _shoppingCartModelFactory.PrepareEstimateShippingResultModelAsync(new[] { wrappedProduct }, model, false);
+
+            return Json(result);
+        }
+
+        //ignore SEO friendly URLs checks
+        [CheckLanguageSeoCode(true)]
+        public virtual async Task<IActionResult> GetProductCombinations(int productId)
+        {
+            var product = await _productService.GetProductByIdAsync(productId);
+            if (product == null)
+                return NotFound();
+
+            var model = await _productModelFactory.PrepareProductCombinationModelsAsync(product);
+            return Ok(model);
+        }
+
+        #endregion
+
+        #region Recently viewed products
+
+        public virtual async Task<IActionResult> RecentlyViewedProducts()
+        {
+            if (!_catalogSettings.RecentlyViewedProductsEnabled)
+                return Content("");
+
+            var products = await _recentlyViewedProductsService.GetRecentlyViewedProductsAsync(_catalogSettings.RecentlyViewedProductsNumber);
+
+            var model = new List<ProductOverviewModel>();
+            model.AddRange(await _productModelFactory.PrepareProductOverviewModelsAsync(products));
+
+            return View(model);
+        }
+
+        #endregion
+
+        #region New (recently added) products page
+
+        public virtual async Task<IActionResult> NewProducts()
+        {
+            if (!_catalogSettings.NewProductsEnabled)
+                return Content("");
+
+            var store = await _storeContext.GetCurrentStoreAsync();
+            var storeId = store.Id;
+            var products = await _productService.GetProductsMarkedAsNewAsync(storeId);
+            var model = (await _productModelFactory.PrepareProductOverviewModelsAsync(products)).ToList();
+
+            return View(model);
+        }
+
+        [CheckLanguageSeoCode(true)]
+        public virtual async Task<IActionResult> NewProductsRss()
+        {
+            var store = await _storeContext.GetCurrentStoreAsync();
+            var feed = new RssFeed(
+                $"{await _localizationService.GetLocalizedAsync(store, x => x.Name)}: New products",
+                "Information about products",
+                new Uri(_webHelper.GetStoreLocation()),
+                DateTime.UtcNow);
+
+            if (!_catalogSettings.NewProductsEnabled)
+                return new RssActionResult(feed, _webHelper.GetThisPageUrl(false));
+
+            var items = new List<RssItem>();
+
+            var storeId = store.Id;
+            var products = await _productService.GetProductsMarkedAsNewAsync(storeId);
+
+            foreach (var product in products)
+            {
+                var productUrl = Url.RouteUrl("Product", new { SeName = await _urlRecordService.GetSeNameAsync(product) }, _webHelper.GetCurrentRequestProtocol());
+                var productName = await _localizationService.GetLocalizedAsync(product, x => x.Name);
+                var productDescription = await _localizationService.GetLocalizedAsync(product, x => x.ShortDescription);
+                var item = new RssItem(productName, productDescription, new Uri(productUrl), $"urn:store:{store.Id}:newProducts:product:{product.Id}", product.CreatedOnUtc);
+                items.Add(item);
+                //uncomment below if you want to add RSS enclosure for pictures
+                //var picture = _pictureService.GetPicturesByProductId(product.Id, 1).FirstOrDefault();
+                //if (picture != null)
+                //{
+                //    var imageUrl = _pictureService.GetPictureUrl(picture, _mediaSettings.ProductDetailsPictureSize);
+                //    item.ElementExtensions.Add(new XElement("enclosure", new XAttribute("type", "image/jpeg"), new XAttribute("url", imageUrl), new XAttribute("length", picture.PictureBinary.Length)));
+                //}
+
+            }
+            feed.Items = items;
+            return new RssActionResult(feed, _webHelper.GetThisPageUrl(false));
+        }
+
+        #endregion
+
+        #region Product reviews
+
+        public virtual async Task<IActionResult> ProductReviews(int productId)
+        {
+            var product = await _productService.GetProductByIdAsync(productId);
+            if (product == null || product.Deleted || !product.Published || !product.AllowCustomerReviews)
+                return RedirectToRoute("Homepage");
+
+            var model = new ProductReviewsModel();
+            model = await _productModelFactory.PrepareProductReviewsModelAsync(model, product);
+
+            await ValidateProductReviewAvailabilityAsync(product);
+
+            //default value
+            model.AddProductReview.Rating = _catalogSettings.DefaultProductRatingValue;
+            
+            //default value for all additional review types
+            if (model.ReviewTypeList.Count > 0)
+                foreach (var additionalProductReview in model.AddAdditionalProductReviewList)
+                {
+                    additionalProductReview.Rating = additionalProductReview.IsRequired ? _catalogSettings.DefaultProductRatingValue : 0;
+                }
+
+            return View(model);
+        }
+
+        [HttpPost, ActionName("ProductReviews")]
+        [FormValueRequired("add-review")]
+        [ValidateCaptcha]
+        public virtual async Task<IActionResult> ProductReviewsAdd(int productId, ProductReviewsModel model, bool captchaValid)
+        {
+            var product = await _productService.GetProductByIdAsync(productId);
+            var currentStore = await _storeContext.GetCurrentStoreAsync();
+
+            if (product == null || product.Deleted || !product.Published || !product.AllowCustomerReviews ||
+                !await _productService.CanAddReviewAsync(product.Id, _catalogSettings.ShowProductReviewsPerStore ? currentStore.Id : 0))
+                return RedirectToRoute("Homepage");
+
+            //validate CAPTCHA
+            if (_captchaSettings.Enabled && _captchaSettings.ShowOnProductReviewPage && !captchaValid)
+            {
+                ModelState.AddModelError("", await _localizationService.GetResourceAsync("Common.WrongCaptchaMessage"));
+            }
+
+            await ValidateProductReviewAvailabilityAsync(product);
+
+            if (ModelState.IsValid)
+            {
+                //save review
+                var rating = model.AddProductReview.Rating;
+                if (rating < 1 || rating > 5)
+                    rating = _catalogSettings.DefaultProductRatingValue;
+                var isApproved = !_catalogSettings.ProductReviewsMustBeApproved;
+                var customer = await _workContext.GetCurrentCustomerAsync();
+
+                var productReview = new ProductReview
+                {
+                    ProductId = product.Id,
+                    CustomerId = customer.Id,
+                    Title = model.AddProductReview.Title,
+                    ReviewText = model.AddProductReview.ReviewText,
+                    Rating = rating,
+                    HelpfulYesTotal = 0,
+                    HelpfulNoTotal = 0,
+                    IsApproved = isApproved,
+                    CreatedOnUtc = DateTime.UtcNow,
+                    StoreId = currentStore.Id,
+                };
+
+                await _productService.InsertProductReviewAsync(productReview);
+
+                //add product review and review type mapping                
+                foreach (var additionalReview in model.AddAdditionalProductReviewList)
+                {
+                    var additionalProductReview = new ProductReviewReviewTypeMapping
+                    {
+                        ProductReviewId = productReview.Id,
+                        ReviewTypeId = additionalReview.ReviewTypeId,
+                        Rating = additionalReview.Rating
+                    };
+
+                    await _reviewTypeService.InsertProductReviewReviewTypeMappingsAsync(additionalProductReview);
+                }
+
+                //update product totals
+                await _productService.UpdateProductReviewTotalsAsync(product);
+
+                //notify store owner
+                if (_catalogSettings.NotifyStoreOwnerAboutNewProductReviews)
+                    await _workflowMessageService.SendProductReviewNotificationMessageAsync(productReview, _localizationSettings.DefaultAdminLanguageId);
+
+                //activity log
+                await _customerActivityService.InsertActivityAsync("PublicStore.AddProductReview",
+                    string.Format(await _localizationService.GetResourceAsync("ActivityLog.PublicStore.AddProductReview"), product.Name), product);
+
+                //raise event
+                if (productReview.IsApproved)
+                    await _eventPublisher.PublishAsync(new ProductReviewApprovedEvent(productReview));
+
+                model = await _productModelFactory.PrepareProductReviewsModelAsync(model, product);
+                model.AddProductReview.Title = null;
+                model.AddProductReview.ReviewText = null;
+
+                model.AddProductReview.SuccessfullyAdded = true;
+                if (!isApproved)
+                    model.AddProductReview.Result = await _localizationService.GetResourceAsync("Reviews.SeeAfterApproving");
+                else
+                    model.AddProductReview.Result = await _localizationService.GetResourceAsync("Reviews.SuccessfullyAdded");
+
+                return View(model);
+            }
+
+            //if we got this far, something failed, redisplay form
+            model = await _productModelFactory.PrepareProductReviewsModelAsync(model, product);
+            return View(model);
+        }
+
+        [HttpPost]
+        public virtual async Task<IActionResult> SetProductReviewHelpfulness(int productReviewId, bool washelpful)
+        {
+            var productReview = await _productService.GetProductReviewByIdAsync(productReviewId);
+            if (productReview == null)
+                throw new ArgumentException("No product review found with the specified id");
+
+            var customer = await _workContext.GetCurrentCustomerAsync();
+            if (await _customerService.IsGuestAsync(customer) && !_catalogSettings.AllowAnonymousUsersToReviewProduct)
+            {
+                return Json(new
+                {
+                    Result = await _localizationService.GetResourceAsync("Reviews.Helpfulness.OnlyRegistered"),
+                    TotalYes = productReview.HelpfulYesTotal,
+                    TotalNo = productReview.HelpfulNoTotal
+                });
+            }
+
+            //customers aren't allowed to vote for their own reviews
+            if (productReview.CustomerId == customer.Id)
+            {
+                return Json(new
+                {
+                    Result = await _localizationService.GetResourceAsync("Reviews.Helpfulness.YourOwnReview"),
+                    TotalYes = productReview.HelpfulYesTotal,
+                    TotalNo = productReview.HelpfulNoTotal
+                });
+            }
+
+            await _productService.SetProductReviewHelpfulnessAsync(productReview, washelpful);
+
+            //new totals
+            await _productService.UpdateProductReviewHelpfulnessTotalsAsync(productReview);
+
+            return Json(new
+            {
+                Result = await _localizationService.GetResourceAsync("Reviews.Helpfulness.SuccessfullyVoted"),
+                TotalYes = productReview.HelpfulYesTotal,
+                TotalNo = productReview.HelpfulNoTotal
+            });
+        }
+
+        public virtual async Task<IActionResult> CustomerProductReviews(int? pageNumber)
+        {
+            if (await _customerService.IsGuestAsync(await _workContext.GetCurrentCustomerAsync()))
+                return Challenge();
+
+            if (!_catalogSettings.ShowProductReviewsTabOnAccountPage)
+            {
+                return RedirectToRoute("CustomerInfo");
+            }
+
+            var model = await _productModelFactory.PrepareCustomerProductReviewsModelAsync(pageNumber);
+
+            return View(model);
+        }
+
+        #endregion
+
+        #region Email a friend
+
+        public virtual async Task<IActionResult> ProductEmailAFriend(int productId)
+        {
+            var product = await _productService.GetProductByIdAsync(productId);
+            if (product == null || product.Deleted || !product.Published || !_catalogSettings.EmailAFriendEnabled)
+                return RedirectToRoute("Homepage");
+
+            var model = new ProductEmailAFriendModel();
+            model = await _productModelFactory.PrepareProductEmailAFriendModelAsync(model, product, false);
+            return View(model);
+        }
+
+        [HttpPost, ActionName("ProductEmailAFriend")]
+        [FormValueRequired("send-email")]
+        [ValidateCaptcha]
+        public virtual async Task<IActionResult> ProductEmailAFriendSend(ProductEmailAFriendModel model, bool captchaValid)
+        {
+            var product = await _productService.GetProductByIdAsync(model.ProductId);
+            if (product == null || product.Deleted || !product.Published || !_catalogSettings.EmailAFriendEnabled)
+                return RedirectToRoute("Homepage");
+
+            //validate CAPTCHA
+            if (_captchaSettings.Enabled && _captchaSettings.ShowOnEmailProductToFriendPage && !captchaValid)
+            {
+                ModelState.AddModelError("", await _localizationService.GetResourceAsync("Common.WrongCaptchaMessage"));
+            }
+
+            //check whether the current customer is guest and ia allowed to email a friend
+            var customer = await _workContext.GetCurrentCustomerAsync();
+            if (await _customerService.IsGuestAsync(customer) && !_catalogSettings.AllowAnonymousUsersToEmailAFriend)
+            {
+                ModelState.AddModelError("", await _localizationService.GetResourceAsync("Products.EmailAFriend.OnlyRegisteredUsers"));
+            }
+
+            if (ModelState.IsValid)
+            {
+                //email
+                await _workflowMessageService.SendProductEmailAFriendMessageAsync(customer,
+                        (await _workContext.GetWorkingLanguageAsync()).Id, product,
+                        model.YourEmailAddress, model.FriendEmail,
+                        _htmlFormatter.FormatText(model.PersonalMessage, false, true, false, false, false, false));
+
+                model = await _productModelFactory.PrepareProductEmailAFriendModelAsync(model, product, true);
+                model.SuccessfullySent = true;
+                model.Result = await _localizationService.GetResourceAsync("Products.EmailAFriend.SuccessfullySent");
+
+                return View(model);
+            }
+
+            //If we got this far, something failed, redisplay form
+            model = await _productModelFactory.PrepareProductEmailAFriendModelAsync(model, product, true);
+            return View(model);
+        }
+
+        #endregion
+
+        #region Comparing products
+
+        [HttpPost]
+        public virtual async Task<IActionResult> AddProductToCompareList(int productId)
+        {
+            var product = await _productService.GetProductByIdAsync(productId);
+            if (product == null || product.Deleted || !product.Published)
+                return Json(new
+                {
+                    success = false,
+                    message = "No product found with the specified ID"
+                });
+
+            if (!_catalogSettings.CompareProductsEnabled)
+                return Json(new
+                {
+                    success = false,
+                    message = "Product comparison is disabled"
+                });
+
+            await _compareProductsService.AddProductToCompareListAsync(productId);
+
+            //activity log
+            await _customerActivityService.InsertActivityAsync("PublicStore.AddToCompareList",
+                string.Format(await _localizationService.GetResourceAsync("ActivityLog.PublicStore.AddToCompareList"), product.Name), product);
+
+            return Json(new
+            {
+                success = true,
+                message = string.Format(await _localizationService.GetResourceAsync("Products.ProductHasBeenAddedToCompareList.Link"), Url.RouteUrl("CompareProducts"))
+                //use the code below (commented) if you want a customer to be automatically redirected to the compare products page
+                //redirect = Url.RouteUrl("CompareProducts"),
+            });
+        }
+
+        public virtual async Task<IActionResult> RemoveProductFromCompareList(int productId)
+        {
+            var product = await _productService.GetProductByIdAsync(productId);
+            if (product == null)
+                return RedirectToRoute("Homepage");
+
+            if (!_catalogSettings.CompareProductsEnabled)
+                return RedirectToRoute("Homepage");
+
+            await _compareProductsService.RemoveProductFromCompareListAsync(productId);
+
+            return RedirectToRoute("CompareProducts");
+        }
+
+        public virtual async Task<IActionResult> CompareProducts()
+        {
+            if (!_catalogSettings.CompareProductsEnabled)
+                return RedirectToRoute("Homepage");
+
+            var model = new CompareProductsModel
+            {
+                IncludeShortDescriptionInCompareProducts = _catalogSettings.IncludeShortDescriptionInCompareProducts,
+                IncludeFullDescriptionInCompareProducts = _catalogSettings.IncludeFullDescriptionInCompareProducts,
+            };
+
+            var products = await (await _compareProductsService.GetComparedProductsAsync())
+            //ACL and store mapping
+            .WhereAwait(async p => await _aclService.AuthorizeAsync(p) && await _storeMappingService.AuthorizeAsync(p))
+            //availability dates
+            .Where(p => _productService.ProductIsAvailable(p)).ToListAsync();
+
+            //prepare model
+            (await _productModelFactory.PrepareProductOverviewModelsAsync(products, prepareSpecificationAttributes: true))
+                .ToList()
+                .ForEach(model.Products.Add);
+
+            return View(model);
+        }
+
+        public virtual IActionResult ClearCompareList()
+        {
+            if (!_catalogSettings.CompareProductsEnabled)
+                return RedirectToRoute("Homepage");
+
+            _compareProductsService.ClearCompareProducts();
+
+            return RedirectToRoute("CompareProducts");
+        }
+
+        #endregion
+    }
 }