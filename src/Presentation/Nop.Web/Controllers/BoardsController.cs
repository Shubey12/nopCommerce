--- conflicted
+++ resolved
@@ -1,1024 +1,1012 @@
-﻿using System;
-using System.Collections.Generic;
-using System.Linq;
-using System.Threading.Tasks;
-using Microsoft.AspNetCore.Http;
-using Microsoft.AspNetCore.Mvc;
-using Nop.Core;
-using Nop.Core.Domain.Forums;
-using Nop.Core.Domain.Security;
-using Nop.Core.Rss;
-using Nop.Services.Customers;
-using Nop.Services.Forums;
-using Nop.Services.Localization;
-using Nop.Web.Factories;
-using Nop.Web.Framework.Mvc;
-using Nop.Web.Framework.Mvc.Filters;
-using Nop.Web.Models.Boards;
-
-namespace Nop.Web.Controllers
-{
-    [AutoValidateAntiforgeryToken]
-    public partial class BoardsController : BasePublicController
-    {
-        #region Fields
-
-        private readonly CaptchaSettings _captchaSettings;
-        private readonly ForumSettings _forumSettings;
-        private readonly ICustomerService _customerService;
-        private readonly IForumModelFactory _forumModelFactory;
-        private readonly IForumService _forumService;
-        private readonly ILocalizationService _localizationService;
-        private readonly IStoreContext _storeContext;
-        private readonly IWebHelper _webHelper;
-        private readonly IWorkContext _workContext;
-
-        #endregion
-
-        #region Ctor
-
-        public BoardsController(CaptchaSettings captchaSettings,
-            ForumSettings forumSettings,
-            ICustomerService customerService,
-            IForumModelFactory forumModelFactory,
-            IForumService forumService,
-            ILocalizationService localizationService,
-            IStoreContext storeContext,
-            IWebHelper webHelper,
-            IWorkContext workContext)
-        {
-            _captchaSettings = captchaSettings;
-            _forumSettings = forumSettings;
-            _customerService = customerService;
-            _forumModelFactory = forumModelFactory;
-            _forumService = forumService;
-            _localizationService = localizationService;
-            _storeContext = storeContext;
-            _webHelper = webHelper;
-            _workContext = workContext;
-        }
-
-        #endregion
-
-        #region Methods
-
-        public virtual async Task<IActionResult> Index()
-        {
-            if (!_forumSettings.ForumsEnabled)
-                return RedirectToRoute("Homepage");
-
-            var model = await _forumModelFactory.PrepareBoardsIndexModelAsync();
-            
-            return View(model);
-        }
-
-        public virtual async Task<IActionResult> ActiveDiscussions(int forumId = 0, int pageNumber = 1)
-        {
-            if (!_forumSettings.ForumsEnabled)
-                return RedirectToRoute("Homepage");
-
-            var model = await _forumModelFactory.PrepareActiveDiscussionsModelAsync(forumId, pageNumber);
-            
-            return View(model);
-        }
-
-        [CheckLanguageSeoCode(true)]
-        public virtual async Task<IActionResult> ActiveDiscussionsRss(int forumId = 0)
-        {
-            if (!_forumSettings.ForumsEnabled)
-                return RedirectToRoute("Homepage");
-
-            if (!_forumSettings.ActiveDiscussionsFeedEnabled)
-                return RedirectToRoute("Boards");
-
-            var topics = await _forumService.GetActiveTopicsAsync(forumId, 0, _forumSettings.ActiveDiscussionsFeedCount);
-            var url = Url.RouteUrl("ActiveDiscussionsRSS", null, _webHelper.GetCurrentRequestProtocol());
-
-            var feedTitle = await _localizationService.GetResourceAsync("Forum.ActiveDiscussionsFeedTitle");
-            var feedDescription = await _localizationService.GetResourceAsync("Forum.ActiveDiscussionsFeedDescription");
-
-            var store = await _storeContext.GetCurrentStoreAsync();
-            var feed = new RssFeed(
-                string.Format(feedTitle, await _localizationService.GetLocalizedAsync(store, x => x.Name)),
-                feedDescription,
-                new Uri(url),
-                DateTime.UtcNow);
-
-            var items = new List<RssItem>();
-
-            var viewsText = await _localizationService.GetResourceAsync("Forum.Views");
-            var repliesText = await _localizationService.GetResourceAsync("Forum.Replies");
-
-            foreach (var topic in topics)
-            {
-                var topicUrl = Url.RouteUrl("TopicSlug", new { id = topic.Id, slug = await _forumService.GetTopicSeNameAsync(topic) }, _webHelper.GetCurrentRequestProtocol());
-                var content = $"{repliesText}: {(topic.NumPosts > 0 ? topic.NumPosts - 1 : 0)}, {viewsText}: {topic.Views}";
-
-                items.Add(new RssItem(topic.Subject, content, new Uri(topicUrl),
-                    $"urn:store:{store.Id}:activeDiscussions:topic:{topic.Id}", topic.LastPostTime ?? topic.UpdatedOnUtc));
-            }
-            feed.Items = items;
-
-            return new RssActionResult(feed, _webHelper.GetThisPageUrl(false));
-        }
-
-        public virtual async Task<IActionResult> ForumGroup(int id)
-        {
-            if (!_forumSettings.ForumsEnabled)
-                return RedirectToRoute("Homepage");
-
-            var forumGroup = await _forumService.GetForumGroupByIdAsync(id);
-            if (forumGroup == null)
-                return RedirectToRoute("Boards");
-
-            var model = await _forumModelFactory.PrepareForumGroupModelAsync(forumGroup);
-            
-            return View(model);
-        }
-
-        public virtual async Task<IActionResult> Forum(int id, int pageNumber = 1)
-        {
-            if (!_forumSettings.ForumsEnabled)
-                return RedirectToRoute("Homepage");
-
-            var forum = await _forumService.GetForumByIdAsync(id);
-            if (forum == null)
-                return RedirectToRoute("Boards");
-
-            var model = await _forumModelFactory.PrepareForumPageModelAsync(forum, pageNumber);
-            
-            return View(model);
-        }
-
-        public virtual async Task<IActionResult> ForumRss(int id)
-        {
-            if (!_forumSettings.ForumsEnabled)
-                return RedirectToRoute("Homepage");
-
-            if (!_forumSettings.ForumFeedsEnabled)
-                return RedirectToRoute("Boards");
-
-            var topicLimit = _forumSettings.ForumFeedCount;
-            var forum = await _forumService.GetForumByIdAsync(id);
-
-            if (forum != null)
-            {
-                //Order by newest topic posts & limit the number of topics to return
-                var topics = await _forumService.GetAllTopicsAsync(forum.Id, 0, string.Empty,
-                     ForumSearchType.All, 0, 0, topicLimit);
-
-                var url = Url.RouteUrl("ForumRSS", new { id = forum.Id }, _webHelper.GetCurrentRequestProtocol());
-
-                var feedTitle = await _localizationService.GetResourceAsync("Forum.ForumFeedTitle");
-                var feedDescription = await _localizationService.GetResourceAsync("Forum.ForumFeedDescription");
-
-                var store = await _storeContext.GetCurrentStoreAsync();
-                var feed = new RssFeed(
-                    string.Format(feedTitle, await _localizationService.GetLocalizedAsync(store, x => x.Name), forum.Name),
-                    feedDescription,
-                    new Uri(url),
-                    DateTime.UtcNow);
-
-                var items = new List<RssItem>();
-
-                var viewsText = await _localizationService.GetResourceAsync("Forum.Views");
-                var repliesText = await _localizationService.GetResourceAsync("Forum.Replies");
-
-                foreach (var topic in topics)
-                {
-                    var topicUrl = Url.RouteUrl("TopicSlug", new { id = topic.Id, slug = await _forumService.GetTopicSeNameAsync(topic) }, _webHelper.GetCurrentRequestProtocol());
-                    var content = $"{repliesText}: {(topic.NumPosts > 0 ? topic.NumPosts - 1 : 0)}, {viewsText}: {topic.Views}";
-
-                    items.Add(new RssItem(topic.Subject, content, new Uri(topicUrl), $"urn:store:{store.Id}:forum:topic:{topic.Id}", topic.LastPostTime ?? topic.UpdatedOnUtc));
-                }
-
-                feed.Items = items;
-
-                return new RssActionResult(feed, _webHelper.GetThisPageUrl(false));
-            }
-
-            return new RssActionResult(new RssFeed(new Uri(_webHelper.GetStoreLocation())), _webHelper.GetThisPageUrl(false));
-        }
-
-        [HttpPost]
-<<<<<<< HEAD
-        [IgnoreAntiforgeryToken]
-=======
->>>>>>> ad7b035d
-        public virtual async Task<IActionResult> ForumWatch(int id)
-        {
-            var watchTopic = await _localizationService.GetResourceAsync("Forum.WatchForum");
-            var unwatchTopic = await _localizationService.GetResourceAsync("Forum.UnwatchForum");
-            var returnText = watchTopic;
-
-            var forum = await _forumService.GetForumByIdAsync(id);
-            if (forum == null)
-                return Json(new { Subscribed = false, Text = returnText, Error = true });
-
-            var customer = await _workContext.GetCurrentCustomerAsync();
-            if (!await _forumService.IsCustomerAllowedToSubscribeAsync(customer))
-                return Json(new { Subscribed = false, Text = returnText, Error = true });
-
-            var forumSubscription = (await _forumService.GetAllSubscriptionsAsync(customer.Id,
-                forum.Id, 0, 0, 1)).FirstOrDefault();
-
-            bool subscribed;
-            if (forumSubscription == null)
-            {
-                forumSubscription = new ForumSubscription
-                {
-                    SubscriptionGuid = Guid.NewGuid(),
-                    CustomerId = customer.Id,
-                    ForumId = forum.Id,
-                    CreatedOnUtc = DateTime.UtcNow
-                };
-                await _forumService.InsertSubscriptionAsync(forumSubscription);
-                subscribed = true;
-                returnText = unwatchTopic;
-            }
-            else
-            {
-                await _forumService.DeleteSubscriptionAsync(forumSubscription);
-                subscribed = false;
-            }
-
-            return Json(new { Subscribed = subscribed, Text = returnText, Error = false });
-        }
-
-        public virtual async Task<IActionResult> Topic(int id, int pageNumber = 1)
-        {
-            if (!_forumSettings.ForumsEnabled)
-                return RedirectToRoute("Homepage");
-
-            var forumTopic = await _forumService.GetTopicByIdAsync(id);
-            if (forumTopic == null)
-                return RedirectToRoute("Boards");
-
-            var model = await _forumModelFactory.PrepareForumTopicPageModelAsync(forumTopic, pageNumber);
-            //if no posts loaded, redirect to the first page
-            if (!model.ForumPostModels.Any() && pageNumber > 1)
-                return RedirectToRoute("TopicSlug", new { id = forumTopic.Id, slug = await _forumService.GetTopicSeNameAsync(forumTopic) });
-
-            //update view count
-            forumTopic.Views += 1;
-            await _forumService.UpdateTopicAsync(forumTopic);
-
-            return View(model);
-        }
-
-        [HttpPost]
-<<<<<<< HEAD
-        [IgnoreAntiforgeryToken]
-=======
->>>>>>> ad7b035d
-        public virtual async Task<IActionResult> TopicWatch(int id)
-        {
-            var watchTopic = await _localizationService.GetResourceAsync("Forum.WatchTopic");
-            var unwatchTopic = await _localizationService.GetResourceAsync("Forum.UnwatchTopic");
-            var returnText = watchTopic;
-
-            var forumTopic = await _forumService.GetTopicByIdAsync(id);
-            if (forumTopic == null)
-                return Json(new { Subscribed = false, Text = returnText, Error = true });
-
-            var customer = await _workContext.GetCurrentCustomerAsync();
-            if (!await _forumService.IsCustomerAllowedToSubscribeAsync(customer))
-                return Json(new { Subscribed = false, Text = returnText, Error = true });
-
-            var forumSubscription = (await _forumService.GetAllSubscriptionsAsync(customer.Id,
-                0, forumTopic.Id, 0, 1)).FirstOrDefault();
-
-            bool subscribed;
-            if (forumSubscription == null)
-            {
-                forumSubscription = new ForumSubscription
-                {
-                    SubscriptionGuid = Guid.NewGuid(),
-                    CustomerId = customer.Id,
-                    TopicId = forumTopic.Id,
-                    CreatedOnUtc = DateTime.UtcNow
-                };
-                await _forumService.InsertSubscriptionAsync(forumSubscription);
-                subscribed = true;
-                returnText = unwatchTopic;
-            }
-            else
-            {
-                await _forumService.DeleteSubscriptionAsync(forumSubscription);
-                subscribed = false;
-            }
-
-            return Json(new { Subscribed = subscribed, Text = returnText, Error = false });
-        }
-
-        public virtual async Task<IActionResult> TopicMove(int id)
-        {
-            if (!_forumSettings.ForumsEnabled)
-                return RedirectToRoute("Homepage");
-
-            var forumTopic = await _forumService.GetTopicByIdAsync(id);
-            if (forumTopic == null)
-                return RedirectToRoute("Boards");
-
-            var model = await _forumModelFactory.PrepareTopicMoveAsync(forumTopic);
-            
-            return View(model);
-        }
-
-        [HttpPost]        
-        public virtual async Task<IActionResult> TopicMove(TopicMoveModel model)
-        {
-            if (!_forumSettings.ForumsEnabled)
-                return RedirectToRoute("Homepage");
-
-            var forumTopic = await _forumService.GetTopicByIdAsync(model.Id);
-
-            if (forumTopic == null)
-                return RedirectToRoute("Boards");
-
-            var newForumId = model.ForumSelected;
-            var forum = await _forumService.GetForumByIdAsync(newForumId);
-
-            if (forum != null && forumTopic.ForumId != newForumId)
-                await _forumService.MoveTopicAsync(forumTopic.Id, newForumId);
-
-            return RedirectToRoute("TopicSlug", new { id = forumTopic.Id, slug = await _forumService.GetTopicSeNameAsync(forumTopic) });
-        }
-
-        [HttpPost]
-        public virtual async Task<IActionResult> TopicDelete(int id)
-        {
-            if (!_forumSettings.ForumsEnabled)
-                return Json(new
-                {
-                    redirect = Url.RouteUrl("Homepage"),
-                });
-
-            var forumTopic = await _forumService.GetTopicByIdAsync(id);
-            if (forumTopic != null)
-            {
-                if (!await _forumService.IsCustomerAllowedToDeleteTopicAsync(await _workContext.GetCurrentCustomerAsync(), forumTopic))
-                    return Challenge();
-
-                var forum = await _forumService.GetForumByIdAsync(forumTopic.ForumId);
-
-                await _forumService.DeleteTopicAsync(forumTopic);
-
-                if (forum != null)
-                    return Json(new
-                    {
-                        redirect = Url.RouteUrl("ForumSlug", new { id = forum.Id, slug = await _forumService.GetForumSeNameAsync(forum) }),
-                    });
-            }
-
-            return Json(new
-            {
-                redirect = Url.RouteUrl("Boards"),
-            });
-        }
-
-        public virtual async Task<IActionResult> TopicCreate(int id)
-        {
-            if (!_forumSettings.ForumsEnabled)
-                return RedirectToRoute("Homepage");
-
-            var forum = await _forumService.GetForumByIdAsync(id);
-            if (forum == null)
-                return RedirectToRoute("Boards");
-
-            if (await _forumService.IsCustomerAllowedToCreateTopicAsync(await _workContext.GetCurrentCustomerAsync(), forum) == false)
-                return Challenge();
-
-            var model = new EditForumTopicModel();
-            await _forumModelFactory.PrepareTopicCreateModelAsync(forum, model);
-            return View(model);
-        }
-
-        [HttpPost]
-        [ValidateCaptcha]
-        public virtual async Task<IActionResult> TopicCreate(EditForumTopicModel model, bool captchaValid)
-        {
-            if (!_forumSettings.ForumsEnabled)
-                return RedirectToRoute("Homepage");
-
-            var forum = await _forumService.GetForumByIdAsync(model.ForumId);
-            if (forum == null)
-                return RedirectToRoute("Boards");
-
-            //validate CAPTCHA
-            if (_captchaSettings.Enabled && _captchaSettings.ShowOnForum && !captchaValid)
-            {
-                ModelState.AddModelError("", await _localizationService.GetResourceAsync("Common.WrongCaptchaMessage"));
-            }
-
-            if (ModelState.IsValid)
-            {
-                try
-                {
-                    var customer = await _workContext.GetCurrentCustomerAsync();
-                    if (!await _forumService.IsCustomerAllowedToCreateTopicAsync(customer, forum))
-                    {
-                        return Challenge();
-                    }
-
-                    var subject = model.Subject;
-                    var maxSubjectLength = _forumSettings.TopicSubjectMaxLength;
-                    if (maxSubjectLength > 0 && subject.Length > maxSubjectLength)
-                    {
-                        subject = subject[0..maxSubjectLength];
-                    }
-
-                    var text = model.Text;
-                    var maxPostLength = _forumSettings.PostMaxLength;
-                    if (maxPostLength > 0 && text.Length > maxPostLength)
-                        text = text[0..maxPostLength];
-
-                    var topicType = ForumTopicType.Normal;
-                    var ipAddress = _webHelper.GetCurrentIpAddress();
-                    var nowUtc = DateTime.UtcNow;
-
-                    if (await _forumService.IsCustomerAllowedToSetTopicPriorityAsync(customer))
-                        topicType = (ForumTopicType)Enum.ToObject(typeof(ForumTopicType), model.TopicTypeId);
-
-                    //forum topic
-                    var forumTopic = new ForumTopic
-                    {
-                        ForumId = forum.Id,
-                        CustomerId = customer.Id,
-                        TopicTypeId = (int)topicType,
-                        Subject = subject,
-                        CreatedOnUtc = nowUtc,
-                        UpdatedOnUtc = nowUtc
-                    };
-                    await _forumService.InsertTopicAsync(forumTopic, true);
-
-                    //forum post
-                    var forumPost = new ForumPost
-                    {
-                        TopicId = forumTopic.Id,
-                        CustomerId = customer.Id,
-                        Text = text,
-                        IPAddress = ipAddress,
-                        CreatedOnUtc = nowUtc,
-                        UpdatedOnUtc = nowUtc
-                    };
-                    await _forumService.InsertPostAsync(forumPost, false);
-
-                    //update forum topic
-                    forumTopic.NumPosts = 1;
-                    forumTopic.LastPostId = forumPost.Id;
-                    forumTopic.LastPostCustomerId = forumPost.CustomerId;
-                    forumTopic.LastPostTime = forumPost.CreatedOnUtc;
-                    forumTopic.UpdatedOnUtc = nowUtc;
-                    await _forumService.UpdateTopicAsync(forumTopic);
-
-                    //subscription                
-                    if (await _forumService.IsCustomerAllowedToSubscribeAsync(customer))
-                    {
-                        if (model.Subscribed)
-                        {
-                            var forumSubscription = new ForumSubscription
-                            {
-                                SubscriptionGuid = Guid.NewGuid(),
-                                CustomerId = customer.Id,
-                                TopicId = forumTopic.Id,
-                                CreatedOnUtc = nowUtc
-                            };
-
-                            await _forumService.InsertSubscriptionAsync(forumSubscription);
-                        }
-                    }
-
-                    return RedirectToRoute("TopicSlug", new { id = forumTopic.Id, slug = await _forumService.GetTopicSeNameAsync(forumTopic) });
-                }
-                catch (Exception ex)
-                {
-                    ModelState.AddModelError("", ex.Message);
-                }
-            }
-
-            //redisplay form
-            await _forumModelFactory.PrepareTopicCreateModelAsync(forum, model);
-            
-            return View(model);
-        }
-
-        public virtual async Task<IActionResult> TopicEdit(int id)
-        {
-            if (!_forumSettings.ForumsEnabled)
-                return RedirectToRoute("Homepage");
-
-            var forumTopic = await _forumService.GetTopicByIdAsync(id);
-            if (forumTopic == null)
-                return RedirectToRoute("Boards");
-
-            if (!await _forumService.IsCustomerAllowedToEditTopicAsync(await _workContext.GetCurrentCustomerAsync(), forumTopic))
-                return Challenge();
-
-            var model = new EditForumTopicModel();
-            await _forumModelFactory.PrepareTopicEditModelAsync(forumTopic, model, false);
-            
-            return View(model);
-        }
-
-        [HttpPost]
-        [ValidateCaptcha]
-        public virtual async Task<IActionResult> TopicEdit(EditForumTopicModel model, bool captchaValid)
-        {
-            if (!_forumSettings.ForumsEnabled)
-                return RedirectToRoute("Homepage");
-
-            var forumTopic = await _forumService.GetTopicByIdAsync(model.Id);
-
-            if (forumTopic == null)
-                return RedirectToRoute("Boards");
-
-            var forum = await _forumService.GetForumByIdAsync(forumTopic.ForumId);
-            if (forum == null)
-                return RedirectToRoute("Boards");
-
-            //validate CAPTCHA
-            if (_captchaSettings.Enabled && _captchaSettings.ShowOnForum && !captchaValid)
-            {
-                ModelState.AddModelError("", await _localizationService.GetResourceAsync("Common.WrongCaptchaMessage"));
-            }
-
-            if (ModelState.IsValid)
-            {
-                try
-                {
-                    var customer = await _workContext.GetCurrentCustomerAsync();
-                    if (!await _forumService.IsCustomerAllowedToEditTopicAsync(customer, forumTopic))
-                        return Challenge();
-
-                    var subject = model.Subject;
-                    var maxSubjectLength = _forumSettings.TopicSubjectMaxLength;
-                    if (maxSubjectLength > 0 && subject.Length > maxSubjectLength)
-                    {
-                        subject = subject[0..maxSubjectLength];
-                    }
-
-                    var text = model.Text;
-                    var maxPostLength = _forumSettings.PostMaxLength;
-                    if (maxPostLength > 0 && text.Length > maxPostLength)
-                        text = text[0..maxPostLength];
-
-                    var topicType = ForumTopicType.Normal;
-                    var ipAddress = _webHelper.GetCurrentIpAddress();
-                    var nowUtc = DateTime.UtcNow;
-
-                    if (await _forumService.IsCustomerAllowedToSetTopicPriorityAsync(customer))
-                        topicType = (ForumTopicType)Enum.ToObject(typeof(ForumTopicType), model.TopicTypeId);
-
-                    //forum topic
-                    forumTopic.TopicTypeId = (int)topicType;
-                    forumTopic.Subject = subject;
-                    forumTopic.UpdatedOnUtc = nowUtc;
-                    await _forumService.UpdateTopicAsync(forumTopic);
-
-                    //forum post                
-                    var firstPost = await _forumService.GetFirstPostAsync(forumTopic);
-                    if (firstPost != null)
-                    {
-                        firstPost.Text = text;
-                        firstPost.UpdatedOnUtc = nowUtc;
-                        await _forumService.UpdatePostAsync(firstPost);
-                    }
-                    else
-                    {
-                        //error (not possible)
-                        firstPost = new ForumPost
-                        {
-                            TopicId = forumTopic.Id,
-                            CustomerId = forumTopic.CustomerId,
-                            Text = text,
-                            IPAddress = ipAddress,
-                            UpdatedOnUtc = nowUtc
-                        };
-
-                        await _forumService.InsertPostAsync(firstPost, false);
-                    }
-
-                    //subscription
-                    if (await _forumService.IsCustomerAllowedToSubscribeAsync(customer))
-                    {
-                        var forumSubscription = (await _forumService.GetAllSubscriptionsAsync(customer.Id,
-                            0, forumTopic.Id, 0, 1)).FirstOrDefault();
-                        if (model.Subscribed)
-                        {
-                            if (forumSubscription == null)
-                            {
-                                forumSubscription = new ForumSubscription
-                                {
-                                    SubscriptionGuid = Guid.NewGuid(),
-                                    CustomerId = customer.Id,
-                                    TopicId = forumTopic.Id,
-                                    CreatedOnUtc = nowUtc
-                                };
-
-                                await _forumService.InsertSubscriptionAsync(forumSubscription);
-                            }
-                        }
-                        else
-                        {
-                            if (forumSubscription != null)
-                            {
-                                await _forumService.DeleteSubscriptionAsync(forumSubscription);
-                            }
-                        }
-                    }
-
-                    // redirect to the topic page with the topic slug
-                    return RedirectToRoute("TopicSlug", new { id = forumTopic.Id, slug = await _forumService.GetTopicSeNameAsync(forumTopic) });
-                }
-                catch (Exception ex)
-                {
-                    ModelState.AddModelError("", ex.Message);
-                }
-            }
-
-            //redisplay form
-            await _forumModelFactory.PrepareTopicEditModelAsync(forumTopic, model, true);
-
-            return View(model);
-        }
-
-        [HttpPost]
-        public virtual async Task<IActionResult> PostDelete(int id)
-        {
-            if (!_forumSettings.ForumsEnabled)
-                return Json(new
-                {
-                    redirect = Url.RouteUrl("Homepage"),
-                });
-
-            var forumPost = await _forumService.GetPostByIdAsync(id);
-
-            if (forumPost == null)
-                return Json(new {redirect = Url.RouteUrl("Boards")});
-
-            if (!await _forumService.IsCustomerAllowedToDeletePostAsync(await _workContext.GetCurrentCustomerAsync(), forumPost))
-                return Challenge();
-
-            var forumTopic = await _forumService.GetTopicByIdAsync(forumPost.TopicId);
-            var forumId = forumTopic.ForumId;
-            var forum = await _forumService.GetForumByIdAsync(forumId);
-            var forumSlug = await _forumService.GetForumSeNameAsync(forum);
-
-            await _forumService.DeletePostAsync(forumPost);
-
-            //get topic one more time because it can be deleted (first or only post deleted)
-            forumTopic = await _forumService.GetTopicByIdAsync(forumPost.TopicId);
-            if (forumTopic == null)
-                return Json(new
-                {
-                    redirect = Url.RouteUrl("ForumSlug", new { id = forumId, slug = forumSlug }),
-                });
-
-            return Json(new
-            {
-                redirect = Url.RouteUrl("TopicSlug", new { id = forumTopic.Id, slug = await _forumService.GetTopicSeNameAsync(forumTopic) }),
-            });
-
-        }
-
-        public virtual async Task<IActionResult> PostCreate(int id, int? quote)
-        {
-            if (!_forumSettings.ForumsEnabled)
-                return RedirectToRoute("Homepage");
-
-            var forumTopic = await _forumService.GetTopicByIdAsync(id);
-            if (forumTopic == null)
-                return RedirectToRoute("Boards");
-
-            if (!await _forumService.IsCustomerAllowedToCreatePostAsync(await _workContext.GetCurrentCustomerAsync(), forumTopic))
-                return Challenge();
-
-            var model = await _forumModelFactory.PreparePostCreateModelAsync(forumTopic, quote, false);
-            
-            return View(model);
-        }
-
-        [HttpPost]
-        [ValidateCaptcha]
-        public virtual async Task<IActionResult> PostCreate(EditForumPostModel model, bool captchaValid)
-        {
-            if (!_forumSettings.ForumsEnabled)
-                return RedirectToRoute("Homepage");
-
-            var forumTopic = await _forumService.GetTopicByIdAsync(model.ForumTopicId);
-            if (forumTopic == null)
-                return RedirectToRoute("Boards");
-
-            //validate CAPTCHA
-            if (_captchaSettings.Enabled && _captchaSettings.ShowOnForum && !captchaValid)
-            {
-                ModelState.AddModelError("", await _localizationService.GetResourceAsync("Common.WrongCaptchaMessage"));
-            }
-
-            if (ModelState.IsValid)
-            {
-                try
-                {
-                    var customer = await _workContext.GetCurrentCustomerAsync();
-                    if (!await _forumService.IsCustomerAllowedToCreatePostAsync(customer, forumTopic))
-                        return Challenge();
-
-                    var text = model.Text;
-                    var maxPostLength = _forumSettings.PostMaxLength;
-                    if (maxPostLength > 0 && text.Length > maxPostLength)
-                        text = text[0..maxPostLength];
-
-                    var ipAddress = _webHelper.GetCurrentIpAddress();
-
-                    var nowUtc = DateTime.UtcNow;
-
-                    var forumPost = new ForumPost
-                    {
-                        TopicId = forumTopic.Id,
-                        CustomerId = customer.Id,
-                        Text = text,
-                        IPAddress = ipAddress,
-                        CreatedOnUtc = nowUtc,
-                        UpdatedOnUtc = nowUtc
-                    };
-                    await _forumService.InsertPostAsync(forumPost, true);
-
-                    //subscription
-                    if (await _forumService.IsCustomerAllowedToSubscribeAsync(customer))
-                    {
-                        var forumSubscription = (await _forumService.GetAllSubscriptionsAsync(customer.Id,
-                            0, forumPost.TopicId, 0, 1)).FirstOrDefault();
-                        if (model.Subscribed)
-                        {
-                            if (forumSubscription == null)
-                            {
-                                forumSubscription = new ForumSubscription
-                                {
-                                    SubscriptionGuid = Guid.NewGuid(),
-                                    CustomerId = customer.Id,
-                                    TopicId = forumPost.TopicId,
-                                    CreatedOnUtc = nowUtc
-                                };
-
-                                await _forumService.InsertSubscriptionAsync(forumSubscription);
-                            }
-                        }
-                        else
-                        {
-                            if (forumSubscription != null)
-                            {
-                                await _forumService.DeleteSubscriptionAsync(forumSubscription);
-                            }
-                        }
-                    }
-
-                    var pageSize = _forumSettings.PostsPageSize > 0 ? _forumSettings.PostsPageSize : 10;
-
-                    var pageIndex = await _forumService.CalculateTopicPageIndexAsync(forumPost.TopicId, pageSize, forumPost.Id) + 1;
-                    string url;
-                    if (pageIndex > 1)
-                        url = Url.RouteUrl("TopicSlugPaged", new { id = forumPost.TopicId, slug = await _forumService.GetTopicSeNameAsync(forumTopic), pageNumber = pageIndex });
-                    else
-                        url = Url.RouteUrl("TopicSlug", new { id = forumPost.TopicId, slug = await _forumService.GetTopicSeNameAsync(forumTopic) });
-                    return LocalRedirect($"{url}#{forumPost.Id}");
-                }
-                catch (Exception ex)
-                {
-                    ModelState.AddModelError("", ex.Message);
-                }
-            }
-
-            //redisplay form
-            model = await _forumModelFactory.PreparePostCreateModelAsync(forumTopic, 0, true);
-
-            return View(model);
-        }
-
-        public virtual async Task<IActionResult> PostEdit(int id)
-        {
-            if (!_forumSettings.ForumsEnabled)
-                return RedirectToRoute("Homepage");
-
-            var forumPost = await _forumService.GetPostByIdAsync(id);
-            if (forumPost == null)
-                return RedirectToRoute("Boards");
-
-            if (!await _forumService.IsCustomerAllowedToEditPostAsync(await _workContext.GetCurrentCustomerAsync(), forumPost))
-                return Challenge();
-
-            var model = await _forumModelFactory.PreparePostEditModelAsync(forumPost, false);
-            
-            return View(model);
-        }
-
-        [HttpPost]
-        [ValidateCaptcha]
-        public virtual async Task<IActionResult> PostEdit(EditForumPostModel model, bool captchaValid)
-        {
-            if (!_forumSettings.ForumsEnabled)
-                return RedirectToRoute("Homepage");
-
-            var forumPost = await _forumService.GetPostByIdAsync(model.Id);
-            if (forumPost == null)
-                return RedirectToRoute("Boards");
-
-            var customer = await _workContext.GetCurrentCustomerAsync();
-            if (!await _forumService.IsCustomerAllowedToEditPostAsync(customer, forumPost))
-                return Challenge();
-
-            var forumTopic = await _forumService.GetTopicByIdAsync(forumPost.TopicId);
-            if (forumTopic == null)
-                return RedirectToRoute("Boards");
-
-            var forum = await _forumService.GetForumByIdAsync(forumTopic.ForumId);
-            if (forum == null)
-                return RedirectToRoute("Boards");
-
-            //validate CAPTCHA
-            if (_captchaSettings.Enabled && _captchaSettings.ShowOnForum && !captchaValid)
-            {
-                ModelState.AddModelError("", await _localizationService.GetResourceAsync("Common.WrongCaptchaMessage"));
-            }
-
-            if (ModelState.IsValid)
-            {
-                try
-                {
-                    var nowUtc = DateTime.UtcNow;
-
-                    var text = model.Text;
-                    var maxPostLength = _forumSettings.PostMaxLength;
-                    if (maxPostLength > 0 && text.Length > maxPostLength)
-                    {
-                        text = text[0..maxPostLength];
-                    }
-
-                    forumPost.UpdatedOnUtc = nowUtc;
-                    forumPost.Text = text;
-                    await _forumService.UpdatePostAsync(forumPost);
-
-                    //subscription
-                    if (await _forumService.IsCustomerAllowedToSubscribeAsync(customer))
-                    {
-                        var forumSubscription = (await _forumService.GetAllSubscriptionsAsync(customer.Id,
-                            0, forumPost.TopicId, 0, 1)).FirstOrDefault();
-                        if (model.Subscribed)
-                        {
-                            if (forumSubscription == null)
-                            {
-                                forumSubscription = new ForumSubscription
-                                {
-                                    SubscriptionGuid = Guid.NewGuid(),
-                                    CustomerId = customer.Id,
-                                    TopicId = forumPost.TopicId,
-                                    CreatedOnUtc = nowUtc
-                                };
-                                await _forumService.InsertSubscriptionAsync(forumSubscription);
-                            }
-                        }
-                        else
-                        {
-                            if (forumSubscription != null)
-                            {
-                                await _forumService.DeleteSubscriptionAsync(forumSubscription);
-                            }
-                        }
-                    }
-
-                    var pageSize = _forumSettings.PostsPageSize > 0 ? _forumSettings.PostsPageSize : 10;
-                    var pageIndex = (await _forumService.CalculateTopicPageIndexAsync(forumPost.TopicId, pageSize, forumPost.Id) + 1);
-                    string url;
-                    if (pageIndex > 1)
-                    {
-                        url = Url.RouteUrl("TopicSlugPaged", new { id = forumPost.TopicId, slug = await _forumService.GetTopicSeNameAsync(forumTopic), pageNumber = pageIndex });
-                    }
-                    else
-                    {
-                        url = Url.RouteUrl("TopicSlug", new { id = forumPost.TopicId, slug = await _forumService.GetTopicSeNameAsync(forumTopic) });
-                    }
-                    return LocalRedirect($"{url}#{forumPost.Id}");
-                }
-                catch (Exception ex)
-                {
-                    ModelState.AddModelError("", ex.Message);
-                }
-            }
-
-            //redisplay form
-            model = await _forumModelFactory.PreparePostEditModelAsync(forumPost, true);
-
-            return View(model);
-        }
-
-        public virtual async Task<IActionResult> Search(string searchterms, bool? advs, string forumId,
-            string within, string limitDays, int pageNumber = 1)
-        {
-            if (!_forumSettings.ForumsEnabled)
-                return RedirectToRoute("Homepage");
-
-            var model = await _forumModelFactory.PrepareSearchModelAsync(searchterms, advs, forumId, within, limitDays, pageNumber);
-            
-            return View(model);
-        }
-
-        public virtual async Task<IActionResult> CustomerForumSubscriptions(int? pageNumber)
-        {
-            if (!_forumSettings.AllowCustomersToManageSubscriptions)
-                return RedirectToRoute("CustomerInfo");
-
-            var model = await _forumModelFactory.PrepareCustomerForumSubscriptionsModelAsync(pageNumber);
-            
-            return View(model);
-        }
-
-        [HttpPost, ActionName("CustomerForumSubscriptions")]
-<<<<<<< HEAD
-        [IgnoreAntiforgeryToken]
-=======
->>>>>>> ad7b035d
-        public virtual async Task<IActionResult> CustomerForumSubscriptionsPOST(IFormCollection formCollection)
-        {
-            foreach (var key in formCollection.Keys)
-            {
-                var value = formCollection[key];
-
-                if (value.Equals("on") && key.StartsWith("fs", StringComparison.InvariantCultureIgnoreCase))
-                {
-                    var id = key.Replace("fs", "").Trim();
-                    if (int.TryParse(id, out var forumSubscriptionId))
-                    {
-                        var forumSubscription = await _forumService.GetSubscriptionByIdAsync(forumSubscriptionId);
-                        var customer = await _workContext.GetCurrentCustomerAsync();
-
-                        if (forumSubscription != null && forumSubscription.CustomerId == customer.Id)
-                        {
-                            await _forumService.DeleteSubscriptionAsync(forumSubscription);
-                        }
-                    }
-                }
-            }
-
-            return RedirectToRoute("CustomerForumSubscriptions");
-        }
-
-        [HttpPost]
-        public virtual async Task<IActionResult> PostVote(int postId, bool isUp)
-        {
-            if (!_forumSettings.AllowPostVoting)
-                return new NullJsonResult();
-
-            var forumPost = await _forumService.GetPostByIdAsync(postId);
-            if (forumPost == null)
-                return new NullJsonResult();
-
-            var customer = await _workContext.GetCurrentCustomerAsync();
-            if (!await _customerService.IsRegisteredAsync(customer))
-                return Json(new
-                {
-                    Error = await _localizationService.GetResourceAsync("Forum.Votes.Login"),
-                    VoteCount = forumPost.VoteCount
-                });
-
-            if (customer.Id == forumPost.CustomerId)
-                return Json(new
-                {
-                    Error = await _localizationService.GetResourceAsync("Forum.Votes.OwnPost"),
-                    VoteCount = forumPost.VoteCount
-                });
-
-            var forumPostVote = await _forumService.GetPostVoteAsync(postId, customer);
-            if (forumPostVote != null)
-            {
-                if ((forumPostVote.IsUp && isUp) || (!forumPostVote.IsUp && !isUp))
-                    return Json(new
-                    {
-                        Error = await _localizationService.GetResourceAsync("Forum.Votes.AlreadyVoted"),
-                        VoteCount = forumPost.VoteCount
-                    });
-
-                await _forumService.DeletePostVoteAsync(forumPostVote);
-                return Json(new { VoteCount = forumPost.VoteCount });
-            }
-
-            if (await _forumService.GetNumberOfPostVotesAsync(customer, DateTime.UtcNow.AddDays(-1)) >= _forumSettings.MaxVotesPerDay)
-                return Json(new
-                {
-                    Error = string.Format(await _localizationService.GetResourceAsync("Forum.Votes.MaxVotesReached"), _forumSettings.MaxVotesPerDay),
-                    VoteCount = forumPost.VoteCount
-                });
-
-            await _forumService.InsertPostVoteAsync(new ForumPostVote
-            {
-                CustomerId = customer.Id,
-                ForumPostId = postId,
-                IsUp = isUp,
-                CreatedOnUtc = DateTime.UtcNow
-            });
-
-            return Json(new { VoteCount = forumPost.VoteCount, IsUp = isUp });
-        }
-
-        #endregion
-    }
+﻿using System;
+using System.Collections.Generic;
+using System.Linq;
+using System.Threading.Tasks;
+using Microsoft.AspNetCore.Http;
+using Microsoft.AspNetCore.Mvc;
+using Nop.Core;
+using Nop.Core.Domain.Forums;
+using Nop.Core.Domain.Security;
+using Nop.Core.Rss;
+using Nop.Services.Customers;
+using Nop.Services.Forums;
+using Nop.Services.Localization;
+using Nop.Web.Factories;
+using Nop.Web.Framework.Mvc;
+using Nop.Web.Framework.Mvc.Filters;
+using Nop.Web.Models.Boards;
+
+namespace Nop.Web.Controllers
+{
+    [AutoValidateAntiforgeryToken]
+    public partial class BoardsController : BasePublicController
+    {
+        #region Fields
+
+        private readonly CaptchaSettings _captchaSettings;
+        private readonly ForumSettings _forumSettings;
+        private readonly ICustomerService _customerService;
+        private readonly IForumModelFactory _forumModelFactory;
+        private readonly IForumService _forumService;
+        private readonly ILocalizationService _localizationService;
+        private readonly IStoreContext _storeContext;
+        private readonly IWebHelper _webHelper;
+        private readonly IWorkContext _workContext;
+
+        #endregion
+
+        #region Ctor
+
+        public BoardsController(CaptchaSettings captchaSettings,
+            ForumSettings forumSettings,
+            ICustomerService customerService,
+            IForumModelFactory forumModelFactory,
+            IForumService forumService,
+            ILocalizationService localizationService,
+            IStoreContext storeContext,
+            IWebHelper webHelper,
+            IWorkContext workContext)
+        {
+            _captchaSettings = captchaSettings;
+            _forumSettings = forumSettings;
+            _customerService = customerService;
+            _forumModelFactory = forumModelFactory;
+            _forumService = forumService;
+            _localizationService = localizationService;
+            _storeContext = storeContext;
+            _webHelper = webHelper;
+            _workContext = workContext;
+        }
+
+        #endregion
+
+        #region Methods
+
+        public virtual async Task<IActionResult> Index()
+        {
+            if (!_forumSettings.ForumsEnabled)
+                return RedirectToRoute("Homepage");
+
+            var model = await _forumModelFactory.PrepareBoardsIndexModelAsync();
+            
+            return View(model);
+        }
+
+        public virtual async Task<IActionResult> ActiveDiscussions(int forumId = 0, int pageNumber = 1)
+        {
+            if (!_forumSettings.ForumsEnabled)
+                return RedirectToRoute("Homepage");
+
+            var model = await _forumModelFactory.PrepareActiveDiscussionsModelAsync(forumId, pageNumber);
+            
+            return View(model);
+        }
+
+        [CheckLanguageSeoCode(true)]
+        public virtual async Task<IActionResult> ActiveDiscussionsRss(int forumId = 0)
+        {
+            if (!_forumSettings.ForumsEnabled)
+                return RedirectToRoute("Homepage");
+
+            if (!_forumSettings.ActiveDiscussionsFeedEnabled)
+                return RedirectToRoute("Boards");
+
+            var topics = await _forumService.GetActiveTopicsAsync(forumId, 0, _forumSettings.ActiveDiscussionsFeedCount);
+            var url = Url.RouteUrl("ActiveDiscussionsRSS", null, _webHelper.GetCurrentRequestProtocol());
+
+            var feedTitle = await _localizationService.GetResourceAsync("Forum.ActiveDiscussionsFeedTitle");
+            var feedDescription = await _localizationService.GetResourceAsync("Forum.ActiveDiscussionsFeedDescription");
+
+            var store = await _storeContext.GetCurrentStoreAsync();
+            var feed = new RssFeed(
+                string.Format(feedTitle, await _localizationService.GetLocalizedAsync(store, x => x.Name)),
+                feedDescription,
+                new Uri(url),
+                DateTime.UtcNow);
+
+            var items = new List<RssItem>();
+
+            var viewsText = await _localizationService.GetResourceAsync("Forum.Views");
+            var repliesText = await _localizationService.GetResourceAsync("Forum.Replies");
+
+            foreach (var topic in topics)
+            {
+                var topicUrl = Url.RouteUrl("TopicSlug", new { id = topic.Id, slug = await _forumService.GetTopicSeNameAsync(topic) }, _webHelper.GetCurrentRequestProtocol());
+                var content = $"{repliesText}: {(topic.NumPosts > 0 ? topic.NumPosts - 1 : 0)}, {viewsText}: {topic.Views}";
+
+                items.Add(new RssItem(topic.Subject, content, new Uri(topicUrl),
+                    $"urn:store:{store.Id}:activeDiscussions:topic:{topic.Id}", topic.LastPostTime ?? topic.UpdatedOnUtc));
+            }
+            feed.Items = items;
+
+            return new RssActionResult(feed, _webHelper.GetThisPageUrl(false));
+        }
+
+        public virtual async Task<IActionResult> ForumGroup(int id)
+        {
+            if (!_forumSettings.ForumsEnabled)
+                return RedirectToRoute("Homepage");
+
+            var forumGroup = await _forumService.GetForumGroupByIdAsync(id);
+            if (forumGroup == null)
+                return RedirectToRoute("Boards");
+
+            var model = await _forumModelFactory.PrepareForumGroupModelAsync(forumGroup);
+            
+            return View(model);
+        }
+
+        public virtual async Task<IActionResult> Forum(int id, int pageNumber = 1)
+        {
+            if (!_forumSettings.ForumsEnabled)
+                return RedirectToRoute("Homepage");
+
+            var forum = await _forumService.GetForumByIdAsync(id);
+            if (forum == null)
+                return RedirectToRoute("Boards");
+
+            var model = await _forumModelFactory.PrepareForumPageModelAsync(forum, pageNumber);
+            
+            return View(model);
+        }
+
+        public virtual async Task<IActionResult> ForumRss(int id)
+        {
+            if (!_forumSettings.ForumsEnabled)
+                return RedirectToRoute("Homepage");
+
+            if (!_forumSettings.ForumFeedsEnabled)
+                return RedirectToRoute("Boards");
+
+            var topicLimit = _forumSettings.ForumFeedCount;
+            var forum = await _forumService.GetForumByIdAsync(id);
+
+            if (forum != null)
+            {
+                //Order by newest topic posts & limit the number of topics to return
+                var topics = await _forumService.GetAllTopicsAsync(forum.Id, 0, string.Empty,
+                     ForumSearchType.All, 0, 0, topicLimit);
+
+                var url = Url.RouteUrl("ForumRSS", new { id = forum.Id }, _webHelper.GetCurrentRequestProtocol());
+
+                var feedTitle = await _localizationService.GetResourceAsync("Forum.ForumFeedTitle");
+                var feedDescription = await _localizationService.GetResourceAsync("Forum.ForumFeedDescription");
+
+                var store = await _storeContext.GetCurrentStoreAsync();
+                var feed = new RssFeed(
+                    string.Format(feedTitle, await _localizationService.GetLocalizedAsync(store, x => x.Name), forum.Name),
+                    feedDescription,
+                    new Uri(url),
+                    DateTime.UtcNow);
+
+                var items = new List<RssItem>();
+
+                var viewsText = await _localizationService.GetResourceAsync("Forum.Views");
+                var repliesText = await _localizationService.GetResourceAsync("Forum.Replies");
+
+                foreach (var topic in topics)
+                {
+                    var topicUrl = Url.RouteUrl("TopicSlug", new { id = topic.Id, slug = await _forumService.GetTopicSeNameAsync(topic) }, _webHelper.GetCurrentRequestProtocol());
+                    var content = $"{repliesText}: {(topic.NumPosts > 0 ? topic.NumPosts - 1 : 0)}, {viewsText}: {topic.Views}";
+
+                    items.Add(new RssItem(topic.Subject, content, new Uri(topicUrl), $"urn:store:{store.Id}:forum:topic:{topic.Id}", topic.LastPostTime ?? topic.UpdatedOnUtc));
+                }
+
+                feed.Items = items;
+
+                return new RssActionResult(feed, _webHelper.GetThisPageUrl(false));
+            }
+
+            return new RssActionResult(new RssFeed(new Uri(_webHelper.GetStoreLocation())), _webHelper.GetThisPageUrl(false));
+        }
+
+        [HttpPost]
+        public virtual async Task<IActionResult> ForumWatch(int id)
+        {
+            var watchTopic = await _localizationService.GetResourceAsync("Forum.WatchForum");
+            var unwatchTopic = await _localizationService.GetResourceAsync("Forum.UnwatchForum");
+            var returnText = watchTopic;
+
+            var forum = await _forumService.GetForumByIdAsync(id);
+            if (forum == null)
+                return Json(new { Subscribed = false, Text = returnText, Error = true });
+
+            var customer = await _workContext.GetCurrentCustomerAsync();
+            if (!await _forumService.IsCustomerAllowedToSubscribeAsync(customer))
+                return Json(new { Subscribed = false, Text = returnText, Error = true });
+
+            var forumSubscription = (await _forumService.GetAllSubscriptionsAsync(customer.Id,
+                forum.Id, 0, 0, 1)).FirstOrDefault();
+
+            bool subscribed;
+            if (forumSubscription == null)
+            {
+                forumSubscription = new ForumSubscription
+                {
+                    SubscriptionGuid = Guid.NewGuid(),
+                    CustomerId = customer.Id,
+                    ForumId = forum.Id,
+                    CreatedOnUtc = DateTime.UtcNow
+                };
+                await _forumService.InsertSubscriptionAsync(forumSubscription);
+                subscribed = true;
+                returnText = unwatchTopic;
+            }
+            else
+            {
+                await _forumService.DeleteSubscriptionAsync(forumSubscription);
+                subscribed = false;
+            }
+
+            return Json(new { Subscribed = subscribed, Text = returnText, Error = false });
+        }
+
+        public virtual async Task<IActionResult> Topic(int id, int pageNumber = 1)
+        {
+            if (!_forumSettings.ForumsEnabled)
+                return RedirectToRoute("Homepage");
+
+            var forumTopic = await _forumService.GetTopicByIdAsync(id);
+            if (forumTopic == null)
+                return RedirectToRoute("Boards");
+
+            var model = await _forumModelFactory.PrepareForumTopicPageModelAsync(forumTopic, pageNumber);
+            //if no posts loaded, redirect to the first page
+            if (!model.ForumPostModels.Any() && pageNumber > 1)
+                return RedirectToRoute("TopicSlug", new { id = forumTopic.Id, slug = await _forumService.GetTopicSeNameAsync(forumTopic) });
+
+            //update view count
+            forumTopic.Views += 1;
+            await _forumService.UpdateTopicAsync(forumTopic);
+
+            return View(model);
+        }
+
+        [HttpPost]
+        public virtual async Task<IActionResult> TopicWatch(int id)
+        {
+            var watchTopic = await _localizationService.GetResourceAsync("Forum.WatchTopic");
+            var unwatchTopic = await _localizationService.GetResourceAsync("Forum.UnwatchTopic");
+            var returnText = watchTopic;
+
+            var forumTopic = await _forumService.GetTopicByIdAsync(id);
+            if (forumTopic == null)
+                return Json(new { Subscribed = false, Text = returnText, Error = true });
+
+            var customer = await _workContext.GetCurrentCustomerAsync();
+            if (!await _forumService.IsCustomerAllowedToSubscribeAsync(customer))
+                return Json(new { Subscribed = false, Text = returnText, Error = true });
+
+            var forumSubscription = (await _forumService.GetAllSubscriptionsAsync(customer.Id,
+                0, forumTopic.Id, 0, 1)).FirstOrDefault();
+
+            bool subscribed;
+            if (forumSubscription == null)
+            {
+                forumSubscription = new ForumSubscription
+                {
+                    SubscriptionGuid = Guid.NewGuid(),
+                    CustomerId = customer.Id,
+                    TopicId = forumTopic.Id,
+                    CreatedOnUtc = DateTime.UtcNow
+                };
+                await _forumService.InsertSubscriptionAsync(forumSubscription);
+                subscribed = true;
+                returnText = unwatchTopic;
+            }
+            else
+            {
+                await _forumService.DeleteSubscriptionAsync(forumSubscription);
+                subscribed = false;
+            }
+
+            return Json(new { Subscribed = subscribed, Text = returnText, Error = false });
+        }
+
+        public virtual async Task<IActionResult> TopicMove(int id)
+        {
+            if (!_forumSettings.ForumsEnabled)
+                return RedirectToRoute("Homepage");
+
+            var forumTopic = await _forumService.GetTopicByIdAsync(id);
+            if (forumTopic == null)
+                return RedirectToRoute("Boards");
+
+            var model = await _forumModelFactory.PrepareTopicMoveAsync(forumTopic);
+            
+            return View(model);
+        }
+
+        [HttpPost]        
+        public virtual async Task<IActionResult> TopicMove(TopicMoveModel model)
+        {
+            if (!_forumSettings.ForumsEnabled)
+                return RedirectToRoute("Homepage");
+
+            var forumTopic = await _forumService.GetTopicByIdAsync(model.Id);
+
+            if (forumTopic == null)
+                return RedirectToRoute("Boards");
+
+            var newForumId = model.ForumSelected;
+            var forum = await _forumService.GetForumByIdAsync(newForumId);
+
+            if (forum != null && forumTopic.ForumId != newForumId)
+                await _forumService.MoveTopicAsync(forumTopic.Id, newForumId);
+
+            return RedirectToRoute("TopicSlug", new { id = forumTopic.Id, slug = await _forumService.GetTopicSeNameAsync(forumTopic) });
+        }
+
+        [HttpPost]
+        public virtual async Task<IActionResult> TopicDelete(int id)
+        {
+            if (!_forumSettings.ForumsEnabled)
+                return Json(new
+                {
+                    redirect = Url.RouteUrl("Homepage"),
+                });
+
+            var forumTopic = await _forumService.GetTopicByIdAsync(id);
+            if (forumTopic != null)
+            {
+                if (!await _forumService.IsCustomerAllowedToDeleteTopicAsync(await _workContext.GetCurrentCustomerAsync(), forumTopic))
+                    return Challenge();
+
+                var forum = await _forumService.GetForumByIdAsync(forumTopic.ForumId);
+
+                await _forumService.DeleteTopicAsync(forumTopic);
+
+                if (forum != null)
+                    return Json(new
+                    {
+                        redirect = Url.RouteUrl("ForumSlug", new { id = forum.Id, slug = await _forumService.GetForumSeNameAsync(forum) }),
+                    });
+            }
+
+            return Json(new
+            {
+                redirect = Url.RouteUrl("Boards"),
+            });
+        }
+
+        public virtual async Task<IActionResult> TopicCreate(int id)
+        {
+            if (!_forumSettings.ForumsEnabled)
+                return RedirectToRoute("Homepage");
+
+            var forum = await _forumService.GetForumByIdAsync(id);
+            if (forum == null)
+                return RedirectToRoute("Boards");
+
+            if (await _forumService.IsCustomerAllowedToCreateTopicAsync(await _workContext.GetCurrentCustomerAsync(), forum) == false)
+                return Challenge();
+
+            var model = new EditForumTopicModel();
+            await _forumModelFactory.PrepareTopicCreateModelAsync(forum, model);
+            return View(model);
+        }
+
+        [HttpPost]
+        [ValidateCaptcha]
+        public virtual async Task<IActionResult> TopicCreate(EditForumTopicModel model, bool captchaValid)
+        {
+            if (!_forumSettings.ForumsEnabled)
+                return RedirectToRoute("Homepage");
+
+            var forum = await _forumService.GetForumByIdAsync(model.ForumId);
+            if (forum == null)
+                return RedirectToRoute("Boards");
+
+            //validate CAPTCHA
+            if (_captchaSettings.Enabled && _captchaSettings.ShowOnForum && !captchaValid)
+            {
+                ModelState.AddModelError("", await _localizationService.GetResourceAsync("Common.WrongCaptchaMessage"));
+            }
+
+            if (ModelState.IsValid)
+            {
+                try
+                {
+                    var customer = await _workContext.GetCurrentCustomerAsync();
+                    if (!await _forumService.IsCustomerAllowedToCreateTopicAsync(customer, forum))
+                    {
+                        return Challenge();
+                    }
+
+                    var subject = model.Subject;
+                    var maxSubjectLength = _forumSettings.TopicSubjectMaxLength;
+                    if (maxSubjectLength > 0 && subject.Length > maxSubjectLength)
+                    {
+                        subject = subject[0..maxSubjectLength];
+                    }
+
+                    var text = model.Text;
+                    var maxPostLength = _forumSettings.PostMaxLength;
+                    if (maxPostLength > 0 && text.Length > maxPostLength)
+                        text = text[0..maxPostLength];
+
+                    var topicType = ForumTopicType.Normal;
+                    var ipAddress = _webHelper.GetCurrentIpAddress();
+                    var nowUtc = DateTime.UtcNow;
+
+                    if (await _forumService.IsCustomerAllowedToSetTopicPriorityAsync(customer))
+                        topicType = (ForumTopicType)Enum.ToObject(typeof(ForumTopicType), model.TopicTypeId);
+
+                    //forum topic
+                    var forumTopic = new ForumTopic
+                    {
+                        ForumId = forum.Id,
+                        CustomerId = customer.Id,
+                        TopicTypeId = (int)topicType,
+                        Subject = subject,
+                        CreatedOnUtc = nowUtc,
+                        UpdatedOnUtc = nowUtc
+                    };
+                    await _forumService.InsertTopicAsync(forumTopic, true);
+
+                    //forum post
+                    var forumPost = new ForumPost
+                    {
+                        TopicId = forumTopic.Id,
+                        CustomerId = customer.Id,
+                        Text = text,
+                        IPAddress = ipAddress,
+                        CreatedOnUtc = nowUtc,
+                        UpdatedOnUtc = nowUtc
+                    };
+                    await _forumService.InsertPostAsync(forumPost, false);
+
+                    //update forum topic
+                    forumTopic.NumPosts = 1;
+                    forumTopic.LastPostId = forumPost.Id;
+                    forumTopic.LastPostCustomerId = forumPost.CustomerId;
+                    forumTopic.LastPostTime = forumPost.CreatedOnUtc;
+                    forumTopic.UpdatedOnUtc = nowUtc;
+                    await _forumService.UpdateTopicAsync(forumTopic);
+
+                    //subscription                
+                    if (await _forumService.IsCustomerAllowedToSubscribeAsync(customer))
+                    {
+                        if (model.Subscribed)
+                        {
+                            var forumSubscription = new ForumSubscription
+                            {
+                                SubscriptionGuid = Guid.NewGuid(),
+                                CustomerId = customer.Id,
+                                TopicId = forumTopic.Id,
+                                CreatedOnUtc = nowUtc
+                            };
+
+                            await _forumService.InsertSubscriptionAsync(forumSubscription);
+                        }
+                    }
+
+                    return RedirectToRoute("TopicSlug", new { id = forumTopic.Id, slug = await _forumService.GetTopicSeNameAsync(forumTopic) });
+                }
+                catch (Exception ex)
+                {
+                    ModelState.AddModelError("", ex.Message);
+                }
+            }
+
+            //redisplay form
+            await _forumModelFactory.PrepareTopicCreateModelAsync(forum, model);
+            
+            return View(model);
+        }
+
+        public virtual async Task<IActionResult> TopicEdit(int id)
+        {
+            if (!_forumSettings.ForumsEnabled)
+                return RedirectToRoute("Homepage");
+
+            var forumTopic = await _forumService.GetTopicByIdAsync(id);
+            if (forumTopic == null)
+                return RedirectToRoute("Boards");
+
+            if (!await _forumService.IsCustomerAllowedToEditTopicAsync(await _workContext.GetCurrentCustomerAsync(), forumTopic))
+                return Challenge();
+
+            var model = new EditForumTopicModel();
+            await _forumModelFactory.PrepareTopicEditModelAsync(forumTopic, model, false);
+            
+            return View(model);
+        }
+
+        [HttpPost]
+        [ValidateCaptcha]
+        public virtual async Task<IActionResult> TopicEdit(EditForumTopicModel model, bool captchaValid)
+        {
+            if (!_forumSettings.ForumsEnabled)
+                return RedirectToRoute("Homepage");
+
+            var forumTopic = await _forumService.GetTopicByIdAsync(model.Id);
+
+            if (forumTopic == null)
+                return RedirectToRoute("Boards");
+
+            var forum = await _forumService.GetForumByIdAsync(forumTopic.ForumId);
+            if (forum == null)
+                return RedirectToRoute("Boards");
+
+            //validate CAPTCHA
+            if (_captchaSettings.Enabled && _captchaSettings.ShowOnForum && !captchaValid)
+            {
+                ModelState.AddModelError("", await _localizationService.GetResourceAsync("Common.WrongCaptchaMessage"));
+            }
+
+            if (ModelState.IsValid)
+            {
+                try
+                {
+                    var customer = await _workContext.GetCurrentCustomerAsync();
+                    if (!await _forumService.IsCustomerAllowedToEditTopicAsync(customer, forumTopic))
+                        return Challenge();
+
+                    var subject = model.Subject;
+                    var maxSubjectLength = _forumSettings.TopicSubjectMaxLength;
+                    if (maxSubjectLength > 0 && subject.Length > maxSubjectLength)
+                    {
+                        subject = subject[0..maxSubjectLength];
+                    }
+
+                    var text = model.Text;
+                    var maxPostLength = _forumSettings.PostMaxLength;
+                    if (maxPostLength > 0 && text.Length > maxPostLength)
+                        text = text[0..maxPostLength];
+
+                    var topicType = ForumTopicType.Normal;
+                    var ipAddress = _webHelper.GetCurrentIpAddress();
+                    var nowUtc = DateTime.UtcNow;
+
+                    if (await _forumService.IsCustomerAllowedToSetTopicPriorityAsync(customer))
+                        topicType = (ForumTopicType)Enum.ToObject(typeof(ForumTopicType), model.TopicTypeId);
+
+                    //forum topic
+                    forumTopic.TopicTypeId = (int)topicType;
+                    forumTopic.Subject = subject;
+                    forumTopic.UpdatedOnUtc = nowUtc;
+                    await _forumService.UpdateTopicAsync(forumTopic);
+
+                    //forum post                
+                    var firstPost = await _forumService.GetFirstPostAsync(forumTopic);
+                    if (firstPost != null)
+                    {
+                        firstPost.Text = text;
+                        firstPost.UpdatedOnUtc = nowUtc;
+                        await _forumService.UpdatePostAsync(firstPost);
+                    }
+                    else
+                    {
+                        //error (not possible)
+                        firstPost = new ForumPost
+                        {
+                            TopicId = forumTopic.Id,
+                            CustomerId = forumTopic.CustomerId,
+                            Text = text,
+                            IPAddress = ipAddress,
+                            UpdatedOnUtc = nowUtc
+                        };
+
+                        await _forumService.InsertPostAsync(firstPost, false);
+                    }
+
+                    //subscription
+                    if (await _forumService.IsCustomerAllowedToSubscribeAsync(customer))
+                    {
+                        var forumSubscription = (await _forumService.GetAllSubscriptionsAsync(customer.Id,
+                            0, forumTopic.Id, 0, 1)).FirstOrDefault();
+                        if (model.Subscribed)
+                        {
+                            if (forumSubscription == null)
+                            {
+                                forumSubscription = new ForumSubscription
+                                {
+                                    SubscriptionGuid = Guid.NewGuid(),
+                                    CustomerId = customer.Id,
+                                    TopicId = forumTopic.Id,
+                                    CreatedOnUtc = nowUtc
+                                };
+
+                                await _forumService.InsertSubscriptionAsync(forumSubscription);
+                            }
+                        }
+                        else
+                        {
+                            if (forumSubscription != null)
+                            {
+                                await _forumService.DeleteSubscriptionAsync(forumSubscription);
+                            }
+                        }
+                    }
+
+                    // redirect to the topic page with the topic slug
+                    return RedirectToRoute("TopicSlug", new { id = forumTopic.Id, slug = await _forumService.GetTopicSeNameAsync(forumTopic) });
+                }
+                catch (Exception ex)
+                {
+                    ModelState.AddModelError("", ex.Message);
+                }
+            }
+
+            //redisplay form
+            await _forumModelFactory.PrepareTopicEditModelAsync(forumTopic, model, true);
+
+            return View(model);
+        }
+
+        [HttpPost]
+        public virtual async Task<IActionResult> PostDelete(int id)
+        {
+            if (!_forumSettings.ForumsEnabled)
+                return Json(new
+                {
+                    redirect = Url.RouteUrl("Homepage"),
+                });
+
+            var forumPost = await _forumService.GetPostByIdAsync(id);
+
+            if (forumPost == null)
+                return Json(new {redirect = Url.RouteUrl("Boards")});
+
+            if (!await _forumService.IsCustomerAllowedToDeletePostAsync(await _workContext.GetCurrentCustomerAsync(), forumPost))
+                return Challenge();
+
+            var forumTopic = await _forumService.GetTopicByIdAsync(forumPost.TopicId);
+            var forumId = forumTopic.ForumId;
+            var forum = await _forumService.GetForumByIdAsync(forumId);
+            var forumSlug = await _forumService.GetForumSeNameAsync(forum);
+
+            await _forumService.DeletePostAsync(forumPost);
+
+            //get topic one more time because it can be deleted (first or only post deleted)
+            forumTopic = await _forumService.GetTopicByIdAsync(forumPost.TopicId);
+            if (forumTopic == null)
+                return Json(new
+                {
+                    redirect = Url.RouteUrl("ForumSlug", new { id = forumId, slug = forumSlug }),
+                });
+
+            return Json(new
+            {
+                redirect = Url.RouteUrl("TopicSlug", new { id = forumTopic.Id, slug = await _forumService.GetTopicSeNameAsync(forumTopic) }),
+            });
+
+        }
+
+        public virtual async Task<IActionResult> PostCreate(int id, int? quote)
+        {
+            if (!_forumSettings.ForumsEnabled)
+                return RedirectToRoute("Homepage");
+
+            var forumTopic = await _forumService.GetTopicByIdAsync(id);
+            if (forumTopic == null)
+                return RedirectToRoute("Boards");
+
+            if (!await _forumService.IsCustomerAllowedToCreatePostAsync(await _workContext.GetCurrentCustomerAsync(), forumTopic))
+                return Challenge();
+
+            var model = await _forumModelFactory.PreparePostCreateModelAsync(forumTopic, quote, false);
+            
+            return View(model);
+        }
+
+        [HttpPost]
+        [ValidateCaptcha]
+        public virtual async Task<IActionResult> PostCreate(EditForumPostModel model, bool captchaValid)
+        {
+            if (!_forumSettings.ForumsEnabled)
+                return RedirectToRoute("Homepage");
+
+            var forumTopic = await _forumService.GetTopicByIdAsync(model.ForumTopicId);
+            if (forumTopic == null)
+                return RedirectToRoute("Boards");
+
+            //validate CAPTCHA
+            if (_captchaSettings.Enabled && _captchaSettings.ShowOnForum && !captchaValid)
+            {
+                ModelState.AddModelError("", await _localizationService.GetResourceAsync("Common.WrongCaptchaMessage"));
+            }
+
+            if (ModelState.IsValid)
+            {
+                try
+                {
+                    var customer = await _workContext.GetCurrentCustomerAsync();
+                    if (!await _forumService.IsCustomerAllowedToCreatePostAsync(customer, forumTopic))
+                        return Challenge();
+
+                    var text = model.Text;
+                    var maxPostLength = _forumSettings.PostMaxLength;
+                    if (maxPostLength > 0 && text.Length > maxPostLength)
+                        text = text[0..maxPostLength];
+
+                    var ipAddress = _webHelper.GetCurrentIpAddress();
+
+                    var nowUtc = DateTime.UtcNow;
+
+                    var forumPost = new ForumPost
+                    {
+                        TopicId = forumTopic.Id,
+                        CustomerId = customer.Id,
+                        Text = text,
+                        IPAddress = ipAddress,
+                        CreatedOnUtc = nowUtc,
+                        UpdatedOnUtc = nowUtc
+                    };
+                    await _forumService.InsertPostAsync(forumPost, true);
+
+                    //subscription
+                    if (await _forumService.IsCustomerAllowedToSubscribeAsync(customer))
+                    {
+                        var forumSubscription = (await _forumService.GetAllSubscriptionsAsync(customer.Id,
+                            0, forumPost.TopicId, 0, 1)).FirstOrDefault();
+                        if (model.Subscribed)
+                        {
+                            if (forumSubscription == null)
+                            {
+                                forumSubscription = new ForumSubscription
+                                {
+                                    SubscriptionGuid = Guid.NewGuid(),
+                                    CustomerId = customer.Id,
+                                    TopicId = forumPost.TopicId,
+                                    CreatedOnUtc = nowUtc
+                                };
+
+                                await _forumService.InsertSubscriptionAsync(forumSubscription);
+                            }
+                        }
+                        else
+                        {
+                            if (forumSubscription != null)
+                            {
+                                await _forumService.DeleteSubscriptionAsync(forumSubscription);
+                            }
+                        }
+                    }
+
+                    var pageSize = _forumSettings.PostsPageSize > 0 ? _forumSettings.PostsPageSize : 10;
+
+                    var pageIndex = await _forumService.CalculateTopicPageIndexAsync(forumPost.TopicId, pageSize, forumPost.Id) + 1;
+                    string url;
+                    if (pageIndex > 1)
+                        url = Url.RouteUrl("TopicSlugPaged", new { id = forumPost.TopicId, slug = await _forumService.GetTopicSeNameAsync(forumTopic), pageNumber = pageIndex });
+                    else
+                        url = Url.RouteUrl("TopicSlug", new { id = forumPost.TopicId, slug = await _forumService.GetTopicSeNameAsync(forumTopic) });
+                    return LocalRedirect($"{url}#{forumPost.Id}");
+                }
+                catch (Exception ex)
+                {
+                    ModelState.AddModelError("", ex.Message);
+                }
+            }
+
+            //redisplay form
+            model = await _forumModelFactory.PreparePostCreateModelAsync(forumTopic, 0, true);
+
+            return View(model);
+        }
+
+        public virtual async Task<IActionResult> PostEdit(int id)
+        {
+            if (!_forumSettings.ForumsEnabled)
+                return RedirectToRoute("Homepage");
+
+            var forumPost = await _forumService.GetPostByIdAsync(id);
+            if (forumPost == null)
+                return RedirectToRoute("Boards");
+
+            if (!await _forumService.IsCustomerAllowedToEditPostAsync(await _workContext.GetCurrentCustomerAsync(), forumPost))
+                return Challenge();
+
+            var model = await _forumModelFactory.PreparePostEditModelAsync(forumPost, false);
+            
+            return View(model);
+        }
+
+        [HttpPost]
+        [ValidateCaptcha]
+        public virtual async Task<IActionResult> PostEdit(EditForumPostModel model, bool captchaValid)
+        {
+            if (!_forumSettings.ForumsEnabled)
+                return RedirectToRoute("Homepage");
+
+            var forumPost = await _forumService.GetPostByIdAsync(model.Id);
+            if (forumPost == null)
+                return RedirectToRoute("Boards");
+
+            var customer = await _workContext.GetCurrentCustomerAsync();
+            if (!await _forumService.IsCustomerAllowedToEditPostAsync(customer, forumPost))
+                return Challenge();
+
+            var forumTopic = await _forumService.GetTopicByIdAsync(forumPost.TopicId);
+            if (forumTopic == null)
+                return RedirectToRoute("Boards");
+
+            var forum = await _forumService.GetForumByIdAsync(forumTopic.ForumId);
+            if (forum == null)
+                return RedirectToRoute("Boards");
+
+            //validate CAPTCHA
+            if (_captchaSettings.Enabled && _captchaSettings.ShowOnForum && !captchaValid)
+            {
+                ModelState.AddModelError("", await _localizationService.GetResourceAsync("Common.WrongCaptchaMessage"));
+            }
+
+            if (ModelState.IsValid)
+            {
+                try
+                {
+                    var nowUtc = DateTime.UtcNow;
+
+                    var text = model.Text;
+                    var maxPostLength = _forumSettings.PostMaxLength;
+                    if (maxPostLength > 0 && text.Length > maxPostLength)
+                    {
+                        text = text[0..maxPostLength];
+                    }
+
+                    forumPost.UpdatedOnUtc = nowUtc;
+                    forumPost.Text = text;
+                    await _forumService.UpdatePostAsync(forumPost);
+
+                    //subscription
+                    if (await _forumService.IsCustomerAllowedToSubscribeAsync(customer))
+                    {
+                        var forumSubscription = (await _forumService.GetAllSubscriptionsAsync(customer.Id,
+                            0, forumPost.TopicId, 0, 1)).FirstOrDefault();
+                        if (model.Subscribed)
+                        {
+                            if (forumSubscription == null)
+                            {
+                                forumSubscription = new ForumSubscription
+                                {
+                                    SubscriptionGuid = Guid.NewGuid(),
+                                    CustomerId = customer.Id,
+                                    TopicId = forumPost.TopicId,
+                                    CreatedOnUtc = nowUtc
+                                };
+                                await _forumService.InsertSubscriptionAsync(forumSubscription);
+                            }
+                        }
+                        else
+                        {
+                            if (forumSubscription != null)
+                            {
+                                await _forumService.DeleteSubscriptionAsync(forumSubscription);
+                            }
+                        }
+                    }
+
+                    var pageSize = _forumSettings.PostsPageSize > 0 ? _forumSettings.PostsPageSize : 10;
+                    var pageIndex = (await _forumService.CalculateTopicPageIndexAsync(forumPost.TopicId, pageSize, forumPost.Id) + 1);
+                    string url;
+                    if (pageIndex > 1)
+                    {
+                        url = Url.RouteUrl("TopicSlugPaged", new { id = forumPost.TopicId, slug = await _forumService.GetTopicSeNameAsync(forumTopic), pageNumber = pageIndex });
+                    }
+                    else
+                    {
+                        url = Url.RouteUrl("TopicSlug", new { id = forumPost.TopicId, slug = await _forumService.GetTopicSeNameAsync(forumTopic) });
+                    }
+                    return LocalRedirect($"{url}#{forumPost.Id}");
+                }
+                catch (Exception ex)
+                {
+                    ModelState.AddModelError("", ex.Message);
+                }
+            }
+
+            //redisplay form
+            model = await _forumModelFactory.PreparePostEditModelAsync(forumPost, true);
+
+            return View(model);
+        }
+
+        public virtual async Task<IActionResult> Search(string searchterms, bool? advs, string forumId,
+            string within, string limitDays, int pageNumber = 1)
+        {
+            if (!_forumSettings.ForumsEnabled)
+                return RedirectToRoute("Homepage");
+
+            var model = await _forumModelFactory.PrepareSearchModelAsync(searchterms, advs, forumId, within, limitDays, pageNumber);
+            
+            return View(model);
+        }
+
+        public virtual async Task<IActionResult> CustomerForumSubscriptions(int? pageNumber)
+        {
+            if (!_forumSettings.AllowCustomersToManageSubscriptions)
+                return RedirectToRoute("CustomerInfo");
+
+            var model = await _forumModelFactory.PrepareCustomerForumSubscriptionsModelAsync(pageNumber);
+            
+            return View(model);
+        }
+
+        [HttpPost, ActionName("CustomerForumSubscriptions")]
+        public virtual async Task<IActionResult> CustomerForumSubscriptionsPOST(IFormCollection formCollection)
+        {
+            foreach (var key in formCollection.Keys)
+            {
+                var value = formCollection[key];
+
+                if (value.Equals("on") && key.StartsWith("fs", StringComparison.InvariantCultureIgnoreCase))
+                {
+                    var id = key.Replace("fs", "").Trim();
+                    if (int.TryParse(id, out var forumSubscriptionId))
+                    {
+                        var forumSubscription = await _forumService.GetSubscriptionByIdAsync(forumSubscriptionId);
+                        var customer = await _workContext.GetCurrentCustomerAsync();
+
+                        if (forumSubscription != null && forumSubscription.CustomerId == customer.Id)
+                        {
+                            await _forumService.DeleteSubscriptionAsync(forumSubscription);
+                        }
+                    }
+                }
+            }
+
+            return RedirectToRoute("CustomerForumSubscriptions");
+        }
+
+        [HttpPost]
+        public virtual async Task<IActionResult> PostVote(int postId, bool isUp)
+        {
+            if (!_forumSettings.AllowPostVoting)
+                return new NullJsonResult();
+
+            var forumPost = await _forumService.GetPostByIdAsync(postId);
+            if (forumPost == null)
+                return new NullJsonResult();
+
+            var customer = await _workContext.GetCurrentCustomerAsync();
+            if (!await _customerService.IsRegisteredAsync(customer))
+                return Json(new
+                {
+                    Error = await _localizationService.GetResourceAsync("Forum.Votes.Login"),
+                    VoteCount = forumPost.VoteCount
+                });
+
+            if (customer.Id == forumPost.CustomerId)
+                return Json(new
+                {
+                    Error = await _localizationService.GetResourceAsync("Forum.Votes.OwnPost"),
+                    VoteCount = forumPost.VoteCount
+                });
+
+            var forumPostVote = await _forumService.GetPostVoteAsync(postId, customer);
+            if (forumPostVote != null)
+            {
+                if ((forumPostVote.IsUp && isUp) || (!forumPostVote.IsUp && !isUp))
+                    return Json(new
+                    {
+                        Error = await _localizationService.GetResourceAsync("Forum.Votes.AlreadyVoted"),
+                        VoteCount = forumPost.VoteCount
+                    });
+
+                await _forumService.DeletePostVoteAsync(forumPostVote);
+                return Json(new { VoteCount = forumPost.VoteCount });
+            }
+
+            if (await _forumService.GetNumberOfPostVotesAsync(customer, DateTime.UtcNow.AddDays(-1)) >= _forumSettings.MaxVotesPerDay)
+                return Json(new
+                {
+                    Error = string.Format(await _localizationService.GetResourceAsync("Forum.Votes.MaxVotesReached"), _forumSettings.MaxVotesPerDay),
+                    VoteCount = forumPost.VoteCount
+                });
+
+            await _forumService.InsertPostVoteAsync(new ForumPostVote
+            {
+                CustomerId = customer.Id,
+                ForumPostId = postId,
+                IsUp = isUp,
+                CreatedOnUtc = DateTime.UtcNow
+            });
+
+            return Json(new { VoteCount = forumPost.VoteCount, IsUp = isUp });
+        }
+
+        #endregion
+    }
 }