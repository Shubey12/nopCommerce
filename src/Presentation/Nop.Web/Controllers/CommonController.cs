﻿using System;
using System.Linq;
using System.Net.Mail;
using System.Threading;
using System.Web;
using System.Web.Mvc;
using Nop.Core;
using Nop.Core.Domain;
using Nop.Core.Domain.Blogs;
using Nop.Core.Domain.Catalog;
using Nop.Core.Domain.Common;
using Nop.Core.Domain.Customers;
using Nop.Core.Domain.Messages;
using Nop.Core.Domain.Orders;
using Nop.Core.Domain.Security;
using Nop.Core.Domain.Tax;
using Nop.Services;
using Nop.Services.Catalog;
using Nop.Services.Customers;
using Nop.Services.Directory;
using Nop.Services.Localization;
using Nop.Services.Messages;
using Nop.Services.Orders;
using Nop.Services.Seo;
using Nop.Services.Topics;
using Nop.Web.Extensions;
using Nop.Web.Framework.Controllers;
using Nop.Web.Framework.Themes;
using Nop.Web.Models;
using Nop.Web.Models.Common;
using Nop.Core.Domain.Forums;
using Nop.Services.Forums;

namespace Nop.Web.Controllers
{
    public class CommonController : BaseNopController
    {
        private readonly ICategoryService _categoryService;
        private readonly IProductService _productService;
        private readonly IManufacturerService _manufacturerService;
        private readonly ITopicService _topicService;
        private readonly ILanguageService _languageService;
        private readonly ICurrencyService _currencyService;
        private readonly ILocalizationService _localizationService;
        private readonly IWorkContext _workContext;
        private readonly IQueuedEmailService _queuedEmailService;
        private readonly IEmailAccountService _emailAccountService;
        private readonly ISitemapGenerator _sitemapGenerator;
        private readonly IThemeContext _themeContext;
        private readonly IThemeProvider _themeProvider;
        private readonly IForumService _forumservice;
        private readonly ICustomerService _customerService;

        private readonly CustomerSettings _customerSettings;
        private readonly ShoppingCartSettings _shoppingCartSettings;
        private readonly TaxSettings _taxSettings;
        private readonly CatalogSettings _catalogSettings;
        private readonly StoreInformationSettings _storeInformationSettings;
        private readonly EmailAccountSettings _emailAccountSettings;
        private readonly CommonSettings _commonSettings;
        private readonly BlogSettings _blogSettings;
        private readonly ForumSettings _forumsettings;

        public CommonController(ICategoryService categoryService, IProductService productService,
            IManufacturerService manufacturerService, ITopicService topicService,
            ILanguageService languageService,
            ICurrencyService currencyService, ILocalizationService localizationService,
            IWorkContext workContext,
            IQueuedEmailService queuedEmailService, IEmailAccountService emailAccountService,
            ISitemapGenerator sitemapGenerator, IThemeContext themeContext,
<<<<<<< HEAD
            IThemeProvider themeProvider, IForumService forumService,
            ICustomerService customerService,
            UserSettings userSettings, ShoppingCartSettings shoppingCartSettings,
=======
            IThemeProvider themeProvider,
            CustomerSettings customerSettings, ShoppingCartSettings shoppingCartSettings,
>>>>>>> 1f447bec
            TaxSettings taxSettings, CatalogSettings catalogSettings,
            StoreInformationSettings storeInformationSettings, EmailAccountSettings emailAccountSettings,
            CommonSettings commonSettings, BlogSettings blogSettings, ForumSettings forumSettings)
        {
            this._categoryService = categoryService;
            this._productService = productService;
            this._manufacturerService = manufacturerService;
            this._topicService = topicService;
            this._languageService = languageService;
            this._currencyService = currencyService;
            this._localizationService = localizationService;
            this._workContext = workContext;
            this._queuedEmailService = queuedEmailService;
            this._emailAccountService = emailAccountService;
            this._sitemapGenerator = sitemapGenerator;
            this._themeContext = themeContext;
            this._themeProvider = themeProvider;
            this._forumservice = forumService;
            this._customerService = customerService;

            this._customerSettings = customerSettings;
            this._shoppingCartSettings = shoppingCartSettings;
            this._taxSettings = taxSettings;
            this._catalogSettings = catalogSettings;
            this._storeInformationSettings = storeInformationSettings;
            this._emailAccountSettings = emailAccountSettings;
            this._commonSettings = commonSettings;
            this._blogSettings = blogSettings;
            this._forumsettings = forumSettings;
        }

        //language
        [ChildActionOnly]
        public ActionResult LanguageSelector()
        {
            var model = new LanguageSelectorModel();
            model.CurrentLanguage = _workContext.WorkingLanguage.ToModel();
            model.AvailableLanguages = _languageService.GetAllLanguages().Select(x => x.ToModel()).ToList();
            return PartialView(model);
        }

        public ActionResult LanguageSelected(int customerlanguage)
        {
            var language = _languageService.GetLanguageById(customerlanguage);
            if (language != null)
            {
                _workContext.WorkingLanguage = language;
            }
            var model = new LanguageSelectorModel();
            model.CurrentLanguage = _workContext.WorkingLanguage.ToModel();
            model.AvailableLanguages = _languageService.GetAllLanguages().Select(x => x.ToModel()).ToList();
            return PartialView("LanguageSelector", model);
        }

        //currency
        [ChildActionOnly]
        public ActionResult CurrencySelector()
        {
            var model = new CurrencySelectorModel();
            model.CurrentCurrency = _workContext.WorkingCurrency.ToModel();
            model.AvailableCurrencies = _currencyService.GetAllCurrencies().Select(x => x.ToModel()).ToList();
            return PartialView(model);
        }

        public ActionResult CurrencySelected(int customerCurrency)
        {
            var currency = _currencyService.GetCurrencyById(customerCurrency);
            if (currency != null)
            {
                _workContext.WorkingCurrency = currency;
            }
            var model = new CurrencySelectorModel();
            model.CurrentCurrency = _workContext.WorkingCurrency.ToModel();
            model.AvailableCurrencies = _currencyService.GetAllCurrencies().Select(x => x.ToModel()).ToList();
            return PartialView("CurrencySelector", model);
        }

        //tax type
        [ChildActionOnly]
        public ActionResult TaxTypeSelector()
        {
            var model = new TaxTypeSelectorModel();
            model.Enabled = _taxSettings.AllowCustomersToSelectTaxDisplayType;
            model.CurrentTaxType = _workContext.TaxDisplayType;
            return PartialView(model);
        }

        public ActionResult TaxTypeSelected(int customerTaxType)
        {
            var taxDisplayType = (TaxDisplayType)Enum.ToObject(typeof(TaxDisplayType), customerTaxType);
            _workContext.TaxDisplayType = taxDisplayType;

            var model = new TaxTypeSelectorModel();
            model.Enabled = _taxSettings.AllowCustomersToSelectTaxDisplayType;
            model.CurrentTaxType = _workContext.TaxDisplayType;
            return PartialView("TaxTypeSelector", model);
        }

        //header
        [ChildActionOnly]
        public ActionResult Header()
        {
            var customer = _workContext.CurrentCustomer;

            var unreadMessageCount = GetUnreadPrivateMessages();
            var unreadMessage = string.Empty;
            var alertMessage = string.Empty;
            if (unreadMessageCount > 0)
            {
                unreadMessage = string.Format(_localizationService.GetResource("PrivateMessages.TotalUnread"), unreadMessageCount);

                //notifications here
                if (_forumsettings.ShowAlertForPM &&
                   !customer.GetAttribute<bool>(SystemCustomerAttributeNames.NotifiedAboutNewPrivateMessages))
                {
                    _customerService.SaveCustomerAttribute<bool>(customer, SystemCustomerAttributeNames.NotifiedAboutNewPrivateMessages, true);
                    alertMessage = string.Format(_localizationService.GetResource("PrivateMessages.YouHaveUnreadPM"), unreadMessageCount);
                }
            }

            var model = new HeaderModel()
            {
                IsAuthenticated = customer.IsRegistered(),
                CustomerEmailUsername = customer.IsRegistered() ? (_customerSettings.UsernamesEnabled ? customer.Username : customer.Email) : "",
                //TODO uncomment later
                //DisplayAdminLink = customer != null && customer.IsAdmin(),
                DisplayAdminLink = true,
                ShoppingCartItems = customer != null ? customer.ShoppingCartItems.Where(sci => sci.ShoppingCartType == ShoppingCartType.ShoppingCart).ToList().GetTotalProducts() : 0,
                WishlistEnabled = _shoppingCartSettings.WishlistEnabled,
                WishlistItems = customer != null ? customer.ShoppingCartItems.Where(sci => sci.ShoppingCartType == ShoppingCartType.Wishlist).ToList().GetTotalProducts() : 0,
                AllowPrivateMessages = _forumsettings.AllowPrivateMessages,
                UnreadPrivateMessages = unreadMessage,
                AlertMessage = alertMessage,
            };

            return PartialView(model);
        }

        [NonAction]
        private int GetUnreadPrivateMessages()
        {
            var result = 0;
            var customer = _workContext.CurrentCustomer;
            if (_forumsettings.AllowPrivateMessages && !customer.IsGuest())
            {
                var privateMessages = _forumservice.GetAllPrivateMessages(0, customer.Id, false, null, false, string.Empty, 0, 1);

                if (privateMessages.TotalCount > 0)
                {
                    result = privateMessages.TotalCount;
                }
            }

            return result;
        }

        //menu
        [ChildActionOnly]
        public ActionResult Menu()
        {
            var model = new MenuModel()
            {
                RecentlyAddedProductsEnabled = _catalogSettings.RecentlyAddedProductsEnabled,
                BlogEnabled = _blogSettings.Enabled,
                ForumEnabled = _forumsettings.ForumsEnabled
            };

            return PartialView(model);
        }

        //info block
        [ChildActionOnly]
        public ActionResult InfoBlock()
        {
            var model = new InfoBlockModel()
            {
                RecentlyAddedProductsEnabled = _catalogSettings.RecentlyAddedProductsEnabled,
                RecentlyViewedProductsEnabled = _catalogSettings.RecentlyViewedProductsEnabled,
                CompareProductsEnabled = _catalogSettings.CompareProductsEnabled,
                BlogEnabled = _blogSettings.Enabled,
                SitemapEnabled = _commonSettings.SitemapEnabled,
                ForumEnabled = _forumsettings.ForumsEnabled
            };

            return PartialView(model);
        }

        //contact us page
        public ActionResult ContactUs()
        {
            var model = new ContactUsModel();
            model.Email = _workContext.CurrentCustomer != null ? _workContext.CurrentCustomer.Email : null;
            model.FullName = _workContext.CurrentCustomer != null ? _workContext.CurrentCustomer.GetFullName() : null;
            return View(model);
        }

        [HttpPost, ActionName("ContactUs")]
        [FormValueRequired("send-email")]
        public ActionResult ContactUsSend(ContactUsModel model)
        {
            //ajax form
            if (ModelState.IsValid)
            {
                string email = model.Email.Trim();
                string fullName = model.FullName;
                string subject = string.Format("{0}. {1}", _storeInformationSettings.StoreName, "Contact us");

                var emailAccount = _emailAccountService.GetEmailAccountById(_emailAccountSettings.DefaultEmailAccountId);

                string from = null;
                string fromName = null;
                string body = Core.Html.HtmlHelper.FormatText(model.Enquiry, false, true, false, false, false, false);
                //required for some SMTP servers
                if (_commonSettings.UseSystemEmailForContactUsForm)
                {
                    from = emailAccount.Email;
                    fromName = emailAccount.DisplayName;
                    body = string.Format("<b>From</b>: {0} - {1}<br /><br />{2}", Server.HtmlEncode(fullName), Server.HtmlEncode(email), body);
                }
                else
                {
                    from = email;
                    fromName = fullName;
                }
                _queuedEmailService.InsertQueuedEmail(new QueuedEmail()
                    {
                        From = from,
                        FromName = fromName,
                        To = emailAccount.Email,
                        ToName = emailAccount.DisplayName,
                        Priority = 5,
                        Subject = subject,
                        Body = body,
                        CreatedOnUtc = DateTime.UtcNow,
                        EmailAccountId = emailAccount.Id
                    });
                
                return Content(_localizationService.GetResource("ContactUs.YourEnquiryHasBeenSent"));
            }

            return Content(ModelState.Values.FirstOrDefault().Errors.FirstOrDefault().ErrorMessage);
        }

        //sitemap page
        public ActionResult Sitemap()
        {
            if (!_commonSettings.SitemapEnabled)
                return RedirectToAction("Index", "Home");

            var model = new SitemapModel();
            if (_commonSettings.SitemapIncludeCategories)
            {
                var categories = _categoryService.GetAllCategories();
                model.Categories = categories.Select(x => x.ToModel()).ToList();
            }
            if (_commonSettings.SitemapIncludeManufacturers)
            {
                var manufacturers = _manufacturerService.GetAllManufacturers();
                model.Manufacturers = manufacturers.Select(x => x.ToModel()).ToList();
            }
            if (_commonSettings.SitemapIncludeProducts)
            {
                //limit product to 200 until paging is supported on this page
                var products = _productService.SearchProducts(0, 0, null, null, null, 0, 0, null, false, 0, null,
                     ProductSortingEnum.Position, 0, 200);
                model.Products = products.Select(x => x.ToModel()).ToList();
            }
            if (_commonSettings.SitemapIncludeTopics)
            {
                var topics = _topicService.GetAllTopics().ToList().FindAll(t => t.IncludeInSitemap);
                model.Topics = topics.Select(x => x.ToModel()).ToList();
            }
            return View(model);
        }

        //SEO sitemap page
        public ActionResult SitemapSeo()
        {
            if (!_commonSettings.SitemapEnabled)
                return RedirectToAction("Index", "Home");

            string siteMap = _sitemapGenerator.Generate();
            return Content(siteMap, "text/xml");
        }

        //store theme
        [ChildActionOnly]
        public ActionResult StoreThemeSelector()
        {
            if (!_storeInformationSettings.AllowCustomerToSelectTheme)
                return Content("");

            var model = new StoreThemeSelectorModel();
            var currentTheme = _themeProvider.GetThemeConfiguration(_themeContext.WorkingTheme);
            model.CurrentStoreTheme = new StoreThemeModel()
            {
                Name = currentTheme.ThemeName,
                Title = currentTheme.ThemeTitle
            };
            model.AvailableStoreThemes = _themeProvider.GetThemeConfigurations()
                .Select(x =>
                {
                    return new StoreThemeModel()
                    {
                        Name = x.ThemeName,
                        Title = x.ThemeTitle
                    };
                })
                .ToList();
            return PartialView(model);
        }

        public ActionResult StoreThemeSelected(string themeName)
        {
            _themeContext.WorkingTheme = themeName;
            
            var model = new StoreThemeSelectorModel();
            var currentTheme = _themeProvider.GetThemeConfiguration(_themeContext.WorkingTheme);
            model.CurrentStoreTheme = new StoreThemeModel()
            {
                Name = currentTheme.ThemeName,
                Title = currentTheme.ThemeTitle
            };
            model.AvailableStoreThemes = _themeProvider.GetThemeConfigurations()
                .Select(x =>
                {
                    return new StoreThemeModel()
                    {
                        Name = x.ThemeName,
                        Title = x.ThemeTitle
                    };
                })
                .ToList();
            return PartialView("StoreThemeSelector", model);
        }

    }
}
<|MERGE_RESOLUTION|>--- conflicted
+++ resolved
@@ -1,416 +1,411 @@
-﻿using System;
-using System.Linq;
-using System.Net.Mail;
-using System.Threading;
-using System.Web;
-using System.Web.Mvc;
-using Nop.Core;
-using Nop.Core.Domain;
-using Nop.Core.Domain.Blogs;
-using Nop.Core.Domain.Catalog;
-using Nop.Core.Domain.Common;
-using Nop.Core.Domain.Customers;
-using Nop.Core.Domain.Messages;
-using Nop.Core.Domain.Orders;
-using Nop.Core.Domain.Security;
-using Nop.Core.Domain.Tax;
-using Nop.Services;
-using Nop.Services.Catalog;
-using Nop.Services.Customers;
-using Nop.Services.Directory;
-using Nop.Services.Localization;
-using Nop.Services.Messages;
-using Nop.Services.Orders;
-using Nop.Services.Seo;
-using Nop.Services.Topics;
-using Nop.Web.Extensions;
-using Nop.Web.Framework.Controllers;
-using Nop.Web.Framework.Themes;
-using Nop.Web.Models;
-using Nop.Web.Models.Common;
-using Nop.Core.Domain.Forums;
-using Nop.Services.Forums;
-
-namespace Nop.Web.Controllers
-{
-    public class CommonController : BaseNopController
-    {
-        private readonly ICategoryService _categoryService;
-        private readonly IProductService _productService;
-        private readonly IManufacturerService _manufacturerService;
-        private readonly ITopicService _topicService;
-        private readonly ILanguageService _languageService;
-        private readonly ICurrencyService _currencyService;
-        private readonly ILocalizationService _localizationService;
-        private readonly IWorkContext _workContext;
-        private readonly IQueuedEmailService _queuedEmailService;
-        private readonly IEmailAccountService _emailAccountService;
-        private readonly ISitemapGenerator _sitemapGenerator;
-        private readonly IThemeContext _themeContext;
-        private readonly IThemeProvider _themeProvider;
-        private readonly IForumService _forumservice;
-        private readonly ICustomerService _customerService;
-
-        private readonly CustomerSettings _customerSettings;
-        private readonly ShoppingCartSettings _shoppingCartSettings;
-        private readonly TaxSettings _taxSettings;
-        private readonly CatalogSettings _catalogSettings;
-        private readonly StoreInformationSettings _storeInformationSettings;
-        private readonly EmailAccountSettings _emailAccountSettings;
-        private readonly CommonSettings _commonSettings;
-        private readonly BlogSettings _blogSettings;
-        private readonly ForumSettings _forumsettings;
-
-        public CommonController(ICategoryService categoryService, IProductService productService,
-            IManufacturerService manufacturerService, ITopicService topicService,
-            ILanguageService languageService,
-            ICurrencyService currencyService, ILocalizationService localizationService,
-            IWorkContext workContext,
-            IQueuedEmailService queuedEmailService, IEmailAccountService emailAccountService,
-            ISitemapGenerator sitemapGenerator, IThemeContext themeContext,
-<<<<<<< HEAD
-            IThemeProvider themeProvider, IForumService forumService,
-            ICustomerService customerService,
-            UserSettings userSettings, ShoppingCartSettings shoppingCartSettings,
-=======
-            IThemeProvider themeProvider,
-            CustomerSettings customerSettings, ShoppingCartSettings shoppingCartSettings,
->>>>>>> 1f447bec
-            TaxSettings taxSettings, CatalogSettings catalogSettings,
-            StoreInformationSettings storeInformationSettings, EmailAccountSettings emailAccountSettings,
-            CommonSettings commonSettings, BlogSettings blogSettings, ForumSettings forumSettings)
-        {
-            this._categoryService = categoryService;
-            this._productService = productService;
-            this._manufacturerService = manufacturerService;
-            this._topicService = topicService;
-            this._languageService = languageService;
-            this._currencyService = currencyService;
-            this._localizationService = localizationService;
-            this._workContext = workContext;
-            this._queuedEmailService = queuedEmailService;
-            this._emailAccountService = emailAccountService;
-            this._sitemapGenerator = sitemapGenerator;
-            this._themeContext = themeContext;
-            this._themeProvider = themeProvider;
-            this._forumservice = forumService;
-            this._customerService = customerService;
-
-            this._customerSettings = customerSettings;
-            this._shoppingCartSettings = shoppingCartSettings;
-            this._taxSettings = taxSettings;
-            this._catalogSettings = catalogSettings;
-            this._storeInformationSettings = storeInformationSettings;
-            this._emailAccountSettings = emailAccountSettings;
-            this._commonSettings = commonSettings;
-            this._blogSettings = blogSettings;
-            this._forumsettings = forumSettings;
-        }
-
-        //language
-        [ChildActionOnly]
-        public ActionResult LanguageSelector()
-        {
-            var model = new LanguageSelectorModel();
-            model.CurrentLanguage = _workContext.WorkingLanguage.ToModel();
-            model.AvailableLanguages = _languageService.GetAllLanguages().Select(x => x.ToModel()).ToList();
-            return PartialView(model);
-        }
-
-        public ActionResult LanguageSelected(int customerlanguage)
-        {
-            var language = _languageService.GetLanguageById(customerlanguage);
-            if (language != null)
-            {
-                _workContext.WorkingLanguage = language;
-            }
-            var model = new LanguageSelectorModel();
-            model.CurrentLanguage = _workContext.WorkingLanguage.ToModel();
-            model.AvailableLanguages = _languageService.GetAllLanguages().Select(x => x.ToModel()).ToList();
-            return PartialView("LanguageSelector", model);
-        }
-
-        //currency
-        [ChildActionOnly]
-        public ActionResult CurrencySelector()
-        {
-            var model = new CurrencySelectorModel();
-            model.CurrentCurrency = _workContext.WorkingCurrency.ToModel();
-            model.AvailableCurrencies = _currencyService.GetAllCurrencies().Select(x => x.ToModel()).ToList();
-            return PartialView(model);
-        }
-
-        public ActionResult CurrencySelected(int customerCurrency)
-        {
-            var currency = _currencyService.GetCurrencyById(customerCurrency);
-            if (currency != null)
-            {
-                _workContext.WorkingCurrency = currency;
-            }
-            var model = new CurrencySelectorModel();
-            model.CurrentCurrency = _workContext.WorkingCurrency.ToModel();
-            model.AvailableCurrencies = _currencyService.GetAllCurrencies().Select(x => x.ToModel()).ToList();
-            return PartialView("CurrencySelector", model);
-        }
-
-        //tax type
-        [ChildActionOnly]
-        public ActionResult TaxTypeSelector()
-        {
-            var model = new TaxTypeSelectorModel();
-            model.Enabled = _taxSettings.AllowCustomersToSelectTaxDisplayType;
-            model.CurrentTaxType = _workContext.TaxDisplayType;
-            return PartialView(model);
-        }
-
-        public ActionResult TaxTypeSelected(int customerTaxType)
-        {
-            var taxDisplayType = (TaxDisplayType)Enum.ToObject(typeof(TaxDisplayType), customerTaxType);
-            _workContext.TaxDisplayType = taxDisplayType;
-
-            var model = new TaxTypeSelectorModel();
-            model.Enabled = _taxSettings.AllowCustomersToSelectTaxDisplayType;
-            model.CurrentTaxType = _workContext.TaxDisplayType;
-            return PartialView("TaxTypeSelector", model);
-        }
-
-        //header
-        [ChildActionOnly]
-        public ActionResult Header()
-        {
-            var customer = _workContext.CurrentCustomer;
-
-            var unreadMessageCount = GetUnreadPrivateMessages();
-            var unreadMessage = string.Empty;
-            var alertMessage = string.Empty;
-            if (unreadMessageCount > 0)
-            {
-                unreadMessage = string.Format(_localizationService.GetResource("PrivateMessages.TotalUnread"), unreadMessageCount);
-
-                //notifications here
-                if (_forumsettings.ShowAlertForPM &&
-                   !customer.GetAttribute<bool>(SystemCustomerAttributeNames.NotifiedAboutNewPrivateMessages))
-                {
-                    _customerService.SaveCustomerAttribute<bool>(customer, SystemCustomerAttributeNames.NotifiedAboutNewPrivateMessages, true);
-                    alertMessage = string.Format(_localizationService.GetResource("PrivateMessages.YouHaveUnreadPM"), unreadMessageCount);
-                }
-            }
-
-            var model = new HeaderModel()
-            {
-                IsAuthenticated = customer.IsRegistered(),
-                CustomerEmailUsername = customer.IsRegistered() ? (_customerSettings.UsernamesEnabled ? customer.Username : customer.Email) : "",
-                //TODO uncomment later
-                //DisplayAdminLink = customer != null && customer.IsAdmin(),
-                DisplayAdminLink = true,
-                ShoppingCartItems = customer != null ? customer.ShoppingCartItems.Where(sci => sci.ShoppingCartType == ShoppingCartType.ShoppingCart).ToList().GetTotalProducts() : 0,
-                WishlistEnabled = _shoppingCartSettings.WishlistEnabled,
-                WishlistItems = customer != null ? customer.ShoppingCartItems.Where(sci => sci.ShoppingCartType == ShoppingCartType.Wishlist).ToList().GetTotalProducts() : 0,
-                AllowPrivateMessages = _forumsettings.AllowPrivateMessages,
-                UnreadPrivateMessages = unreadMessage,
-                AlertMessage = alertMessage,
-            };
-
-            return PartialView(model);
-        }
-
-        [NonAction]
-        private int GetUnreadPrivateMessages()
-        {
-            var result = 0;
-            var customer = _workContext.CurrentCustomer;
-            if (_forumsettings.AllowPrivateMessages && !customer.IsGuest())
-            {
-                var privateMessages = _forumservice.GetAllPrivateMessages(0, customer.Id, false, null, false, string.Empty, 0, 1);
-
-                if (privateMessages.TotalCount > 0)
-                {
-                    result = privateMessages.TotalCount;
-                }
-            }
-
-            return result;
-        }
-
-        //menu
-        [ChildActionOnly]
-        public ActionResult Menu()
-        {
-            var model = new MenuModel()
-            {
-                RecentlyAddedProductsEnabled = _catalogSettings.RecentlyAddedProductsEnabled,
-                BlogEnabled = _blogSettings.Enabled,
-                ForumEnabled = _forumsettings.ForumsEnabled
-            };
-
-            return PartialView(model);
-        }
-
-        //info block
-        [ChildActionOnly]
-        public ActionResult InfoBlock()
-        {
-            var model = new InfoBlockModel()
-            {
-                RecentlyAddedProductsEnabled = _catalogSettings.RecentlyAddedProductsEnabled,
-                RecentlyViewedProductsEnabled = _catalogSettings.RecentlyViewedProductsEnabled,
-                CompareProductsEnabled = _catalogSettings.CompareProductsEnabled,
-                BlogEnabled = _blogSettings.Enabled,
-                SitemapEnabled = _commonSettings.SitemapEnabled,
-                ForumEnabled = _forumsettings.ForumsEnabled
-            };
-
-            return PartialView(model);
-        }
-
-        //contact us page
-        public ActionResult ContactUs()
-        {
-            var model = new ContactUsModel();
-            model.Email = _workContext.CurrentCustomer != null ? _workContext.CurrentCustomer.Email : null;
-            model.FullName = _workContext.CurrentCustomer != null ? _workContext.CurrentCustomer.GetFullName() : null;
-            return View(model);
-        }
-
-        [HttpPost, ActionName("ContactUs")]
-        [FormValueRequired("send-email")]
-        public ActionResult ContactUsSend(ContactUsModel model)
-        {
-            //ajax form
-            if (ModelState.IsValid)
-            {
-                string email = model.Email.Trim();
-                string fullName = model.FullName;
-                string subject = string.Format("{0}. {1}", _storeInformationSettings.StoreName, "Contact us");
-
-                var emailAccount = _emailAccountService.GetEmailAccountById(_emailAccountSettings.DefaultEmailAccountId);
-
-                string from = null;
-                string fromName = null;
-                string body = Core.Html.HtmlHelper.FormatText(model.Enquiry, false, true, false, false, false, false);
-                //required for some SMTP servers
-                if (_commonSettings.UseSystemEmailForContactUsForm)
-                {
-                    from = emailAccount.Email;
-                    fromName = emailAccount.DisplayName;
-                    body = string.Format("<b>From</b>: {0} - {1}<br /><br />{2}", Server.HtmlEncode(fullName), Server.HtmlEncode(email), body);
-                }
-                else
-                {
-                    from = email;
-                    fromName = fullName;
-                }
-                _queuedEmailService.InsertQueuedEmail(new QueuedEmail()
-                    {
-                        From = from,
-                        FromName = fromName,
-                        To = emailAccount.Email,
-                        ToName = emailAccount.DisplayName,
-                        Priority = 5,
-                        Subject = subject,
-                        Body = body,
-                        CreatedOnUtc = DateTime.UtcNow,
-                        EmailAccountId = emailAccount.Id
-                    });
-                
-                return Content(_localizationService.GetResource("ContactUs.YourEnquiryHasBeenSent"));
-            }
-
-            return Content(ModelState.Values.FirstOrDefault().Errors.FirstOrDefault().ErrorMessage);
-        }
-
-        //sitemap page
-        public ActionResult Sitemap()
-        {
-            if (!_commonSettings.SitemapEnabled)
-                return RedirectToAction("Index", "Home");
-
-            var model = new SitemapModel();
-            if (_commonSettings.SitemapIncludeCategories)
-            {
-                var categories = _categoryService.GetAllCategories();
-                model.Categories = categories.Select(x => x.ToModel()).ToList();
-            }
-            if (_commonSettings.SitemapIncludeManufacturers)
-            {
-                var manufacturers = _manufacturerService.GetAllManufacturers();
-                model.Manufacturers = manufacturers.Select(x => x.ToModel()).ToList();
-            }
-            if (_commonSettings.SitemapIncludeProducts)
-            {
-                //limit product to 200 until paging is supported on this page
-                var products = _productService.SearchProducts(0, 0, null, null, null, 0, 0, null, false, 0, null,
-                     ProductSortingEnum.Position, 0, 200);
-                model.Products = products.Select(x => x.ToModel()).ToList();
-            }
-            if (_commonSettings.SitemapIncludeTopics)
-            {
-                var topics = _topicService.GetAllTopics().ToList().FindAll(t => t.IncludeInSitemap);
-                model.Topics = topics.Select(x => x.ToModel()).ToList();
-            }
-            return View(model);
-        }
-
-        //SEO sitemap page
-        public ActionResult SitemapSeo()
-        {
-            if (!_commonSettings.SitemapEnabled)
-                return RedirectToAction("Index", "Home");
-
-            string siteMap = _sitemapGenerator.Generate();
-            return Content(siteMap, "text/xml");
-        }
-
-        //store theme
-        [ChildActionOnly]
-        public ActionResult StoreThemeSelector()
-        {
-            if (!_storeInformationSettings.AllowCustomerToSelectTheme)
-                return Content("");
-
-            var model = new StoreThemeSelectorModel();
-            var currentTheme = _themeProvider.GetThemeConfiguration(_themeContext.WorkingTheme);
-            model.CurrentStoreTheme = new StoreThemeModel()
-            {
-                Name = currentTheme.ThemeName,
-                Title = currentTheme.ThemeTitle
-            };
-            model.AvailableStoreThemes = _themeProvider.GetThemeConfigurations()
-                .Select(x =>
-                {
-                    return new StoreThemeModel()
-                    {
-                        Name = x.ThemeName,
-                        Title = x.ThemeTitle
-                    };
-                })
-                .ToList();
-            return PartialView(model);
-        }
-
-        public ActionResult StoreThemeSelected(string themeName)
-        {
-            _themeContext.WorkingTheme = themeName;
-            
-            var model = new StoreThemeSelectorModel();
-            var currentTheme = _themeProvider.GetThemeConfiguration(_themeContext.WorkingTheme);
-            model.CurrentStoreTheme = new StoreThemeModel()
-            {
-                Name = currentTheme.ThemeName,
-                Title = currentTheme.ThemeTitle
-            };
-            model.AvailableStoreThemes = _themeProvider.GetThemeConfigurations()
-                .Select(x =>
-                {
-                    return new StoreThemeModel()
-                    {
-                        Name = x.ThemeName,
-                        Title = x.ThemeTitle
-                    };
-                })
-                .ToList();
-            return PartialView("StoreThemeSelector", model);
-        }
-
-    }
-}
+﻿using System;
+using System.Linq;
+using System.Net.Mail;
+using System.Threading;
+using System.Web;
+using System.Web.Mvc;
+using Nop.Core;
+using Nop.Core.Domain;
+using Nop.Core.Domain.Blogs;
+using Nop.Core.Domain.Catalog;
+using Nop.Core.Domain.Common;
+using Nop.Core.Domain.Customers;
+using Nop.Core.Domain.Messages;
+using Nop.Core.Domain.Orders;
+using Nop.Core.Domain.Security;
+using Nop.Core.Domain.Tax;
+using Nop.Services;
+using Nop.Services.Catalog;
+using Nop.Services.Customers;
+using Nop.Services.Directory;
+using Nop.Services.Localization;
+using Nop.Services.Messages;
+using Nop.Services.Orders;
+using Nop.Services.Seo;
+using Nop.Services.Topics;
+using Nop.Web.Extensions;
+using Nop.Web.Framework.Controllers;
+using Nop.Web.Framework.Themes;
+using Nop.Web.Models;
+using Nop.Web.Models.Common;
+using Nop.Core.Domain.Forums;
+using Nop.Services.Forums;
+
+namespace Nop.Web.Controllers
+{
+    public class CommonController : BaseNopController
+    {
+        private readonly ICategoryService _categoryService;
+        private readonly IProductService _productService;
+        private readonly IManufacturerService _manufacturerService;
+        private readonly ITopicService _topicService;
+        private readonly ILanguageService _languageService;
+        private readonly ICurrencyService _currencyService;
+        private readonly ILocalizationService _localizationService;
+        private readonly IWorkContext _workContext;
+        private readonly IQueuedEmailService _queuedEmailService;
+        private readonly IEmailAccountService _emailAccountService;
+        private readonly ISitemapGenerator _sitemapGenerator;
+        private readonly IThemeContext _themeContext;
+        private readonly IThemeProvider _themeProvider;
+        private readonly IForumService _forumservice;
+        private readonly ICustomerService _customerService;
+
+        private readonly CustomerSettings _customerSettings;
+        private readonly ShoppingCartSettings _shoppingCartSettings;
+        private readonly TaxSettings _taxSettings;
+        private readonly CatalogSettings _catalogSettings;
+        private readonly StoreInformationSettings _storeInformationSettings;
+        private readonly EmailAccountSettings _emailAccountSettings;
+        private readonly CommonSettings _commonSettings;
+        private readonly BlogSettings _blogSettings;
+        private readonly ForumSettings _forumsettings;
+
+        public CommonController(ICategoryService categoryService, IProductService productService,
+            IManufacturerService manufacturerService, ITopicService topicService,
+            ILanguageService languageService,
+            ICurrencyService currencyService, ILocalizationService localizationService,
+            IWorkContext workContext,
+            IQueuedEmailService queuedEmailService, IEmailAccountService emailAccountService,
+            ISitemapGenerator sitemapGenerator, IThemeContext themeContext,
+            IThemeProvider themeProvider, IForumService forumService,
+            ICustomerService customerService,
+            CustomerSettings customerSettings, ShoppingCartSettings shoppingCartSettings,
+            TaxSettings taxSettings, CatalogSettings catalogSettings,
+            StoreInformationSettings storeInformationSettings, EmailAccountSettings emailAccountSettings,
+            CommonSettings commonSettings, BlogSettings blogSettings, ForumSettings forumSettings)
+        {
+            this._categoryService = categoryService;
+            this._productService = productService;
+            this._manufacturerService = manufacturerService;
+            this._topicService = topicService;
+            this._languageService = languageService;
+            this._currencyService = currencyService;
+            this._localizationService = localizationService;
+            this._workContext = workContext;
+            this._queuedEmailService = queuedEmailService;
+            this._emailAccountService = emailAccountService;
+            this._sitemapGenerator = sitemapGenerator;
+            this._themeContext = themeContext;
+            this._themeProvider = themeProvider;
+            this._forumservice = forumService;
+            this._customerService = customerService;
+
+            this._customerSettings = customerSettings;
+            this._shoppingCartSettings = shoppingCartSettings;
+            this._taxSettings = taxSettings;
+            this._catalogSettings = catalogSettings;
+            this._storeInformationSettings = storeInformationSettings;
+            this._emailAccountSettings = emailAccountSettings;
+            this._commonSettings = commonSettings;
+            this._blogSettings = blogSettings;
+            this._forumsettings = forumSettings;
+        }
+
+        //language
+        [ChildActionOnly]
+        public ActionResult LanguageSelector()
+        {
+            var model = new LanguageSelectorModel();
+            model.CurrentLanguage = _workContext.WorkingLanguage.ToModel();
+            model.AvailableLanguages = _languageService.GetAllLanguages().Select(x => x.ToModel()).ToList();
+            return PartialView(model);
+        }
+
+        public ActionResult LanguageSelected(int customerlanguage)
+        {
+            var language = _languageService.GetLanguageById(customerlanguage);
+            if (language != null)
+            {
+                _workContext.WorkingLanguage = language;
+            }
+            var model = new LanguageSelectorModel();
+            model.CurrentLanguage = _workContext.WorkingLanguage.ToModel();
+            model.AvailableLanguages = _languageService.GetAllLanguages().Select(x => x.ToModel()).ToList();
+            return PartialView("LanguageSelector", model);
+        }
+
+        //currency
+        [ChildActionOnly]
+        public ActionResult CurrencySelector()
+        {
+            var model = new CurrencySelectorModel();
+            model.CurrentCurrency = _workContext.WorkingCurrency.ToModel();
+            model.AvailableCurrencies = _currencyService.GetAllCurrencies().Select(x => x.ToModel()).ToList();
+            return PartialView(model);
+        }
+
+        public ActionResult CurrencySelected(int customerCurrency)
+        {
+            var currency = _currencyService.GetCurrencyById(customerCurrency);
+            if (currency != null)
+            {
+                _workContext.WorkingCurrency = currency;
+            }
+            var model = new CurrencySelectorModel();
+            model.CurrentCurrency = _workContext.WorkingCurrency.ToModel();
+            model.AvailableCurrencies = _currencyService.GetAllCurrencies().Select(x => x.ToModel()).ToList();
+            return PartialView("CurrencySelector", model);
+        }
+
+        //tax type
+        [ChildActionOnly]
+        public ActionResult TaxTypeSelector()
+        {
+            var model = new TaxTypeSelectorModel();
+            model.Enabled = _taxSettings.AllowCustomersToSelectTaxDisplayType;
+            model.CurrentTaxType = _workContext.TaxDisplayType;
+            return PartialView(model);
+        }
+
+        public ActionResult TaxTypeSelected(int customerTaxType)
+        {
+            var taxDisplayType = (TaxDisplayType)Enum.ToObject(typeof(TaxDisplayType), customerTaxType);
+            _workContext.TaxDisplayType = taxDisplayType;
+
+            var model = new TaxTypeSelectorModel();
+            model.Enabled = _taxSettings.AllowCustomersToSelectTaxDisplayType;
+            model.CurrentTaxType = _workContext.TaxDisplayType;
+            return PartialView("TaxTypeSelector", model);
+        }
+
+        //header
+        [ChildActionOnly]
+        public ActionResult Header()
+        {
+            var customer = _workContext.CurrentCustomer;
+
+            var unreadMessageCount = GetUnreadPrivateMessages();
+            var unreadMessage = string.Empty;
+            var alertMessage = string.Empty;
+            if (unreadMessageCount > 0)
+            {
+                unreadMessage = string.Format(_localizationService.GetResource("PrivateMessages.TotalUnread"), unreadMessageCount);
+
+                //notifications here
+                if (_forumsettings.ShowAlertForPM &&
+                   !customer.GetAttribute<bool>(SystemCustomerAttributeNames.NotifiedAboutNewPrivateMessages))
+                {
+                    _customerService.SaveCustomerAttribute<bool>(customer, SystemCustomerAttributeNames.NotifiedAboutNewPrivateMessages, true);
+                    alertMessage = string.Format(_localizationService.GetResource("PrivateMessages.YouHaveUnreadPM"), unreadMessageCount);
+                }
+            }
+
+            var model = new HeaderModel()
+            {
+                IsAuthenticated = customer.IsRegistered(),
+                CustomerEmailUsername = customer.IsRegistered() ? (_customerSettings.UsernamesEnabled ? customer.Username : customer.Email) : "",
+                //TODO uncomment later
+                //DisplayAdminLink = customer != null && customer.IsAdmin(),
+                DisplayAdminLink = true,
+                ShoppingCartItems = customer != null ? customer.ShoppingCartItems.Where(sci => sci.ShoppingCartType == ShoppingCartType.ShoppingCart).ToList().GetTotalProducts() : 0,
+                WishlistEnabled = _shoppingCartSettings.WishlistEnabled,
+                WishlistItems = customer != null ? customer.ShoppingCartItems.Where(sci => sci.ShoppingCartType == ShoppingCartType.Wishlist).ToList().GetTotalProducts() : 0,
+                AllowPrivateMessages = _forumsettings.AllowPrivateMessages,
+                UnreadPrivateMessages = unreadMessage,
+                AlertMessage = alertMessage,
+            };
+
+            return PartialView(model);
+        }
+
+        [NonAction]
+        private int GetUnreadPrivateMessages()
+        {
+            var result = 0;
+            var customer = _workContext.CurrentCustomer;
+            if (_forumsettings.AllowPrivateMessages && !customer.IsGuest())
+            {
+                var privateMessages = _forumservice.GetAllPrivateMessages(0, customer.Id, false, null, false, string.Empty, 0, 1);
+
+                if (privateMessages.TotalCount > 0)
+                {
+                    result = privateMessages.TotalCount;
+                }
+            }
+
+            return result;
+        }
+
+        //menu
+        [ChildActionOnly]
+        public ActionResult Menu()
+        {
+            var model = new MenuModel()
+            {
+                RecentlyAddedProductsEnabled = _catalogSettings.RecentlyAddedProductsEnabled,
+                BlogEnabled = _blogSettings.Enabled,
+                ForumEnabled = _forumsettings.ForumsEnabled
+            };
+
+            return PartialView(model);
+        }
+
+        //info block
+        [ChildActionOnly]
+        public ActionResult InfoBlock()
+        {
+            var model = new InfoBlockModel()
+            {
+                RecentlyAddedProductsEnabled = _catalogSettings.RecentlyAddedProductsEnabled,
+                RecentlyViewedProductsEnabled = _catalogSettings.RecentlyViewedProductsEnabled,
+                CompareProductsEnabled = _catalogSettings.CompareProductsEnabled,
+                BlogEnabled = _blogSettings.Enabled,
+                SitemapEnabled = _commonSettings.SitemapEnabled,
+                ForumEnabled = _forumsettings.ForumsEnabled
+            };
+
+            return PartialView(model);
+        }
+
+        //contact us page
+        public ActionResult ContactUs()
+        {
+            var model = new ContactUsModel();
+            model.Email = _workContext.CurrentCustomer != null ? _workContext.CurrentCustomer.Email : null;
+            model.FullName = _workContext.CurrentCustomer != null ? _workContext.CurrentCustomer.GetFullName() : null;
+            return View(model);
+        }
+
+        [HttpPost, ActionName("ContactUs")]
+        [FormValueRequired("send-email")]
+        public ActionResult ContactUsSend(ContactUsModel model)
+        {
+            //ajax form
+            if (ModelState.IsValid)
+            {
+                string email = model.Email.Trim();
+                string fullName = model.FullName;
+                string subject = string.Format("{0}. {1}", _storeInformationSettings.StoreName, "Contact us");
+
+                var emailAccount = _emailAccountService.GetEmailAccountById(_emailAccountSettings.DefaultEmailAccountId);
+
+                string from = null;
+                string fromName = null;
+                string body = Core.Html.HtmlHelper.FormatText(model.Enquiry, false, true, false, false, false, false);
+                //required for some SMTP servers
+                if (_commonSettings.UseSystemEmailForContactUsForm)
+                {
+                    from = emailAccount.Email;
+                    fromName = emailAccount.DisplayName;
+                    body = string.Format("<b>From</b>: {0} - {1}<br /><br />{2}", Server.HtmlEncode(fullName), Server.HtmlEncode(email), body);
+                }
+                else
+                {
+                    from = email;
+                    fromName = fullName;
+                }
+                _queuedEmailService.InsertQueuedEmail(new QueuedEmail()
+                    {
+                        From = from,
+                        FromName = fromName,
+                        To = emailAccount.Email,
+                        ToName = emailAccount.DisplayName,
+                        Priority = 5,
+                        Subject = subject,
+                        Body = body,
+                        CreatedOnUtc = DateTime.UtcNow,
+                        EmailAccountId = emailAccount.Id
+                    });
+                
+                return Content(_localizationService.GetResource("ContactUs.YourEnquiryHasBeenSent"));
+            }
+
+            return Content(ModelState.Values.FirstOrDefault().Errors.FirstOrDefault().ErrorMessage);
+        }
+
+        //sitemap page
+        public ActionResult Sitemap()
+        {
+            if (!_commonSettings.SitemapEnabled)
+                return RedirectToAction("Index", "Home");
+
+            var model = new SitemapModel();
+            if (_commonSettings.SitemapIncludeCategories)
+            {
+                var categories = _categoryService.GetAllCategories();
+                model.Categories = categories.Select(x => x.ToModel()).ToList();
+            }
+            if (_commonSettings.SitemapIncludeManufacturers)
+            {
+                var manufacturers = _manufacturerService.GetAllManufacturers();
+                model.Manufacturers = manufacturers.Select(x => x.ToModel()).ToList();
+            }
+            if (_commonSettings.SitemapIncludeProducts)
+            {
+                //limit product to 200 until paging is supported on this page
+                var products = _productService.SearchProducts(0, 0, null, null, null, 0, 0, null, false, 0, null,
+                     ProductSortingEnum.Position, 0, 200);
+                model.Products = products.Select(x => x.ToModel()).ToList();
+            }
+            if (_commonSettings.SitemapIncludeTopics)
+            {
+                var topics = _topicService.GetAllTopics().ToList().FindAll(t => t.IncludeInSitemap);
+                model.Topics = topics.Select(x => x.ToModel()).ToList();
+            }
+            return View(model);
+        }
+
+        //SEO sitemap page
+        public ActionResult SitemapSeo()
+        {
+            if (!_commonSettings.SitemapEnabled)
+                return RedirectToAction("Index", "Home");
+
+            string siteMap = _sitemapGenerator.Generate();
+            return Content(siteMap, "text/xml");
+        }
+
+        //store theme
+        [ChildActionOnly]
+        public ActionResult StoreThemeSelector()
+        {
+            if (!_storeInformationSettings.AllowCustomerToSelectTheme)
+                return Content("");
+
+            var model = new StoreThemeSelectorModel();
+            var currentTheme = _themeProvider.GetThemeConfiguration(_themeContext.WorkingTheme);
+            model.CurrentStoreTheme = new StoreThemeModel()
+            {
+                Name = currentTheme.ThemeName,
+                Title = currentTheme.ThemeTitle
+            };
+            model.AvailableStoreThemes = _themeProvider.GetThemeConfigurations()
+                .Select(x =>
+                {
+                    return new StoreThemeModel()
+                    {
+                        Name = x.ThemeName,
+                        Title = x.ThemeTitle
+                    };
+                })
+                .ToList();
+            return PartialView(model);
+        }
+
+        public ActionResult StoreThemeSelected(string themeName)
+        {
+            _themeContext.WorkingTheme = themeName;
+            
+            var model = new StoreThemeSelectorModel();
+            var currentTheme = _themeProvider.GetThemeConfiguration(_themeContext.WorkingTheme);
+            model.CurrentStoreTheme = new StoreThemeModel()
+            {
+                Name = currentTheme.ThemeName,
+                Title = currentTheme.ThemeTitle
+            };
+            model.AvailableStoreThemes = _themeProvider.GetThemeConfigurations()
+                .Select(x =>
+                {
+                    return new StoreThemeModel()
+                    {
+                        Name = x.ThemeName,
+                        Title = x.ThemeTitle
+                    };
+                })
+                .ToList();
+            return PartialView("StoreThemeSelector", model);
+        }
+
+    }
+}