﻿using System.Linq;
using System.Threading.Tasks;
using Microsoft.AspNetCore.Mvc;
using Nop.Core;
using Nop.Core.Domain.Catalog;
using Nop.Core.Domain.Customers;
using Nop.Core.Domain.Media;
using Nop.Core.Domain.Vendors;
using Nop.Services.Catalog;
using Nop.Services.Common;
using Nop.Services.Localization;
using Nop.Services.Logging;
using Nop.Services.Security;
using Nop.Services.Stores;
using Nop.Services.Vendors;
using Nop.Web.Factories;
using Nop.Web.Framework;
using Nop.Web.Framework.Mvc.Filters;
using Nop.Web.Models.Catalog;

namespace Nop.Web.Controllers
{
    [AutoValidateAntiforgeryToken]
    public partial class CatalogController : BasePublicController
    {
        #region Fields

        private readonly CatalogSettings _catalogSettings;
        private readonly IAclService _aclService;
        private readonly ICatalogModelFactory _catalogModelFactory;
        private readonly ICategoryService _categoryService;
        private readonly ICustomerActivityService _customerActivityService;
        private readonly IGenericAttributeService _genericAttributeService;
        private readonly ILocalizationService _localizationService;
        private readonly IManufacturerService _manufacturerService;
        private readonly IPermissionService _permissionService;
        private readonly IProductModelFactory _productModelFactory;
        private readonly IProductService _productService;
        private readonly IProductTagService _productTagService;
        private readonly IStoreContext _storeContext;
        private readonly IStoreMappingService _storeMappingService;
        private readonly IVendorService _vendorService;
        private readonly IWebHelper _webHelper;
        private readonly IWorkContext _workContext;
        private readonly MediaSettings _mediaSettings;
        private readonly VendorSettings _vendorSettings;

        #endregion

        #region Ctor

        public CatalogController(CatalogSettings catalogSettings,
            IAclService aclService,
            ICatalogModelFactory catalogModelFactory,
            ICategoryService categoryService,
            ICustomerActivityService customerActivityService,
            IGenericAttributeService genericAttributeService,
            ILocalizationService localizationService,
            IManufacturerService manufacturerService,
            IPermissionService permissionService,
            IProductModelFactory productModelFactory,
            IProductService productService,
            IProductTagService productTagService,
            IStoreContext storeContext,
            IStoreMappingService storeMappingService,
            IVendorService vendorService,
            IWebHelper webHelper,
            IWorkContext workContext,
            MediaSettings mediaSettings,
            VendorSettings vendorSettings)
        {
            _catalogSettings = catalogSettings;
            _aclService = aclService;
            _catalogModelFactory = catalogModelFactory;
            _categoryService = categoryService;
            _customerActivityService = customerActivityService;
            _genericAttributeService = genericAttributeService;
            _localizationService = localizationService;
            _manufacturerService = manufacturerService;
            _permissionService = permissionService;
            _productModelFactory = productModelFactory;
            _productService = productService;
            _productTagService = productTagService;
            _storeContext = storeContext;
            _storeMappingService = storeMappingService;
            _vendorService = vendorService;
            _webHelper = webHelper;
            _workContext = workContext;
            _mediaSettings = mediaSettings;
            _vendorSettings = vendorSettings;
        }

        #endregion

        #region Categories

        public virtual async Task<IActionResult> Category(int categoryId, CatalogProductsCommand command)
        {
            var category = await _categoryService.GetCategoryByIdAsync(categoryId);

            if (!await CheckCategoryAvailabilityAsync(category))
                return InvokeHttp404();

            var store = await _storeContext.GetCurrentStoreAsync();

            //'Continue shopping' URL
            await _genericAttributeService.SaveAttributeAsync(await _workContext.GetCurrentCustomerAsync(),
                NopCustomerDefaults.LastContinueShoppingPageAttribute,
                _webHelper.GetThisPageUrl(false),
                store.Id);

            //display "edit" (manage) link
            if (await _permissionService.AuthorizeAsync(StandardPermissionProvider.AccessAdminPanel) && await _permissionService.AuthorizeAsync(StandardPermissionProvider.ManageCategories))
                DisplayEditLink(Url.Action("Edit", "Category", new { id = category.Id, area = AreaNames.Admin }));

            //activity log
            await _customerActivityService.InsertActivityAsync("PublicStore.ViewCategory",
                string.Format(await _localizationService.GetResourceAsync("ActivityLog.PublicStore.ViewCategory"), category.Name), category);

            //model
            var model = await _catalogModelFactory.PrepareCategoryModelAsync(category, command);

            //template
            var templateViewPath = await _catalogModelFactory.PrepareCategoryTemplateViewPathAsync(category.CategoryTemplateId);
            return View(templateViewPath, model);
        }

        //ignore SEO friendly URLs checks
        [CheckLanguageSeoCode(true)]
        public virtual async Task<IActionResult> GetCategoryProducts(int categoryId, CatalogProductsCommand command)
        {
            var category = await _categoryService.GetCategoryByIdAsync(categoryId);

            if (!await CheckCategoryAvailabilityAsync(category))
                return NotFound();

            var model = await _catalogModelFactory.PrepareCategoryProductsModelAsync(category, command);

            return PartialView("_ProductsInGridOrLines", model);
        }

        [HttpPost]
<<<<<<< HEAD
        [IgnoreAntiforgeryToken]
=======
>>>>>>> ad7b035d
        public virtual async Task<IActionResult> GetCatalogRoot()
        {
            var model = await _catalogModelFactory.PrepareRootCategoriesAsync();

            return Json(model);
        }

        [HttpPost]
<<<<<<< HEAD
        [IgnoreAntiforgeryToken]
=======
>>>>>>> ad7b035d
        public virtual async Task<IActionResult> GetCatalogSubCategories(int id)
        {
            var model = await _catalogModelFactory.PrepareSubCategoriesAsync(id);

            return Json(model);
        }

        #endregion

        #region Manufacturers

        public virtual async Task<IActionResult> Manufacturer(int manufacturerId, CatalogProductsCommand command)
        {
            var manufacturer = await _manufacturerService.GetManufacturerByIdAsync(manufacturerId);

            if (!await CheckManufacturerAvailabilityAsync(manufacturer))
                return InvokeHttp404();

            var store = await _storeContext.GetCurrentStoreAsync();

            //'Continue shopping' URL
            await _genericAttributeService.SaveAttributeAsync(await _workContext.GetCurrentCustomerAsync(),
                NopCustomerDefaults.LastContinueShoppingPageAttribute,
                _webHelper.GetThisPageUrl(false),
                store.Id);

            //display "edit" (manage) link
            if (await _permissionService.AuthorizeAsync(StandardPermissionProvider.AccessAdminPanel) && await _permissionService.AuthorizeAsync(StandardPermissionProvider.ManageManufacturers))
                DisplayEditLink(Url.Action("Edit", "Manufacturer", new { id = manufacturer.Id, area = AreaNames.Admin }));

            //activity log
            await _customerActivityService.InsertActivityAsync("PublicStore.ViewManufacturer",
                string.Format(await _localizationService.GetResourceAsync("ActivityLog.PublicStore.ViewManufacturer"), manufacturer.Name), manufacturer);

            //model
            var model = await _catalogModelFactory.PrepareManufacturerModelAsync(manufacturer, command);

            //template
            var templateViewPath = await _catalogModelFactory.PrepareManufacturerTemplateViewPathAsync(manufacturer.ManufacturerTemplateId);

            return View(templateViewPath, model);
        }

        //ignore SEO friendly URLs checks
        [CheckLanguageSeoCode(true)]
        public virtual async Task<IActionResult> GetManufacturerProducts(int manufacturerId, CatalogProductsCommand command)
        {
            var manufacturer = await _manufacturerService.GetManufacturerByIdAsync(manufacturerId);

            if (!await CheckManufacturerAvailabilityAsync(manufacturer))
                return NotFound();

            var model = await _catalogModelFactory.PrepareManufacturerProductsModelAsync(manufacturer, command);

            return PartialView("_ProductsInGridOrLines", model);
        }

        public virtual async Task<IActionResult> ManufacturerAll()
        {
            var model = await _catalogModelFactory.PrepareManufacturerAllModelsAsync();

            return View(model);
        }

        #endregion

        #region Vendors

        public virtual async Task<IActionResult> Vendor(int vendorId, CatalogProductsCommand command)
        {
            var vendor = await _vendorService.GetVendorByIdAsync(vendorId);

            if (!await CheckVendorAvailabilityAsync(vendor))
                return InvokeHttp404();

            var store = await _storeContext.GetCurrentStoreAsync();

            //'Continue shopping' URL
            await _genericAttributeService.SaveAttributeAsync(await _workContext.GetCurrentCustomerAsync(),
                NopCustomerDefaults.LastContinueShoppingPageAttribute,
                _webHelper.GetThisPageUrl(false),
                store.Id);

            //display "edit" (manage) link
            if (await _permissionService.AuthorizeAsync(StandardPermissionProvider.AccessAdminPanel) && await _permissionService.AuthorizeAsync(StandardPermissionProvider.ManageVendors))
                DisplayEditLink(Url.Action("Edit", "Vendor", new { id = vendor.Id, area = AreaNames.Admin }));

            //model
            var model = await _catalogModelFactory.PrepareVendorModelAsync(vendor, command);

            return View(model);
        }

        //ignore SEO friendly URLs checks
        [CheckLanguageSeoCode(true)]
        public virtual async Task<IActionResult> GetVendorProducts(int vendorId, CatalogProductsCommand command)
        {
            var vendor = await _vendorService.GetVendorByIdAsync(vendorId);

            if (!await CheckVendorAvailabilityAsync(vendor))
                return NotFound();

            var model = await _catalogModelFactory.PrepareVendorProductsModelAsync(vendor, command);

            return PartialView("_ProductsInGridOrLines", model);
        }

        public virtual async Task<IActionResult> VendorAll()
        {
            //we don't allow viewing of vendors if "vendors" block is hidden
            if (_vendorSettings.VendorsBlockItemsToDisplay == 0)
                return RedirectToRoute("Homepage");

            var model = await _catalogModelFactory.PrepareVendorAllModelsAsync();
            return View(model);
        }

        #endregion

        #region Product tags

        public virtual async Task<IActionResult> ProductsByTag(int productTagId, CatalogProductsCommand command)
        {
            var productTag = await _productTagService.GetProductTagByIdAsync(productTagId);
            if (productTag == null)
                return InvokeHttp404();

            var model = await _catalogModelFactory.PrepareProductsByTagModelAsync(productTag, command);

            return View(model);
        }

        //ignore SEO friendly URLs checks
        [CheckLanguageSeoCode(true)]
        public virtual async Task<IActionResult> GetTagProducts(int tagId, CatalogProductsCommand command)
        {
            var productTag = await _productTagService.GetProductTagByIdAsync(tagId);
            if (productTag == null)
                return NotFound();

            var model = await _catalogModelFactory.PrepareTagProductsModelAsync(productTag, command);

            return PartialView("_ProductsInGridOrLines", model);
        }

        public virtual async Task<IActionResult> ProductTagsAll()
        {
            var model = await _catalogModelFactory.PreparePopularProductTagsModelAsync();

            return View(model);
        }

        #endregion

        #region Searching

        public virtual async Task<IActionResult> Search(SearchModel model, CatalogProductsCommand command)
        {
            var store = await _storeContext.GetCurrentStoreAsync();

            //'Continue shopping' URL
            await _genericAttributeService.SaveAttributeAsync(await _workContext.GetCurrentCustomerAsync(),
                NopCustomerDefaults.LastContinueShoppingPageAttribute,
                _webHelper.GetThisPageUrl(true),
                store.Id);

            if (model == null)
                model = new SearchModel();

            model = await _catalogModelFactory.PrepareSearchModelAsync(model, command);

            return View(model);
        }

        [CheckLanguageSeoCode(true)]
        public virtual async Task<IActionResult> SearchTermAutoComplete(string term)
        {
            if (string.IsNullOrWhiteSpace(term))
                return Content("");

            term = term.Trim();

            if (string.IsNullOrWhiteSpace(term) || term.Length < _catalogSettings.ProductSearchTermMinimumLength)
                return Content("");

            //products
            var productNumber = _catalogSettings.ProductSearchAutoCompleteNumberOfProducts > 0 ?
                _catalogSettings.ProductSearchAutoCompleteNumberOfProducts : 10;
            var store = await _storeContext.GetCurrentStoreAsync();
            var products = await _productService.SearchProductsAsync(0,
                storeId: store.Id,
                keywords: term,
                languageId: (await _workContext.GetWorkingLanguageAsync()).Id,
                visibleIndividuallyOnly: true,
                pageSize: productNumber);

            var showLinkToResultSearch = _catalogSettings.ShowLinkToAllResultInSearchAutoComplete && (products.TotalCount > productNumber);

            var models = (await _productModelFactory.PrepareProductOverviewModelsAsync(products, false, _catalogSettings.ShowProductImagesInSearchAutoComplete, _mediaSettings.AutoCompleteSearchThumbPictureSize)).ToList();
            var result = (from p in models
                          select new
                          {
                              label = p.Name,
                              producturl = Url.RouteUrl("Product", new { SeName = p.SeName }),
                              productpictureurl = p.DefaultPictureModel.ImageUrl,
                              showlinktoresultsearch = showLinkToResultSearch
                          })
                .ToList();
            return Json(result);
        }

        //ignore SEO friendly URLs checks
        [CheckLanguageSeoCode(true)]
        public virtual async Task<IActionResult> SearchProducts(SearchModel searchModel, CatalogProductsCommand command)
        {
            if (searchModel == null)
                searchModel = new SearchModel();

            var model = await _catalogModelFactory.PrepareSearchProductsModelAsync(searchModel, command);

            return PartialView("_ProductsInGridOrLines", model);
        }

        #endregion

        #region Utilities

        private async Task<bool> CheckCategoryAvailabilityAsync(Category category)
        {
            var isAvailable = true;

            if (category == null || category.Deleted)
                isAvailable = false;

            var notAvailable =
                //published?
                !category.Published ||
                //ACL (access control list) 
                !await _aclService.AuthorizeAsync(category) ||
                //Store mapping
                !await _storeMappingService.AuthorizeAsync(category);
            //Check whether the current user has a "Manage categories" permission (usually a store owner)
            //We should allows him (her) to use "Preview" functionality
            var hasAdminAccess = await _permissionService.AuthorizeAsync(StandardPermissionProvider.AccessAdminPanel) && await _permissionService.AuthorizeAsync(StandardPermissionProvider.ManageCategories);
            if (notAvailable && !hasAdminAccess)
                isAvailable = false;

            return isAvailable;
        }

        private async Task<bool> CheckManufacturerAvailabilityAsync(Manufacturer manufacturer)
        {
            var isAvailable = true;

            if (manufacturer == null || manufacturer.Deleted)
                isAvailable = false;

            var notAvailable =
                //published?
                !manufacturer.Published ||
                //ACL (access control list) 
                !await _aclService.AuthorizeAsync(manufacturer) ||
                //Store mapping
                !await _storeMappingService.AuthorizeAsync(manufacturer);
            //Check whether the current user has a "Manage categories" permission (usually a store owner)
            //We should allows him (her) to use "Preview" functionality
            var hasAdminAccess = await _permissionService.AuthorizeAsync(StandardPermissionProvider.AccessAdminPanel) && await _permissionService.AuthorizeAsync(StandardPermissionProvider.ManageManufacturers);
            if (notAvailable && !hasAdminAccess)
                isAvailable = false;

            return isAvailable;
        }

        private Task<bool> CheckVendorAvailabilityAsync(Vendor vendor)
        {
            var isAvailable = true;

            if (vendor == null || vendor.Deleted || !vendor.Active)
                isAvailable = false;

            return Task.FromResult(isAvailable);
        }

        #endregion
    }
}<|MERGE_RESOLUTION|>--- conflicted
+++ resolved
@@ -1,444 +1,436 @@
-﻿using System.Linq;
-using System.Threading.Tasks;
-using Microsoft.AspNetCore.Mvc;
-using Nop.Core;
-using Nop.Core.Domain.Catalog;
-using Nop.Core.Domain.Customers;
-using Nop.Core.Domain.Media;
-using Nop.Core.Domain.Vendors;
-using Nop.Services.Catalog;
-using Nop.Services.Common;
-using Nop.Services.Localization;
-using Nop.Services.Logging;
-using Nop.Services.Security;
-using Nop.Services.Stores;
-using Nop.Services.Vendors;
-using Nop.Web.Factories;
-using Nop.Web.Framework;
-using Nop.Web.Framework.Mvc.Filters;
-using Nop.Web.Models.Catalog;
-
-namespace Nop.Web.Controllers
-{
-    [AutoValidateAntiforgeryToken]
-    public partial class CatalogController : BasePublicController
-    {
-        #region Fields
-
-        private readonly CatalogSettings _catalogSettings;
-        private readonly IAclService _aclService;
-        private readonly ICatalogModelFactory _catalogModelFactory;
-        private readonly ICategoryService _categoryService;
-        private readonly ICustomerActivityService _customerActivityService;
-        private readonly IGenericAttributeService _genericAttributeService;
-        private readonly ILocalizationService _localizationService;
-        private readonly IManufacturerService _manufacturerService;
-        private readonly IPermissionService _permissionService;
-        private readonly IProductModelFactory _productModelFactory;
-        private readonly IProductService _productService;
-        private readonly IProductTagService _productTagService;
-        private readonly IStoreContext _storeContext;
-        private readonly IStoreMappingService _storeMappingService;
-        private readonly IVendorService _vendorService;
-        private readonly IWebHelper _webHelper;
-        private readonly IWorkContext _workContext;
-        private readonly MediaSettings _mediaSettings;
-        private readonly VendorSettings _vendorSettings;
-
-        #endregion
-
-        #region Ctor
-
-        public CatalogController(CatalogSettings catalogSettings,
-            IAclService aclService,
-            ICatalogModelFactory catalogModelFactory,
-            ICategoryService categoryService,
-            ICustomerActivityService customerActivityService,
-            IGenericAttributeService genericAttributeService,
-            ILocalizationService localizationService,
-            IManufacturerService manufacturerService,
-            IPermissionService permissionService,
-            IProductModelFactory productModelFactory,
-            IProductService productService,
-            IProductTagService productTagService,
-            IStoreContext storeContext,
-            IStoreMappingService storeMappingService,
-            IVendorService vendorService,
-            IWebHelper webHelper,
-            IWorkContext workContext,
-            MediaSettings mediaSettings,
-            VendorSettings vendorSettings)
-        {
-            _catalogSettings = catalogSettings;
-            _aclService = aclService;
-            _catalogModelFactory = catalogModelFactory;
-            _categoryService = categoryService;
-            _customerActivityService = customerActivityService;
-            _genericAttributeService = genericAttributeService;
-            _localizationService = localizationService;
-            _manufacturerService = manufacturerService;
-            _permissionService = permissionService;
-            _productModelFactory = productModelFactory;
-            _productService = productService;
-            _productTagService = productTagService;
-            _storeContext = storeContext;
-            _storeMappingService = storeMappingService;
-            _vendorService = vendorService;
-            _webHelper = webHelper;
-            _workContext = workContext;
-            _mediaSettings = mediaSettings;
-            _vendorSettings = vendorSettings;
-        }
-
-        #endregion
-
-        #region Categories
-
-        public virtual async Task<IActionResult> Category(int categoryId, CatalogProductsCommand command)
-        {
-            var category = await _categoryService.GetCategoryByIdAsync(categoryId);
-
-            if (!await CheckCategoryAvailabilityAsync(category))
-                return InvokeHttp404();
-
-            var store = await _storeContext.GetCurrentStoreAsync();
-
-            //'Continue shopping' URL
-            await _genericAttributeService.SaveAttributeAsync(await _workContext.GetCurrentCustomerAsync(),
-                NopCustomerDefaults.LastContinueShoppingPageAttribute,
-                _webHelper.GetThisPageUrl(false),
-                store.Id);
-
-            //display "edit" (manage) link
-            if (await _permissionService.AuthorizeAsync(StandardPermissionProvider.AccessAdminPanel) && await _permissionService.AuthorizeAsync(StandardPermissionProvider.ManageCategories))
-                DisplayEditLink(Url.Action("Edit", "Category", new { id = category.Id, area = AreaNames.Admin }));
-
-            //activity log
-            await _customerActivityService.InsertActivityAsync("PublicStore.ViewCategory",
-                string.Format(await _localizationService.GetResourceAsync("ActivityLog.PublicStore.ViewCategory"), category.Name), category);
-
-            //model
-            var model = await _catalogModelFactory.PrepareCategoryModelAsync(category, command);
-
-            //template
-            var templateViewPath = await _catalogModelFactory.PrepareCategoryTemplateViewPathAsync(category.CategoryTemplateId);
-            return View(templateViewPath, model);
-        }
-
-        //ignore SEO friendly URLs checks
-        [CheckLanguageSeoCode(true)]
-        public virtual async Task<IActionResult> GetCategoryProducts(int categoryId, CatalogProductsCommand command)
-        {
-            var category = await _categoryService.GetCategoryByIdAsync(categoryId);
-
-            if (!await CheckCategoryAvailabilityAsync(category))
-                return NotFound();
-
-            var model = await _catalogModelFactory.PrepareCategoryProductsModelAsync(category, command);
-
-            return PartialView("_ProductsInGridOrLines", model);
-        }
-
-        [HttpPost]
-<<<<<<< HEAD
-        [IgnoreAntiforgeryToken]
-=======
->>>>>>> ad7b035d
-        public virtual async Task<IActionResult> GetCatalogRoot()
-        {
-            var model = await _catalogModelFactory.PrepareRootCategoriesAsync();
-
-            return Json(model);
-        }
-
-        [HttpPost]
-<<<<<<< HEAD
-        [IgnoreAntiforgeryToken]
-=======
->>>>>>> ad7b035d
-        public virtual async Task<IActionResult> GetCatalogSubCategories(int id)
-        {
-            var model = await _catalogModelFactory.PrepareSubCategoriesAsync(id);
-
-            return Json(model);
-        }
-
-        #endregion
-
-        #region Manufacturers
-
-        public virtual async Task<IActionResult> Manufacturer(int manufacturerId, CatalogProductsCommand command)
-        {
-            var manufacturer = await _manufacturerService.GetManufacturerByIdAsync(manufacturerId);
-
-            if (!await CheckManufacturerAvailabilityAsync(manufacturer))
-                return InvokeHttp404();
-
-            var store = await _storeContext.GetCurrentStoreAsync();
-
-            //'Continue shopping' URL
-            await _genericAttributeService.SaveAttributeAsync(await _workContext.GetCurrentCustomerAsync(),
-                NopCustomerDefaults.LastContinueShoppingPageAttribute,
-                _webHelper.GetThisPageUrl(false),
-                store.Id);
-
-            //display "edit" (manage) link
-            if (await _permissionService.AuthorizeAsync(StandardPermissionProvider.AccessAdminPanel) && await _permissionService.AuthorizeAsync(StandardPermissionProvider.ManageManufacturers))
-                DisplayEditLink(Url.Action("Edit", "Manufacturer", new { id = manufacturer.Id, area = AreaNames.Admin }));
-
-            //activity log
-            await _customerActivityService.InsertActivityAsync("PublicStore.ViewManufacturer",
-                string.Format(await _localizationService.GetResourceAsync("ActivityLog.PublicStore.ViewManufacturer"), manufacturer.Name), manufacturer);
-
-            //model
-            var model = await _catalogModelFactory.PrepareManufacturerModelAsync(manufacturer, command);
-
-            //template
-            var templateViewPath = await _catalogModelFactory.PrepareManufacturerTemplateViewPathAsync(manufacturer.ManufacturerTemplateId);
-
-            return View(templateViewPath, model);
-        }
-
-        //ignore SEO friendly URLs checks
-        [CheckLanguageSeoCode(true)]
-        public virtual async Task<IActionResult> GetManufacturerProducts(int manufacturerId, CatalogProductsCommand command)
-        {
-            var manufacturer = await _manufacturerService.GetManufacturerByIdAsync(manufacturerId);
-
-            if (!await CheckManufacturerAvailabilityAsync(manufacturer))
-                return NotFound();
-
-            var model = await _catalogModelFactory.PrepareManufacturerProductsModelAsync(manufacturer, command);
-
-            return PartialView("_ProductsInGridOrLines", model);
-        }
-
-        public virtual async Task<IActionResult> ManufacturerAll()
-        {
-            var model = await _catalogModelFactory.PrepareManufacturerAllModelsAsync();
-
-            return View(model);
-        }
-
-        #endregion
-
-        #region Vendors
-
-        public virtual async Task<IActionResult> Vendor(int vendorId, CatalogProductsCommand command)
-        {
-            var vendor = await _vendorService.GetVendorByIdAsync(vendorId);
-
-            if (!await CheckVendorAvailabilityAsync(vendor))
-                return InvokeHttp404();
-
-            var store = await _storeContext.GetCurrentStoreAsync();
-
-            //'Continue shopping' URL
-            await _genericAttributeService.SaveAttributeAsync(await _workContext.GetCurrentCustomerAsync(),
-                NopCustomerDefaults.LastContinueShoppingPageAttribute,
-                _webHelper.GetThisPageUrl(false),
-                store.Id);
-
-            //display "edit" (manage) link
-            if (await _permissionService.AuthorizeAsync(StandardPermissionProvider.AccessAdminPanel) && await _permissionService.AuthorizeAsync(StandardPermissionProvider.ManageVendors))
-                DisplayEditLink(Url.Action("Edit", "Vendor", new { id = vendor.Id, area = AreaNames.Admin }));
-
-            //model
-            var model = await _catalogModelFactory.PrepareVendorModelAsync(vendor, command);
-
-            return View(model);
-        }
-
-        //ignore SEO friendly URLs checks
-        [CheckLanguageSeoCode(true)]
-        public virtual async Task<IActionResult> GetVendorProducts(int vendorId, CatalogProductsCommand command)
-        {
-            var vendor = await _vendorService.GetVendorByIdAsync(vendorId);
-
-            if (!await CheckVendorAvailabilityAsync(vendor))
-                return NotFound();
-
-            var model = await _catalogModelFactory.PrepareVendorProductsModelAsync(vendor, command);
-
-            return PartialView("_ProductsInGridOrLines", model);
-        }
-
-        public virtual async Task<IActionResult> VendorAll()
-        {
-            //we don't allow viewing of vendors if "vendors" block is hidden
-            if (_vendorSettings.VendorsBlockItemsToDisplay == 0)
-                return RedirectToRoute("Homepage");
-
-            var model = await _catalogModelFactory.PrepareVendorAllModelsAsync();
-            return View(model);
-        }
-
-        #endregion
-
-        #region Product tags
-
-        public virtual async Task<IActionResult> ProductsByTag(int productTagId, CatalogProductsCommand command)
-        {
-            var productTag = await _productTagService.GetProductTagByIdAsync(productTagId);
-            if (productTag == null)
-                return InvokeHttp404();
-
-            var model = await _catalogModelFactory.PrepareProductsByTagModelAsync(productTag, command);
-
-            return View(model);
-        }
-
-        //ignore SEO friendly URLs checks
-        [CheckLanguageSeoCode(true)]
-        public virtual async Task<IActionResult> GetTagProducts(int tagId, CatalogProductsCommand command)
-        {
-            var productTag = await _productTagService.GetProductTagByIdAsync(tagId);
-            if (productTag == null)
-                return NotFound();
-
-            var model = await _catalogModelFactory.PrepareTagProductsModelAsync(productTag, command);
-
-            return PartialView("_ProductsInGridOrLines", model);
-        }
-
-        public virtual async Task<IActionResult> ProductTagsAll()
-        {
-            var model = await _catalogModelFactory.PreparePopularProductTagsModelAsync();
-
-            return View(model);
-        }
-
-        #endregion
-
-        #region Searching
-
-        public virtual async Task<IActionResult> Search(SearchModel model, CatalogProductsCommand command)
-        {
-            var store = await _storeContext.GetCurrentStoreAsync();
-
-            //'Continue shopping' URL
-            await _genericAttributeService.SaveAttributeAsync(await _workContext.GetCurrentCustomerAsync(),
-                NopCustomerDefaults.LastContinueShoppingPageAttribute,
-                _webHelper.GetThisPageUrl(true),
-                store.Id);
-
-            if (model == null)
-                model = new SearchModel();
-
-            model = await _catalogModelFactory.PrepareSearchModelAsync(model, command);
-
-            return View(model);
-        }
-
-        [CheckLanguageSeoCode(true)]
-        public virtual async Task<IActionResult> SearchTermAutoComplete(string term)
-        {
-            if (string.IsNullOrWhiteSpace(term))
-                return Content("");
-
-            term = term.Trim();
-
-            if (string.IsNullOrWhiteSpace(term) || term.Length < _catalogSettings.ProductSearchTermMinimumLength)
-                return Content("");
-
-            //products
-            var productNumber = _catalogSettings.ProductSearchAutoCompleteNumberOfProducts > 0 ?
-                _catalogSettings.ProductSearchAutoCompleteNumberOfProducts : 10;
-            var store = await _storeContext.GetCurrentStoreAsync();
-            var products = await _productService.SearchProductsAsync(0,
-                storeId: store.Id,
-                keywords: term,
-                languageId: (await _workContext.GetWorkingLanguageAsync()).Id,
-                visibleIndividuallyOnly: true,
-                pageSize: productNumber);
-
-            var showLinkToResultSearch = _catalogSettings.ShowLinkToAllResultInSearchAutoComplete && (products.TotalCount > productNumber);
-
-            var models = (await _productModelFactory.PrepareProductOverviewModelsAsync(products, false, _catalogSettings.ShowProductImagesInSearchAutoComplete, _mediaSettings.AutoCompleteSearchThumbPictureSize)).ToList();
-            var result = (from p in models
-                          select new
-                          {
-                              label = p.Name,
-                              producturl = Url.RouteUrl("Product", new { SeName = p.SeName }),
-                              productpictureurl = p.DefaultPictureModel.ImageUrl,
-                              showlinktoresultsearch = showLinkToResultSearch
-                          })
-                .ToList();
-            return Json(result);
-        }
-
-        //ignore SEO friendly URLs checks
-        [CheckLanguageSeoCode(true)]
-        public virtual async Task<IActionResult> SearchProducts(SearchModel searchModel, CatalogProductsCommand command)
-        {
-            if (searchModel == null)
-                searchModel = new SearchModel();
-
-            var model = await _catalogModelFactory.PrepareSearchProductsModelAsync(searchModel, command);
-
-            return PartialView("_ProductsInGridOrLines", model);
-        }
-
-        #endregion
-
-        #region Utilities
-
-        private async Task<bool> CheckCategoryAvailabilityAsync(Category category)
-        {
-            var isAvailable = true;
-
-            if (category == null || category.Deleted)
-                isAvailable = false;
-
-            var notAvailable =
-                //published?
-                !category.Published ||
-                //ACL (access control list) 
-                !await _aclService.AuthorizeAsync(category) ||
-                //Store mapping
-                !await _storeMappingService.AuthorizeAsync(category);
-            //Check whether the current user has a "Manage categories" permission (usually a store owner)
-            //We should allows him (her) to use "Preview" functionality
-            var hasAdminAccess = await _permissionService.AuthorizeAsync(StandardPermissionProvider.AccessAdminPanel) && await _permissionService.AuthorizeAsync(StandardPermissionProvider.ManageCategories);
-            if (notAvailable && !hasAdminAccess)
-                isAvailable = false;
-
-            return isAvailable;
-        }
-
-        private async Task<bool> CheckManufacturerAvailabilityAsync(Manufacturer manufacturer)
-        {
-            var isAvailable = true;
-
-            if (manufacturer == null || manufacturer.Deleted)
-                isAvailable = false;
-
-            var notAvailable =
-                //published?
-                !manufacturer.Published ||
-                //ACL (access control list) 
-                !await _aclService.AuthorizeAsync(manufacturer) ||
-                //Store mapping
-                !await _storeMappingService.AuthorizeAsync(manufacturer);
-            //Check whether the current user has a "Manage categories" permission (usually a store owner)
-            //We should allows him (her) to use "Preview" functionality
-            var hasAdminAccess = await _permissionService.AuthorizeAsync(StandardPermissionProvider.AccessAdminPanel) && await _permissionService.AuthorizeAsync(StandardPermissionProvider.ManageManufacturers);
-            if (notAvailable && !hasAdminAccess)
-                isAvailable = false;
-
-            return isAvailable;
-        }
-
-        private Task<bool> CheckVendorAvailabilityAsync(Vendor vendor)
-        {
-            var isAvailable = true;
-
-            if (vendor == null || vendor.Deleted || !vendor.Active)
-                isAvailable = false;
-
-            return Task.FromResult(isAvailable);
-        }
-
-        #endregion
-    }
+﻿using System.Linq;
+using System.Threading.Tasks;
+using Microsoft.AspNetCore.Mvc;
+using Nop.Core;
+using Nop.Core.Domain.Catalog;
+using Nop.Core.Domain.Customers;
+using Nop.Core.Domain.Media;
+using Nop.Core.Domain.Vendors;
+using Nop.Services.Catalog;
+using Nop.Services.Common;
+using Nop.Services.Localization;
+using Nop.Services.Logging;
+using Nop.Services.Security;
+using Nop.Services.Stores;
+using Nop.Services.Vendors;
+using Nop.Web.Factories;
+using Nop.Web.Framework;
+using Nop.Web.Framework.Mvc.Filters;
+using Nop.Web.Models.Catalog;
+
+namespace Nop.Web.Controllers
+{
+    [AutoValidateAntiforgeryToken]
+    public partial class CatalogController : BasePublicController
+    {
+        #region Fields
+
+        private readonly CatalogSettings _catalogSettings;
+        private readonly IAclService _aclService;
+        private readonly ICatalogModelFactory _catalogModelFactory;
+        private readonly ICategoryService _categoryService;
+        private readonly ICustomerActivityService _customerActivityService;
+        private readonly IGenericAttributeService _genericAttributeService;
+        private readonly ILocalizationService _localizationService;
+        private readonly IManufacturerService _manufacturerService;
+        private readonly IPermissionService _permissionService;
+        private readonly IProductModelFactory _productModelFactory;
+        private readonly IProductService _productService;
+        private readonly IProductTagService _productTagService;
+        private readonly IStoreContext _storeContext;
+        private readonly IStoreMappingService _storeMappingService;
+        private readonly IVendorService _vendorService;
+        private readonly IWebHelper _webHelper;
+        private readonly IWorkContext _workContext;
+        private readonly MediaSettings _mediaSettings;
+        private readonly VendorSettings _vendorSettings;
+
+        #endregion
+
+        #region Ctor
+
+        public CatalogController(CatalogSettings catalogSettings,
+            IAclService aclService,
+            ICatalogModelFactory catalogModelFactory,
+            ICategoryService categoryService,
+            ICustomerActivityService customerActivityService,
+            IGenericAttributeService genericAttributeService,
+            ILocalizationService localizationService,
+            IManufacturerService manufacturerService,
+            IPermissionService permissionService,
+            IProductModelFactory productModelFactory,
+            IProductService productService,
+            IProductTagService productTagService,
+            IStoreContext storeContext,
+            IStoreMappingService storeMappingService,
+            IVendorService vendorService,
+            IWebHelper webHelper,
+            IWorkContext workContext,
+            MediaSettings mediaSettings,
+            VendorSettings vendorSettings)
+        {
+            _catalogSettings = catalogSettings;
+            _aclService = aclService;
+            _catalogModelFactory = catalogModelFactory;
+            _categoryService = categoryService;
+            _customerActivityService = customerActivityService;
+            _genericAttributeService = genericAttributeService;
+            _localizationService = localizationService;
+            _manufacturerService = manufacturerService;
+            _permissionService = permissionService;
+            _productModelFactory = productModelFactory;
+            _productService = productService;
+            _productTagService = productTagService;
+            _storeContext = storeContext;
+            _storeMappingService = storeMappingService;
+            _vendorService = vendorService;
+            _webHelper = webHelper;
+            _workContext = workContext;
+            _mediaSettings = mediaSettings;
+            _vendorSettings = vendorSettings;
+        }
+
+        #endregion
+
+        #region Categories
+
+        public virtual async Task<IActionResult> Category(int categoryId, CatalogProductsCommand command)
+        {
+            var category = await _categoryService.GetCategoryByIdAsync(categoryId);
+
+            if (!await CheckCategoryAvailabilityAsync(category))
+                return InvokeHttp404();
+
+            var store = await _storeContext.GetCurrentStoreAsync();
+
+            //'Continue shopping' URL
+            await _genericAttributeService.SaveAttributeAsync(await _workContext.GetCurrentCustomerAsync(),
+                NopCustomerDefaults.LastContinueShoppingPageAttribute,
+                _webHelper.GetThisPageUrl(false),
+                store.Id);
+
+            //display "edit" (manage) link
+            if (await _permissionService.AuthorizeAsync(StandardPermissionProvider.AccessAdminPanel) && await _permissionService.AuthorizeAsync(StandardPermissionProvider.ManageCategories))
+                DisplayEditLink(Url.Action("Edit", "Category", new { id = category.Id, area = AreaNames.Admin }));
+
+            //activity log
+            await _customerActivityService.InsertActivityAsync("PublicStore.ViewCategory",
+                string.Format(await _localizationService.GetResourceAsync("ActivityLog.PublicStore.ViewCategory"), category.Name), category);
+
+            //model
+            var model = await _catalogModelFactory.PrepareCategoryModelAsync(category, command);
+
+            //template
+            var templateViewPath = await _catalogModelFactory.PrepareCategoryTemplateViewPathAsync(category.CategoryTemplateId);
+            return View(templateViewPath, model);
+        }
+
+        //ignore SEO friendly URLs checks
+        [CheckLanguageSeoCode(true)]
+        public virtual async Task<IActionResult> GetCategoryProducts(int categoryId, CatalogProductsCommand command)
+        {
+            var category = await _categoryService.GetCategoryByIdAsync(categoryId);
+
+            if (!await CheckCategoryAvailabilityAsync(category))
+                return NotFound();
+
+            var model = await _catalogModelFactory.PrepareCategoryProductsModelAsync(category, command);
+
+            return PartialView("_ProductsInGridOrLines", model);
+        }
+
+        [HttpPost]
+        public virtual async Task<IActionResult> GetCatalogRoot()
+        {
+            var model = await _catalogModelFactory.PrepareRootCategoriesAsync();
+
+            return Json(model);
+        }
+
+        [HttpPost]
+        public virtual async Task<IActionResult> GetCatalogSubCategories(int id)
+        {
+            var model = await _catalogModelFactory.PrepareSubCategoriesAsync(id);
+
+            return Json(model);
+        }
+
+        #endregion
+
+        #region Manufacturers
+
+        public virtual async Task<IActionResult> Manufacturer(int manufacturerId, CatalogProductsCommand command)
+        {
+            var manufacturer = await _manufacturerService.GetManufacturerByIdAsync(manufacturerId);
+
+            if (!await CheckManufacturerAvailabilityAsync(manufacturer))
+                return InvokeHttp404();
+
+            var store = await _storeContext.GetCurrentStoreAsync();
+
+            //'Continue shopping' URL
+            await _genericAttributeService.SaveAttributeAsync(await _workContext.GetCurrentCustomerAsync(),
+                NopCustomerDefaults.LastContinueShoppingPageAttribute,
+                _webHelper.GetThisPageUrl(false),
+                store.Id);
+
+            //display "edit" (manage) link
+            if (await _permissionService.AuthorizeAsync(StandardPermissionProvider.AccessAdminPanel) && await _permissionService.AuthorizeAsync(StandardPermissionProvider.ManageManufacturers))
+                DisplayEditLink(Url.Action("Edit", "Manufacturer", new { id = manufacturer.Id, area = AreaNames.Admin }));
+
+            //activity log
+            await _customerActivityService.InsertActivityAsync("PublicStore.ViewManufacturer",
+                string.Format(await _localizationService.GetResourceAsync("ActivityLog.PublicStore.ViewManufacturer"), manufacturer.Name), manufacturer);
+
+            //model
+            var model = await _catalogModelFactory.PrepareManufacturerModelAsync(manufacturer, command);
+
+            //template
+            var templateViewPath = await _catalogModelFactory.PrepareManufacturerTemplateViewPathAsync(manufacturer.ManufacturerTemplateId);
+
+            return View(templateViewPath, model);
+        }
+
+        //ignore SEO friendly URLs checks
+        [CheckLanguageSeoCode(true)]
+        public virtual async Task<IActionResult> GetManufacturerProducts(int manufacturerId, CatalogProductsCommand command)
+        {
+            var manufacturer = await _manufacturerService.GetManufacturerByIdAsync(manufacturerId);
+
+            if (!await CheckManufacturerAvailabilityAsync(manufacturer))
+                return NotFound();
+
+            var model = await _catalogModelFactory.PrepareManufacturerProductsModelAsync(manufacturer, command);
+
+            return PartialView("_ProductsInGridOrLines", model);
+        }
+
+        public virtual async Task<IActionResult> ManufacturerAll()
+        {
+            var model = await _catalogModelFactory.PrepareManufacturerAllModelsAsync();
+
+            return View(model);
+        }
+
+        #endregion
+
+        #region Vendors
+
+        public virtual async Task<IActionResult> Vendor(int vendorId, CatalogProductsCommand command)
+        {
+            var vendor = await _vendorService.GetVendorByIdAsync(vendorId);
+
+            if (!await CheckVendorAvailabilityAsync(vendor))
+                return InvokeHttp404();
+
+            var store = await _storeContext.GetCurrentStoreAsync();
+
+            //'Continue shopping' URL
+            await _genericAttributeService.SaveAttributeAsync(await _workContext.GetCurrentCustomerAsync(),
+                NopCustomerDefaults.LastContinueShoppingPageAttribute,
+                _webHelper.GetThisPageUrl(false),
+                store.Id);
+
+            //display "edit" (manage) link
+            if (await _permissionService.AuthorizeAsync(StandardPermissionProvider.AccessAdminPanel) && await _permissionService.AuthorizeAsync(StandardPermissionProvider.ManageVendors))
+                DisplayEditLink(Url.Action("Edit", "Vendor", new { id = vendor.Id, area = AreaNames.Admin }));
+
+            //model
+            var model = await _catalogModelFactory.PrepareVendorModelAsync(vendor, command);
+
+            return View(model);
+        }
+
+        //ignore SEO friendly URLs checks
+        [CheckLanguageSeoCode(true)]
+        public virtual async Task<IActionResult> GetVendorProducts(int vendorId, CatalogProductsCommand command)
+        {
+            var vendor = await _vendorService.GetVendorByIdAsync(vendorId);
+
+            if (!await CheckVendorAvailabilityAsync(vendor))
+                return NotFound();
+
+            var model = await _catalogModelFactory.PrepareVendorProductsModelAsync(vendor, command);
+
+            return PartialView("_ProductsInGridOrLines", model);
+        }
+
+        public virtual async Task<IActionResult> VendorAll()
+        {
+            //we don't allow viewing of vendors if "vendors" block is hidden
+            if (_vendorSettings.VendorsBlockItemsToDisplay == 0)
+                return RedirectToRoute("Homepage");
+
+            var model = await _catalogModelFactory.PrepareVendorAllModelsAsync();
+            return View(model);
+        }
+
+        #endregion
+
+        #region Product tags
+
+        public virtual async Task<IActionResult> ProductsByTag(int productTagId, CatalogProductsCommand command)
+        {
+            var productTag = await _productTagService.GetProductTagByIdAsync(productTagId);
+            if (productTag == null)
+                return InvokeHttp404();
+
+            var model = await _catalogModelFactory.PrepareProductsByTagModelAsync(productTag, command);
+
+            return View(model);
+        }
+
+        //ignore SEO friendly URLs checks
+        [CheckLanguageSeoCode(true)]
+        public virtual async Task<IActionResult> GetTagProducts(int tagId, CatalogProductsCommand command)
+        {
+            var productTag = await _productTagService.GetProductTagByIdAsync(tagId);
+            if (productTag == null)
+                return NotFound();
+
+            var model = await _catalogModelFactory.PrepareTagProductsModelAsync(productTag, command);
+
+            return PartialView("_ProductsInGridOrLines", model);
+        }
+
+        public virtual async Task<IActionResult> ProductTagsAll()
+        {
+            var model = await _catalogModelFactory.PreparePopularProductTagsModelAsync();
+
+            return View(model);
+        }
+
+        #endregion
+
+        #region Searching
+
+        public virtual async Task<IActionResult> Search(SearchModel model, CatalogProductsCommand command)
+        {
+            var store = await _storeContext.GetCurrentStoreAsync();
+
+            //'Continue shopping' URL
+            await _genericAttributeService.SaveAttributeAsync(await _workContext.GetCurrentCustomerAsync(),
+                NopCustomerDefaults.LastContinueShoppingPageAttribute,
+                _webHelper.GetThisPageUrl(true),
+                store.Id);
+
+            if (model == null)
+                model = new SearchModel();
+
+            model = await _catalogModelFactory.PrepareSearchModelAsync(model, command);
+
+            return View(model);
+        }
+
+        [CheckLanguageSeoCode(true)]
+        public virtual async Task<IActionResult> SearchTermAutoComplete(string term)
+        {
+            if (string.IsNullOrWhiteSpace(term))
+                return Content("");
+
+            term = term.Trim();
+
+            if (string.IsNullOrWhiteSpace(term) || term.Length < _catalogSettings.ProductSearchTermMinimumLength)
+                return Content("");
+
+            //products
+            var productNumber = _catalogSettings.ProductSearchAutoCompleteNumberOfProducts > 0 ?
+                _catalogSettings.ProductSearchAutoCompleteNumberOfProducts : 10;
+            var store = await _storeContext.GetCurrentStoreAsync();
+            var products = await _productService.SearchProductsAsync(0,
+                storeId: store.Id,
+                keywords: term,
+                languageId: (await _workContext.GetWorkingLanguageAsync()).Id,
+                visibleIndividuallyOnly: true,
+                pageSize: productNumber);
+
+            var showLinkToResultSearch = _catalogSettings.ShowLinkToAllResultInSearchAutoComplete && (products.TotalCount > productNumber);
+
+            var models = (await _productModelFactory.PrepareProductOverviewModelsAsync(products, false, _catalogSettings.ShowProductImagesInSearchAutoComplete, _mediaSettings.AutoCompleteSearchThumbPictureSize)).ToList();
+            var result = (from p in models
+                          select new
+                          {
+                              label = p.Name,
+                              producturl = Url.RouteUrl("Product", new { SeName = p.SeName }),
+                              productpictureurl = p.DefaultPictureModel.ImageUrl,
+                              showlinktoresultsearch = showLinkToResultSearch
+                          })
+                .ToList();
+            return Json(result);
+        }
+
+        //ignore SEO friendly URLs checks
+        [CheckLanguageSeoCode(true)]
+        public virtual async Task<IActionResult> SearchProducts(SearchModel searchModel, CatalogProductsCommand command)
+        {
+            if (searchModel == null)
+                searchModel = new SearchModel();
+
+            var model = await _catalogModelFactory.PrepareSearchProductsModelAsync(searchModel, command);
+
+            return PartialView("_ProductsInGridOrLines", model);
+        }
+
+        #endregion
+
+        #region Utilities
+
+        private async Task<bool> CheckCategoryAvailabilityAsync(Category category)
+        {
+            var isAvailable = true;
+
+            if (category == null || category.Deleted)
+                isAvailable = false;
+
+            var notAvailable =
+                //published?
+                !category.Published ||
+                //ACL (access control list) 
+                !await _aclService.AuthorizeAsync(category) ||
+                //Store mapping
+                !await _storeMappingService.AuthorizeAsync(category);
+            //Check whether the current user has a "Manage categories" permission (usually a store owner)
+            //We should allows him (her) to use "Preview" functionality
+            var hasAdminAccess = await _permissionService.AuthorizeAsync(StandardPermissionProvider.AccessAdminPanel) && await _permissionService.AuthorizeAsync(StandardPermissionProvider.ManageCategories);
+            if (notAvailable && !hasAdminAccess)
+                isAvailable = false;
+
+            return isAvailable;
+        }
+
+        private async Task<bool> CheckManufacturerAvailabilityAsync(Manufacturer manufacturer)
+        {
+            var isAvailable = true;
+
+            if (manufacturer == null || manufacturer.Deleted)
+                isAvailable = false;
+
+            var notAvailable =
+                //published?
+                !manufacturer.Published ||
+                //ACL (access control list) 
+                !await _aclService.AuthorizeAsync(manufacturer) ||
+                //Store mapping
+                !await _storeMappingService.AuthorizeAsync(manufacturer);
+            //Check whether the current user has a "Manage categories" permission (usually a store owner)
+            //We should allows him (her) to use "Preview" functionality
+            var hasAdminAccess = await _permissionService.AuthorizeAsync(StandardPermissionProvider.AccessAdminPanel) && await _permissionService.AuthorizeAsync(StandardPermissionProvider.ManageManufacturers);
+            if (notAvailable && !hasAdminAccess)
+                isAvailable = false;
+
+            return isAvailable;
+        }
+
+        private Task<bool> CheckVendorAvailabilityAsync(Vendor vendor)
+        {
+            var isAvailable = true;
+
+            if (vendor == null || vendor.Deleted || !vendor.Active)
+                isAvailable = false;
+
+            return Task.FromResult(isAvailable);
+        }
+
+        #endregion
+    }
 }