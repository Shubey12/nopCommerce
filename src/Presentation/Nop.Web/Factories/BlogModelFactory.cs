﻿using System;
using System.Collections.Generic;
using System.Linq;
using System.Threading.Tasks;
using Nop.Core;
using Nop.Core.Caching;
using Nop.Core.Domain.Blogs;
using Nop.Core.Domain.Customers;
using Nop.Core.Domain.Media;
using Nop.Core.Domain.Security;
using Nop.Services.Blogs;
using Nop.Services.Common;
using Nop.Services.Customers;
using Nop.Services.Helpers;
using Nop.Services.Media;
using Nop.Services.Seo;
using Nop.Web.Infrastructure.Cache;
using Nop.Web.Models.Blogs;

namespace Nop.Web.Factories
{
    /// <summary>
    /// Represents the blog model factory
    /// </summary>
    public partial class BlogModelFactory : IBlogModelFactory
    {
        #region Fields

        private readonly BlogSettings _blogSettings;
        private readonly CaptchaSettings _captchaSettings;
        private readonly CustomerSettings _customerSettings;
        private readonly IBlogService _blogService;
        private readonly ICustomerService _customerService;
        private readonly IDateTimeHelper _dateTimeHelper;
        private readonly IGenericAttributeService _genericAttributeService;
        private readonly IPictureService _pictureService;
        private readonly IStaticCacheManager _staticCacheManager;
        private readonly IStoreContext _storeContext;
        private readonly IUrlRecordService _urlRecordService;
        private readonly IWorkContext _workContext;
        private readonly MediaSettings _mediaSettings;

        #endregion

        #region Ctor

        public BlogModelFactory(BlogSettings blogSettings,
            CaptchaSettings captchaSettings,
            CustomerSettings customerSettings,
            IBlogService blogService,
            ICustomerService customerService,
            IDateTimeHelper dateTimeHelper,
            IGenericAttributeService genericAttributeService,
            IPictureService pictureService,
            IStaticCacheManager staticCacheManager,
            IStoreContext storeContext,
            IUrlRecordService urlRecordService,
            IWorkContext workContext,
            MediaSettings mediaSettings)
        {
            _blogSettings = blogSettings;
            _captchaSettings = captchaSettings;
            _customerSettings = customerSettings;
            _blogService = blogService;
            _customerService = customerService;
            _dateTimeHelper = dateTimeHelper;
            _genericAttributeService = genericAttributeService;
            _pictureService = pictureService;
            _staticCacheManager = staticCacheManager;
            _storeContext = storeContext;
            _urlRecordService = urlRecordService;
            _workContext = workContext;
            _mediaSettings = mediaSettings;
        }

        #endregion

        #region Methods

        /// <summary>
        /// Prepare blog comment model
        /// </summary>
        /// <param name="blogComment">Blog comment entity</param>
        /// <returns>Blog comment model</returns>
        public virtual async Task<BlogCommentModel> PrepareBlogPostCommentModel(BlogComment blogComment)
        {
            if (blogComment == null)
                throw new ArgumentNullException(nameof(blogComment));

            var customer = await _customerService.GetCustomerById(blogComment.CustomerId);

            var model = new BlogCommentModel
            {
                Id = blogComment.Id,
                CustomerId = blogComment.CustomerId,
                CustomerName = await _customerService.FormatUsername(customer),
                CommentText = blogComment.CommentText,
                CreatedOn = _dateTimeHelper.ConvertToUserTime(blogComment.CreatedOnUtc, DateTimeKind.Utc),
                AllowViewingProfiles = _customerSettings.AllowViewingProfiles && customer != null && !await _customerService.IsGuest(customer)
            };

            if (_customerSettings.AllowCustomersToUploadAvatars)
            {
                model.CustomerAvatarUrl = await _pictureService.GetPictureUrl(
                    await _genericAttributeService.GetAttribute<int>(customer, NopCustomerDefaults.AvatarPictureIdAttribute),
                    _mediaSettings.AvatarPictureSize, _customerSettings.DefaultAvatarEnabled, defaultPictureType: PictureType.Avatar);
            }

            return model;
        }

        /// <summary>
        /// Prepare blog post model
        /// </summary>
        /// <param name="model">Blog post model</param>
        /// <param name="blogPost">Blog post entity</param>
        /// <param name="prepareComments">Whether to prepare blog comments</param>
        public virtual async Task PrepareBlogPostModel(BlogPostModel model, BlogPost blogPost, bool prepareComments)
        {
            if (model == null)
                throw new ArgumentNullException(nameof(model));

            if (blogPost == null)
                throw new ArgumentNullException(nameof(blogPost));

            model.Id = blogPost.Id;
            model.MetaTitle = blogPost.MetaTitle;
            model.MetaDescription = blogPost.MetaDescription;
            model.MetaKeywords = blogPost.MetaKeywords;
            model.SeName = await _urlRecordService.GetSeName(blogPost, blogPost.LanguageId, ensureTwoPublishedLanguages: false);
            model.Title = blogPost.Title;
            model.Body = blogPost.Body;
            model.BodyOverview = blogPost.BodyOverview;
            model.AllowComments = blogPost.AllowComments;
            model.CreatedOn = _dateTimeHelper.ConvertToUserTime(blogPost.StartDateUtc ?? blogPost.CreatedOnUtc, DateTimeKind.Utc);
            model.Tags = await _blogService.ParseTags(blogPost);
            model.AddNewComment.DisplayCaptcha = _captchaSettings.Enabled && _captchaSettings.ShowOnBlogCommentPage;

            //number of blog comments
            var storeId = _blogSettings.ShowBlogCommentsPerStore ? (await _storeContext.GetCurrentStore()).Id : 0;
            
            model.NumberOfComments = await _blogService.GetBlogCommentsCount(blogPost, storeId, true);

            if (prepareComments)
            {                
                var blogComments = await _blogService.GetAllComments(
                    blogPostId: blogPost.Id, 
                    approved: true,
                    storeId: storeId);

                foreach (var bc in blogComments)
                {
                    var commentModel = await PrepareBlogPostCommentModel(bc);
                    model.Comments.Add(commentModel);
                }
            }
        }

        /// <summary>
        /// Prepare blog post list model
        /// </summary>
        /// <param name="command">Blog paging filtering model</param>
        /// <returns>Blog post list model</returns>
        public virtual async Task<BlogPostListModel> PrepareBlogPostListModel(BlogPagingFilteringModel command)
        {
            if (command == null)
                throw new ArgumentNullException(nameof(command));

            var model = new BlogPostListModel
            {
                PagingFilteringContext =
                {
                    Tag = command.Tag,
                    Month = command.Month
                },
                WorkingLanguageId = (await _workContext.GetWorkingLanguage()).Id
            };

            if (command.PageSize <= 0) command.PageSize = _blogSettings.PostsPageSize;
            if (command.PageNumber <= 0) command.PageNumber = 1;

            var dateFrom = command.GetFromMonth();
            var dateTo = command.GetToMonth();

            IPagedList<BlogPost> blogPosts;
            if (string.IsNullOrEmpty(command.Tag))
            {
                blogPosts = await _blogService.GetAllBlogPosts((await _storeContext.GetCurrentStore()).Id,
                    (await _workContext.GetWorkingLanguage()).Id,
                    dateFrom, dateTo, command.PageNumber - 1, command.PageSize);
            }
            else
            {
                blogPosts = await _blogService.GetAllBlogPostsByTag((await _storeContext.GetCurrentStore()).Id,
                    (await _workContext.GetWorkingLanguage()).Id,
                    command.Tag, command.PageNumber - 1, command.PageSize);
            }
            model.PagingFilteringContext.LoadPagedList(blogPosts);

            model.BlogPosts = blogPosts
                .Select(x =>
                {
                    var blogPostModel = new BlogPostModel();
                    PrepareBlogPostModel(blogPostModel, x, false).Wait();
                    return blogPostModel;
                })
                .ToList();

            return model;
        }

        /// <summary>
        /// Prepare blog post tag list model
        /// </summary>
        /// <returns>Blog post tag list model</returns>
        public virtual async Task<BlogPostTagListModel> PrepareBlogPostTagListModel()
        {
            var model = new BlogPostTagListModel();

            //get tags
            var tags = (await _blogService
                .GetAllBlogPostTags((await _storeContext.GetCurrentStore()).Id, (await _workContext.GetWorkingLanguage()).Id))
                .OrderByDescending(x => x.BlogPostCount)
                .Take(_blogSettings.NumberOfTags);

            //sorting and setting into the model
            model.Tags.AddRange(tags.OrderBy(x => x.Name).Select(tag => new BlogPostTagModel
            {
                Name = tag.Name,
                BlogPostCount = tag.BlogPostCount
            }));

            return model;
        }

        /// <summary>
        /// Prepare blog post year models
        /// </summary>
        /// <returns>List of blog post year model</returns>
        public virtual async Task<List<BlogPostYearModel>> PrepareBlogPostYearModel()
        {
<<<<<<< HEAD
            var cacheKey = _cacheKeyService.PrepareKeyForDefaultCache(NopModelCacheDefaults.BlogMonthsModelKey, await _workContext.GetWorkingLanguage(), await _storeContext.GetCurrentStore());
            var cachedModel = await _staticCacheManager.Get(cacheKey, async () =>
=======
            var cacheKey = _staticCacheManager.PrepareKeyForDefaultCache(NopModelCacheDefaults.BlogMonthsModelKey, _workContext.WorkingLanguage, _storeContext.CurrentStore);
            var cachedModel = _staticCacheManager.Get(cacheKey, () =>
>>>>>>> 8df5bf22
            {
                var model = new List<BlogPostYearModel>();

                var blogPosts = await _blogService.GetAllBlogPosts((await _storeContext.GetCurrentStore()).Id,
                    (await _workContext.GetWorkingLanguage()).Id);
                if (blogPosts.Any())
                {
                    var months = new SortedDictionary<DateTime, int>();

                    var blogPost = blogPosts[blogPosts.Count - 1];
                    var first = blogPost.StartDateUtc ?? blogPost.CreatedOnUtc;
                    while (DateTime.SpecifyKind(first, DateTimeKind.Utc) <= DateTime.UtcNow.AddMonths(1))
                    {
                        var list = await _blogService.GetPostsByDate(blogPosts, new DateTime(first.Year, first.Month, 1),
                            new DateTime(first.Year, first.Month, 1).AddMonths(1).AddSeconds(-1));
                        if (list.Any())
                        {
                            var date = new DateTime(first.Year, first.Month, 1);
                            months.Add(date, list.Count);
                        }

                        first = first.AddMonths(1);
                    }

                    var current = 0;
                    foreach (var kvp in months)
                    {
                        var date = kvp.Key;
                        var blogPostCount = kvp.Value;
                        if (current == 0)
                            current = date.Year;

                        if (date.Year > current || !model.Any())
                        {
                            var yearModel = new BlogPostYearModel
                            {
                                Year = date.Year
                            };
                            model.Insert(0, yearModel);
                        }

                        model.First().Months.Insert(0, new BlogPostMonthModel
                        {
                            Month = date.Month,
                            BlogPostCount = blogPostCount
                        });

                        current = date.Year;
                    }
                }

                return model;
            });

            return cachedModel;
        }

        #endregion
    }
}<|MERGE_RESOLUTION|>--- conflicted
+++ resolved
@@ -239,13 +239,8 @@
         /// <returns>List of blog post year model</returns>
         public virtual async Task<List<BlogPostYearModel>> PrepareBlogPostYearModel()
         {
-<<<<<<< HEAD
-            var cacheKey = _cacheKeyService.PrepareKeyForDefaultCache(NopModelCacheDefaults.BlogMonthsModelKey, await _workContext.GetWorkingLanguage(), await _storeContext.GetCurrentStore());
+            var cacheKey = _staticCacheManager.PrepareKeyForDefaultCache(NopModelCacheDefaults.BlogMonthsModelKey, await _workContext.GetWorkingLanguage(), await _storeContext.GetCurrentStore());
             var cachedModel = await _staticCacheManager.Get(cacheKey, async () =>
-=======
-            var cacheKey = _staticCacheManager.PrepareKeyForDefaultCache(NopModelCacheDefaults.BlogMonthsModelKey, _workContext.WorkingLanguage, _storeContext.CurrentStore);
-            var cachedModel = _staticCacheManager.Get(cacheKey, () =>
->>>>>>> 8df5bf22
             {
                 var model = new List<BlogPostYearModel>();
 
