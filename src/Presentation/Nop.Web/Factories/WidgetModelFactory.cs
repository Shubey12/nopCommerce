--- conflicted
+++ resolved
@@ -59,13 +59,8 @@
         {
             var roles = await _customerService.GetCustomerRoleIds(await _workContext.GetCurrentCustomer());
 
-<<<<<<< HEAD
-            var cacheKey = _cacheKeyService.PrepareKeyForShortTermCache(NopModelCacheDefaults.WidgetModelKey,
+            var cacheKey = _staticCacheManager.PrepareKeyForShortTermCache(NopModelCacheDefaults.WidgetModelKey,
                 roles, await _storeContext.GetCurrentStore(), widgetZone, await _themeContext.GetWorkingThemeName());
-=======
-            var cacheKey = _staticCacheManager.PrepareKeyForShortTermCache(NopModelCacheDefaults.WidgetModelKey,
-                roles, _storeContext.CurrentStore, widgetZone, _themeContext.WorkingThemeName);
->>>>>>> 8df5bf22
 
             var cachedModels = await _staticCacheManager.Get(cacheKey, async () =>
                 _widgetPluginManager.LoadActivePlugins(await _workContext.GetCurrentCustomer(), (await _storeContext.GetCurrentStore()).Id, widgetZone)
