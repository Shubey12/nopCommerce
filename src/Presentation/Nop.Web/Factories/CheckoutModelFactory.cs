﻿using System;
using System.Collections.Generic;
using System.Linq;
using System.Threading.Tasks;
using Nop.Core;
using Nop.Core.Domain.Common;
using Nop.Core.Domain.Customers;
using Nop.Core.Domain.Directory;
using Nop.Core.Domain.Orders;
using Nop.Core.Domain.Payments;
using Nop.Core.Domain.Shipping;
using Nop.Services.Catalog;
using Nop.Services.Common;
using Nop.Services.Customers;
using Nop.Services.Directory;
using Nop.Services.Localization;
using Nop.Services.Orders;
using Nop.Services.Payments;
using Nop.Services.Shipping;
using Nop.Services.Shipping.Pickup;
using Nop.Services.Stores;
using Nop.Services.Tax;
using Nop.Web.Models.Checkout;
using Nop.Web.Models.Common;

namespace Nop.Web.Factories
{
    public partial class CheckoutModelFactory : ICheckoutModelFactory
    {
        #region Fields

        private readonly AddressSettings _addressSettings;
        private readonly CommonSettings _commonSettings;
        private readonly IAddressModelFactory _addressModelFactory;
        private readonly IAddressService _addressService;
        private readonly ICountryService _countryService;
        private readonly ICurrencyService _currencyService;
        private readonly ICustomerService _customerService;
        private readonly IGenericAttributeService _genericAttributeService;
        private readonly ILocalizationService _localizationService;
        private readonly IOrderProcessingService _orderProcessingService;
        private readonly IOrderTotalCalculationService _orderTotalCalculationService;
        private readonly IPaymentPluginManager _paymentPluginManager;
        private readonly IPaymentService _paymentService;
        private readonly IPickupPluginManager _pickupPluginManager;
        private readonly IPriceFormatter _priceFormatter;
        private readonly IRewardPointService _rewardPointService;
        private readonly IShippingPluginManager _shippingPluginManager;
        private readonly IShippingService _shippingService;
        private readonly IShoppingCartService _shoppingCartService;
        private readonly IStateProvinceService _stateProvinceService;
        private readonly IStoreContext _storeContext;
        private readonly IStoreMappingService _storeMappingService;
        private readonly ITaxService _taxService;
        private readonly IWorkContext _workContext;
        private readonly OrderSettings _orderSettings;
        private readonly PaymentSettings _paymentSettings;
        private readonly RewardPointsSettings _rewardPointsSettings;
        private readonly ShippingSettings _shippingSettings;

        #endregion

        #region Ctor

        public CheckoutModelFactory(AddressSettings addressSettings,
            CommonSettings commonSettings,
            IAddressModelFactory addressModelFactory,
            IAddressService addressService,
            ICountryService countryService,
            ICurrencyService currencyService,
            ICustomerService customerService,
            IGenericAttributeService genericAttributeService,
            ILocalizationService localizationService,
            IOrderProcessingService orderProcessingService,
            IOrderTotalCalculationService orderTotalCalculationService,
            IPaymentPluginManager paymentPluginManager,
            IPaymentService paymentService,
            IPickupPluginManager pickupPluginManager,
            IPriceFormatter priceFormatter,
            IRewardPointService rewardPointService,
            IShippingPluginManager shippingPluginManager,
            IShippingService shippingService,
            IShoppingCartService shoppingCartService,
            IStateProvinceService stateProvinceService,
            IStoreContext storeContext,
            IStoreMappingService storeMappingService,
            ITaxService taxService,
            IWorkContext workContext,
            OrderSettings orderSettings,
            PaymentSettings paymentSettings,
            RewardPointsSettings rewardPointsSettings,
            ShippingSettings shippingSettings)
        {
            _addressSettings = addressSettings;
            _commonSettings = commonSettings;
            _addressModelFactory = addressModelFactory;
            _addressService = addressService;
            _countryService = countryService;
            _currencyService = currencyService;
            _customerService = customerService;
            _genericAttributeService = genericAttributeService;
            _localizationService = localizationService;
            _orderProcessingService = orderProcessingService;
            _orderTotalCalculationService = orderTotalCalculationService;
            _paymentPluginManager = paymentPluginManager;
            _paymentService = paymentService;
            _pickupPluginManager = pickupPluginManager;
            _priceFormatter = priceFormatter;
            _rewardPointService = rewardPointService;
            _shippingPluginManager = shippingPluginManager;
            _shippingService = shippingService;
            _shoppingCartService = shoppingCartService;
            _stateProvinceService = stateProvinceService;
            _storeContext = storeContext;
            _storeMappingService = storeMappingService;
            _taxService = taxService;
            _workContext = workContext;
            _orderSettings = orderSettings;
            _paymentSettings = paymentSettings;
            _rewardPointsSettings = rewardPointsSettings;
            _shippingSettings = shippingSettings;
        }

        #endregion

        #region Utilities

        /// <summary>
        /// Prepares the checkout pickup points model
        /// </summary>
        /// <param name="cart">Cart</param>
        /// <returns>The checkout pickup points model</returns>
        protected virtual async Task<CheckoutPickupPointsModel> PrepareCheckoutPickupPointsModel(IList<ShoppingCartItem> cart)
        {
            var model = new CheckoutPickupPointsModel
            {
                AllowPickupInStore = _shippingSettings.AllowPickupInStore
            };

            if (!model.AllowPickupInStore) 
                return model;

            model.DisplayPickupPointsOnMap = _shippingSettings.DisplayPickupPointsOnMap;
            model.GoogleMapsApiKey = _shippingSettings.GoogleMapsApiKey;
            var pickupPointProviders = _pickupPluginManager.LoadActivePlugins(await _workContext.GetCurrentCustomer(), (await _storeContext.GetCurrentStore()).Id);
            if (pickupPointProviders.Any())
            {
                var languageId = (await _workContext.GetWorkingLanguage()).Id;
                var pickupPointsResponse = await _shippingService.GetPickupPoints((await _workContext.GetCurrentCustomer()).BillingAddressId ?? 0,
                    await _workContext.GetCurrentCustomer(), storeId: (await _storeContext.GetCurrentStore()).Id);
                if (pickupPointsResponse.Success)
                    model.PickupPoints = pickupPointsResponse.PickupPoints.Select(point =>
                    {
                        var country = _countryService.GetCountryByTwoLetterIsoCode(point.CountryCode).Result;
                        var state = _stateProvinceService.GetStateProvinceByAbbreviation(point.StateAbbreviation, country?.Id).Result;

                        var pickupPointModel = new CheckoutPickupPointModel
                        {
                            Id = point.Id,
                            Name = point.Name,
                            Description = point.Description,
                            ProviderSystemName = point.ProviderSystemName,
                            Address = point.Address,
                            City = point.City,
                            County = point.County,
                            StateName = state != null ? _localizationService.GetLocalized(state, x => x.Name, languageId).Result : string.Empty,
                            CountryName = country != null ? _localizationService.GetLocalized(country, x => x.Name, languageId).Result : string.Empty,
                            ZipPostalCode = point.ZipPostalCode,
                            Latitude = point.Latitude,
                            Longitude = point.Longitude,
                            OpeningHours = point.OpeningHours
                        };

                        var cart = _shoppingCartService.GetShoppingCart(_workContext.GetCurrentCustomer().Result, ShoppingCartType.ShoppingCart, _storeContext.GetCurrentStore().Result.Id).Result;
                        var amount = _orderTotalCalculationService.IsFreeShipping(cart).Result ? 0 : point.PickupFee;

                        if (amount > 0)
                        {
                            (amount, _) = _taxService.GetShippingPrice(amount, _workContext.GetCurrentCustomer().Result).Result;
                            amount = _currencyService.ConvertFromPrimaryStoreCurrency(amount, _workContext.GetWorkingCurrency().Result).Result;
                            pickupPointModel.PickupFee = _priceFormatter.FormatShippingPrice(amount, true).Result;
                        }

                        //adjust rate
                        var (shippingTotal, _) = _orderTotalCalculationService.AdjustShippingRate(point.PickupFee, cart, true).Result;
                        var (rateBase, _) = _taxService.GetShippingPrice(shippingTotal, _workContext.GetCurrentCustomer().Result).Result;
                        var rate = _currencyService.ConvertFromPrimaryStoreCurrency(rateBase, _workContext.GetWorkingCurrency().Result).Result;
                        pickupPointModel.PickupFee = _priceFormatter.FormatShippingPrice(rate, true).Result;

                        return pickupPointModel;
                    }).ToList();
                else
                    foreach (var error in pickupPointsResponse.Errors)
                        model.Warnings.Add(error);
            }

            //only available pickup points
            var shippingProviders = _shippingPluginManager.LoadActivePlugins(await _workContext.GetCurrentCustomer(), (await _storeContext.GetCurrentStore()).Id);
            if (!shippingProviders.Any())
            {
                if (!pickupPointProviders.Any())
                {
                    model.Warnings.Add(await _localizationService.GetResource("Checkout.ShippingIsNotAllowed"));
                    model.Warnings.Add(await _localizationService.GetResource("Checkout.PickupPoints.NotAvailable"));
                }
                model.PickupInStoreOnly = true;
                model.PickupInStore = true;
                return model;
            }

            return model;
        }

        #endregion

        #region Methods

        /// <summary>
        /// Prepare billing address model
        /// </summary>
        /// <param name="cart">Cart</param>
        /// <param name="selectedCountryId">Selected country identifier</param>
        /// <param name="prePopulateNewAddressWithCustomerFields">Pre populate new address with customer fields</param>
        /// <param name="overrideAttributesXml">Override attributes xml</param>
        /// <returns>Billing address model</returns>
        public virtual async Task<CheckoutBillingAddressModel> PrepareBillingAddressModel(IList<ShoppingCartItem> cart,
            int? selectedCountryId = null,
            bool prePopulateNewAddressWithCustomerFields = false,
            string overrideAttributesXml = "")
        {
            var model = new CheckoutBillingAddressModel
            {
                ShipToSameAddressAllowed = _shippingSettings.ShipToSameAddress && _shoppingCartService.ShoppingCartRequiresShipping(cart),
                //allow customers to enter (choose) a shipping address if "Disable Billing address step" setting is enabled
                ShipToSameAddress = !_orderSettings.DisableBillingAddressCheckoutStep
            };

            //existing addresses
<<<<<<< HEAD
            var addresses = (await _customerService.GetAddressesByCustomerId((await _workContext.GetCurrentCustomer()).Id))
                .Where(a => _countryService.GetCountryByAddress(a).Result is Country country &&
=======
            var addresses = _customerService.GetAddressesByCustomerId(_workContext.CurrentCustomer.Id)
                .Where(a => !a.CountryId.HasValue || _countryService.GetCountryByAddress(a) is Country country &&
>>>>>>> 8df5bf22
                    (//published
                    country.Published &&
                    //allow billing
                    country.AllowsBilling &&
                    //enabled for the current store
                    _storeMappingService.Authorize(country).Result))
                .ToList();
            foreach (var address in addresses)
            {
                var addressModel = new AddressModel();
                await _addressModelFactory.PrepareAddressModel(addressModel,
                    address: address,
                    excludeProperties: false,
                    addressSettings: _addressSettings);

                if (await _addressService.IsAddressValid(address))
                {
                    model.ExistingAddresses.Add(addressModel);
                }
                else
                {
                    model.InvalidExistingAddresses.Add(addressModel);
                }
            }

            //new address
            model.BillingNewAddress.CountryId = selectedCountryId;
            await _addressModelFactory.PrepareAddressModel(model.BillingNewAddress,
                address: null,
                excludeProperties: false,
                addressSettings: _addressSettings,
                loadCountries: async () => await _countryService.GetAllCountriesForBilling((await _workContext.GetWorkingLanguage()).Id),
                prePopulateWithCustomerFields: prePopulateNewAddressWithCustomerFields,
                customer: await _workContext.GetCurrentCustomer(),
                overrideAttributesXml: overrideAttributesXml);
            return model;
        }

        /// <summary>
        /// Prepare shipping address model
        /// </summary>
        /// <param name="cart">Cart</param>
        /// <param name="selectedCountryId">Selected country identifier</param>
        /// <param name="prePopulateNewAddressWithCustomerFields">Pre populate new address with customer fields</param>
        /// <param name="overrideAttributesXml">Override attributes xml</param>
        /// <returns>Shipping address model</returns>
        public virtual async Task<CheckoutShippingAddressModel> PrepareShippingAddressModel(IList<ShoppingCartItem> cart, 
            int? selectedCountryId = null, bool prePopulateNewAddressWithCustomerFields = false, string overrideAttributesXml = "")
        {
            var model = new CheckoutShippingAddressModel
            {
                DisplayPickupInStore = !_orderSettings.DisplayPickupInStoreOnShippingMethodPage
            };

            if (!_orderSettings.DisplayPickupInStoreOnShippingMethodPage)
                model.PickupPointsModel = await PrepareCheckoutPickupPointsModel(cart);

            //existing addresses
<<<<<<< HEAD
            var addresses = (await _customerService.GetAddressesByCustomerId((await _workContext.GetCurrentCustomer()).Id))
                .Where(a => _countryService.GetCountryByAddress(a).Result is Country country &&
=======
            var addresses = _customerService.GetAddressesByCustomerId(_workContext.CurrentCustomer.Id)
                .Where(a => !a.CountryId.HasValue || _countryService.GetCountryByAddress(a) is Country country &&
>>>>>>> 8df5bf22
                    (//published
                    country.Published &&
                    //allow shipping
                    country.AllowsShipping &&
                    //enabled for the current store
                    _storeMappingService.Authorize(country).Result))
                .ToList();
            foreach (var address in addresses)
            {
                var addressModel = new AddressModel();
                await _addressModelFactory.PrepareAddressModel(addressModel,
                    address: address,
                    excludeProperties: false,
                    addressSettings: _addressSettings);

                if (await _addressService.IsAddressValid(address))
                {
                    model.ExistingAddresses.Add(addressModel);
                }
                else
                {
                    model.InvalidExistingAddresses.Add(addressModel);
                }
            }

            //new address
            model.ShippingNewAddress.CountryId = selectedCountryId;
            await _addressModelFactory.PrepareAddressModel(model.ShippingNewAddress,
                address: null,
                excludeProperties: false,
                addressSettings: _addressSettings,
                loadCountries: async () => await _countryService.GetAllCountriesForShipping((await _workContext.GetWorkingLanguage()).Id),
                prePopulateWithCustomerFields: prePopulateNewAddressWithCustomerFields,
                customer: await _workContext.GetCurrentCustomer(),
                overrideAttributesXml: overrideAttributesXml);

            return model;
        }

        /// <summary>
        /// Prepare shipping method model
        /// </summary>
        /// <param name="cart">Cart</param>
        /// <param name="shippingAddress">Shipping address</param>
        /// <returns>Shipping method model</returns>
        public virtual async Task<CheckoutShippingMethodModel> PrepareShippingMethodModel(IList<ShoppingCartItem> cart, Address shippingAddress)
        {
            var model = new CheckoutShippingMethodModel
            {
                DisplayPickupInStore = _orderSettings.DisplayPickupInStoreOnShippingMethodPage
            };

            if (_orderSettings.DisplayPickupInStoreOnShippingMethodPage)
                model.PickupPointsModel = await PrepareCheckoutPickupPointsModel(cart);

            var getShippingOptionResponse = await _shippingService.GetShippingOptions(cart, shippingAddress, await _workContext.GetCurrentCustomer(), storeId: (await _storeContext.GetCurrentStore()).Id);
            if (getShippingOptionResponse.Success)
            {
                //performance optimization. cache returned shipping options.
                //we'll use them later (after a customer has selected an option).
                await _genericAttributeService.SaveAttribute(await _workContext.GetCurrentCustomer(),
                                                       NopCustomerDefaults.OfferedShippingOptionsAttribute,
                                                       getShippingOptionResponse.ShippingOptions,
                                                       (await _storeContext.GetCurrentStore()).Id);

                foreach (var shippingOption in getShippingOptionResponse.ShippingOptions)
                {
                    var soModel = new CheckoutShippingMethodModel.ShippingMethodModel
                    {
                        Name = shippingOption.Name,
                        Description = shippingOption.Description,
                        ShippingRateComputationMethodSystemName = shippingOption.ShippingRateComputationMethodSystemName,
                        ShippingOption = shippingOption,
                    };

                    //adjust rate
                    var (shippingTotal, _) = await _orderTotalCalculationService.AdjustShippingRate(shippingOption.Rate, cart, shippingOption.IsPickupInStore);

                    var (rateBase, _) = await _taxService.GetShippingPrice(shippingTotal, await _workContext.GetCurrentCustomer());
                    var rate = await _currencyService.ConvertFromPrimaryStoreCurrency(rateBase, await _workContext.GetWorkingCurrency());
                    soModel.Fee = await _priceFormatter.FormatShippingPrice(rate, true);

                    model.ShippingMethods.Add(soModel);
                }

                //find a selected (previously) shipping method
                var selectedShippingOption = await _genericAttributeService.GetAttribute<ShippingOption>(await _workContext.GetCurrentCustomer(),
                        NopCustomerDefaults.SelectedShippingOptionAttribute, (await _storeContext.GetCurrentStore()).Id);
                if (selectedShippingOption != null)
                {
                    var shippingOptionToSelect = model.ShippingMethods.ToList()
                        .Find(so =>
                           !string.IsNullOrEmpty(so.Name) &&
                           so.Name.Equals(selectedShippingOption.Name, StringComparison.InvariantCultureIgnoreCase) &&
                           !string.IsNullOrEmpty(so.ShippingRateComputationMethodSystemName) &&
                           so.ShippingRateComputationMethodSystemName.Equals(selectedShippingOption.ShippingRateComputationMethodSystemName, StringComparison.InvariantCultureIgnoreCase));
                    if (shippingOptionToSelect != null)
                    {
                        shippingOptionToSelect.Selected = true;
                    }
                }
                //if no option has been selected, let's do it for the first one
                if (model.ShippingMethods.FirstOrDefault(so => so.Selected) == null)
                {
                    var shippingOptionToSelect = model.ShippingMethods.FirstOrDefault();
                    if (shippingOptionToSelect != null)
                    {
                        shippingOptionToSelect.Selected = true;
                    }
                }

                //notify about shipping from multiple locations
                if (_shippingSettings.NotifyCustomerAboutShippingFromMultipleLocations)
                {
                    model.NotifyCustomerAboutShippingFromMultipleLocations = getShippingOptionResponse.ShippingFromMultipleLocations;
                }
            }
            else
            {
                foreach (var error in getShippingOptionResponse.Errors)
                    model.Warnings.Add(error);
            }

            return model;
        }

        /// <summary>
        /// Prepare payment method model
        /// </summary>
        /// <param name="cart">Cart</param>
        /// <param name="filterByCountryId">Filter by country identifier</param>
        /// <returns>Payment method model</returns>
        public virtual async Task<CheckoutPaymentMethodModel> PreparePaymentMethodModel(IList<ShoppingCartItem> cart, int filterByCountryId)
        {
            var model = new CheckoutPaymentMethodModel();

            //reward points
            if (_rewardPointsSettings.Enabled && !await _shoppingCartService.ShoppingCartIsRecurring(cart))
            {
                var rewardPointsBalance = await _rewardPointService.GetRewardPointsBalance((await _workContext.GetCurrentCustomer()).Id, (await _storeContext.GetCurrentStore()).Id);
                rewardPointsBalance = _rewardPointService.GetReducedPointsBalance(rewardPointsBalance);

                var rewardPointsAmountBase = await _orderTotalCalculationService.ConvertRewardPointsToAmount(rewardPointsBalance);
                var rewardPointsAmount = await _currencyService.ConvertFromPrimaryStoreCurrency(rewardPointsAmountBase, await _workContext.GetWorkingCurrency());
                if (rewardPointsAmount > decimal.Zero &&
                    _orderTotalCalculationService.CheckMinimumRewardPointsToUseRequirement(rewardPointsBalance))
                {
                    model.DisplayRewardPoints = true;
                    model.RewardPointsAmount = await _priceFormatter.FormatPrice(rewardPointsAmount, true, false);
                    model.RewardPointsBalance = rewardPointsBalance;

                    //are points enough to pay for entire order? like if this option (to use them) was selected
                    model.RewardPointsEnoughToPayForOrder = !await _orderProcessingService.IsPaymentWorkflowRequired(cart, true);
                }
            }

            //filter by country
            var paymentMethods = _paymentPluginManager
                .LoadActivePlugins(await _workContext.GetCurrentCustomer(), (await _storeContext.GetCurrentStore()).Id, filterByCountryId)
                .Where(pm => pm.PaymentMethodType == PaymentMethodType.Standard || pm.PaymentMethodType == PaymentMethodType.Redirection)
                .Where(pm => !pm.HidePaymentMethod(cart).Result)
                .ToList();
            foreach (var pm in paymentMethods)
            {
                if (await _shoppingCartService.ShoppingCartIsRecurring(cart) && pm.RecurringPaymentType == RecurringPaymentType.NotSupported)
                    continue;

                var pmModel = new CheckoutPaymentMethodModel.PaymentMethodModel
                {
                    Name = await _localizationService.GetLocalizedFriendlyName(pm, (await _workContext.GetWorkingLanguage()).Id),
                    Description = _paymentSettings.ShowPaymentMethodDescriptions ? pm.PaymentMethodDescription : string.Empty,
                    PaymentMethodSystemName = pm.PluginDescriptor.SystemName,
                    LogoUrl = await _paymentPluginManager.GetPluginLogoUrl(pm)
                };
                //payment method additional fee
                var paymentMethodAdditionalFee = await _paymentService.GetAdditionalHandlingFee(cart, pm.PluginDescriptor.SystemName);
                var (rateBase, _) = await _taxService.GetPaymentMethodAdditionalFee(paymentMethodAdditionalFee, await _workContext.GetCurrentCustomer());
                var rate = await _currencyService.ConvertFromPrimaryStoreCurrency(rateBase, await _workContext.GetWorkingCurrency());
                if (rate > decimal.Zero)
                    pmModel.Fee = await _priceFormatter.FormatPaymentMethodAdditionalFee(rate, true);

                model.PaymentMethods.Add(pmModel);
            }

            //find a selected (previously) payment method
            var selectedPaymentMethodSystemName = await _genericAttributeService.GetAttribute<string>(await _workContext.GetCurrentCustomer(),
                NopCustomerDefaults.SelectedPaymentMethodAttribute, (await _storeContext.GetCurrentStore()).Id);
            if (!string.IsNullOrEmpty(selectedPaymentMethodSystemName))
            {
                var paymentMethodToSelect = model.PaymentMethods.ToList()
                    .Find(pm => pm.PaymentMethodSystemName.Equals(selectedPaymentMethodSystemName, StringComparison.InvariantCultureIgnoreCase));
                if (paymentMethodToSelect != null)
                    paymentMethodToSelect.Selected = true;
            }
            //if no option has been selected, let's do it for the first one
            if (model.PaymentMethods.FirstOrDefault(so => so.Selected) == null)
            {
                var paymentMethodToSelect = model.PaymentMethods.FirstOrDefault();
                if (paymentMethodToSelect != null)
                    paymentMethodToSelect.Selected = true;
            }

            return model;
        }

        /// <summary>
        /// Prepare payment info model
        /// </summary>
        /// <param name="paymentMethod">Payment method</param>
        /// <returns>Payment info model</returns>
        public virtual Task<CheckoutPaymentInfoModel> PreparePaymentInfoModel(IPaymentMethod paymentMethod)
        {
            return Task.FromResult(new CheckoutPaymentInfoModel
            {
                PaymentViewComponentName = paymentMethod.GetPublicViewComponentName(),
                DisplayOrderTotals = _orderSettings.OnePageCheckoutDisplayOrderTotalsOnPaymentInfoTab
            });
        }

        /// <summary>
        /// Prepare confirm order model
        /// </summary>
        /// <param name="cart">Cart</param>
        /// <returns>Confirm order model</returns>
        public virtual async Task<CheckoutConfirmModel> PrepareConfirmOrderModel(IList<ShoppingCartItem> cart)
        {
            var model = new CheckoutConfirmModel
            {
                //terms of service
                TermsOfServiceOnOrderConfirmPage = _orderSettings.TermsOfServiceOnOrderConfirmPage,
                TermsOfServicePopup = _commonSettings.PopupForTermsOfServiceLinks
            };
            //min order amount validation
            var minOrderTotalAmountOk = await _orderProcessingService.ValidateMinOrderTotalAmount(cart);
            if (!minOrderTotalAmountOk)
            {
                var minOrderTotalAmount = await _currencyService.ConvertFromPrimaryStoreCurrency(_orderSettings.MinOrderTotalAmount, await _workContext.GetWorkingCurrency());
                model.MinOrderTotalWarning = string.Format(await _localizationService.GetResource("Checkout.MinOrderTotalAmount"), await _priceFormatter.FormatPrice(minOrderTotalAmount, true, false));
            }
            return model;
        }

        /// <summary>
        /// Prepare checkout completed model
        /// </summary>
        /// <param name="order">Order</param>
        /// <returns>Checkout completed model</returns>
        public virtual Task<CheckoutCompletedModel> PrepareCheckoutCompletedModel(Order order)
        {
            if (order == null)
                throw new ArgumentNullException(nameof(order));

            var model = new CheckoutCompletedModel
            {
                OrderId = order.Id,
                OnePageCheckoutEnabled = _orderSettings.OnePageCheckoutEnabled,
                CustomOrderNumber = order.CustomOrderNumber
            };

            return Task.FromResult(model);
        }

        /// <summary>
        /// Prepare checkout progress model
        /// </summary>
        /// <param name="step">Step</param>
        /// <returns>Checkout progress model</returns>
        public virtual Task<CheckoutProgressModel> PrepareCheckoutProgressModel(CheckoutProgressStep step)
        {
            var model = new CheckoutProgressModel { CheckoutProgressStep = step };
            
            return Task.FromResult(model);
        }

        /// <summary>
        /// Prepare one page checkout model
        /// </summary>
        /// <param name="cart">Cart</param>
        /// <returns>One page checkout model</returns>
        public virtual async Task<OnePageCheckoutModel> PrepareOnePageCheckoutModel(IList<ShoppingCartItem> cart)
        {
            if (cart == null)
                throw new ArgumentNullException(nameof(cart));

            var model = new OnePageCheckoutModel
            {
                ShippingRequired = _shoppingCartService.ShoppingCartRequiresShipping(cart),
                DisableBillingAddressCheckoutStep = _orderSettings.DisableBillingAddressCheckoutStep && (await _customerService.GetAddressesByCustomerId((await _workContext.GetCurrentCustomer()).Id)).Any(),
                BillingAddress = await PrepareBillingAddressModel(cart, prePopulateNewAddressWithCustomerFields: true)
            };
            return model;
        }

        #endregion
    }
}
<|MERGE_RESOLUTION|>--- conflicted
+++ resolved
@@ -1,606 +1,596 @@
-﻿using System;
-using System.Collections.Generic;
-using System.Linq;
-using System.Threading.Tasks;
-using Nop.Core;
-using Nop.Core.Domain.Common;
-using Nop.Core.Domain.Customers;
-using Nop.Core.Domain.Directory;
-using Nop.Core.Domain.Orders;
-using Nop.Core.Domain.Payments;
-using Nop.Core.Domain.Shipping;
-using Nop.Services.Catalog;
-using Nop.Services.Common;
-using Nop.Services.Customers;
-using Nop.Services.Directory;
-using Nop.Services.Localization;
-using Nop.Services.Orders;
-using Nop.Services.Payments;
-using Nop.Services.Shipping;
-using Nop.Services.Shipping.Pickup;
-using Nop.Services.Stores;
-using Nop.Services.Tax;
-using Nop.Web.Models.Checkout;
-using Nop.Web.Models.Common;
-
-namespace Nop.Web.Factories
-{
-    public partial class CheckoutModelFactory : ICheckoutModelFactory
-    {
-        #region Fields
-
-        private readonly AddressSettings _addressSettings;
-        private readonly CommonSettings _commonSettings;
-        private readonly IAddressModelFactory _addressModelFactory;
-        private readonly IAddressService _addressService;
-        private readonly ICountryService _countryService;
-        private readonly ICurrencyService _currencyService;
-        private readonly ICustomerService _customerService;
-        private readonly IGenericAttributeService _genericAttributeService;
-        private readonly ILocalizationService _localizationService;
-        private readonly IOrderProcessingService _orderProcessingService;
-        private readonly IOrderTotalCalculationService _orderTotalCalculationService;
-        private readonly IPaymentPluginManager _paymentPluginManager;
-        private readonly IPaymentService _paymentService;
-        private readonly IPickupPluginManager _pickupPluginManager;
-        private readonly IPriceFormatter _priceFormatter;
-        private readonly IRewardPointService _rewardPointService;
-        private readonly IShippingPluginManager _shippingPluginManager;
-        private readonly IShippingService _shippingService;
-        private readonly IShoppingCartService _shoppingCartService;
-        private readonly IStateProvinceService _stateProvinceService;
-        private readonly IStoreContext _storeContext;
-        private readonly IStoreMappingService _storeMappingService;
-        private readonly ITaxService _taxService;
-        private readonly IWorkContext _workContext;
-        private readonly OrderSettings _orderSettings;
-        private readonly PaymentSettings _paymentSettings;
-        private readonly RewardPointsSettings _rewardPointsSettings;
-        private readonly ShippingSettings _shippingSettings;
-
-        #endregion
-
-        #region Ctor
-
-        public CheckoutModelFactory(AddressSettings addressSettings,
-            CommonSettings commonSettings,
-            IAddressModelFactory addressModelFactory,
-            IAddressService addressService,
-            ICountryService countryService,
-            ICurrencyService currencyService,
-            ICustomerService customerService,
-            IGenericAttributeService genericAttributeService,
-            ILocalizationService localizationService,
-            IOrderProcessingService orderProcessingService,
-            IOrderTotalCalculationService orderTotalCalculationService,
-            IPaymentPluginManager paymentPluginManager,
-            IPaymentService paymentService,
-            IPickupPluginManager pickupPluginManager,
-            IPriceFormatter priceFormatter,
-            IRewardPointService rewardPointService,
-            IShippingPluginManager shippingPluginManager,
-            IShippingService shippingService,
-            IShoppingCartService shoppingCartService,
-            IStateProvinceService stateProvinceService,
-            IStoreContext storeContext,
-            IStoreMappingService storeMappingService,
-            ITaxService taxService,
-            IWorkContext workContext,
-            OrderSettings orderSettings,
-            PaymentSettings paymentSettings,
-            RewardPointsSettings rewardPointsSettings,
-            ShippingSettings shippingSettings)
-        {
-            _addressSettings = addressSettings;
-            _commonSettings = commonSettings;
-            _addressModelFactory = addressModelFactory;
-            _addressService = addressService;
-            _countryService = countryService;
-            _currencyService = currencyService;
-            _customerService = customerService;
-            _genericAttributeService = genericAttributeService;
-            _localizationService = localizationService;
-            _orderProcessingService = orderProcessingService;
-            _orderTotalCalculationService = orderTotalCalculationService;
-            _paymentPluginManager = paymentPluginManager;
-            _paymentService = paymentService;
-            _pickupPluginManager = pickupPluginManager;
-            _priceFormatter = priceFormatter;
-            _rewardPointService = rewardPointService;
-            _shippingPluginManager = shippingPluginManager;
-            _shippingService = shippingService;
-            _shoppingCartService = shoppingCartService;
-            _stateProvinceService = stateProvinceService;
-            _storeContext = storeContext;
-            _storeMappingService = storeMappingService;
-            _taxService = taxService;
-            _workContext = workContext;
-            _orderSettings = orderSettings;
-            _paymentSettings = paymentSettings;
-            _rewardPointsSettings = rewardPointsSettings;
-            _shippingSettings = shippingSettings;
-        }
-
-        #endregion
-
-        #region Utilities
-
-        /// <summary>
-        /// Prepares the checkout pickup points model
-        /// </summary>
-        /// <param name="cart">Cart</param>
-        /// <returns>The checkout pickup points model</returns>
-        protected virtual async Task<CheckoutPickupPointsModel> PrepareCheckoutPickupPointsModel(IList<ShoppingCartItem> cart)
-        {
-            var model = new CheckoutPickupPointsModel
-            {
-                AllowPickupInStore = _shippingSettings.AllowPickupInStore
-            };
-
-            if (!model.AllowPickupInStore) 
-                return model;
-
-            model.DisplayPickupPointsOnMap = _shippingSettings.DisplayPickupPointsOnMap;
-            model.GoogleMapsApiKey = _shippingSettings.GoogleMapsApiKey;
-            var pickupPointProviders = _pickupPluginManager.LoadActivePlugins(await _workContext.GetCurrentCustomer(), (await _storeContext.GetCurrentStore()).Id);
-            if (pickupPointProviders.Any())
-            {
-                var languageId = (await _workContext.GetWorkingLanguage()).Id;
-                var pickupPointsResponse = await _shippingService.GetPickupPoints((await _workContext.GetCurrentCustomer()).BillingAddressId ?? 0,
-                    await _workContext.GetCurrentCustomer(), storeId: (await _storeContext.GetCurrentStore()).Id);
-                if (pickupPointsResponse.Success)
-                    model.PickupPoints = pickupPointsResponse.PickupPoints.Select(point =>
-                    {
-                        var country = _countryService.GetCountryByTwoLetterIsoCode(point.CountryCode).Result;
-                        var state = _stateProvinceService.GetStateProvinceByAbbreviation(point.StateAbbreviation, country?.Id).Result;
-
-                        var pickupPointModel = new CheckoutPickupPointModel
-                        {
-                            Id = point.Id,
-                            Name = point.Name,
-                            Description = point.Description,
-                            ProviderSystemName = point.ProviderSystemName,
-                            Address = point.Address,
-                            City = point.City,
-                            County = point.County,
-                            StateName = state != null ? _localizationService.GetLocalized(state, x => x.Name, languageId).Result : string.Empty,
-                            CountryName = country != null ? _localizationService.GetLocalized(country, x => x.Name, languageId).Result : string.Empty,
-                            ZipPostalCode = point.ZipPostalCode,
-                            Latitude = point.Latitude,
-                            Longitude = point.Longitude,
-                            OpeningHours = point.OpeningHours
-                        };
-
-                        var cart = _shoppingCartService.GetShoppingCart(_workContext.GetCurrentCustomer().Result, ShoppingCartType.ShoppingCart, _storeContext.GetCurrentStore().Result.Id).Result;
-                        var amount = _orderTotalCalculationService.IsFreeShipping(cart).Result ? 0 : point.PickupFee;
-
-                        if (amount > 0)
-                        {
-                            (amount, _) = _taxService.GetShippingPrice(amount, _workContext.GetCurrentCustomer().Result).Result;
-                            amount = _currencyService.ConvertFromPrimaryStoreCurrency(amount, _workContext.GetWorkingCurrency().Result).Result;
-                            pickupPointModel.PickupFee = _priceFormatter.FormatShippingPrice(amount, true).Result;
-                        }
-
-                        //adjust rate
-                        var (shippingTotal, _) = _orderTotalCalculationService.AdjustShippingRate(point.PickupFee, cart, true).Result;
-                        var (rateBase, _) = _taxService.GetShippingPrice(shippingTotal, _workContext.GetCurrentCustomer().Result).Result;
-                        var rate = _currencyService.ConvertFromPrimaryStoreCurrency(rateBase, _workContext.GetWorkingCurrency().Result).Result;
-                        pickupPointModel.PickupFee = _priceFormatter.FormatShippingPrice(rate, true).Result;
-
-                        return pickupPointModel;
-                    }).ToList();
-                else
-                    foreach (var error in pickupPointsResponse.Errors)
-                        model.Warnings.Add(error);
-            }
-
-            //only available pickup points
-            var shippingProviders = _shippingPluginManager.LoadActivePlugins(await _workContext.GetCurrentCustomer(), (await _storeContext.GetCurrentStore()).Id);
-            if (!shippingProviders.Any())
-            {
-                if (!pickupPointProviders.Any())
-                {
-                    model.Warnings.Add(await _localizationService.GetResource("Checkout.ShippingIsNotAllowed"));
-                    model.Warnings.Add(await _localizationService.GetResource("Checkout.PickupPoints.NotAvailable"));
-                }
-                model.PickupInStoreOnly = true;
-                model.PickupInStore = true;
-                return model;
-            }
-
-            return model;
-        }
-
-        #endregion
-
-        #region Methods
-
-        /// <summary>
-        /// Prepare billing address model
-        /// </summary>
-        /// <param name="cart">Cart</param>
-        /// <param name="selectedCountryId">Selected country identifier</param>
-        /// <param name="prePopulateNewAddressWithCustomerFields">Pre populate new address with customer fields</param>
-        /// <param name="overrideAttributesXml">Override attributes xml</param>
-        /// <returns>Billing address model</returns>
-        public virtual async Task<CheckoutBillingAddressModel> PrepareBillingAddressModel(IList<ShoppingCartItem> cart,
-            int? selectedCountryId = null,
-            bool prePopulateNewAddressWithCustomerFields = false,
-            string overrideAttributesXml = "")
-        {
-            var model = new CheckoutBillingAddressModel
-            {
-                ShipToSameAddressAllowed = _shippingSettings.ShipToSameAddress && _shoppingCartService.ShoppingCartRequiresShipping(cart),
-                //allow customers to enter (choose) a shipping address if "Disable Billing address step" setting is enabled
-                ShipToSameAddress = !_orderSettings.DisableBillingAddressCheckoutStep
-            };
-
-            //existing addresses
-<<<<<<< HEAD
-            var addresses = (await _customerService.GetAddressesByCustomerId((await _workContext.GetCurrentCustomer()).Id))
-                .Where(a => _countryService.GetCountryByAddress(a).Result is Country country &&
-=======
-            var addresses = _customerService.GetAddressesByCustomerId(_workContext.CurrentCustomer.Id)
-                .Where(a => !a.CountryId.HasValue || _countryService.GetCountryByAddress(a) is Country country &&
->>>>>>> 8df5bf22
-                    (//published
-                    country.Published &&
-                    //allow billing
-                    country.AllowsBilling &&
-                    //enabled for the current store
-                    _storeMappingService.Authorize(country).Result))
-                .ToList();
-            foreach (var address in addresses)
-            {
-                var addressModel = new AddressModel();
-                await _addressModelFactory.PrepareAddressModel(addressModel,
-                    address: address,
-                    excludeProperties: false,
-                    addressSettings: _addressSettings);
-
-                if (await _addressService.IsAddressValid(address))
-                {
-                    model.ExistingAddresses.Add(addressModel);
-                }
-                else
-                {
-                    model.InvalidExistingAddresses.Add(addressModel);
-                }
-            }
-
-            //new address
-            model.BillingNewAddress.CountryId = selectedCountryId;
-            await _addressModelFactory.PrepareAddressModel(model.BillingNewAddress,
-                address: null,
-                excludeProperties: false,
-                addressSettings: _addressSettings,
-                loadCountries: async () => await _countryService.GetAllCountriesForBilling((await _workContext.GetWorkingLanguage()).Id),
-                prePopulateWithCustomerFields: prePopulateNewAddressWithCustomerFields,
-                customer: await _workContext.GetCurrentCustomer(),
-                overrideAttributesXml: overrideAttributesXml);
-            return model;
-        }
-
-        /// <summary>
-        /// Prepare shipping address model
-        /// </summary>
-        /// <param name="cart">Cart</param>
-        /// <param name="selectedCountryId">Selected country identifier</param>
-        /// <param name="prePopulateNewAddressWithCustomerFields">Pre populate new address with customer fields</param>
-        /// <param name="overrideAttributesXml">Override attributes xml</param>
-        /// <returns>Shipping address model</returns>
-        public virtual async Task<CheckoutShippingAddressModel> PrepareShippingAddressModel(IList<ShoppingCartItem> cart, 
-            int? selectedCountryId = null, bool prePopulateNewAddressWithCustomerFields = false, string overrideAttributesXml = "")
-        {
-            var model = new CheckoutShippingAddressModel
-            {
-                DisplayPickupInStore = !_orderSettings.DisplayPickupInStoreOnShippingMethodPage
-            };
-
-            if (!_orderSettings.DisplayPickupInStoreOnShippingMethodPage)
-                model.PickupPointsModel = await PrepareCheckoutPickupPointsModel(cart);
-
-            //existing addresses
-<<<<<<< HEAD
-            var addresses = (await _customerService.GetAddressesByCustomerId((await _workContext.GetCurrentCustomer()).Id))
-                .Where(a => _countryService.GetCountryByAddress(a).Result is Country country &&
-=======
-            var addresses = _customerService.GetAddressesByCustomerId(_workContext.CurrentCustomer.Id)
-                .Where(a => !a.CountryId.HasValue || _countryService.GetCountryByAddress(a) is Country country &&
->>>>>>> 8df5bf22
-                    (//published
-                    country.Published &&
-                    //allow shipping
-                    country.AllowsShipping &&
-                    //enabled for the current store
-                    _storeMappingService.Authorize(country).Result))
-                .ToList();
-            foreach (var address in addresses)
-            {
-                var addressModel = new AddressModel();
-                await _addressModelFactory.PrepareAddressModel(addressModel,
-                    address: address,
-                    excludeProperties: false,
-                    addressSettings: _addressSettings);
-
-                if (await _addressService.IsAddressValid(address))
-                {
-                    model.ExistingAddresses.Add(addressModel);
-                }
-                else
-                {
-                    model.InvalidExistingAddresses.Add(addressModel);
-                }
-            }
-
-            //new address
-            model.ShippingNewAddress.CountryId = selectedCountryId;
-            await _addressModelFactory.PrepareAddressModel(model.ShippingNewAddress,
-                address: null,
-                excludeProperties: false,
-                addressSettings: _addressSettings,
-                loadCountries: async () => await _countryService.GetAllCountriesForShipping((await _workContext.GetWorkingLanguage()).Id),
-                prePopulateWithCustomerFields: prePopulateNewAddressWithCustomerFields,
-                customer: await _workContext.GetCurrentCustomer(),
-                overrideAttributesXml: overrideAttributesXml);
-
-            return model;
-        }
-
-        /// <summary>
-        /// Prepare shipping method model
-        /// </summary>
-        /// <param name="cart">Cart</param>
-        /// <param name="shippingAddress">Shipping address</param>
-        /// <returns>Shipping method model</returns>
-        public virtual async Task<CheckoutShippingMethodModel> PrepareShippingMethodModel(IList<ShoppingCartItem> cart, Address shippingAddress)
-        {
-            var model = new CheckoutShippingMethodModel
-            {
-                DisplayPickupInStore = _orderSettings.DisplayPickupInStoreOnShippingMethodPage
-            };
-
-            if (_orderSettings.DisplayPickupInStoreOnShippingMethodPage)
-                model.PickupPointsModel = await PrepareCheckoutPickupPointsModel(cart);
-
-            var getShippingOptionResponse = await _shippingService.GetShippingOptions(cart, shippingAddress, await _workContext.GetCurrentCustomer(), storeId: (await _storeContext.GetCurrentStore()).Id);
-            if (getShippingOptionResponse.Success)
-            {
-                //performance optimization. cache returned shipping options.
-                //we'll use them later (after a customer has selected an option).
-                await _genericAttributeService.SaveAttribute(await _workContext.GetCurrentCustomer(),
-                                                       NopCustomerDefaults.OfferedShippingOptionsAttribute,
-                                                       getShippingOptionResponse.ShippingOptions,
-                                                       (await _storeContext.GetCurrentStore()).Id);
-
-                foreach (var shippingOption in getShippingOptionResponse.ShippingOptions)
-                {
-                    var soModel = new CheckoutShippingMethodModel.ShippingMethodModel
-                    {
-                        Name = shippingOption.Name,
-                        Description = shippingOption.Description,
-                        ShippingRateComputationMethodSystemName = shippingOption.ShippingRateComputationMethodSystemName,
-                        ShippingOption = shippingOption,
-                    };
-
-                    //adjust rate
-                    var (shippingTotal, _) = await _orderTotalCalculationService.AdjustShippingRate(shippingOption.Rate, cart, shippingOption.IsPickupInStore);
-
-                    var (rateBase, _) = await _taxService.GetShippingPrice(shippingTotal, await _workContext.GetCurrentCustomer());
-                    var rate = await _currencyService.ConvertFromPrimaryStoreCurrency(rateBase, await _workContext.GetWorkingCurrency());
-                    soModel.Fee = await _priceFormatter.FormatShippingPrice(rate, true);
-
-                    model.ShippingMethods.Add(soModel);
-                }
-
-                //find a selected (previously) shipping method
-                var selectedShippingOption = await _genericAttributeService.GetAttribute<ShippingOption>(await _workContext.GetCurrentCustomer(),
-                        NopCustomerDefaults.SelectedShippingOptionAttribute, (await _storeContext.GetCurrentStore()).Id);
-                if (selectedShippingOption != null)
-                {
-                    var shippingOptionToSelect = model.ShippingMethods.ToList()
-                        .Find(so =>
-                           !string.IsNullOrEmpty(so.Name) &&
-                           so.Name.Equals(selectedShippingOption.Name, StringComparison.InvariantCultureIgnoreCase) &&
-                           !string.IsNullOrEmpty(so.ShippingRateComputationMethodSystemName) &&
-                           so.ShippingRateComputationMethodSystemName.Equals(selectedShippingOption.ShippingRateComputationMethodSystemName, StringComparison.InvariantCultureIgnoreCase));
-                    if (shippingOptionToSelect != null)
-                    {
-                        shippingOptionToSelect.Selected = true;
-                    }
-                }
-                //if no option has been selected, let's do it for the first one
-                if (model.ShippingMethods.FirstOrDefault(so => so.Selected) == null)
-                {
-                    var shippingOptionToSelect = model.ShippingMethods.FirstOrDefault();
-                    if (shippingOptionToSelect != null)
-                    {
-                        shippingOptionToSelect.Selected = true;
-                    }
-                }
-
-                //notify about shipping from multiple locations
-                if (_shippingSettings.NotifyCustomerAboutShippingFromMultipleLocations)
-                {
-                    model.NotifyCustomerAboutShippingFromMultipleLocations = getShippingOptionResponse.ShippingFromMultipleLocations;
-                }
-            }
-            else
-            {
-                foreach (var error in getShippingOptionResponse.Errors)
-                    model.Warnings.Add(error);
-            }
-
-            return model;
-        }
-
-        /// <summary>
-        /// Prepare payment method model
-        /// </summary>
-        /// <param name="cart">Cart</param>
-        /// <param name="filterByCountryId">Filter by country identifier</param>
-        /// <returns>Payment method model</returns>
-        public virtual async Task<CheckoutPaymentMethodModel> PreparePaymentMethodModel(IList<ShoppingCartItem> cart, int filterByCountryId)
-        {
-            var model = new CheckoutPaymentMethodModel();
-
-            //reward points
-            if (_rewardPointsSettings.Enabled && !await _shoppingCartService.ShoppingCartIsRecurring(cart))
-            {
-                var rewardPointsBalance = await _rewardPointService.GetRewardPointsBalance((await _workContext.GetCurrentCustomer()).Id, (await _storeContext.GetCurrentStore()).Id);
-                rewardPointsBalance = _rewardPointService.GetReducedPointsBalance(rewardPointsBalance);
-
-                var rewardPointsAmountBase = await _orderTotalCalculationService.ConvertRewardPointsToAmount(rewardPointsBalance);
-                var rewardPointsAmount = await _currencyService.ConvertFromPrimaryStoreCurrency(rewardPointsAmountBase, await _workContext.GetWorkingCurrency());
-                if (rewardPointsAmount > decimal.Zero &&
-                    _orderTotalCalculationService.CheckMinimumRewardPointsToUseRequirement(rewardPointsBalance))
-                {
-                    model.DisplayRewardPoints = true;
-                    model.RewardPointsAmount = await _priceFormatter.FormatPrice(rewardPointsAmount, true, false);
-                    model.RewardPointsBalance = rewardPointsBalance;
-
-                    //are points enough to pay for entire order? like if this option (to use them) was selected
-                    model.RewardPointsEnoughToPayForOrder = !await _orderProcessingService.IsPaymentWorkflowRequired(cart, true);
-                }
-            }
-
-            //filter by country
-            var paymentMethods = _paymentPluginManager
-                .LoadActivePlugins(await _workContext.GetCurrentCustomer(), (await _storeContext.GetCurrentStore()).Id, filterByCountryId)
-                .Where(pm => pm.PaymentMethodType == PaymentMethodType.Standard || pm.PaymentMethodType == PaymentMethodType.Redirection)
-                .Where(pm => !pm.HidePaymentMethod(cart).Result)
-                .ToList();
-            foreach (var pm in paymentMethods)
-            {
-                if (await _shoppingCartService.ShoppingCartIsRecurring(cart) && pm.RecurringPaymentType == RecurringPaymentType.NotSupported)
-                    continue;
-
-                var pmModel = new CheckoutPaymentMethodModel.PaymentMethodModel
-                {
-                    Name = await _localizationService.GetLocalizedFriendlyName(pm, (await _workContext.GetWorkingLanguage()).Id),
-                    Description = _paymentSettings.ShowPaymentMethodDescriptions ? pm.PaymentMethodDescription : string.Empty,
-                    PaymentMethodSystemName = pm.PluginDescriptor.SystemName,
-                    LogoUrl = await _paymentPluginManager.GetPluginLogoUrl(pm)
-                };
-                //payment method additional fee
-                var paymentMethodAdditionalFee = await _paymentService.GetAdditionalHandlingFee(cart, pm.PluginDescriptor.SystemName);
-                var (rateBase, _) = await _taxService.GetPaymentMethodAdditionalFee(paymentMethodAdditionalFee, await _workContext.GetCurrentCustomer());
-                var rate = await _currencyService.ConvertFromPrimaryStoreCurrency(rateBase, await _workContext.GetWorkingCurrency());
-                if (rate > decimal.Zero)
-                    pmModel.Fee = await _priceFormatter.FormatPaymentMethodAdditionalFee(rate, true);
-
-                model.PaymentMethods.Add(pmModel);
-            }
-
-            //find a selected (previously) payment method
-            var selectedPaymentMethodSystemName = await _genericAttributeService.GetAttribute<string>(await _workContext.GetCurrentCustomer(),
-                NopCustomerDefaults.SelectedPaymentMethodAttribute, (await _storeContext.GetCurrentStore()).Id);
-            if (!string.IsNullOrEmpty(selectedPaymentMethodSystemName))
-            {
-                var paymentMethodToSelect = model.PaymentMethods.ToList()
-                    .Find(pm => pm.PaymentMethodSystemName.Equals(selectedPaymentMethodSystemName, StringComparison.InvariantCultureIgnoreCase));
-                if (paymentMethodToSelect != null)
-                    paymentMethodToSelect.Selected = true;
-            }
-            //if no option has been selected, let's do it for the first one
-            if (model.PaymentMethods.FirstOrDefault(so => so.Selected) == null)
-            {
-                var paymentMethodToSelect = model.PaymentMethods.FirstOrDefault();
-                if (paymentMethodToSelect != null)
-                    paymentMethodToSelect.Selected = true;
-            }
-
-            return model;
-        }
-
-        /// <summary>
-        /// Prepare payment info model
-        /// </summary>
-        /// <param name="paymentMethod">Payment method</param>
-        /// <returns>Payment info model</returns>
-        public virtual Task<CheckoutPaymentInfoModel> PreparePaymentInfoModel(IPaymentMethod paymentMethod)
-        {
-            return Task.FromResult(new CheckoutPaymentInfoModel
-            {
-                PaymentViewComponentName = paymentMethod.GetPublicViewComponentName(),
-                DisplayOrderTotals = _orderSettings.OnePageCheckoutDisplayOrderTotalsOnPaymentInfoTab
-            });
-        }
-
-        /// <summary>
-        /// Prepare confirm order model
-        /// </summary>
-        /// <param name="cart">Cart</param>
-        /// <returns>Confirm order model</returns>
-        public virtual async Task<CheckoutConfirmModel> PrepareConfirmOrderModel(IList<ShoppingCartItem> cart)
-        {
-            var model = new CheckoutConfirmModel
-            {
-                //terms of service
-                TermsOfServiceOnOrderConfirmPage = _orderSettings.TermsOfServiceOnOrderConfirmPage,
-                TermsOfServicePopup = _commonSettings.PopupForTermsOfServiceLinks
-            };
-            //min order amount validation
-            var minOrderTotalAmountOk = await _orderProcessingService.ValidateMinOrderTotalAmount(cart);
-            if (!minOrderTotalAmountOk)
-            {
-                var minOrderTotalAmount = await _currencyService.ConvertFromPrimaryStoreCurrency(_orderSettings.MinOrderTotalAmount, await _workContext.GetWorkingCurrency());
-                model.MinOrderTotalWarning = string.Format(await _localizationService.GetResource("Checkout.MinOrderTotalAmount"), await _priceFormatter.FormatPrice(minOrderTotalAmount, true, false));
-            }
-            return model;
-        }
-
-        /// <summary>
-        /// Prepare checkout completed model
-        /// </summary>
-        /// <param name="order">Order</param>
-        /// <returns>Checkout completed model</returns>
-        public virtual Task<CheckoutCompletedModel> PrepareCheckoutCompletedModel(Order order)
-        {
-            if (order == null)
-                throw new ArgumentNullException(nameof(order));
-
-            var model = new CheckoutCompletedModel
-            {
-                OrderId = order.Id,
-                OnePageCheckoutEnabled = _orderSettings.OnePageCheckoutEnabled,
-                CustomOrderNumber = order.CustomOrderNumber
-            };
-
-            return Task.FromResult(model);
-        }
-
-        /// <summary>
-        /// Prepare checkout progress model
-        /// </summary>
-        /// <param name="step">Step</param>
-        /// <returns>Checkout progress model</returns>
-        public virtual Task<CheckoutProgressModel> PrepareCheckoutProgressModel(CheckoutProgressStep step)
-        {
-            var model = new CheckoutProgressModel { CheckoutProgressStep = step };
-            
-            return Task.FromResult(model);
-        }
-
-        /// <summary>
-        /// Prepare one page checkout model
-        /// </summary>
-        /// <param name="cart">Cart</param>
-        /// <returns>One page checkout model</returns>
-        public virtual async Task<OnePageCheckoutModel> PrepareOnePageCheckoutModel(IList<ShoppingCartItem> cart)
-        {
-            if (cart == null)
-                throw new ArgumentNullException(nameof(cart));
-
-            var model = new OnePageCheckoutModel
-            {
-                ShippingRequired = _shoppingCartService.ShoppingCartRequiresShipping(cart),
-                DisableBillingAddressCheckoutStep = _orderSettings.DisableBillingAddressCheckoutStep && (await _customerService.GetAddressesByCustomerId((await _workContext.GetCurrentCustomer()).Id)).Any(),
-                BillingAddress = await PrepareBillingAddressModel(cart, prePopulateNewAddressWithCustomerFields: true)
-            };
-            return model;
-        }
-
-        #endregion
-    }
-}
+﻿using System;
+using System.Collections.Generic;
+using System.Linq;
+using System.Threading.Tasks;
+using Nop.Core;
+using Nop.Core.Domain.Common;
+using Nop.Core.Domain.Customers;
+using Nop.Core.Domain.Directory;
+using Nop.Core.Domain.Orders;
+using Nop.Core.Domain.Payments;
+using Nop.Core.Domain.Shipping;
+using Nop.Services.Catalog;
+using Nop.Services.Common;
+using Nop.Services.Customers;
+using Nop.Services.Directory;
+using Nop.Services.Localization;
+using Nop.Services.Orders;
+using Nop.Services.Payments;
+using Nop.Services.Shipping;
+using Nop.Services.Shipping.Pickup;
+using Nop.Services.Stores;
+using Nop.Services.Tax;
+using Nop.Web.Models.Checkout;
+using Nop.Web.Models.Common;
+
+namespace Nop.Web.Factories
+{
+    public partial class CheckoutModelFactory : ICheckoutModelFactory
+    {
+        #region Fields
+
+        private readonly AddressSettings _addressSettings;
+        private readonly CommonSettings _commonSettings;
+        private readonly IAddressModelFactory _addressModelFactory;
+        private readonly IAddressService _addressService;
+        private readonly ICountryService _countryService;
+        private readonly ICurrencyService _currencyService;
+        private readonly ICustomerService _customerService;
+        private readonly IGenericAttributeService _genericAttributeService;
+        private readonly ILocalizationService _localizationService;
+        private readonly IOrderProcessingService _orderProcessingService;
+        private readonly IOrderTotalCalculationService _orderTotalCalculationService;
+        private readonly IPaymentPluginManager _paymentPluginManager;
+        private readonly IPaymentService _paymentService;
+        private readonly IPickupPluginManager _pickupPluginManager;
+        private readonly IPriceFormatter _priceFormatter;
+        private readonly IRewardPointService _rewardPointService;
+        private readonly IShippingPluginManager _shippingPluginManager;
+        private readonly IShippingService _shippingService;
+        private readonly IShoppingCartService _shoppingCartService;
+        private readonly IStateProvinceService _stateProvinceService;
+        private readonly IStoreContext _storeContext;
+        private readonly IStoreMappingService _storeMappingService;
+        private readonly ITaxService _taxService;
+        private readonly IWorkContext _workContext;
+        private readonly OrderSettings _orderSettings;
+        private readonly PaymentSettings _paymentSettings;
+        private readonly RewardPointsSettings _rewardPointsSettings;
+        private readonly ShippingSettings _shippingSettings;
+
+        #endregion
+
+        #region Ctor
+
+        public CheckoutModelFactory(AddressSettings addressSettings,
+            CommonSettings commonSettings,
+            IAddressModelFactory addressModelFactory,
+            IAddressService addressService,
+            ICountryService countryService,
+            ICurrencyService currencyService,
+            ICustomerService customerService,
+            IGenericAttributeService genericAttributeService,
+            ILocalizationService localizationService,
+            IOrderProcessingService orderProcessingService,
+            IOrderTotalCalculationService orderTotalCalculationService,
+            IPaymentPluginManager paymentPluginManager,
+            IPaymentService paymentService,
+            IPickupPluginManager pickupPluginManager,
+            IPriceFormatter priceFormatter,
+            IRewardPointService rewardPointService,
+            IShippingPluginManager shippingPluginManager,
+            IShippingService shippingService,
+            IShoppingCartService shoppingCartService,
+            IStateProvinceService stateProvinceService,
+            IStoreContext storeContext,
+            IStoreMappingService storeMappingService,
+            ITaxService taxService,
+            IWorkContext workContext,
+            OrderSettings orderSettings,
+            PaymentSettings paymentSettings,
+            RewardPointsSettings rewardPointsSettings,
+            ShippingSettings shippingSettings)
+        {
+            _addressSettings = addressSettings;
+            _commonSettings = commonSettings;
+            _addressModelFactory = addressModelFactory;
+            _addressService = addressService;
+            _countryService = countryService;
+            _currencyService = currencyService;
+            _customerService = customerService;
+            _genericAttributeService = genericAttributeService;
+            _localizationService = localizationService;
+            _orderProcessingService = orderProcessingService;
+            _orderTotalCalculationService = orderTotalCalculationService;
+            _paymentPluginManager = paymentPluginManager;
+            _paymentService = paymentService;
+            _pickupPluginManager = pickupPluginManager;
+            _priceFormatter = priceFormatter;
+            _rewardPointService = rewardPointService;
+            _shippingPluginManager = shippingPluginManager;
+            _shippingService = shippingService;
+            _shoppingCartService = shoppingCartService;
+            _stateProvinceService = stateProvinceService;
+            _storeContext = storeContext;
+            _storeMappingService = storeMappingService;
+            _taxService = taxService;
+            _workContext = workContext;
+            _orderSettings = orderSettings;
+            _paymentSettings = paymentSettings;
+            _rewardPointsSettings = rewardPointsSettings;
+            _shippingSettings = shippingSettings;
+        }
+
+        #endregion
+
+        #region Utilities
+
+        /// <summary>
+        /// Prepares the checkout pickup points model
+        /// </summary>
+        /// <param name="cart">Cart</param>
+        /// <returns>The checkout pickup points model</returns>
+        protected virtual async Task<CheckoutPickupPointsModel> PrepareCheckoutPickupPointsModel(IList<ShoppingCartItem> cart)
+        {
+            var model = new CheckoutPickupPointsModel
+            {
+                AllowPickupInStore = _shippingSettings.AllowPickupInStore
+            };
+
+            if (!model.AllowPickupInStore) 
+                return model;
+
+            model.DisplayPickupPointsOnMap = _shippingSettings.DisplayPickupPointsOnMap;
+            model.GoogleMapsApiKey = _shippingSettings.GoogleMapsApiKey;
+            var pickupPointProviders = _pickupPluginManager.LoadActivePlugins(await _workContext.GetCurrentCustomer(), (await _storeContext.GetCurrentStore()).Id);
+            if (pickupPointProviders.Any())
+            {
+                var languageId = (await _workContext.GetWorkingLanguage()).Id;
+                var pickupPointsResponse = await _shippingService.GetPickupPoints((await _workContext.GetCurrentCustomer()).BillingAddressId ?? 0,
+                    await _workContext.GetCurrentCustomer(), storeId: (await _storeContext.GetCurrentStore()).Id);
+                if (pickupPointsResponse.Success)
+                    model.PickupPoints = pickupPointsResponse.PickupPoints.Select(point =>
+                    {
+                        var country = _countryService.GetCountryByTwoLetterIsoCode(point.CountryCode).Result;
+                        var state = _stateProvinceService.GetStateProvinceByAbbreviation(point.StateAbbreviation, country?.Id).Result;
+
+                        var pickupPointModel = new CheckoutPickupPointModel
+                        {
+                            Id = point.Id,
+                            Name = point.Name,
+                            Description = point.Description,
+                            ProviderSystemName = point.ProviderSystemName,
+                            Address = point.Address,
+                            City = point.City,
+                            County = point.County,
+                            StateName = state != null ? _localizationService.GetLocalized(state, x => x.Name, languageId).Result : string.Empty,
+                            CountryName = country != null ? _localizationService.GetLocalized(country, x => x.Name, languageId).Result : string.Empty,
+                            ZipPostalCode = point.ZipPostalCode,
+                            Latitude = point.Latitude,
+                            Longitude = point.Longitude,
+                            OpeningHours = point.OpeningHours
+                        };
+
+                        var cart = _shoppingCartService.GetShoppingCart(_workContext.GetCurrentCustomer().Result, ShoppingCartType.ShoppingCart, _storeContext.GetCurrentStore().Result.Id).Result;
+                        var amount = _orderTotalCalculationService.IsFreeShipping(cart).Result ? 0 : point.PickupFee;
+
+                        if (amount > 0)
+                        {
+                            (amount, _) = _taxService.GetShippingPrice(amount, _workContext.GetCurrentCustomer().Result).Result;
+                            amount = _currencyService.ConvertFromPrimaryStoreCurrency(amount, _workContext.GetWorkingCurrency().Result).Result;
+                            pickupPointModel.PickupFee = _priceFormatter.FormatShippingPrice(amount, true).Result;
+                        }
+
+                        //adjust rate
+                        var (shippingTotal, _) = _orderTotalCalculationService.AdjustShippingRate(point.PickupFee, cart, true).Result;
+                        var (rateBase, _) = _taxService.GetShippingPrice(shippingTotal, _workContext.GetCurrentCustomer().Result).Result;
+                        var rate = _currencyService.ConvertFromPrimaryStoreCurrency(rateBase, _workContext.GetWorkingCurrency().Result).Result;
+                        pickupPointModel.PickupFee = _priceFormatter.FormatShippingPrice(rate, true).Result;
+
+                        return pickupPointModel;
+                    }).ToList();
+                else
+                    foreach (var error in pickupPointsResponse.Errors)
+                        model.Warnings.Add(error);
+            }
+
+            //only available pickup points
+            var shippingProviders = _shippingPluginManager.LoadActivePlugins(await _workContext.GetCurrentCustomer(), (await _storeContext.GetCurrentStore()).Id);
+            if (!shippingProviders.Any())
+            {
+                if (!pickupPointProviders.Any())
+                {
+                    model.Warnings.Add(await _localizationService.GetResource("Checkout.ShippingIsNotAllowed"));
+                    model.Warnings.Add(await _localizationService.GetResource("Checkout.PickupPoints.NotAvailable"));
+                }
+                model.PickupInStoreOnly = true;
+                model.PickupInStore = true;
+                return model;
+            }
+
+            return model;
+        }
+
+        #endregion
+
+        #region Methods
+
+        /// <summary>
+        /// Prepare billing address model
+        /// </summary>
+        /// <param name="cart">Cart</param>
+        /// <param name="selectedCountryId">Selected country identifier</param>
+        /// <param name="prePopulateNewAddressWithCustomerFields">Pre populate new address with customer fields</param>
+        /// <param name="overrideAttributesXml">Override attributes xml</param>
+        /// <returns>Billing address model</returns>
+        public virtual async Task<CheckoutBillingAddressModel> PrepareBillingAddressModel(IList<ShoppingCartItem> cart,
+            int? selectedCountryId = null,
+            bool prePopulateNewAddressWithCustomerFields = false,
+            string overrideAttributesXml = "")
+        {
+            var model = new CheckoutBillingAddressModel
+            {
+                ShipToSameAddressAllowed = _shippingSettings.ShipToSameAddress && _shoppingCartService.ShoppingCartRequiresShipping(cart),
+                //allow customers to enter (choose) a shipping address if "Disable Billing address step" setting is enabled
+                ShipToSameAddress = !_orderSettings.DisableBillingAddressCheckoutStep
+            };
+
+            //existing addresses
+            var addresses = (await _customerService.GetAddressesByCustomerId((await _workContext.GetCurrentCustomer()).Id))
+                .Where(a => !a.CountryId.HasValue || _countryService.GetCountryByAddress(a).Result is Country country &&
+                    (//published
+                    country.Published &&
+                    //allow billing
+                    country.AllowsBilling &&
+                    //enabled for the current store
+                    _storeMappingService.Authorize(country).Result))
+                .ToList();
+            foreach (var address in addresses)
+            {
+                var addressModel = new AddressModel();
+                await _addressModelFactory.PrepareAddressModel(addressModel,
+                    address: address,
+                    excludeProperties: false,
+                    addressSettings: _addressSettings);
+
+                if (await _addressService.IsAddressValid(address))
+                {
+                    model.ExistingAddresses.Add(addressModel);
+                }
+                else
+                {
+                    model.InvalidExistingAddresses.Add(addressModel);
+                }
+            }
+
+            //new address
+            model.BillingNewAddress.CountryId = selectedCountryId;
+            await _addressModelFactory.PrepareAddressModel(model.BillingNewAddress,
+                address: null,
+                excludeProperties: false,
+                addressSettings: _addressSettings,
+                loadCountries: async () => await _countryService.GetAllCountriesForBilling((await _workContext.GetWorkingLanguage()).Id),
+                prePopulateWithCustomerFields: prePopulateNewAddressWithCustomerFields,
+                customer: await _workContext.GetCurrentCustomer(),
+                overrideAttributesXml: overrideAttributesXml);
+            return model;
+        }
+
+        /// <summary>
+        /// Prepare shipping address model
+        /// </summary>
+        /// <param name="cart">Cart</param>
+        /// <param name="selectedCountryId">Selected country identifier</param>
+        /// <param name="prePopulateNewAddressWithCustomerFields">Pre populate new address with customer fields</param>
+        /// <param name="overrideAttributesXml">Override attributes xml</param>
+        /// <returns>Shipping address model</returns>
+        public virtual async Task<CheckoutShippingAddressModel> PrepareShippingAddressModel(IList<ShoppingCartItem> cart, 
+            int? selectedCountryId = null, bool prePopulateNewAddressWithCustomerFields = false, string overrideAttributesXml = "")
+        {
+            var model = new CheckoutShippingAddressModel
+            {
+                DisplayPickupInStore = !_orderSettings.DisplayPickupInStoreOnShippingMethodPage
+            };
+
+            if (!_orderSettings.DisplayPickupInStoreOnShippingMethodPage)
+                model.PickupPointsModel = await PrepareCheckoutPickupPointsModel(cart);
+
+            //existing addresses
+            var addresses = (await _customerService.GetAddressesByCustomerId((await _workContext.GetCurrentCustomer()).Id))
+                .Where(a => !a.CountryId.HasValue || _countryService.GetCountryByAddress(a).Result is Country country &&
+                    (//published
+                    country.Published &&
+                    //allow shipping
+                    country.AllowsShipping &&
+                    //enabled for the current store
+                    _storeMappingService.Authorize(country).Result))
+                .ToList();
+            foreach (var address in addresses)
+            {
+                var addressModel = new AddressModel();
+                await _addressModelFactory.PrepareAddressModel(addressModel,
+                    address: address,
+                    excludeProperties: false,
+                    addressSettings: _addressSettings);
+
+                if (await _addressService.IsAddressValid(address))
+                {
+                    model.ExistingAddresses.Add(addressModel);
+                }
+                else
+                {
+                    model.InvalidExistingAddresses.Add(addressModel);
+                }
+            }
+
+            //new address
+            model.ShippingNewAddress.CountryId = selectedCountryId;
+            await _addressModelFactory.PrepareAddressModel(model.ShippingNewAddress,
+                address: null,
+                excludeProperties: false,
+                addressSettings: _addressSettings,
+                loadCountries: async () => await _countryService.GetAllCountriesForShipping((await _workContext.GetWorkingLanguage()).Id),
+                prePopulateWithCustomerFields: prePopulateNewAddressWithCustomerFields,
+                customer: await _workContext.GetCurrentCustomer(),
+                overrideAttributesXml: overrideAttributesXml);
+
+            return model;
+        }
+
+        /// <summary>
+        /// Prepare shipping method model
+        /// </summary>
+        /// <param name="cart">Cart</param>
+        /// <param name="shippingAddress">Shipping address</param>
+        /// <returns>Shipping method model</returns>
+        public virtual async Task<CheckoutShippingMethodModel> PrepareShippingMethodModel(IList<ShoppingCartItem> cart, Address shippingAddress)
+        {
+            var model = new CheckoutShippingMethodModel
+            {
+                DisplayPickupInStore = _orderSettings.DisplayPickupInStoreOnShippingMethodPage
+            };
+
+            if (_orderSettings.DisplayPickupInStoreOnShippingMethodPage)
+                model.PickupPointsModel = await PrepareCheckoutPickupPointsModel(cart);
+
+            var getShippingOptionResponse = await _shippingService.GetShippingOptions(cart, shippingAddress, await _workContext.GetCurrentCustomer(), storeId: (await _storeContext.GetCurrentStore()).Id);
+            if (getShippingOptionResponse.Success)
+            {
+                //performance optimization. cache returned shipping options.
+                //we'll use them later (after a customer has selected an option).
+                await _genericAttributeService.SaveAttribute(await _workContext.GetCurrentCustomer(),
+                                                       NopCustomerDefaults.OfferedShippingOptionsAttribute,
+                                                       getShippingOptionResponse.ShippingOptions,
+                                                       (await _storeContext.GetCurrentStore()).Id);
+
+                foreach (var shippingOption in getShippingOptionResponse.ShippingOptions)
+                {
+                    var soModel = new CheckoutShippingMethodModel.ShippingMethodModel
+                    {
+                        Name = shippingOption.Name,
+                        Description = shippingOption.Description,
+                        ShippingRateComputationMethodSystemName = shippingOption.ShippingRateComputationMethodSystemName,
+                        ShippingOption = shippingOption,
+                    };
+
+                    //adjust rate
+                    var (shippingTotal, _) = await _orderTotalCalculationService.AdjustShippingRate(shippingOption.Rate, cart, shippingOption.IsPickupInStore);
+
+                    var (rateBase, _) = await _taxService.GetShippingPrice(shippingTotal, await _workContext.GetCurrentCustomer());
+                    var rate = await _currencyService.ConvertFromPrimaryStoreCurrency(rateBase, await _workContext.GetWorkingCurrency());
+                    soModel.Fee = await _priceFormatter.FormatShippingPrice(rate, true);
+
+                    model.ShippingMethods.Add(soModel);
+                }
+
+                //find a selected (previously) shipping method
+                var selectedShippingOption = await _genericAttributeService.GetAttribute<ShippingOption>(await _workContext.GetCurrentCustomer(),
+                        NopCustomerDefaults.SelectedShippingOptionAttribute, (await _storeContext.GetCurrentStore()).Id);
+                if (selectedShippingOption != null)
+                {
+                    var shippingOptionToSelect = model.ShippingMethods.ToList()
+                        .Find(so =>
+                           !string.IsNullOrEmpty(so.Name) &&
+                           so.Name.Equals(selectedShippingOption.Name, StringComparison.InvariantCultureIgnoreCase) &&
+                           !string.IsNullOrEmpty(so.ShippingRateComputationMethodSystemName) &&
+                           so.ShippingRateComputationMethodSystemName.Equals(selectedShippingOption.ShippingRateComputationMethodSystemName, StringComparison.InvariantCultureIgnoreCase));
+                    if (shippingOptionToSelect != null)
+                    {
+                        shippingOptionToSelect.Selected = true;
+                    }
+                }
+                //if no option has been selected, let's do it for the first one
+                if (model.ShippingMethods.FirstOrDefault(so => so.Selected) == null)
+                {
+                    var shippingOptionToSelect = model.ShippingMethods.FirstOrDefault();
+                    if (shippingOptionToSelect != null)
+                    {
+                        shippingOptionToSelect.Selected = true;
+                    }
+                }
+
+                //notify about shipping from multiple locations
+                if (_shippingSettings.NotifyCustomerAboutShippingFromMultipleLocations)
+                {
+                    model.NotifyCustomerAboutShippingFromMultipleLocations = getShippingOptionResponse.ShippingFromMultipleLocations;
+                }
+            }
+            else
+            {
+                foreach (var error in getShippingOptionResponse.Errors)
+                    model.Warnings.Add(error);
+            }
+
+            return model;
+        }
+
+        /// <summary>
+        /// Prepare payment method model
+        /// </summary>
+        /// <param name="cart">Cart</param>
+        /// <param name="filterByCountryId">Filter by country identifier</param>
+        /// <returns>Payment method model</returns>
+        public virtual async Task<CheckoutPaymentMethodModel> PreparePaymentMethodModel(IList<ShoppingCartItem> cart, int filterByCountryId)
+        {
+            var model = new CheckoutPaymentMethodModel();
+
+            //reward points
+            if (_rewardPointsSettings.Enabled && !await _shoppingCartService.ShoppingCartIsRecurring(cart))
+            {
+                var rewardPointsBalance = await _rewardPointService.GetRewardPointsBalance((await _workContext.GetCurrentCustomer()).Id, (await _storeContext.GetCurrentStore()).Id);
+                rewardPointsBalance = _rewardPointService.GetReducedPointsBalance(rewardPointsBalance);
+
+                var rewardPointsAmountBase = await _orderTotalCalculationService.ConvertRewardPointsToAmount(rewardPointsBalance);
+                var rewardPointsAmount = await _currencyService.ConvertFromPrimaryStoreCurrency(rewardPointsAmountBase, await _workContext.GetWorkingCurrency());
+                if (rewardPointsAmount > decimal.Zero &&
+                    _orderTotalCalculationService.CheckMinimumRewardPointsToUseRequirement(rewardPointsBalance))
+                {
+                    model.DisplayRewardPoints = true;
+                    model.RewardPointsAmount = await _priceFormatter.FormatPrice(rewardPointsAmount, true, false);
+                    model.RewardPointsBalance = rewardPointsBalance;
+
+                    //are points enough to pay for entire order? like if this option (to use them) was selected
+                    model.RewardPointsEnoughToPayForOrder = !await _orderProcessingService.IsPaymentWorkflowRequired(cart, true);
+                }
+            }
+
+            //filter by country
+            var paymentMethods = _paymentPluginManager
+                .LoadActivePlugins(await _workContext.GetCurrentCustomer(), (await _storeContext.GetCurrentStore()).Id, filterByCountryId)
+                .Where(pm => pm.PaymentMethodType == PaymentMethodType.Standard || pm.PaymentMethodType == PaymentMethodType.Redirection)
+                .Where(pm => !pm.HidePaymentMethod(cart).Result)
+                .ToList();
+            foreach (var pm in paymentMethods)
+            {
+                if (await _shoppingCartService.ShoppingCartIsRecurring(cart) && pm.RecurringPaymentType == RecurringPaymentType.NotSupported)
+                    continue;
+
+                var pmModel = new CheckoutPaymentMethodModel.PaymentMethodModel
+                {
+                    Name = await _localizationService.GetLocalizedFriendlyName(pm, (await _workContext.GetWorkingLanguage()).Id),
+                    Description = _paymentSettings.ShowPaymentMethodDescriptions ? pm.PaymentMethodDescription : string.Empty,
+                    PaymentMethodSystemName = pm.PluginDescriptor.SystemName,
+                    LogoUrl = await _paymentPluginManager.GetPluginLogoUrl(pm)
+                };
+                //payment method additional fee
+                var paymentMethodAdditionalFee = await _paymentService.GetAdditionalHandlingFee(cart, pm.PluginDescriptor.SystemName);
+                var (rateBase, _) = await _taxService.GetPaymentMethodAdditionalFee(paymentMethodAdditionalFee, await _workContext.GetCurrentCustomer());
+                var rate = await _currencyService.ConvertFromPrimaryStoreCurrency(rateBase, await _workContext.GetWorkingCurrency());
+                if (rate > decimal.Zero)
+                    pmModel.Fee = await _priceFormatter.FormatPaymentMethodAdditionalFee(rate, true);
+
+                model.PaymentMethods.Add(pmModel);
+            }
+
+            //find a selected (previously) payment method
+            var selectedPaymentMethodSystemName = await _genericAttributeService.GetAttribute<string>(await _workContext.GetCurrentCustomer(),
+                NopCustomerDefaults.SelectedPaymentMethodAttribute, (await _storeContext.GetCurrentStore()).Id);
+            if (!string.IsNullOrEmpty(selectedPaymentMethodSystemName))
+            {
+                var paymentMethodToSelect = model.PaymentMethods.ToList()
+                    .Find(pm => pm.PaymentMethodSystemName.Equals(selectedPaymentMethodSystemName, StringComparison.InvariantCultureIgnoreCase));
+                if (paymentMethodToSelect != null)
+                    paymentMethodToSelect.Selected = true;
+            }
+            //if no option has been selected, let's do it for the first one
+            if (model.PaymentMethods.FirstOrDefault(so => so.Selected) == null)
+            {
+                var paymentMethodToSelect = model.PaymentMethods.FirstOrDefault();
+                if (paymentMethodToSelect != null)
+                    paymentMethodToSelect.Selected = true;
+            }
+
+            return model;
+        }
+
+        /// <summary>
+        /// Prepare payment info model
+        /// </summary>
+        /// <param name="paymentMethod">Payment method</param>
+        /// <returns>Payment info model</returns>
+        public virtual Task<CheckoutPaymentInfoModel> PreparePaymentInfoModel(IPaymentMethod paymentMethod)
+        {
+            return Task.FromResult(new CheckoutPaymentInfoModel
+            {
+                PaymentViewComponentName = paymentMethod.GetPublicViewComponentName(),
+                DisplayOrderTotals = _orderSettings.OnePageCheckoutDisplayOrderTotalsOnPaymentInfoTab
+            });
+        }
+
+        /// <summary>
+        /// Prepare confirm order model
+        /// </summary>
+        /// <param name="cart">Cart</param>
+        /// <returns>Confirm order model</returns>
+        public virtual async Task<CheckoutConfirmModel> PrepareConfirmOrderModel(IList<ShoppingCartItem> cart)
+        {
+            var model = new CheckoutConfirmModel
+            {
+                //terms of service
+                TermsOfServiceOnOrderConfirmPage = _orderSettings.TermsOfServiceOnOrderConfirmPage,
+                TermsOfServicePopup = _commonSettings.PopupForTermsOfServiceLinks
+            };
+            //min order amount validation
+            var minOrderTotalAmountOk = await _orderProcessingService.ValidateMinOrderTotalAmount(cart);
+            if (!minOrderTotalAmountOk)
+            {
+                var minOrderTotalAmount = await _currencyService.ConvertFromPrimaryStoreCurrency(_orderSettings.MinOrderTotalAmount, await _workContext.GetWorkingCurrency());
+                model.MinOrderTotalWarning = string.Format(await _localizationService.GetResource("Checkout.MinOrderTotalAmount"), await _priceFormatter.FormatPrice(minOrderTotalAmount, true, false));
+            }
+            return model;
+        }
+
+        /// <summary>
+        /// Prepare checkout completed model
+        /// </summary>
+        /// <param name="order">Order</param>
+        /// <returns>Checkout completed model</returns>
+        public virtual Task<CheckoutCompletedModel> PrepareCheckoutCompletedModel(Order order)
+        {
+            if (order == null)
+                throw new ArgumentNullException(nameof(order));
+
+            var model = new CheckoutCompletedModel
+            {
+                OrderId = order.Id,
+                OnePageCheckoutEnabled = _orderSettings.OnePageCheckoutEnabled,
+                CustomOrderNumber = order.CustomOrderNumber
+            };
+
+            return Task.FromResult(model);
+        }
+
+        /// <summary>
+        /// Prepare checkout progress model
+        /// </summary>
+        /// <param name="step">Step</param>
+        /// <returns>Checkout progress model</returns>
+        public virtual Task<CheckoutProgressModel> PrepareCheckoutProgressModel(CheckoutProgressStep step)
+        {
+            var model = new CheckoutProgressModel { CheckoutProgressStep = step };
+            
+            return Task.FromResult(model);
+        }
+
+        /// <summary>
+        /// Prepare one page checkout model
+        /// </summary>
+        /// <param name="cart">Cart</param>
+        /// <returns>One page checkout model</returns>
+        public virtual async Task<OnePageCheckoutModel> PrepareOnePageCheckoutModel(IList<ShoppingCartItem> cart)
+        {
+            if (cart == null)
+                throw new ArgumentNullException(nameof(cart));
+
+            var model = new OnePageCheckoutModel
+            {
+                ShippingRequired = _shoppingCartService.ShoppingCartRequiresShipping(cart),
+                DisableBillingAddressCheckoutStep = _orderSettings.DisableBillingAddressCheckoutStep && (await _customerService.GetAddressesByCustomerId((await _workContext.GetCurrentCustomer()).Id)).Any(),
+                BillingAddress = await PrepareBillingAddressModel(cart, prePopulateNewAddressWithCustomerFields: true)
+            };
+            return model;
+        }
+
+        #endregion
+    }
+}