--- conflicted
+++ resolved
@@ -1,1774 +1,1710 @@
-﻿using System;
-using System.Collections.Generic;
-using System.Globalization;
-using System.Linq;
-using System.Net;
-using System.Threading.Tasks;
-using Microsoft.AspNetCore.Mvc.Rendering;
-using Nop.Core;
-using Nop.Core.Caching;
-using Nop.Core.Domain.Catalog;
-using Nop.Core.Domain.Customers;
-using Nop.Core.Domain.Media;
-using Nop.Core.Domain.Orders;
-using Nop.Core.Domain.Security;
-using Nop.Core.Domain.Seo;
-using Nop.Core.Domain.Shipping;
-using Nop.Core.Domain.Vendors;
-using Nop.Services.Catalog;
-using Nop.Services.Common;
-using Nop.Services.Customers;
-using Nop.Services.Directory;
-using Nop.Services.Helpers;
-using Nop.Services.Localization;
-using Nop.Services.Media;
-using Nop.Services.Security;
-using Nop.Services.Seo;
-using Nop.Services.Shipping.Date;
-using Nop.Services.Tax;
-using Nop.Services.Vendors;
-using Nop.Web.Infrastructure.Cache;
-using Nop.Web.Models.Catalog;
-using Nop.Web.Models.Common;
-using Nop.Web.Models.Media;
-
-namespace Nop.Web.Factories
-{
-    /// <summary>
-    /// Represents the product model factory
-    /// </summary>
-    public partial class ProductModelFactory : IProductModelFactory
-    {
-        #region Fields
-
-        private readonly CaptchaSettings _captchaSettings;
-        private readonly CatalogSettings _catalogSettings;
-        private readonly CustomerSettings _customerSettings;
-        private readonly ICategoryService _categoryService;
-        private readonly ICurrencyService _currencyService;
-        private readonly ICustomerService _customerService;
-        private readonly IDateRangeService _dateRangeService;
-        private readonly IDateTimeHelper _dateTimeHelper;
-        private readonly IDownloadService _downloadService;
-        private readonly IGenericAttributeService _genericAttributeService;
-        private readonly ILocalizationService _localizationService;
-        private readonly IManufacturerService _manufacturerService;
-        private readonly IPermissionService _permissionService;
-        private readonly IPictureService _pictureService;
-        private readonly IPriceCalculationService _priceCalculationService;
-        private readonly IPriceFormatter _priceFormatter;
-        private readonly IProductAttributeParser _productAttributeParser;
-        private readonly IProductAttributeService _productAttributeService;
-        private readonly IProductService _productService;
-        private readonly IProductTagService _productTagService;
-        private readonly IProductTemplateService _productTemplateService;
-        private readonly IReviewTypeService _reviewTypeService;
-        private readonly ISpecificationAttributeService _specificationAttributeService;
-        private readonly IStaticCacheManager _staticCacheManager;
-        private readonly IStoreContext _storeContext;
-        private readonly IShoppingCartModelFactory _shoppingCartModelFactory;
-        private readonly ITaxService _taxService;
-        private readonly IUrlRecordService _urlRecordService;
-        private readonly IVendorService _vendorService;
-        private readonly IWebHelper _webHelper;
-        private readonly IWorkContext _workContext;
-        private readonly MediaSettings _mediaSettings;
-        private readonly OrderSettings _orderSettings;
-        private readonly SeoSettings _seoSettings;
-        private readonly ShippingSettings _shippingSettings;
-        private readonly VendorSettings _vendorSettings;        
-
-        #endregion
-
-        #region Ctor
-
-        public ProductModelFactory(CaptchaSettings captchaSettings,
-            CatalogSettings catalogSettings,
-            CustomerSettings customerSettings,
-            ICategoryService categoryService,
-            ICurrencyService currencyService,
-            ICustomerService customerService,
-            IDateRangeService dateRangeService,
-            IDateTimeHelper dateTimeHelper,
-            IDownloadService downloadService,
-            IGenericAttributeService genericAttributeService,
-            ILocalizationService localizationService,
-            IManufacturerService manufacturerService,
-            IPermissionService permissionService,
-            IPictureService pictureService,
-            IPriceCalculationService priceCalculationService,
-            IPriceFormatter priceFormatter,
-            IProductAttributeParser productAttributeParser,
-            IProductAttributeService productAttributeService,
-            IProductService productService,
-            IProductTagService productTagService,
-            IProductTemplateService productTemplateService,
-            IReviewTypeService reviewTypeService,
-            ISpecificationAttributeService specificationAttributeService,
-            IStaticCacheManager staticCacheManager,
-            IStoreContext storeContext,
-            IShoppingCartModelFactory shoppingCartModelFactory,
-            ITaxService taxService,
-            IUrlRecordService urlRecordService,
-            IVendorService vendorService,
-            IWebHelper webHelper,
-            IWorkContext workContext,
-            MediaSettings mediaSettings,
-            OrderSettings orderSettings,
-            SeoSettings seoSettings,
-            ShippingSettings shippingSettings,
-            VendorSettings vendorSettings)
-        {
-            _captchaSettings = captchaSettings;
-            _catalogSettings = catalogSettings;
-            _customerSettings = customerSettings;
-            _categoryService = categoryService;
-            _currencyService = currencyService;
-            _customerService = customerService;
-            _dateRangeService = dateRangeService;
-            _dateTimeHelper = dateTimeHelper;
-            _downloadService = downloadService;
-            _genericAttributeService = genericAttributeService;
-            _localizationService = localizationService;
-            _manufacturerService = manufacturerService;
-            _permissionService = permissionService;
-            _pictureService = pictureService;
-            _priceCalculationService = priceCalculationService;
-            _priceFormatter = priceFormatter;
-            _productAttributeParser = productAttributeParser;
-            _productAttributeService = productAttributeService;
-            _productService = productService;
-            _productTagService = productTagService;
-            _productTemplateService = productTemplateService;
-            _reviewTypeService = reviewTypeService;
-            _specificationAttributeService = specificationAttributeService;
-            _staticCacheManager = staticCacheManager;
-            _storeContext = storeContext;
-            _shoppingCartModelFactory = shoppingCartModelFactory;
-            _taxService = taxService;
-            _urlRecordService = urlRecordService;
-            _vendorService = vendorService;
-            _webHelper = webHelper;
-            _workContext = workContext;
-            _mediaSettings = mediaSettings;
-            _orderSettings = orderSettings;
-            _seoSettings = seoSettings;
-            _shippingSettings = shippingSettings;
-            _vendorSettings = vendorSettings;
-            
-        }
-
-        #endregion
-
-        #region Utilities
-
-        /// <summary>
-        /// Prepare the product specification models
-        /// </summary>
-        /// <param name="product">Product</param>
-        /// <param name="group">Specification attribute group</param>
-        /// <returns>List of product specification model</returns>
-        protected virtual IList<ProductSpecificationAttributeModel> PrepareProductSpecificationAttributeModel(Product product, SpecificationAttributeGroup group)
-        {
-            if (product == null)
-                throw new ArgumentNullException(nameof(product));
-
-            var productSpecificationAttributes = _specificationAttributeService.GetProductSpecificationAttributes(
-                    product.Id, specificationAttributeGroupId: group?.Id, showOnProductPage: true);
-
-            var result = new List<ProductSpecificationAttributeModel>();
-
-            foreach (var psa in productSpecificationAttributes)
-            {
-                var option = _specificationAttributeService.GetSpecificationAttributeOptionById(psa.SpecificationAttributeOptionId);
-
-                var model = result.FirstOrDefault(model => model.Id == option.SpecificationAttributeId);
-                if (model == null)
-                {
-                    var attribute = _specificationAttributeService.GetSpecificationAttributeById(option.SpecificationAttributeId);
-                    model = new ProductSpecificationAttributeModel
-                    {
-                        Id = attribute.Id,
-                        Name = _localizationService.GetLocalized(attribute, x => x.Name)
-                    };
-                    result.Add(model);
-                }
-
-                var value = new ProductSpecificationAttributeValueModel
-                {
-                    AttributeTypeId = psa.AttributeTypeId,
-                    ColorSquaresRgb = option.ColorSquaresRgb,
-                    ValueRaw = psa.AttributeType switch
-                    {
-                        SpecificationAttributeType.Option => WebUtility.HtmlEncode(_localizationService.GetLocalized(option, x => x.Name)),
-                        SpecificationAttributeType.CustomText => WebUtility.HtmlEncode(_localizationService.GetLocalized(psa, x => x.CustomValue)),
-                        SpecificationAttributeType.CustomHtmlText => _localizationService.GetLocalized(psa, x => x.CustomValue),
-                        SpecificationAttributeType.Hyperlink => $"<a href='{psa.CustomValue}' target='_blank'>{psa.CustomValue}</a>",
-                        _ => null
-                    }
-                };
-
-                model.Values.Add(value);
-            }
-
-            return result;
-        }
-
-        /// <summary>
-        /// Prepare the product review overview model
-        /// </summary>
-        /// <param name="product">Product</param>
-        /// <returns>Product review overview model</returns>
-        protected virtual async Task<ProductReviewOverviewModel> PrepareProductReviewOverviewModel(Product product)
-        {
-            ProductReviewOverviewModel productReview;
-
-            if (_catalogSettings.ShowProductReviewsPerStore)
-            {
-<<<<<<< HEAD
-                var cacheKey = _cacheKeyService.PrepareKeyForDefaultCache(NopModelCacheDefaults.ProductReviewsModelKey, product, await _storeContext.GetCurrentStore());
-=======
-                var cacheKey = _staticCacheManager.PrepareKeyForDefaultCache(NopModelCacheDefaults.ProductReviewsModelKey, product, _storeContext.CurrentStore);
->>>>>>> 8df5bf22
-
-                productReview = await _staticCacheManager.Get(cacheKey, async () =>
-                {
-                    var productReviews = await _productService.GetAllProductReviews(productId: product.Id, approved: true, storeId: (await _storeContext.GetCurrentStore()).Id);
-                    
-                    return new ProductReviewOverviewModel
-                    {
-                        RatingSum = productReviews.Sum(pr => pr.Rating),
-                        TotalReviews = productReviews.Count
-                    };
-                });
-            }
-            else
-            {
-                productReview = new ProductReviewOverviewModel
-                {
-                    RatingSum = product.ApprovedRatingSum,
-                    TotalReviews = product.ApprovedTotalReviews
-                };
-            }
-
-            if (productReview != null)
-            {
-                productReview.ProductId = product.Id;
-                productReview.AllowCustomerReviews = product.AllowCustomerReviews;
-                productReview.CanAddNewReview = _productService.CanAddReview(product.Id, _storeContext.CurrentStore.Id);
-            }
-
-            return productReview;
-        }
-
-        /// <summary>
-        /// Prepare the product overview price model
-        /// </summary>
-        /// <param name="product">Product</param>
-        /// <param name="forceRedirectionAfterAddingToCart">Whether to force redirection after adding to cart</param>
-        /// <returns>Product overview price model</returns>
-        protected virtual async Task<ProductOverviewModel.ProductPriceModel> PrepareProductOverviewPriceModel(Product product, bool forceRedirectionAfterAddingToCart = false)
-        {
-            if (product == null)
-                throw new ArgumentNullException(nameof(product));
-
-            var priceModel = new ProductOverviewModel.ProductPriceModel
-            {
-                ForceRedirectionAfterAddingToCart = forceRedirectionAfterAddingToCart
-            };
-
-            switch (product.ProductType)
-            {
-                case ProductType.GroupedProduct:
-                    //grouped product
-                    await PrepareGroupedProductOverviewPriceModel(product, priceModel);
-
-                    break;
-                case ProductType.SimpleProduct:
-                default:
-                    //simple product
-                    await PrepareSimpleProductOverviewPriceModel(product, priceModel);
-
-                    break;
-            }
-
-            return priceModel;
-        }
-
-        protected virtual async Task PrepareSimpleProductOverviewPriceModel(Product product, ProductOverviewModel.ProductPriceModel priceModel)
-        {
-            //add to cart button
-            priceModel.DisableBuyButton = product.DisableBuyButton ||
-                                          !await _permissionService.Authorize(StandardPermissionProvider.EnableShoppingCart) ||
-                                          !await _permissionService.Authorize(StandardPermissionProvider.DisplayPrices);
-
-            //add to wishlist button
-            priceModel.DisableWishlistButton = product.DisableWishlistButton ||
-                                               !await _permissionService.Authorize(StandardPermissionProvider.EnableWishlist) ||
-                                               !await _permissionService.Authorize(StandardPermissionProvider.DisplayPrices);
-            //compare products
-            priceModel.DisableAddToCompareListButton = !_catalogSettings.CompareProductsEnabled;
-
-            //rental
-            priceModel.IsRental = product.IsRental;
-
-            //pre-order
-            if (product.AvailableForPreOrder)
-            {
-                priceModel.AvailableForPreOrder = !product.PreOrderAvailabilityStartDateTimeUtc.HasValue ||
-                                                  product.PreOrderAvailabilityStartDateTimeUtc.Value >=
-                                                  DateTime.UtcNow;
-                priceModel.PreOrderAvailabilityStartDateTimeUtc = product.PreOrderAvailabilityStartDateTimeUtc;
-            }
-
-            //prices
-            if (await _permissionService.Authorize(StandardPermissionProvider.DisplayPrices))
-            {
-                if (product.CustomerEntersPrice)
-                    return;
-
-                if (product.CallForPrice &&
-                    //also check whether the current user is impersonated
-                    (!_orderSettings.AllowAdminsToBuyCallForPriceProducts ||
-                     _workContext.OriginalCustomerIfImpersonated == null))
-                {
-                    //call for price
-                    priceModel.OldPrice = null;
-                    priceModel.Price = await _localizationService.GetResource("Products.CallForPrice");
-                }
-                else
-                {
-                    //prices
-                    var (minPossiblePriceWithoutDiscount, _, _) = await _priceCalculationService.GetFinalPrice(product, await _workContext.GetCurrentCustomer(), includeDiscounts: false);
-                    var (minPossiblePriceWithDiscount, _, _) = await _priceCalculationService.GetFinalPrice(product, await _workContext.GetCurrentCustomer());
-
-                    if (product.HasTierPrices)
-                    {
-                        //calculate price for the maximum quantity if we have tier prices, and choose minimal
-                        minPossiblePriceWithoutDiscount = Math.Min(minPossiblePriceWithoutDiscount,
-                            (await _priceCalculationService.GetFinalPrice(product, await _workContext.GetCurrentCustomer(), includeDiscounts: false, quantity: int.MaxValue)).Item1);
-                        minPossiblePriceWithDiscount = Math.Min(minPossiblePriceWithDiscount,
-                            (await _priceCalculationService.GetFinalPrice(product, await _workContext.GetCurrentCustomer(), includeDiscounts: true, quantity: int.MaxValue)).Item1);
-                    }
-
-                    var (oldPriceBase, _) = await _taxService.GetProductPrice(product, product.OldPrice);
-                    var (finalPriceWithoutDiscountBase, _) = await _taxService.GetProductPrice(product, minPossiblePriceWithoutDiscount);
-                    var (finalPriceWithDiscountBase, _) = await _taxService.GetProductPrice(product, minPossiblePriceWithDiscount);
-
-                    var oldPrice = await _currencyService.ConvertFromPrimaryStoreCurrency(oldPriceBase, await _workContext.GetWorkingCurrency());
-                    var finalPriceWithoutDiscount = await _currencyService.ConvertFromPrimaryStoreCurrency(finalPriceWithoutDiscountBase, await _workContext.GetWorkingCurrency());
-                    var finalPriceWithDiscount = await _currencyService.ConvertFromPrimaryStoreCurrency(finalPriceWithDiscountBase, await _workContext.GetWorkingCurrency());
-
-                    //do we have tier prices configured?
-                    var tierPrices = new List<TierPrice>();
-                    if (product.HasTierPrices)
-                    {
-                        tierPrices.AddRange(await _productService.GetTierPrices(product, await _workContext.GetCurrentCustomer(), (await _storeContext.GetCurrentStore()).Id));
-                    }
-                    //When there is just one tier price (with  qty 1), there are no actual savings in the list.
-                    var displayFromMessage = tierPrices.Any() && !(tierPrices.Count == 1 && tierPrices[0].Quantity <= 1);
-                    if (displayFromMessage)
-                    {
-                        priceModel.OldPrice = null;
-                        priceModel.Price = string.Format(await _localizationService.GetResource("Products.PriceRangeFrom"), await _priceFormatter.FormatPrice(finalPriceWithDiscount));
-                        priceModel.PriceValue = finalPriceWithDiscount;
-                    }
-                    else
-                    {
-                        var strikeThroughPrice = decimal.Zero;
-
-                        if (finalPriceWithoutDiscountBase != oldPriceBase && oldPriceBase > decimal.Zero)
-                            strikeThroughPrice = oldPrice;
-
-                        if (finalPriceWithoutDiscountBase != finalPriceWithDiscountBase)
-                            strikeThroughPrice = finalPriceWithoutDiscount;
-
-                        if (strikeThroughPrice > decimal.Zero)
-                            priceModel.OldPrice = await _priceFormatter.FormatPrice(strikeThroughPrice);
-
-                        priceModel.Price = await _priceFormatter.FormatPrice(finalPriceWithDiscount);
-                        priceModel.PriceValue = finalPriceWithDiscount;
-                    }
-
-                    if (product.IsRental)
-                    {
-                        //rental product
-                        priceModel.OldPrice = await _priceFormatter.FormatRentalProductPeriod(product, priceModel.OldPrice);
-                        priceModel.Price = await _priceFormatter.FormatRentalProductPeriod(product, priceModel.Price);
-                    }
-
-                    //property for German market
-                    //we display tax/shipping info only with "shipping enabled" for this product
-                    //we also ensure this it's not free shipping
-                    priceModel.DisplayTaxShippingInfo = _catalogSettings.DisplayTaxShippingInfoProductBoxes && product.IsShipEnabled && !product.IsFreeShipping;
-
-                    //PAngV default baseprice (used in Germany)
-                    priceModel.BasePricePAngV = await _priceFormatter.FormatBasePrice(product, finalPriceWithDiscount);
-                }
-            }
-            else
-            {
-                //hide prices
-                priceModel.OldPrice = null;
-                priceModel.Price = null;
-            }
-        }
-
-        protected virtual async Task PrepareGroupedProductOverviewPriceModel(Product product, ProductOverviewModel.ProductPriceModel priceModel)
-        {
-            var associatedProducts = await _productService.GetAssociatedProducts(product.Id,
-                (await _storeContext.GetCurrentStore()).Id);
-
-            //add to cart button (ignore "DisableBuyButton" property for grouped products)
-            priceModel.DisableBuyButton =
-                !await _permissionService.Authorize(StandardPermissionProvider.EnableShoppingCart) ||
-                !await _permissionService.Authorize(StandardPermissionProvider.DisplayPrices);
-
-            //add to wishlist button (ignore "DisableWishlistButton" property for grouped products)
-            priceModel.DisableWishlistButton =
-                !await _permissionService.Authorize(StandardPermissionProvider.EnableWishlist) ||
-                !await _permissionService.Authorize(StandardPermissionProvider.DisplayPrices);
-
-            //compare products
-            priceModel.DisableAddToCompareListButton = !_catalogSettings.CompareProductsEnabled;
-            if (!associatedProducts.Any())
-                return;
-
-            //we have at least one associated product
-            if (await _permissionService.Authorize(StandardPermissionProvider.DisplayPrices))
-            {
-                //find a minimum possible price
-                decimal? minPossiblePrice = null;
-                Product minPriceProduct = null;
-                foreach (var associatedProduct in associatedProducts)
-                {
-                    var (tmpMinPossiblePrice, _, _) = await _priceCalculationService.GetFinalPrice(associatedProduct, await _workContext.GetCurrentCustomer());
-
-                    if (associatedProduct.HasTierPrices)
-                    {
-                        //calculate price for the maximum quantity if we have tier prices, and choose minimal
-                        tmpMinPossiblePrice = Math.Min(tmpMinPossiblePrice,
-                            (await _priceCalculationService.GetFinalPrice(associatedProduct, await _workContext.GetCurrentCustomer(), quantity: int.MaxValue)).Item1);
-                    }
-
-                    if (minPossiblePrice.HasValue && tmpMinPossiblePrice >= minPossiblePrice.Value)
-                        continue;
-                    minPriceProduct = associatedProduct;
-                    minPossiblePrice = tmpMinPossiblePrice;
-                }
-
-                if (minPriceProduct == null || minPriceProduct.CustomerEntersPrice)
-                    return;
-
-                if (minPriceProduct.CallForPrice &&
-                    //also check whether the current user is impersonated
-                    (!_orderSettings.AllowAdminsToBuyCallForPriceProducts ||
-                     _workContext.OriginalCustomerIfImpersonated == null))
-                {
-                    priceModel.OldPrice = null;
-                    priceModel.Price = await _localizationService.GetResource("Products.CallForPrice");
-                }
-                else
-                {
-                    //calculate prices
-                    var (finalPriceBase, _) = await _taxService.GetProductPrice(minPriceProduct, minPossiblePrice.Value);
-                    var finalPrice = await _currencyService.ConvertFromPrimaryStoreCurrency(finalPriceBase, await _workContext.GetWorkingCurrency());
-
-                    priceModel.OldPrice = null;
-                    priceModel.Price = string.Format(await _localizationService.GetResource("Products.PriceRangeFrom"), await _priceFormatter.FormatPrice(finalPrice));
-                    priceModel.PriceValue = finalPrice;
-
-                    //PAngV default baseprice (used in Germany)
-                    priceModel.BasePricePAngV = await _priceFormatter.FormatBasePrice(product, finalPriceBase);
-                }
-            }
-            else
-            {
-                //hide prices
-                priceModel.OldPrice = null;
-                priceModel.Price = null;
-            }
-        }
-
-        /// <summary>
-        /// Prepare the product overview picture model
-        /// </summary>
-        /// <param name="product">Product</param>
-        /// <param name="productThumbPictureSize">Product thumb picture size (longest side); pass null to use the default value of media settings</param>
-        /// <returns>Picture model</returns>
-        protected virtual async Task<PictureModel> PrepareProductOverviewPictureModel(Product product, int? productThumbPictureSize = null)
-        {
-            if (product == null)
-                throw new ArgumentNullException(nameof(product));
-
-            var productName = await _localizationService.GetLocalized(product, x => x.Name);
-            //If a size has been set in the view, we use it in priority
-            var pictureSize = productThumbPictureSize ?? _mediaSettings.ProductThumbPictureSize;
-
-            //prepare picture model
-<<<<<<< HEAD
-            var cacheKey = _cacheKeyService.PrepareKeyForDefaultCache(NopModelCacheDefaults.ProductDefaultPictureModelKey, 
-                product, pictureSize, true, await _workContext.GetWorkingLanguage(), await _webHelper.IsCurrentConnectionSecured(),
-                await _storeContext.GetCurrentStore());
-=======
-            var cacheKey = _staticCacheManager.PrepareKeyForDefaultCache(NopModelCacheDefaults.ProductDefaultPictureModelKey, 
-                product, pictureSize, true, _workContext.WorkingLanguage, _webHelper.IsCurrentConnectionSecured(),
-                _storeContext.CurrentStore);
->>>>>>> 8df5bf22
-
-            var defaultPictureModel = await _staticCacheManager.Get(cacheKey, async () =>
-            {
-                var picture = (await _pictureService.GetPicturesByProductId(product.Id, 1)).FirstOrDefault();
-                string fullSizeImageUrl, imageUrl;
-                (imageUrl, picture) = await _pictureService.GetPictureUrl(picture, pictureSize);
-                (fullSizeImageUrl, picture) = await _pictureService.GetPictureUrl(picture);
-
-                var pictureModel = new PictureModel
-                {
-                    ImageUrl = imageUrl,
-                    FullSizeImageUrl = fullSizeImageUrl,
-                    //"title" attribute
-                    Title = (picture != null && !string.IsNullOrEmpty(picture.TitleAttribute))
-                        ? picture.TitleAttribute
-                        : string.Format(await _localizationService.GetResource("Media.Product.ImageLinkTitleFormat"),
-                            productName),
-                    //"alt" attribute
-                    AlternateText = (picture != null && !string.IsNullOrEmpty(picture.AltAttribute))
-                        ? picture.AltAttribute
-                        : string.Format(await _localizationService.GetResource("Media.Product.ImageAlternateTextFormat"),
-                            productName)
-                };
-
-                return pictureModel;
-            });
-
-            return defaultPictureModel;
-        }
-
-        /// <summary>
-        /// Prepare the product breadcrumb model
-        /// </summary>
-        /// <param name="product">Product</param>
-        /// <returns>Product breadcrumb model</returns>
-        protected virtual async Task<ProductDetailsModel.ProductBreadcrumbModel> PrepareProductBreadcrumbModel(Product product)
-        {
-            if (product == null)
-                throw new ArgumentNullException(nameof(product));
-
-            var breadcrumbModel = new ProductDetailsModel.ProductBreadcrumbModel
-            {
-                Enabled = _catalogSettings.CategoryBreadcrumbEnabled,
-                ProductId = product.Id,
-                ProductName = await _localizationService.GetLocalized(product, x => x.Name),
-                ProductSeName = await _urlRecordService.GetSeName(product)
-            };
-            var productCategories = await _categoryService.GetProductCategoriesByProductId(product.Id);
-            if (!productCategories.Any())
-                return breadcrumbModel;
-
-            var category = await _categoryService.GetCategoryById(productCategories[0].CategoryId);
-            if (category == null)
-                return breadcrumbModel;
-
-            foreach (var catBr in await _categoryService.GetCategoryBreadCrumb(category))
-            {
-                breadcrumbModel.CategoryBreadcrumb.Add(new CategorySimpleModel
-                {
-                    Id = catBr.Id,
-                    Name = await _localizationService.GetLocalized(catBr, x => x.Name),
-                    SeName = await _urlRecordService.GetSeName(catBr),
-                    IncludeInTopMenu = catBr.IncludeInTopMenu
-                });
-            }
-
-            return breadcrumbModel;
-        }
-
-        /// <summary>
-        /// Prepare the product tag models
-        /// </summary>
-        /// <param name="product">Product</param>
-        /// <returns>List of product tag model</returns>
-        protected virtual async Task<IList<ProductTagModel>> PrepareProductTagModels(Product product)
-        {
-            if (product == null)
-                throw new ArgumentNullException(nameof(product));
-
-            var model =
-                (await _productTagService.GetAllProductTagsByProductId(product.Id))
-                    //filter by store
-                    .Where(x => _productTagService.GetProductCount(x.Id, _storeContext.GetCurrentStore().Result.Id).Result > 0)
-                    .Select(x => new ProductTagModel
-                    {
-                        Id = x.Id,
-                        Name = _localizationService.GetLocalized(x, y => y.Name).Result,
-                        SeName = _urlRecordService.GetSeName(x).Result,
-                        ProductCount = _productTagService.GetProductCount(x.Id, _storeContext.GetCurrentStore().Result.Id).Result
-                    }).ToList();
-
-            return model;
-        }
-
-        /// <summary>
-        /// Prepare the product price model
-        /// </summary>
-        /// <param name="product">Product</param>
-        /// <returns>Product price model</returns>
-        protected virtual async Task<ProductDetailsModel.ProductPriceModel> PrepareProductPriceModel(Product product)
-        {
-            if (product == null)
-                throw new ArgumentNullException(nameof(product));
-
-            var model = new ProductDetailsModel.ProductPriceModel
-            {
-                ProductId = product.Id
-            };
-
-            if (await _permissionService.Authorize(StandardPermissionProvider.DisplayPrices))
-            {
-                model.HidePrices = false;
-                if (product.CustomerEntersPrice)
-                {
-                    model.CustomerEntersPrice = true;
-                }
-                else
-                {
-                    if (product.CallForPrice &&
-                        //also check whether the current user is impersonated
-                        (!_orderSettings.AllowAdminsToBuyCallForPriceProducts || _workContext.OriginalCustomerIfImpersonated == null))
-                    {
-                        model.CallForPrice = true;
-                    }
-                    else
-                    {
-                        var (oldPriceBase, _) = await _taxService.GetProductPrice(product, product.OldPrice);
-                        var (finalPriceWithoutDiscountBase, _) = await _taxService.GetProductPrice(product, (await _priceCalculationService.GetFinalPrice(product, await _workContext.GetCurrentCustomer(), includeDiscounts: false)).Item1);
-                        var (finalPriceWithDiscountBase, _) = await _taxService.GetProductPrice(product, (await _priceCalculationService.GetFinalPrice(product, await _workContext.GetCurrentCustomer())).Item1);
-
-                        var oldPrice = await _currencyService.ConvertFromPrimaryStoreCurrency(oldPriceBase, await _workContext.GetWorkingCurrency());
-                        var finalPriceWithoutDiscount = await _currencyService.ConvertFromPrimaryStoreCurrency(finalPriceWithoutDiscountBase, await _workContext.GetWorkingCurrency());
-                        var finalPriceWithDiscount = await _currencyService.ConvertFromPrimaryStoreCurrency(finalPriceWithDiscountBase, await _workContext.GetWorkingCurrency());
-
-                        if (finalPriceWithoutDiscountBase != oldPriceBase && oldPriceBase > decimal.Zero)
-                            model.OldPrice = await _priceFormatter.FormatPrice(oldPrice);
-
-                        model.Price = await _priceFormatter.FormatPrice(finalPriceWithoutDiscount);
-
-                        if (finalPriceWithoutDiscountBase != finalPriceWithDiscountBase)
-                            model.PriceWithDiscount = await _priceFormatter.FormatPrice(finalPriceWithDiscount);
-
-                        model.PriceValue = finalPriceWithDiscount;
-
-                        //property for German market
-                        //we display tax/shipping info only with "shipping enabled" for this product
-                        //we also ensure this it's not free shipping
-                        model.DisplayTaxShippingInfo = _catalogSettings.DisplayTaxShippingInfoProductDetailsPage
-                            && product.IsShipEnabled &&
-                            !product.IsFreeShipping;
-
-                        //PAngV baseprice (used in Germany)
-                        model.BasePricePAngV = await _priceFormatter.FormatBasePrice(product, finalPriceWithDiscountBase);
-                        //currency code
-                        model.CurrencyCode = (await _workContext.GetWorkingCurrency()).CurrencyCode;
-
-                        //rental
-                        if (product.IsRental)
-                        {
-                            model.IsRental = true;
-                            var priceStr = await _priceFormatter.FormatPrice(finalPriceWithDiscount);
-                            model.RentalPrice = await _priceFormatter.FormatRentalProductPeriod(product, priceStr);
-                        }
-                    }
-                }
-            }
-            else
-            {
-                model.HidePrices = true;
-                model.OldPrice = null;
-                model.Price = null;
-            }
-
-            return model;
-        }
-
-        /// <summary>
-        /// Prepare the product add to cart model
-        /// </summary>
-        /// <param name="product">Product</param>
-        /// <param name="updatecartitem">Updated shopping cart item</param>
-        /// <returns>Product add to cart model</returns>
-        protected virtual async Task<ProductDetailsModel.AddToCartModel> PrepareProductAddToCartModel(Product product, ShoppingCartItem updatecartitem)
-        {
-            if (product == null)
-                throw new ArgumentNullException(nameof(product));
-
-            var model = new ProductDetailsModel.AddToCartModel
-            {
-                ProductId = product.Id
-            };
-
-            if (updatecartitem != null)
-            {
-                model.UpdatedShoppingCartItemId = updatecartitem.Id;
-                model.UpdateShoppingCartItemType = updatecartitem.ShoppingCartType;
-            }
-
-            //quantity
-            model.EnteredQuantity = updatecartitem != null ? updatecartitem.Quantity : product.OrderMinimumQuantity;
-            //allowed quantities
-            var allowedQuantities = _productService.ParseAllowedQuantities(product);
-            foreach (var qty in allowedQuantities)
-            {
-                model.AllowedQuantities.Add(new SelectListItem
-                {
-                    Text = qty.ToString(),
-                    Value = qty.ToString(),
-                    Selected = updatecartitem != null && updatecartitem.Quantity == qty
-                });
-            }
-            //minimum quantity notification
-            if (product.OrderMinimumQuantity > 1)
-            {
-                model.MinimumQuantityNotification = string.Format(await _localizationService.GetResource("Products.MinimumQuantityNotification"), product.OrderMinimumQuantity);
-            }
-
-            //'add to cart', 'add to wishlist' buttons
-            model.DisableBuyButton = product.DisableBuyButton || !await _permissionService.Authorize(StandardPermissionProvider.EnableShoppingCart);
-            model.DisableWishlistButton = product.DisableWishlistButton || !await _permissionService.Authorize(StandardPermissionProvider.EnableWishlist);
-            if (!await _permissionService.Authorize(StandardPermissionProvider.DisplayPrices))
-            {
-                model.DisableBuyButton = true;
-                model.DisableWishlistButton = true;
-            }
-            //pre-order
-            if (product.AvailableForPreOrder)
-            {
-                model.AvailableForPreOrder = !product.PreOrderAvailabilityStartDateTimeUtc.HasValue ||
-                    product.PreOrderAvailabilityStartDateTimeUtc.Value >= DateTime.UtcNow;
-                model.PreOrderAvailabilityStartDateTimeUtc = product.PreOrderAvailabilityStartDateTimeUtc;
-
-                if (model.PreOrderAvailabilityStartDateTimeUtc.HasValue && _catalogSettings.DisplayDatePreOrderAvailability)
-                {
-                    model.PreOrderAvailabilityStartDateTimeUserTime =
-                        _dateTimeHelper.ConvertToUserTime(model.PreOrderAvailabilityStartDateTimeUtc.Value).ToString("D");
-                }
-            }
-            //rental
-            model.IsRental = product.IsRental;
-
-            //customer entered price
-            model.CustomerEntersPrice = product.CustomerEntersPrice;
-            if (!model.CustomerEntersPrice)
-                return model;
-
-            var minimumCustomerEnteredPrice = await _currencyService.ConvertFromPrimaryStoreCurrency(product.MinimumCustomerEnteredPrice, await _workContext.GetWorkingCurrency());
-            var maximumCustomerEnteredPrice = await _currencyService.ConvertFromPrimaryStoreCurrency(product.MaximumCustomerEnteredPrice, await _workContext.GetWorkingCurrency());
-
-            model.CustomerEnteredPrice = updatecartitem != null ? updatecartitem.CustomerEnteredPrice : minimumCustomerEnteredPrice;
-            model.CustomerEnteredPriceRange = string.Format(await _localizationService.GetResource("Products.EnterProductPrice.Range"),
-                await _priceFormatter.FormatPrice(minimumCustomerEnteredPrice, false, false),
-                await _priceFormatter.FormatPrice(maximumCustomerEnteredPrice, false, false));
-
-            return model;
-        }
-
-        /// <summary>
-        /// Prepare the product attribute models
-        /// </summary>
-        /// <param name="product">Product</param>
-        /// <param name="updatecartitem">Updated shopping cart item</param>
-        /// <returns>List of product attribute model</returns>
-        protected virtual async Task<IList<ProductDetailsModel.ProductAttributeModel>> PrepareProductAttributeModels(Product product, ShoppingCartItem updatecartitem)
-        {
-            if (product == null)
-                throw new ArgumentNullException(nameof(product));
-
-            var model = new List<ProductDetailsModel.ProductAttributeModel>();
-
-            var productAttributeMapping = await _productAttributeService.GetProductAttributeMappingsByProductId(product.Id);
-            foreach (var attribute in productAttributeMapping)
-            {
-                var productAttrubute = await _productAttributeService.GetProductAttributeById(attribute.ProductAttributeId);
-
-                var attributeModel = new ProductDetailsModel.ProductAttributeModel
-                {
-                    Id = attribute.Id,
-                    ProductId = product.Id,
-                    ProductAttributeId = attribute.ProductAttributeId,
-                    Name = await _localizationService.GetLocalized(productAttrubute, x => x.Name),
-                    Description = await _localizationService.GetLocalized(productAttrubute, x => x.Description),
-                    TextPrompt = await _localizationService.GetLocalized(attribute, x => x.TextPrompt),
-                    IsRequired = attribute.IsRequired,
-                    AttributeControlType = attribute.AttributeControlType,
-                    DefaultValue = updatecartitem != null ? null : await _localizationService.GetLocalized(attribute, x => x.DefaultValue),
-                    HasCondition = !string.IsNullOrEmpty(attribute.ConditionAttributeXml)
-                };
-                if (!string.IsNullOrEmpty(attribute.ValidationFileAllowedExtensions))
-                {
-                    attributeModel.AllowedFileExtensions = attribute.ValidationFileAllowedExtensions
-                        .Split(new[] { ',' }, StringSplitOptions.RemoveEmptyEntries)
-                        .ToList();
-                }
-
-                if (attribute.ShouldHaveValues())
-                {
-                    //values
-                    var attributeValues = await _productAttributeService.GetProductAttributeValues(attribute.Id);
-                    foreach (var attributeValue in attributeValues)
-                    {
-                        var valueModel = new ProductDetailsModel.ProductAttributeValueModel
-                        {
-                            Id = attributeValue.Id,
-                            Name = await _localizationService.GetLocalized(attributeValue, x => x.Name),
-                            ColorSquaresRgb = attributeValue.ColorSquaresRgb, //used with "Color squares" attribute type
-                            IsPreSelected = attributeValue.IsPreSelected,
-                            CustomerEntersQty = attributeValue.CustomerEntersQty,
-                            Quantity = attributeValue.Quantity
-                        };
-                        attributeModel.Values.Add(valueModel);
-
-                        //display price if allowed
-                        if (await _permissionService.Authorize(StandardPermissionProvider.DisplayPrices))
-                        {
-                            var customer = updatecartitem?.CustomerId is null ? await _workContext.GetCurrentCustomer() : await _customerService.GetCustomerById(updatecartitem.CustomerId);
-
-                            var attributeValuePriceAdjustment = await _priceCalculationService.GetProductAttributeValuePriceAdjustment(product, attributeValue, customer);
-                            var (priceAdjustmentBase, _) = await _taxService.GetProductPrice(product, attributeValuePriceAdjustment);
-                            var priceAdjustment = await _currencyService.ConvertFromPrimaryStoreCurrency(priceAdjustmentBase, await _workContext.GetWorkingCurrency());
-
-                            if (attributeValue.PriceAdjustmentUsePercentage)
-                            {
-                                var priceAdjustmentStr = attributeValue.PriceAdjustment.ToString("G29");
-                                if (attributeValue.PriceAdjustment > decimal.Zero)
-                                    valueModel.PriceAdjustment = "+";
-                                valueModel.PriceAdjustment += priceAdjustmentStr + "%";
-                            }
-                            else
-                            {
-                                if (priceAdjustmentBase > decimal.Zero)
-                                    valueModel.PriceAdjustment = "+" + await _priceFormatter.FormatPrice(priceAdjustment, false, false);
-                                else if (priceAdjustmentBase < decimal.Zero)
-                                    valueModel.PriceAdjustment = "-" + await _priceFormatter.FormatPrice(-priceAdjustment, false, false);
-                            }
-
-                            valueModel.PriceAdjustmentValue = priceAdjustment;
-                        }
-
-                        //"image square" picture (with with "image squares" attribute type only)
-                        if (attributeValue.ImageSquaresPictureId > 0)
-                        {
-                            var productAttributeImageSquarePictureCacheKey = _staticCacheManager.PrepareKeyForDefaultCache(NopModelCacheDefaults.ProductAttributeImageSquarePictureModelKey
-                                , attributeValue.ImageSquaresPictureId,
-                                    _webHelper.IsCurrentConnectionSecured(),
-                                    await _storeContext.GetCurrentStore());
-                            valueModel.ImageSquaresPictureModel = await _staticCacheManager.Get(productAttributeImageSquarePictureCacheKey, async () =>
-                            {
-                                var imageSquaresPicture = await _pictureService.GetPictureById(attributeValue.ImageSquaresPictureId);
-                                string fullSizeImageUrl, imageUrl;
-                                (imageUrl, imageSquaresPicture) = await _pictureService.GetPictureUrl(imageSquaresPicture, _mediaSettings.ImageSquarePictureSize);
-                                (fullSizeImageUrl, imageSquaresPicture) = await _pictureService.GetPictureUrl(imageSquaresPicture);
-
-                                if (imageSquaresPicture != null)
-                                {
-                                    return new PictureModel
-                                    {
-                                        FullSizeImageUrl = fullSizeImageUrl,
-                                        ImageUrl = imageUrl
-                                    };
-                                }
-
-                                return new PictureModel();
-                            });
-                        }
-
-                        //picture of a product attribute value
-                        valueModel.PictureId = attributeValue.PictureId;
-                    }
-                }
-
-                //set already selected attributes (if we're going to update the existing shopping cart item)
-                if (updatecartitem != null)
-                {
-                    switch (attribute.AttributeControlType)
-                    {
-                        case AttributeControlType.DropdownList:
-                        case AttributeControlType.RadioList:
-                        case AttributeControlType.Checkboxes:
-                        case AttributeControlType.ColorSquares:
-                        case AttributeControlType.ImageSquares:
-                            {
-                                if (!string.IsNullOrEmpty(updatecartitem.AttributesXml))
-                                {
-                                    //clear default selection
-                                    foreach (var item in attributeModel.Values)
-                                        item.IsPreSelected = false;
-
-                                    //select new values
-                                    var selectedValues = await _productAttributeParser.ParseProductAttributeValues(updatecartitem.AttributesXml);
-                                    foreach (var attributeValue in selectedValues)
-                                        foreach (var item in attributeModel.Values)
-                                            if (attributeValue.Id == item.Id)
-                                            {
-                                                item.IsPreSelected = true;
-
-                                                //set customer entered quantity
-                                                if (attributeValue.CustomerEntersQty)
-                                                    item.Quantity = attributeValue.Quantity;
-                                            }
-                                }
-                            }
-
-                            break;
-                        case AttributeControlType.ReadonlyCheckboxes:
-                            {
-                                //values are already pre-set
-
-                                //set customer entered quantity
-                                if (!string.IsNullOrEmpty(updatecartitem.AttributesXml))
-                                {
-                                    foreach (var attributeValue in (await _productAttributeParser.ParseProductAttributeValues(updatecartitem.AttributesXml))
-                                        .Where(value => value.CustomerEntersQty))
-                                    {
-                                        var item = attributeModel.Values.FirstOrDefault(value => value.Id == attributeValue.Id);
-                                        if (item != null)
-                                            item.Quantity = attributeValue.Quantity;
-                                    }
-                                }
-                            }
-
-                            break;
-                        case AttributeControlType.TextBox:
-                        case AttributeControlType.MultilineTextbox:
-                            {
-                                if (!string.IsNullOrEmpty(updatecartitem.AttributesXml))
-                                {
-                                    var enteredText = _productAttributeParser.ParseValues(updatecartitem.AttributesXml, attribute.Id);
-                                    if (enteredText.Any())
-                                        attributeModel.DefaultValue = enteredText[0];
-                                }
-                            }
-
-                            break;
-                        case AttributeControlType.Datepicker:
-                            {
-                                //keep in mind my that the code below works only in the current culture
-                                var selectedDateStr = _productAttributeParser.ParseValues(updatecartitem.AttributesXml, attribute.Id);
-                                if (selectedDateStr.Any())
-                                {
-                                    if (DateTime.TryParseExact(selectedDateStr[0], "D", CultureInfo.CurrentCulture, DateTimeStyles.None, out var selectedDate))
-                                    {
-                                        //successfully parsed
-                                        attributeModel.SelectedDay = selectedDate.Day;
-                                        attributeModel.SelectedMonth = selectedDate.Month;
-                                        attributeModel.SelectedYear = selectedDate.Year;
-                                    }
-                                }
-                            }
-
-                            break;
-                        case AttributeControlType.FileUpload:
-                            {
-                                if (!string.IsNullOrEmpty(updatecartitem.AttributesXml))
-                                {
-                                    var downloadGuidStr = _productAttributeParser.ParseValues(updatecartitem.AttributesXml, attribute.Id).FirstOrDefault();
-                                    Guid.TryParse(downloadGuidStr, out var downloadGuid);
-                                    var download = await _downloadService.GetDownloadByGuid(downloadGuid);
-                                    if (download != null)
-                                        attributeModel.DefaultValue = download.DownloadGuid.ToString();
-                                }
-                            }
-
-                            break;
-                        default:
-                            break;
-                    }
-                }
-
-                model.Add(attributeModel);
-            }
-
-            return model;
-        }
-
-        /// <summary>
-        /// Prepare the product tier price models
-        /// </summary>
-        /// <param name="product">Product</param>
-        /// <returns>List of tier price model</returns>
-        protected virtual async Task<IList<ProductDetailsModel.TierPriceModel>> PrepareProductTierPriceModels(Product product)
-        {
-            if (product == null)
-                throw new ArgumentNullException(nameof(product));
-
-            var model = (await _productService.GetTierPrices(product, await _workContext.GetCurrentCustomer(), (await _storeContext.GetCurrentStore()).Id))
-                   .Select(tierPrice =>
-                {
-                    var priceBase = _taxService.GetProductPrice(product, _priceCalculationService.GetFinalPrice(product,
-                        _workContext.GetCurrentCustomer().Result, decimal.Zero, _catalogSettings.DisplayTierPricesWithDiscounts,
-                        tierPrice.Quantity).Result.Item1).Result.price;
-
-                       var price = _currencyService.ConvertFromPrimaryStoreCurrency(priceBase, _workContext.GetWorkingCurrency().Result).Result;
-
-                       return new ProductDetailsModel.TierPriceModel
-                       {
-                           Quantity = tierPrice.Quantity,
-                           Price = _priceFormatter.FormatPrice(price, false, false).Result
-                       };
-                   }).ToList();
-
-            return model;
-        }
-
-        /// <summary>
-        /// Prepare the product manufacturer models
-        /// </summary>
-        /// <param name="product">Product</param>
-        /// <returns>List of manufacturer brief info model</returns>
-        protected virtual async Task<IList<ManufacturerBriefInfoModel>> PrepareProductManufacturerModels(Product product)
-        {
-            if (product == null)
-                throw new ArgumentNullException(nameof(product));
-
-            var model = (await _manufacturerService.GetProductManufacturersByProductId(product.Id))
-                .Select(pm =>
-                {
-                    var manufacturer = _manufacturerService.GetManufacturerById(pm.ManufacturerId).Result;
-                    var modelMan = new ManufacturerBriefInfoModel
-                    {
-                        Id = manufacturer.Id,
-                        Name = _localizationService.GetLocalized(manufacturer, x => x.Name).Result,
-                        SeName = _urlRecordService.GetSeName(manufacturer).Result
-                    };
-
-                    return modelMan;
-                }).ToList();
-
-            return model;
-        }
-
-        /// <summary>
-        /// Prepare the product details picture model
-        /// </summary>
-        /// <param name="product">Product</param>
-        /// <param name="isAssociatedProduct">Whether the product is associated</param>
-        /// <returns>Picture model for the default picture; All picture models</returns>
-        protected virtual async Task<(PictureModel pictureModel, IList<PictureModel> allPictureModels)> PrepareProductDetailsPictureModel(Product product, bool isAssociatedProduct)
-        {
-            if (product == null)
-                throw new ArgumentNullException(nameof(product));
-
-            //default picture size
-            var defaultPictureSize = isAssociatedProduct ?
-                _mediaSettings.AssociatedProductPictureSize :
-                _mediaSettings.ProductDetailsPictureSize;
-
-            //prepare picture models
-            var productPicturesCacheKey = _staticCacheManager.PrepareKeyForDefaultCache(NopModelCacheDefaults.ProductDetailsPicturesModelKey
-                , product, defaultPictureSize, isAssociatedProduct, 
-                await _workContext.GetWorkingLanguage(), await _webHelper.IsCurrentConnectionSecured(), await _storeContext.GetCurrentStore());
-            var cachedPictures = await _staticCacheManager.Get(productPicturesCacheKey, async () =>
-            {
-                var productName = await _localizationService.GetLocalized(product, x => x.Name);
-
-                var pictures = await _pictureService.GetPicturesByProductId(product.Id);
-                var defaultPicture = pictures.FirstOrDefault();
-
-                string fullSizeImageUrl, imageUrl, thumbImageUrl;
-                (imageUrl, defaultPicture) = await _pictureService.GetPictureUrl(defaultPicture, defaultPictureSize, !isAssociatedProduct);
-                (fullSizeImageUrl, defaultPicture) = await _pictureService.GetPictureUrl(defaultPicture, 0, !isAssociatedProduct);
-
-                var defaultPictureModel = new PictureModel
-                {
-                    ImageUrl = imageUrl,
-                    FullSizeImageUrl = fullSizeImageUrl
-                };
-                //"title" attribute
-                defaultPictureModel.Title = (defaultPicture != null && !string.IsNullOrEmpty(defaultPicture.TitleAttribute)) ?
-                    defaultPicture.TitleAttribute :
-                    string.Format(await _localizationService.GetResource("Media.Product.ImageLinkTitleFormat.Details"), productName);
-                //"alt" attribute
-                defaultPictureModel.AlternateText = (defaultPicture != null && !string.IsNullOrEmpty(defaultPicture.AltAttribute)) ?
-                    defaultPicture.AltAttribute :
-                    string.Format(await _localizationService.GetResource("Media.Product.ImageAlternateTextFormat.Details"), productName);
-
-                //all pictures
-                var pictureModels = new List<PictureModel>();
-                for (var i = 0; i < pictures.Count(); i++ )
-                {
-                    var picture = pictures[i];
-
-                    (imageUrl, picture) = await _pictureService.GetPictureUrl(picture, defaultPictureSize, !isAssociatedProduct);
-                    (fullSizeImageUrl, picture) = await _pictureService.GetPictureUrl(picture);
-                    (thumbImageUrl, picture) = await _pictureService.GetPictureUrl(picture, _mediaSettings.ProductThumbPictureSizeOnProductDetailsPage);
-
-                    var pictureModel = new PictureModel
-                    {
-                        ImageUrl = imageUrl,
-                        ThumbImageUrl = thumbImageUrl,
-                        FullSizeImageUrl = fullSizeImageUrl,
-                        Title = string.Format(await _localizationService.GetResource("Media.Product.ImageLinkTitleFormat.Details"), productName),
-                        AlternateText = string.Format(await _localizationService.GetResource("Media.Product.ImageAlternateTextFormat.Details"), productName),
-                    };
-                    //"title" attribute
-                    pictureModel.Title = !string.IsNullOrEmpty(picture.TitleAttribute) ?
-                        picture.TitleAttribute :
-                        string.Format(await _localizationService.GetResource("Media.Product.ImageLinkTitleFormat.Details"), productName);
-                    //"alt" attribute
-                    pictureModel.AlternateText = !string.IsNullOrEmpty(picture.AltAttribute) ?
-                        picture.AltAttribute :
-                        string.Format(await _localizationService.GetResource("Media.Product.ImageAlternateTextFormat.Details"), productName);
-
-                    pictureModels.Add(pictureModel);
-                }
-
-                return new { DefaultPictureModel = defaultPictureModel, PictureModels = pictureModels };
-            });
-
-            var allPictureModels = cachedPictures.PictureModels;
-            return (cachedPictures.DefaultPictureModel, allPictureModels);
-        }
-
-        #endregion
-
-        #region Methods
-
-        /// <summary>
-        /// Get the product template view path
-        /// </summary>
-        /// <param name="product">Product</param>
-        /// <returns>View path</returns>
-        public virtual async Task<string> PrepareProductTemplateViewPath(Product product)
-        {
-            if (product == null)
-                throw new ArgumentNullException(nameof(product));
-
-            var template = await _productTemplateService.GetProductTemplateById(product.ProductTemplateId) ??
-                           (await _productTemplateService.GetAllProductTemplates()).FirstOrDefault();
-
-            if (template == null)
-                throw new Exception("No default template could be loaded");
-
-            return template.ViewPath;
-        }
-
-        /// <summary>
-        /// Prepare the product overview models
-        /// </summary>
-        /// <param name="products">Collection of products</param>
-        /// <param name="preparePriceModel">Whether to prepare the price model</param>
-        /// <param name="preparePictureModel">Whether to prepare the picture model</param>
-        /// <param name="productThumbPictureSize">Product thumb picture size (longest side); pass null to use the default value of media settings</param>
-        /// <param name="prepareSpecificationAttributes">Whether to prepare the specification attribute models</param>
-        /// <param name="forceRedirectionAfterAddingToCart">Whether to force redirection after adding to cart</param>
-        /// <returns>Collection of product overview model</returns>
-        public virtual async Task<IEnumerable<ProductOverviewModel>> PrepareProductOverviewModels(IEnumerable<Product> products,
-            bool preparePriceModel = true, bool preparePictureModel = true,
-            int? productThumbPictureSize = null, bool prepareSpecificationAttributes = false,
-            bool forceRedirectionAfterAddingToCart = false)
-        {
-            if (products == null)
-                throw new ArgumentNullException(nameof(products));
-
-            var models = new List<ProductOverviewModel>();
-            foreach (var product in products)
-            {
-                var model = new ProductOverviewModel
-                {
-                    Id = product.Id,
-                    Name = await _localizationService.GetLocalized(product, x => x.Name),
-                    ShortDescription = await _localizationService.GetLocalized(product, x => x.ShortDescription),
-                    FullDescription = await _localizationService.GetLocalized(product, x => x.FullDescription),
-                    SeName = await _urlRecordService.GetSeName(product),
-                    Sku = product.Sku,
-                    ProductType = product.ProductType,
-                    MarkAsNew = product.MarkAsNew &&
-                        (!product.MarkAsNewStartDateTimeUtc.HasValue || product.MarkAsNewStartDateTimeUtc.Value < DateTime.UtcNow) &&
-                        (!product.MarkAsNewEndDateTimeUtc.HasValue || product.MarkAsNewEndDateTimeUtc.Value > DateTime.UtcNow)
-                };
-
-                //price
-                if (preparePriceModel)
-                {
-                    model.ProductPrice = await PrepareProductOverviewPriceModel(product, forceRedirectionAfterAddingToCart);
-                }
-
-                //picture
-                if (preparePictureModel)
-                {
-                    model.DefaultPictureModel = await PrepareProductOverviewPictureModel(product, productThumbPictureSize);
-                }
-
-                //specs
-                if (prepareSpecificationAttributes)
-                {
-<<<<<<< HEAD
-                    model.SpecificationAttributeModels = await PrepareProductSpecificationModel(product);
-=======
-                    model.ProductSpecificationModel = PrepareProductSpecificationModel(product);
->>>>>>> 8df5bf22
-                }
-
-                //reviews
-                model.ReviewOverviewModel = await PrepareProductReviewOverviewModel(product);
-
-                models.Add(model);
-            }
-
-            return models;
-        }
-
-        /// <summary>
-        /// Prepare the product details model
-        /// </summary>
-        /// <param name="product">Product</param>
-        /// <param name="updatecartitem">Updated shopping cart item</param>
-        /// <param name="isAssociatedProduct">Whether the product is associated</param>
-        /// <returns>Product details model</returns>
-        public virtual async Task<ProductDetailsModel> PrepareProductDetailsModel(Product product,
-            ShoppingCartItem updatecartitem = null, bool isAssociatedProduct = false)
-        {
-            if (product == null)
-                throw new ArgumentNullException(nameof(product));
-
-            //standard properties
-            var model = new ProductDetailsModel
-            {
-                Id = product.Id,
-                Name = await _localizationService.GetLocalized(product, x => x.Name),
-                ShortDescription = await _localizationService.GetLocalized(product, x => x.ShortDescription),
-                FullDescription = await _localizationService.GetLocalized(product, x => x.FullDescription),
-                MetaKeywords = await _localizationService.GetLocalized(product, x => x.MetaKeywords),
-                MetaDescription = await _localizationService.GetLocalized(product, x => x.MetaDescription),
-                MetaTitle = await _localizationService.GetLocalized(product, x => x.MetaTitle),
-                SeName = await _urlRecordService.GetSeName(product),
-                ProductType = product.ProductType,
-                ShowSku = _catalogSettings.ShowSkuOnProductDetailsPage,
-                Sku = product.Sku,
-                ShowManufacturerPartNumber = _catalogSettings.ShowManufacturerPartNumber,
-                FreeShippingNotificationEnabled = _catalogSettings.ShowFreeShippingNotification,
-                ManufacturerPartNumber = product.ManufacturerPartNumber,
-                ShowGtin = _catalogSettings.ShowGtin,
-                Gtin = product.Gtin,
-                ManageInventoryMethod = product.ManageInventoryMethod,
-                StockAvailability = await _productService.FormatStockMessage(product, string.Empty),
-                HasSampleDownload = product.IsDownload && product.HasSampleDownload,
-                DisplayDiscontinuedMessage = !product.Published && _catalogSettings.DisplayDiscontinuedMessageForUnpublishedProducts,
-                AvailableEndDate = product.AvailableEndDateTimeUtc
-            };
-
-            //automatically generate product description?
-            if (_seoSettings.GenerateProductMetaDescription && string.IsNullOrEmpty(model.MetaDescription))
-            {
-                //based on short description
-                model.MetaDescription = model.ShortDescription;
-            }
-
-            //shipping info
-            model.IsShipEnabled = product.IsShipEnabled;
-            if (product.IsShipEnabled)
-            {
-                model.IsFreeShipping = product.IsFreeShipping;
-                //delivery date
-                var deliveryDate = await _dateRangeService.GetDeliveryDateById(product.DeliveryDateId);
-                if (deliveryDate != null)
-                {
-                    model.DeliveryDate = await _localizationService.GetLocalized(deliveryDate, dd => dd.Name);
-                }
-            }
-
-            //email a friend
-            model.EmailAFriendEnabled = _catalogSettings.EmailAFriendEnabled;
-            //compare products
-            model.CompareProductsEnabled = _catalogSettings.CompareProductsEnabled;
-            //store name
-            model.CurrentStoreName = await _localizationService.GetLocalized(await _storeContext.GetCurrentStore(), x => x.Name);
-
-            //vendor details
-            if (_vendorSettings.ShowVendorOnProductDetailsPage)
-            {
-                var vendor = await _vendorService.GetVendorById(product.VendorId);
-                if (vendor != null && !vendor.Deleted && vendor.Active)
-                {
-                    model.ShowVendor = true;
-
-                    model.VendorModel = new VendorBriefInfoModel
-                    {
-                        Id = vendor.Id,
-                        Name = await _localizationService.GetLocalized(vendor, x => x.Name),
-                        SeName = await _urlRecordService.GetSeName(vendor),
-                    };
-                }
-            }
-
-            //page sharing
-            if (_catalogSettings.ShowShareButton && !string.IsNullOrEmpty(_catalogSettings.PageShareCode))
-            {
-                var shareCode = _catalogSettings.PageShareCode;
-                if (await _webHelper.IsCurrentConnectionSecured())
-                {
-                    //need to change the add this link to be https linked when the page is, so that the page doesn't ask about mixed mode when viewed in https...
-                    shareCode = shareCode.Replace("http://", "https://");
-                }
-
-                model.PageShareCode = shareCode;
-            }
-
-            //back in stock subscriptions
-            if (product.ManageInventoryMethod == ManageInventoryMethod.ManageStock &&
-                product.BackorderMode == BackorderMode.NoBackorders &&
-                product.AllowBackInStockSubscriptions &&
-                await _productService.GetTotalStockQuantity(product) <= 0)
-            {
-                //out of stock
-                model.DisplayBackInStockSubscription = true;
-            }
-
-            //breadcrumb
-            //do not prepare this model for the associated products. anyway it's not used
-            if (_catalogSettings.CategoryBreadcrumbEnabled && !isAssociatedProduct)
-            {
-                model.Breadcrumb = await PrepareProductBreadcrumbModel(product);
-            }
-
-            //product tags
-            //do not prepare this model for the associated products. anyway it's not used
-            if (!isAssociatedProduct)
-            {
-                model.ProductTags = await PrepareProductTagModels(product);
-            }
-
-            //pictures
-            model.DefaultPictureZoomEnabled = _mediaSettings.DefaultPictureZoomEnabled;
-            IList<PictureModel> allPictureModels;
-            (model.DefaultPictureModel, allPictureModels) = await PrepareProductDetailsPictureModel(product, isAssociatedProduct);
-            model.PictureModels = allPictureModels;
-
-            //price
-            model.ProductPrice = await PrepareProductPriceModel(product);
-
-            //'Add to cart' model
-            model.AddToCart = await PrepareProductAddToCartModel(product, updatecartitem);
-
-            //gift card
-            if (product.IsGiftCard)
-            {
-                model.GiftCard.IsGiftCard = true;
-                model.GiftCard.GiftCardType = product.GiftCardType;
-
-                if (updatecartitem == null)
-                {
-                    model.GiftCard.SenderName = await _customerService.GetCustomerFullName(await _workContext.GetCurrentCustomer());
-                    model.GiftCard.SenderEmail = (await _workContext.GetCurrentCustomer()).Email;
-                }
-                else
-                {
-                    _productAttributeParser.GetGiftCardAttribute(updatecartitem.AttributesXml,
-                        out var giftCardRecipientName, out var giftCardRecipientEmail,
-                        out var giftCardSenderName, out var giftCardSenderEmail, out var giftCardMessage);
-
-                    model.GiftCard.RecipientName = giftCardRecipientName;
-                    model.GiftCard.RecipientEmail = giftCardRecipientEmail;
-                    model.GiftCard.SenderName = giftCardSenderName;
-                    model.GiftCard.SenderEmail = giftCardSenderEmail;
-                    model.GiftCard.Message = giftCardMessage;
-                }
-            }
-
-            //product attributes
-            model.ProductAttributes = await PrepareProductAttributeModels(product, updatecartitem);
-
-            //product specifications
-            //do not prepare this model for the associated products. anyway it's not used
-            if (!isAssociatedProduct)
-            {
-<<<<<<< HEAD
-                model.ProductSpecifications = await PrepareProductSpecificationModel(product);
-=======
-                model.ProductSpecificationModel = PrepareProductSpecificationModel(product);
->>>>>>> 8df5bf22
-            }
-
-            //product review overview
-            model.ProductReviewOverview = await PrepareProductReviewOverviewModel(product);
-
-            //tier prices
-            if (product.HasTierPrices && await _permissionService.Authorize(StandardPermissionProvider.DisplayPrices))
-            {
-                model.TierPrices = await PrepareProductTierPriceModels(product);
-            }
-
-            //manufacturers
-            model.ProductManufacturers = await PrepareProductManufacturerModels(product);
-
-            //rental products
-            if (product.IsRental)
-            {
-                model.IsRental = true;
-                //set already entered dates attributes (if we're going to update the existing shopping cart item)
-                if (updatecartitem != null)
-                {
-                    model.RentalStartDate = updatecartitem.RentalStartDateUtc;
-                    model.RentalEndDate = updatecartitem.RentalEndDateUtc;
-                }
-            }
-
-            //estimate shipping
-            if (_shippingSettings.EstimateShippingProductPageEnabled && !model.IsFreeShipping)
-            {
-                var wrappedProduct = new ShoppingCartItem
-                {
-                    StoreId = (await _storeContext.GetCurrentStore()).Id,
-                    ShoppingCartTypeId = (int)ShoppingCartType.ShoppingCart,
-                    CustomerId = (await _workContext.GetCurrentCustomer()).Id,
-                    ProductId = product.Id,
-                    CreatedOnUtc = DateTime.UtcNow
-                };
-
-                var estimateShippingModel = await _shoppingCartModelFactory.PrepareEstimateShippingModel(new[] { wrappedProduct });
-
-                model.ProductEstimateShipping.ProductId = product.Id;
-                model.ProductEstimateShipping.Enabled = estimateShippingModel.Enabled;
-                model.ProductEstimateShipping.CountryId = estimateShippingModel.CountryId;
-                model.ProductEstimateShipping.StateProvinceId = estimateShippingModel.StateProvinceId;
-                model.ProductEstimateShipping.ZipPostalCode = estimateShippingModel.ZipPostalCode;
-                model.ProductEstimateShipping.AvailableCountries = estimateShippingModel.AvailableCountries;
-                model.ProductEstimateShipping.AvailableStates = estimateShippingModel.AvailableStates;
-            }
-            else
-                model.ProductEstimateShipping.Enabled = false;
-
-            //associated products
-            if (product.ProductType == ProductType.GroupedProduct)
-            {
-                //ensure no circular references
-                if (!isAssociatedProduct)
-                {
-                    var associatedProducts = await _productService.GetAssociatedProducts(product.Id, (await _storeContext.GetCurrentStore()).Id);
-                    foreach (var associatedProduct in associatedProducts)
-                        model.AssociatedProducts.Add(await PrepareProductDetailsModel(associatedProduct, null, true));
-                }
-            }
-
-            return model;
-        }
-
-        /// <summary>
-        /// Prepare the product reviews model
-        /// </summary>
-        /// <param name="model">Product reviews model</param>
-        /// <param name="product">Product</param>
-        /// <returns>Product reviews model</returns>
-        public virtual async Task<ProductReviewsModel> PrepareProductReviewsModel(ProductReviewsModel model, Product product)
-        {
-            if (model == null)
-                throw new ArgumentNullException(nameof(model));
-
-            if (product == null)
-                throw new ArgumentNullException(nameof(product));
-
-            model.ProductId = product.Id;
-            model.ProductName = await _localizationService.GetLocalized(product, x => x.Name);
-            model.ProductSeName = await _urlRecordService.GetSeName(product);
-
-            var productReviews = (await _productService.GetAllProductReviews(
-                approved: true, 
-                productId: product.Id,
-                storeId: _catalogSettings.ShowProductReviewsPerStore ? (await _storeContext.GetCurrentStore()).Id : 0)).AsEnumerable();
-
-            productReviews = _catalogSettings.ProductReviewsSortByCreatedDateAscending
-                ? productReviews.OrderBy(pr => pr.CreatedOnUtc)
-                : productReviews.OrderByDescending(pr => pr.CreatedOnUtc);
-
-            //get all review types
-            foreach (var reviewType in await _reviewTypeService.GetAllReviewTypes())
-            {
-                model.ReviewTypeList.Add(new ReviewTypeModel
-                {
-                    Id = reviewType.Id,
-                    Name = await _localizationService.GetLocalized(reviewType, entity => entity.Name),
-                    Description = await _localizationService.GetLocalized(reviewType, entity => entity.Description),
-                    VisibleToAllCustomers = reviewType.VisibleToAllCustomers,
-                    DisplayOrder = reviewType.DisplayOrder,
-                    IsRequired = reviewType.IsRequired,
-                });
-            }
-
-            //filling data from db
-            foreach (var pr in productReviews)
-            {
-                var customer = await _customerService.GetCustomerById(pr.CustomerId);
-
-                var productReviewModel = new ProductReviewModel
-                {
-                    Id = pr.Id,
-                    CustomerId = pr.CustomerId,
-                    CustomerName = await _customerService.FormatUsername(customer),
-                    AllowViewingProfiles = _customerSettings.AllowViewingProfiles && customer != null && !await _customerService.IsGuest(customer),
-                    Title = pr.Title,
-                    ReviewText = pr.ReviewText,
-                    ReplyText = pr.ReplyText,
-                    Rating = pr.Rating,
-                    Helpfulness = new ProductReviewHelpfulnessModel
-                    {
-                        ProductReviewId = pr.Id,
-                        HelpfulYesTotal = pr.HelpfulYesTotal,
-                        HelpfulNoTotal = pr.HelpfulNoTotal,
-                    },
-                    WrittenOnStr = _dateTimeHelper.ConvertToUserTime(pr.CreatedOnUtc, DateTimeKind.Utc).ToString("g"),
-                };
-
-                if (_customerSettings.AllowCustomersToUploadAvatars)
-                {
-                    productReviewModel.CustomerAvatarUrl = await _pictureService.GetPictureUrl(
-                        await _genericAttributeService.GetAttribute<int>(customer, NopCustomerDefaults.AvatarPictureIdAttribute),
-                        _mediaSettings.AvatarPictureSize, _customerSettings.DefaultAvatarEnabled, defaultPictureType: PictureType.Avatar);
-                }
-
-                foreach (var q in await _reviewTypeService.GetProductReviewReviewTypeMappingsByProductReviewId(pr.Id))
-                {
-                    var reviewType = await _reviewTypeService.GetReviewTypeById(q.ReviewTypeId);
-
-                    productReviewModel.AdditionalProductReviewList.Add(new ProductReviewReviewTypeMappingModel
-                    {
-                        ReviewTypeId = q.ReviewTypeId,
-                        ProductReviewId = pr.Id,
-                        Rating = q.Rating,
-                        Name = await _localizationService.GetLocalized(reviewType, x => x.Name),
-                        VisibleToAllCustomers = reviewType.VisibleToAllCustomers || (await _workContext.GetCurrentCustomer()).Id == pr.CustomerId,
-                    });
-                }
-
-                model.Items.Add(productReviewModel);
-            }
-
-            foreach (var rt in model.ReviewTypeList)
-            {
-                if (model.ReviewTypeList.Count <= model.AddAdditionalProductReviewList.Count)
-                    continue;
-                var reviewType = await _reviewTypeService.GetReviewTypeById(rt.Id);
-                var reviewTypeMappingModel = new AddProductReviewReviewTypeMappingModel
-                {
-                    ReviewTypeId = rt.Id,
-                    Name = await _localizationService.GetLocalized(reviewType, entity => entity.Name),
-                    Description = await _localizationService.GetLocalized(reviewType, entity => entity.Description),
-                    DisplayOrder = rt.DisplayOrder,
-                    IsRequired = rt.IsRequired,
-                };
-
-                model.AddAdditionalProductReviewList.Add(reviewTypeMappingModel);
-            }
-
-            //Average rating
-            foreach (var rtm in model.ReviewTypeList)
-            {
-                var totalRating = 0;
-                var totalCount = 0;
-                foreach (var item in model.Items)
-                {
-                    foreach (var q in item.AdditionalProductReviewList.Where(w => w.ReviewTypeId == rtm.Id))
-                    {
-                        totalRating += q.Rating;
-                        totalCount = ++totalCount;
-                    }
-                }
-
-                rtm.AverageRating = (double)totalRating / (totalCount > 0 ? totalCount : 1);
-            }
-
-            model.AddProductReview.CanCurrentCustomerLeaveReview = _catalogSettings.AllowAnonymousUsersToReviewProduct || !await _customerService.IsGuest(await _workContext.GetCurrentCustomer());
-            model.AddProductReview.DisplayCaptcha = _captchaSettings.Enabled && _captchaSettings.ShowOnProductReviewPage;
-
-            return model;
-        }
-
-        /// <summary>
-        /// Prepare the customer product reviews model
-        /// </summary>
-        /// <param name="page">Number of items page; pass null to load the first page</param>
-        /// <returns>Customer product reviews model</returns>
-        public virtual async Task<CustomerProductReviewsModel> PrepareCustomerProductReviewsModel(int? page)
-        {
-            var pageSize = _catalogSettings.ProductReviewsPageSizeOnAccountPage;
-            var pageIndex = 0;
-
-            if (page > 0)
-            {
-                pageIndex = page.Value - 1;
-            }
-
-            var list = await _productService.GetAllProductReviews(customerId: (await _workContext.GetCurrentCustomer()).Id,
-                approved: null,
-                storeId: (await _storeContext.GetCurrentStore()).Id,
-                pageIndex: pageIndex,
-                pageSize: pageSize);
-
-            var productReviews = new List<CustomerProductReviewModel>();
-
-            foreach (var review in list)
-            {
-                var product = await _productService.GetProductById(review.ProductId);
-
-                var productReviewModel = new CustomerProductReviewModel
-                {
-                    Title = review.Title,
-                    ProductId = product.Id,
-                    ProductName = await _localizationService.GetLocalized(product, p => p.Name),
-                    ProductSeName = await _urlRecordService.GetSeName(product),
-                    Rating = review.Rating,
-                    ReviewText = review.ReviewText,
-                    ReplyText = review.ReplyText,
-                    WrittenOnStr = _dateTimeHelper.ConvertToUserTime(review.CreatedOnUtc, DateTimeKind.Utc).ToString("g")
-                };
-
-                if (_catalogSettings.ProductReviewsMustBeApproved)
-                {
-                    productReviewModel.ApprovalStatus = review.IsApproved
-                        ? await _localizationService.GetResource("Account.CustomerProductReviews.ApprovalStatus.Approved")
-                        : await _localizationService.GetResource("Account.CustomerProductReviews.ApprovalStatus.Pending");
-                }
-
-                foreach (var q in await _reviewTypeService.GetProductReviewReviewTypeMappingsByProductReviewId(review.Id))
-                {
-                    var reviewType = await _reviewTypeService.GetReviewTypeById(q.ReviewTypeId);
-
-                    productReviewModel.AdditionalProductReviewList.Add(new ProductReviewReviewTypeMappingModel
-                    {
-                        ReviewTypeId = q.ReviewTypeId,
-                        ProductReviewId = review.Id,
-                        Rating = q.Rating,
-                        Name = await _localizationService.GetLocalized(reviewType, x => x.Name),
-                    });
-                }
-
-                productReviews.Add(productReviewModel);
-            }
-
-            var pagerModel = new PagerModel
-            {
-                PageSize = list.PageSize,
-                TotalRecords = list.TotalCount,
-                PageIndex = list.PageIndex,
-                ShowTotalSummary = false,
-                RouteActionName = "CustomerProductReviewsPaged",
-                UseRouteLinks = true,
-                RouteValues = new CustomerProductReviewsModel.CustomerProductReviewsRouteValues { pageNumber = pageIndex }
-            };
-
-            var model = new CustomerProductReviewsModel
-            {
-                ProductReviews = productReviews,
-                PagerModel = pagerModel
-            };
-
-            return model;
-        }
-
-        /// <summary>
-        /// Prepare the product email a friend model
-        /// </summary>
-        /// <param name="model">Product email a friend model</param>
-        /// <param name="product">Product</param>
-        /// <param name="excludeProperties">Whether to exclude populating of model properties from the entity</param>
-        /// <returns>product email a friend model</returns>
-        public virtual async Task<ProductEmailAFriendModel> PrepareProductEmailAFriendModel(ProductEmailAFriendModel model, Product product, bool excludeProperties)
-        {
-            if (model == null)
-                throw new ArgumentNullException(nameof(model));
-
-            if (product == null)
-                throw new ArgumentNullException(nameof(product));
-
-            model.ProductId = product.Id;
-            model.ProductName = await _localizationService.GetLocalized(product, x => x.Name);
-            model.ProductSeName = await _urlRecordService.GetSeName(product);
-            model.DisplayCaptcha = _captchaSettings.Enabled && _captchaSettings.ShowOnEmailProductToFriendPage;
-            if (!excludeProperties)
-            {
-                model.YourEmailAddress = (await _workContext.GetCurrentCustomer()).Email;
-            }
-
-            return model;
-        }
-
-        /// <summary>
-        /// Prepare the product specification model
-        /// </summary>
-        /// <param name="product">Product</param>
-<<<<<<< HEAD
-        /// <returns>List of product specification model</returns>
-        public virtual async Task<IList<ProductSpecificationModel>> PrepareProductSpecificationModel(Product product)
-=======
-        /// <returns>The product specification model</returns>
-        public virtual ProductSpecificationModel PrepareProductSpecificationModel(Product product)
->>>>>>> 8df5bf22
-        {
-            if (product == null)
-                throw new ArgumentNullException(nameof(product));
-
-<<<<<<< HEAD
-            return (await _specificationAttributeService.GetProductSpecificationAttributes(product.Id, 0, null, true))
-                .Select(psa =>
-                {
-                    var specAttributeOption =
-                        _specificationAttributeService.GetSpecificationAttributeOptionById(
-                            psa.SpecificationAttributeOptionId).Result;
-                    var specAttribute =
-                        _specificationAttributeService.GetSpecificationAttributeById(specAttributeOption
-                            .SpecificationAttributeId).Result;
-
-                    var m = new ProductSpecificationModel
-                    {
-                        SpecificationAttributeId = specAttribute.Id,
-                        SpecificationAttributeName = _localizationService.GetLocalized(specAttribute, x => x.Name).Result,
-                        ColorSquaresRgb = specAttributeOption.ColorSquaresRgb,
-                        AttributeTypeId = psa.AttributeTypeId
-                    };
-
-                    switch (psa.AttributeType)
-                    {
-                        case SpecificationAttributeType.Option:
-                            m.ValueRaw =
-                                WebUtility.HtmlEncode(
-                                    _localizationService.GetLocalized(specAttributeOption, x => x.Name).Result);
-                            break;
-                        case SpecificationAttributeType.CustomText:
-                            m.ValueRaw =
-                                WebUtility.HtmlEncode(_localizationService.GetLocalized(psa, x => x.CustomValue).Result);
-                            break;
-                        case SpecificationAttributeType.CustomHtmlText:
-                            m.ValueRaw = _localizationService.GetLocalized(psa, x => x.CustomValue).Result;
-                            break;
-                        case SpecificationAttributeType.Hyperlink:
-                            m.ValueRaw = $"<a href='{psa.CustomValue}' target='_blank'>{psa.CustomValue}</a>";
-                            break;
-                        default:
-                            break;
-                    }
-=======
-            var model = new ProductSpecificationModel();
-
-            // Add non-grouped attributes first
-            model.Groups.Add(new ProductSpecificationAttributeGroupModel
-            {
-                Attributes = PrepareProductSpecificationAttributeModel(product, null)
-            });
->>>>>>> 8df5bf22
-
-            // Add grouped attributes
-            var groups = _specificationAttributeService.GetProductSpecificationAttributeGroups(product.Id);
-            foreach (var group in groups)
-            {
-                model.Groups.Add(new ProductSpecificationAttributeGroupModel
-                {
-                    Id = group.Id,
-                    Name = _localizationService.GetLocalized(group, x => x.Name),
-                    Attributes = PrepareProductSpecificationAttributeModel(product, group)
-                });
-            }
-
-            return model;
-        }
-
-        #endregion
-    }
+﻿using System;
+using System.Collections.Generic;
+using System.Globalization;
+using System.Linq;
+using System.Net;
+using System.Threading.Tasks;
+using Microsoft.AspNetCore.Mvc.Rendering;
+using Nop.Core;
+using Nop.Core.Caching;
+using Nop.Core.Domain.Catalog;
+using Nop.Core.Domain.Customers;
+using Nop.Core.Domain.Media;
+using Nop.Core.Domain.Orders;
+using Nop.Core.Domain.Security;
+using Nop.Core.Domain.Seo;
+using Nop.Core.Domain.Shipping;
+using Nop.Core.Domain.Vendors;
+using Nop.Services.Catalog;
+using Nop.Services.Common;
+using Nop.Services.Customers;
+using Nop.Services.Directory;
+using Nop.Services.Helpers;
+using Nop.Services.Localization;
+using Nop.Services.Media;
+using Nop.Services.Security;
+using Nop.Services.Seo;
+using Nop.Services.Shipping.Date;
+using Nop.Services.Tax;
+using Nop.Services.Vendors;
+using Nop.Web.Infrastructure.Cache;
+using Nop.Web.Models.Catalog;
+using Nop.Web.Models.Common;
+using Nop.Web.Models.Media;
+
+namespace Nop.Web.Factories
+{
+    /// <summary>
+    /// Represents the product model factory
+    /// </summary>
+    public partial class ProductModelFactory : IProductModelFactory
+    {
+        #region Fields
+
+        private readonly CaptchaSettings _captchaSettings;
+        private readonly CatalogSettings _catalogSettings;
+        private readonly CustomerSettings _customerSettings;
+        private readonly ICategoryService _categoryService;
+        private readonly ICurrencyService _currencyService;
+        private readonly ICustomerService _customerService;
+        private readonly IDateRangeService _dateRangeService;
+        private readonly IDateTimeHelper _dateTimeHelper;
+        private readonly IDownloadService _downloadService;
+        private readonly IGenericAttributeService _genericAttributeService;
+        private readonly ILocalizationService _localizationService;
+        private readonly IManufacturerService _manufacturerService;
+        private readonly IPermissionService _permissionService;
+        private readonly IPictureService _pictureService;
+        private readonly IPriceCalculationService _priceCalculationService;
+        private readonly IPriceFormatter _priceFormatter;
+        private readonly IProductAttributeParser _productAttributeParser;
+        private readonly IProductAttributeService _productAttributeService;
+        private readonly IProductService _productService;
+        private readonly IProductTagService _productTagService;
+        private readonly IProductTemplateService _productTemplateService;
+        private readonly IReviewTypeService _reviewTypeService;
+        private readonly ISpecificationAttributeService _specificationAttributeService;
+        private readonly IStaticCacheManager _staticCacheManager;
+        private readonly IStoreContext _storeContext;
+        private readonly IShoppingCartModelFactory _shoppingCartModelFactory;
+        private readonly ITaxService _taxService;
+        private readonly IUrlRecordService _urlRecordService;
+        private readonly IVendorService _vendorService;
+        private readonly IWebHelper _webHelper;
+        private readonly IWorkContext _workContext;
+        private readonly MediaSettings _mediaSettings;
+        private readonly OrderSettings _orderSettings;
+        private readonly SeoSettings _seoSettings;
+        private readonly ShippingSettings _shippingSettings;
+        private readonly VendorSettings _vendorSettings;        
+
+        #endregion
+
+        #region Ctor
+
+        public ProductModelFactory(CaptchaSettings captchaSettings,
+            CatalogSettings catalogSettings,
+            CustomerSettings customerSettings,
+            ICategoryService categoryService,
+            ICurrencyService currencyService,
+            ICustomerService customerService,
+            IDateRangeService dateRangeService,
+            IDateTimeHelper dateTimeHelper,
+            IDownloadService downloadService,
+            IGenericAttributeService genericAttributeService,
+            ILocalizationService localizationService,
+            IManufacturerService manufacturerService,
+            IPermissionService permissionService,
+            IPictureService pictureService,
+            IPriceCalculationService priceCalculationService,
+            IPriceFormatter priceFormatter,
+            IProductAttributeParser productAttributeParser,
+            IProductAttributeService productAttributeService,
+            IProductService productService,
+            IProductTagService productTagService,
+            IProductTemplateService productTemplateService,
+            IReviewTypeService reviewTypeService,
+            ISpecificationAttributeService specificationAttributeService,
+            IStaticCacheManager staticCacheManager,
+            IStoreContext storeContext,
+            IShoppingCartModelFactory shoppingCartModelFactory,
+            ITaxService taxService,
+            IUrlRecordService urlRecordService,
+            IVendorService vendorService,
+            IWebHelper webHelper,
+            IWorkContext workContext,
+            MediaSettings mediaSettings,
+            OrderSettings orderSettings,
+            SeoSettings seoSettings,
+            ShippingSettings shippingSettings,
+            VendorSettings vendorSettings)
+        {
+            _captchaSettings = captchaSettings;
+            _catalogSettings = catalogSettings;
+            _customerSettings = customerSettings;
+            _categoryService = categoryService;
+            _currencyService = currencyService;
+            _customerService = customerService;
+            _dateRangeService = dateRangeService;
+            _dateTimeHelper = dateTimeHelper;
+            _downloadService = downloadService;
+            _genericAttributeService = genericAttributeService;
+            _localizationService = localizationService;
+            _manufacturerService = manufacturerService;
+            _permissionService = permissionService;
+            _pictureService = pictureService;
+            _priceCalculationService = priceCalculationService;
+            _priceFormatter = priceFormatter;
+            _productAttributeParser = productAttributeParser;
+            _productAttributeService = productAttributeService;
+            _productService = productService;
+            _productTagService = productTagService;
+            _productTemplateService = productTemplateService;
+            _reviewTypeService = reviewTypeService;
+            _specificationAttributeService = specificationAttributeService;
+            _staticCacheManager = staticCacheManager;
+            _storeContext = storeContext;
+            _shoppingCartModelFactory = shoppingCartModelFactory;
+            _taxService = taxService;
+            _urlRecordService = urlRecordService;
+            _vendorService = vendorService;
+            _webHelper = webHelper;
+            _workContext = workContext;
+            _mediaSettings = mediaSettings;
+            _orderSettings = orderSettings;
+            _seoSettings = seoSettings;
+            _shippingSettings = shippingSettings;
+            _vendorSettings = vendorSettings;
+            
+        }
+
+        #endregion
+
+        #region Utilities
+
+        /// <summary>
+        /// Prepare the product specification models
+        /// </summary>
+        /// <param name="product">Product</param>
+        /// <param name="group">Specification attribute group</param>
+        /// <returns>List of product specification model</returns>
+        protected virtual async Task<IList<ProductSpecificationAttributeModel>> PrepareProductSpecificationAttributeModel(Product product, SpecificationAttributeGroup group)
+        {
+            if (product == null)
+                throw new ArgumentNullException(nameof(product));
+
+            var productSpecificationAttributes = await _specificationAttributeService.GetProductSpecificationAttributes(
+                    product.Id, specificationAttributeGroupId: group?.Id, showOnProductPage: true);
+
+            var result = new List<ProductSpecificationAttributeModel>();
+
+            foreach (var psa in productSpecificationAttributes)
+            {
+                var option = await _specificationAttributeService.GetSpecificationAttributeOptionById(psa.SpecificationAttributeOptionId);
+
+                var model = result.FirstOrDefault(model => model.Id == option.SpecificationAttributeId);
+                if (model == null)
+                {
+                    var attribute = await _specificationAttributeService.GetSpecificationAttributeById(option.SpecificationAttributeId);
+                    model = new ProductSpecificationAttributeModel
+                    {
+                        Id = attribute.Id,
+                        Name = await _localizationService.GetLocalized(attribute, x => x.Name)
+                    };
+                    result.Add(model);
+                }
+
+                var value = new ProductSpecificationAttributeValueModel
+                {
+                    AttributeTypeId = psa.AttributeTypeId,
+                    ColorSquaresRgb = option.ColorSquaresRgb,
+                    ValueRaw = psa.AttributeType switch
+                    {
+                        SpecificationAttributeType.Option => WebUtility.HtmlEncode(await _localizationService.GetLocalized(option, x => x.Name)),
+                        SpecificationAttributeType.CustomText => WebUtility.HtmlEncode(await _localizationService.GetLocalized(psa, x => x.CustomValue)),
+                        SpecificationAttributeType.CustomHtmlText => await _localizationService.GetLocalized(psa, x => x.CustomValue),
+                        SpecificationAttributeType.Hyperlink => $"<a href='{psa.CustomValue}' target='_blank'>{psa.CustomValue}</a>",
+                        _ => null
+                    }
+                };
+
+                model.Values.Add(value);
+            }
+
+            return result;
+        }
+
+        /// <summary>
+        /// Prepare the product review overview model
+        /// </summary>
+        /// <param name="product">Product</param>
+        /// <returns>Product review overview model</returns>
+        protected virtual async Task<ProductReviewOverviewModel> PrepareProductReviewOverviewModel(Product product)
+        {
+            ProductReviewOverviewModel productReview;
+
+            if (_catalogSettings.ShowProductReviewsPerStore)
+            {
+                var cacheKey = _staticCacheManager.PrepareKeyForDefaultCache(NopModelCacheDefaults.ProductReviewsModelKey, product, await _storeContext.GetCurrentStore());
+
+                productReview = await _staticCacheManager.Get(cacheKey, async () =>
+                {
+                    var productReviews = await _productService.GetAllProductReviews(productId: product.Id, approved: true, storeId: (await _storeContext.GetCurrentStore()).Id);
+                    
+                    return new ProductReviewOverviewModel
+                    {
+                        RatingSum = productReviews.Sum(pr => pr.Rating),
+                        TotalReviews = productReviews.Count
+                    };
+                });
+            }
+            else
+            {
+                productReview = new ProductReviewOverviewModel
+                {
+                    RatingSum = product.ApprovedRatingSum,
+                    TotalReviews = product.ApprovedTotalReviews
+                };
+            }
+
+            if (productReview != null)
+            {
+                productReview.ProductId = product.Id;
+                productReview.AllowCustomerReviews = product.AllowCustomerReviews;
+                productReview.CanAddNewReview = await _productService.CanAddReview(product.Id, (await _storeContext.GetCurrentStore()).Id);
+            }
+
+            return productReview;
+        }
+
+        /// <summary>
+        /// Prepare the product overview price model
+        /// </summary>
+        /// <param name="product">Product</param>
+        /// <param name="forceRedirectionAfterAddingToCart">Whether to force redirection after adding to cart</param>
+        /// <returns>Product overview price model</returns>
+        protected virtual async Task<ProductOverviewModel.ProductPriceModel> PrepareProductOverviewPriceModel(Product product, bool forceRedirectionAfterAddingToCart = false)
+        {
+            if (product == null)
+                throw new ArgumentNullException(nameof(product));
+
+            var priceModel = new ProductOverviewModel.ProductPriceModel
+            {
+                ForceRedirectionAfterAddingToCart = forceRedirectionAfterAddingToCart
+            };
+
+            switch (product.ProductType)
+            {
+                case ProductType.GroupedProduct:
+                    //grouped product
+                    await PrepareGroupedProductOverviewPriceModel(product, priceModel);
+
+                    break;
+                case ProductType.SimpleProduct:
+                default:
+                    //simple product
+                    await PrepareSimpleProductOverviewPriceModel(product, priceModel);
+
+                    break;
+            }
+
+            return priceModel;
+        }
+
+        protected virtual async Task PrepareSimpleProductOverviewPriceModel(Product product, ProductOverviewModel.ProductPriceModel priceModel)
+        {
+            //add to cart button
+            priceModel.DisableBuyButton = product.DisableBuyButton ||
+                                          !await _permissionService.Authorize(StandardPermissionProvider.EnableShoppingCart) ||
+                                          !await _permissionService.Authorize(StandardPermissionProvider.DisplayPrices);
+
+            //add to wishlist button
+            priceModel.DisableWishlistButton = product.DisableWishlistButton ||
+                                               !await _permissionService.Authorize(StandardPermissionProvider.EnableWishlist) ||
+                                               !await _permissionService.Authorize(StandardPermissionProvider.DisplayPrices);
+            //compare products
+            priceModel.DisableAddToCompareListButton = !_catalogSettings.CompareProductsEnabled;
+
+            //rental
+            priceModel.IsRental = product.IsRental;
+
+            //pre-order
+            if (product.AvailableForPreOrder)
+            {
+                priceModel.AvailableForPreOrder = !product.PreOrderAvailabilityStartDateTimeUtc.HasValue ||
+                                                  product.PreOrderAvailabilityStartDateTimeUtc.Value >=
+                                                  DateTime.UtcNow;
+                priceModel.PreOrderAvailabilityStartDateTimeUtc = product.PreOrderAvailabilityStartDateTimeUtc;
+            }
+
+            //prices
+            if (await _permissionService.Authorize(StandardPermissionProvider.DisplayPrices))
+            {
+                if (product.CustomerEntersPrice)
+                    return;
+
+                if (product.CallForPrice &&
+                    //also check whether the current user is impersonated
+                    (!_orderSettings.AllowAdminsToBuyCallForPriceProducts ||
+                     _workContext.OriginalCustomerIfImpersonated == null))
+                {
+                    //call for price
+                    priceModel.OldPrice = null;
+                    priceModel.Price = await _localizationService.GetResource("Products.CallForPrice");
+                }
+                else
+                {
+                    //prices
+                    var (minPossiblePriceWithoutDiscount, _, _) = await _priceCalculationService.GetFinalPrice(product, await _workContext.GetCurrentCustomer(), includeDiscounts: false);
+                    var (minPossiblePriceWithDiscount, _, _) = await _priceCalculationService.GetFinalPrice(product, await _workContext.GetCurrentCustomer());
+
+                    if (product.HasTierPrices)
+                    {
+                        //calculate price for the maximum quantity if we have tier prices, and choose minimal
+                        minPossiblePriceWithoutDiscount = Math.Min(minPossiblePriceWithoutDiscount,
+                            (await _priceCalculationService.GetFinalPrice(product, await _workContext.GetCurrentCustomer(), includeDiscounts: false, quantity: int.MaxValue)).Item1);
+                        minPossiblePriceWithDiscount = Math.Min(minPossiblePriceWithDiscount,
+                            (await _priceCalculationService.GetFinalPrice(product, await _workContext.GetCurrentCustomer(), includeDiscounts: true, quantity: int.MaxValue)).Item1);
+                    }
+
+                    var (oldPriceBase, _) = await _taxService.GetProductPrice(product, product.OldPrice);
+                    var (finalPriceWithoutDiscountBase, _) = await _taxService.GetProductPrice(product, minPossiblePriceWithoutDiscount);
+                    var (finalPriceWithDiscountBase, _) = await _taxService.GetProductPrice(product, minPossiblePriceWithDiscount);
+
+                    var oldPrice = await _currencyService.ConvertFromPrimaryStoreCurrency(oldPriceBase, await _workContext.GetWorkingCurrency());
+                    var finalPriceWithoutDiscount = await _currencyService.ConvertFromPrimaryStoreCurrency(finalPriceWithoutDiscountBase, await _workContext.GetWorkingCurrency());
+                    var finalPriceWithDiscount = await _currencyService.ConvertFromPrimaryStoreCurrency(finalPriceWithDiscountBase, await _workContext.GetWorkingCurrency());
+
+                    //do we have tier prices configured?
+                    var tierPrices = new List<TierPrice>();
+                    if (product.HasTierPrices)
+                    {
+                        tierPrices.AddRange(await _productService.GetTierPrices(product, await _workContext.GetCurrentCustomer(), (await _storeContext.GetCurrentStore()).Id));
+                    }
+                    //When there is just one tier price (with  qty 1), there are no actual savings in the list.
+                    var displayFromMessage = tierPrices.Any() && !(tierPrices.Count == 1 && tierPrices[0].Quantity <= 1);
+                    if (displayFromMessage)
+                    {
+                        priceModel.OldPrice = null;
+                        priceModel.Price = string.Format(await _localizationService.GetResource("Products.PriceRangeFrom"), await _priceFormatter.FormatPrice(finalPriceWithDiscount));
+                        priceModel.PriceValue = finalPriceWithDiscount;
+                    }
+                    else
+                    {
+                        var strikeThroughPrice = decimal.Zero;
+
+                        if (finalPriceWithoutDiscountBase != oldPriceBase && oldPriceBase > decimal.Zero)
+                            strikeThroughPrice = oldPrice;
+
+                        if (finalPriceWithoutDiscountBase != finalPriceWithDiscountBase)
+                            strikeThroughPrice = finalPriceWithoutDiscount;
+
+                        if (strikeThroughPrice > decimal.Zero)
+                            priceModel.OldPrice = await _priceFormatter.FormatPrice(strikeThroughPrice);
+
+                        priceModel.Price = await _priceFormatter.FormatPrice(finalPriceWithDiscount);
+                        priceModel.PriceValue = finalPriceWithDiscount;
+                    }
+
+                    if (product.IsRental)
+                    {
+                        //rental product
+                        priceModel.OldPrice = await _priceFormatter.FormatRentalProductPeriod(product, priceModel.OldPrice);
+                        priceModel.Price = await _priceFormatter.FormatRentalProductPeriod(product, priceModel.Price);
+                    }
+
+                    //property for German market
+                    //we display tax/shipping info only with "shipping enabled" for this product
+                    //we also ensure this it's not free shipping
+                    priceModel.DisplayTaxShippingInfo = _catalogSettings.DisplayTaxShippingInfoProductBoxes && product.IsShipEnabled && !product.IsFreeShipping;
+
+                    //PAngV default baseprice (used in Germany)
+                    priceModel.BasePricePAngV = await _priceFormatter.FormatBasePrice(product, finalPriceWithDiscount);
+                }
+            }
+            else
+            {
+                //hide prices
+                priceModel.OldPrice = null;
+                priceModel.Price = null;
+            }
+        }
+
+        protected virtual async Task PrepareGroupedProductOverviewPriceModel(Product product, ProductOverviewModel.ProductPriceModel priceModel)
+        {
+            var associatedProducts = await _productService.GetAssociatedProducts(product.Id,
+                (await _storeContext.GetCurrentStore()).Id);
+
+            //add to cart button (ignore "DisableBuyButton" property for grouped products)
+            priceModel.DisableBuyButton =
+                !await _permissionService.Authorize(StandardPermissionProvider.EnableShoppingCart) ||
+                !await _permissionService.Authorize(StandardPermissionProvider.DisplayPrices);
+
+            //add to wishlist button (ignore "DisableWishlistButton" property for grouped products)
+            priceModel.DisableWishlistButton =
+                !await _permissionService.Authorize(StandardPermissionProvider.EnableWishlist) ||
+                !await _permissionService.Authorize(StandardPermissionProvider.DisplayPrices);
+
+            //compare products
+            priceModel.DisableAddToCompareListButton = !_catalogSettings.CompareProductsEnabled;
+            if (!associatedProducts.Any())
+                return;
+
+            //we have at least one associated product
+            if (await _permissionService.Authorize(StandardPermissionProvider.DisplayPrices))
+            {
+                //find a minimum possible price
+                decimal? minPossiblePrice = null;
+                Product minPriceProduct = null;
+                foreach (var associatedProduct in associatedProducts)
+                {
+                    var (tmpMinPossiblePrice, _, _) = await _priceCalculationService.GetFinalPrice(associatedProduct, await _workContext.GetCurrentCustomer());
+
+                    if (associatedProduct.HasTierPrices)
+                    {
+                        //calculate price for the maximum quantity if we have tier prices, and choose minimal
+                        tmpMinPossiblePrice = Math.Min(tmpMinPossiblePrice,
+                            (await _priceCalculationService.GetFinalPrice(associatedProduct, await _workContext.GetCurrentCustomer(), quantity: int.MaxValue)).Item1);
+                    }
+
+                    if (minPossiblePrice.HasValue && tmpMinPossiblePrice >= minPossiblePrice.Value)
+                        continue;
+                    minPriceProduct = associatedProduct;
+                    minPossiblePrice = tmpMinPossiblePrice;
+                }
+
+                if (minPriceProduct == null || minPriceProduct.CustomerEntersPrice)
+                    return;
+
+                if (minPriceProduct.CallForPrice &&
+                    //also check whether the current user is impersonated
+                    (!_orderSettings.AllowAdminsToBuyCallForPriceProducts ||
+                     _workContext.OriginalCustomerIfImpersonated == null))
+                {
+                    priceModel.OldPrice = null;
+                    priceModel.Price = await _localizationService.GetResource("Products.CallForPrice");
+                }
+                else
+                {
+                    //calculate prices
+                    var (finalPriceBase, _) = await _taxService.GetProductPrice(minPriceProduct, minPossiblePrice.Value);
+                    var finalPrice = await _currencyService.ConvertFromPrimaryStoreCurrency(finalPriceBase, await _workContext.GetWorkingCurrency());
+
+                    priceModel.OldPrice = null;
+                    priceModel.Price = string.Format(await _localizationService.GetResource("Products.PriceRangeFrom"), await _priceFormatter.FormatPrice(finalPrice));
+                    priceModel.PriceValue = finalPrice;
+
+                    //PAngV default baseprice (used in Germany)
+                    priceModel.BasePricePAngV = await _priceFormatter.FormatBasePrice(product, finalPriceBase);
+                }
+            }
+            else
+            {
+                //hide prices
+                priceModel.OldPrice = null;
+                priceModel.Price = null;
+            }
+        }
+
+        /// <summary>
+        /// Prepare the product overview picture model
+        /// </summary>
+        /// <param name="product">Product</param>
+        /// <param name="productThumbPictureSize">Product thumb picture size (longest side); pass null to use the default value of media settings</param>
+        /// <returns>Picture model</returns>
+        protected virtual async Task<PictureModel> PrepareProductOverviewPictureModel(Product product, int? productThumbPictureSize = null)
+        {
+            if (product == null)
+                throw new ArgumentNullException(nameof(product));
+
+            var productName = await _localizationService.GetLocalized(product, x => x.Name);
+            //If a size has been set in the view, we use it in priority
+            var pictureSize = productThumbPictureSize ?? _mediaSettings.ProductThumbPictureSize;
+
+            //prepare picture model
+            var cacheKey = _staticCacheManager.PrepareKeyForDefaultCache(NopModelCacheDefaults.ProductDefaultPictureModelKey, 
+                product, pictureSize, true, await _workContext.GetWorkingLanguage(), _webHelper.IsCurrentConnectionSecured(),
+                await _storeContext.GetCurrentStore());
+
+            var defaultPictureModel = await _staticCacheManager.Get(cacheKey, async () =>
+            {
+                var picture = (await _pictureService.GetPicturesByProductId(product.Id, 1)).FirstOrDefault();
+                string fullSizeImageUrl, imageUrl;
+                (imageUrl, picture) = await _pictureService.GetPictureUrl(picture, pictureSize);
+                (fullSizeImageUrl, picture) = await _pictureService.GetPictureUrl(picture);
+
+                var pictureModel = new PictureModel
+                {
+                    ImageUrl = imageUrl,
+                    FullSizeImageUrl = fullSizeImageUrl,
+                    //"title" attribute
+                    Title = (picture != null && !string.IsNullOrEmpty(picture.TitleAttribute))
+                        ? picture.TitleAttribute
+                        : string.Format(await _localizationService.GetResource("Media.Product.ImageLinkTitleFormat"),
+                            productName),
+                    //"alt" attribute
+                    AlternateText = (picture != null && !string.IsNullOrEmpty(picture.AltAttribute))
+                        ? picture.AltAttribute
+                        : string.Format(await _localizationService.GetResource("Media.Product.ImageAlternateTextFormat"),
+                            productName)
+                };
+
+                return pictureModel;
+            });
+
+            return defaultPictureModel;
+        }
+
+        /// <summary>
+        /// Prepare the product breadcrumb model
+        /// </summary>
+        /// <param name="product">Product</param>
+        /// <returns>Product breadcrumb model</returns>
+        protected virtual async Task<ProductDetailsModel.ProductBreadcrumbModel> PrepareProductBreadcrumbModel(Product product)
+        {
+            if (product == null)
+                throw new ArgumentNullException(nameof(product));
+
+            var breadcrumbModel = new ProductDetailsModel.ProductBreadcrumbModel
+            {
+                Enabled = _catalogSettings.CategoryBreadcrumbEnabled,
+                ProductId = product.Id,
+                ProductName = await _localizationService.GetLocalized(product, x => x.Name),
+                ProductSeName = await _urlRecordService.GetSeName(product)
+            };
+            var productCategories = await _categoryService.GetProductCategoriesByProductId(product.Id);
+            if (!productCategories.Any())
+                return breadcrumbModel;
+
+            var category = await _categoryService.GetCategoryById(productCategories[0].CategoryId);
+            if (category == null)
+                return breadcrumbModel;
+
+            foreach (var catBr in await _categoryService.GetCategoryBreadCrumb(category))
+            {
+                breadcrumbModel.CategoryBreadcrumb.Add(new CategorySimpleModel
+                {
+                    Id = catBr.Id,
+                    Name = await _localizationService.GetLocalized(catBr, x => x.Name),
+                    SeName = await _urlRecordService.GetSeName(catBr),
+                    IncludeInTopMenu = catBr.IncludeInTopMenu
+                });
+            }
+
+            return breadcrumbModel;
+        }
+
+        /// <summary>
+        /// Prepare the product tag models
+        /// </summary>
+        /// <param name="product">Product</param>
+        /// <returns>List of product tag model</returns>
+        protected virtual async Task<IList<ProductTagModel>> PrepareProductTagModels(Product product)
+        {
+            if (product == null)
+                throw new ArgumentNullException(nameof(product));
+
+            var model =
+                (await _productTagService.GetAllProductTagsByProductId(product.Id))
+                    //filter by store
+                    .Where(x => _productTagService.GetProductCount(x.Id, _storeContext.GetCurrentStore().Result.Id).Result > 0)
+                    .Select(x => new ProductTagModel
+                    {
+                        Id = x.Id,
+                        Name = _localizationService.GetLocalized(x, y => y.Name).Result,
+                        SeName = _urlRecordService.GetSeName(x).Result,
+                        ProductCount = _productTagService.GetProductCount(x.Id, _storeContext.GetCurrentStore().Result.Id).Result
+                    }).ToList();
+
+            return model;
+        }
+
+        /// <summary>
+        /// Prepare the product price model
+        /// </summary>
+        /// <param name="product">Product</param>
+        /// <returns>Product price model</returns>
+        protected virtual async Task<ProductDetailsModel.ProductPriceModel> PrepareProductPriceModel(Product product)
+        {
+            if (product == null)
+                throw new ArgumentNullException(nameof(product));
+
+            var model = new ProductDetailsModel.ProductPriceModel
+            {
+                ProductId = product.Id
+            };
+
+            if (await _permissionService.Authorize(StandardPermissionProvider.DisplayPrices))
+            {
+                model.HidePrices = false;
+                if (product.CustomerEntersPrice)
+                {
+                    model.CustomerEntersPrice = true;
+                }
+                else
+                {
+                    if (product.CallForPrice &&
+                        //also check whether the current user is impersonated
+                        (!_orderSettings.AllowAdminsToBuyCallForPriceProducts || _workContext.OriginalCustomerIfImpersonated == null))
+                    {
+                        model.CallForPrice = true;
+                    }
+                    else
+                    {
+                        var (oldPriceBase, _) = await _taxService.GetProductPrice(product, product.OldPrice);
+                        var (finalPriceWithoutDiscountBase, _) = await _taxService.GetProductPrice(product, (await _priceCalculationService.GetFinalPrice(product, await _workContext.GetCurrentCustomer(), includeDiscounts: false)).Item1);
+                        var (finalPriceWithDiscountBase, _) = await _taxService.GetProductPrice(product, (await _priceCalculationService.GetFinalPrice(product, await _workContext.GetCurrentCustomer())).Item1);
+
+                        var oldPrice = await _currencyService.ConvertFromPrimaryStoreCurrency(oldPriceBase, await _workContext.GetWorkingCurrency());
+                        var finalPriceWithoutDiscount = await _currencyService.ConvertFromPrimaryStoreCurrency(finalPriceWithoutDiscountBase, await _workContext.GetWorkingCurrency());
+                        var finalPriceWithDiscount = await _currencyService.ConvertFromPrimaryStoreCurrency(finalPriceWithDiscountBase, await _workContext.GetWorkingCurrency());
+
+                        if (finalPriceWithoutDiscountBase != oldPriceBase && oldPriceBase > decimal.Zero)
+                            model.OldPrice = await _priceFormatter.FormatPrice(oldPrice);
+
+                        model.Price = await _priceFormatter.FormatPrice(finalPriceWithoutDiscount);
+
+                        if (finalPriceWithoutDiscountBase != finalPriceWithDiscountBase)
+                            model.PriceWithDiscount = await _priceFormatter.FormatPrice(finalPriceWithDiscount);
+
+                        model.PriceValue = finalPriceWithDiscount;
+
+                        //property for German market
+                        //we display tax/shipping info only with "shipping enabled" for this product
+                        //we also ensure this it's not free shipping
+                        model.DisplayTaxShippingInfo = _catalogSettings.DisplayTaxShippingInfoProductDetailsPage
+                            && product.IsShipEnabled &&
+                            !product.IsFreeShipping;
+
+                        //PAngV baseprice (used in Germany)
+                        model.BasePricePAngV = await _priceFormatter.FormatBasePrice(product, finalPriceWithDiscountBase);
+                        //currency code
+                        model.CurrencyCode = (await _workContext.GetWorkingCurrency()).CurrencyCode;
+
+                        //rental
+                        if (product.IsRental)
+                        {
+                            model.IsRental = true;
+                            var priceStr = await _priceFormatter.FormatPrice(finalPriceWithDiscount);
+                            model.RentalPrice = await _priceFormatter.FormatRentalProductPeriod(product, priceStr);
+                        }
+                    }
+                }
+            }
+            else
+            {
+                model.HidePrices = true;
+                model.OldPrice = null;
+                model.Price = null;
+            }
+
+            return model;
+        }
+
+        /// <summary>
+        /// Prepare the product add to cart model
+        /// </summary>
+        /// <param name="product">Product</param>
+        /// <param name="updatecartitem">Updated shopping cart item</param>
+        /// <returns>Product add to cart model</returns>
+        protected virtual async Task<ProductDetailsModel.AddToCartModel> PrepareProductAddToCartModel(Product product, ShoppingCartItem updatecartitem)
+        {
+            if (product == null)
+                throw new ArgumentNullException(nameof(product));
+
+            var model = new ProductDetailsModel.AddToCartModel
+            {
+                ProductId = product.Id
+            };
+
+            if (updatecartitem != null)
+            {
+                model.UpdatedShoppingCartItemId = updatecartitem.Id;
+                model.UpdateShoppingCartItemType = updatecartitem.ShoppingCartType;
+            }
+
+            //quantity
+            model.EnteredQuantity = updatecartitem != null ? updatecartitem.Quantity : product.OrderMinimumQuantity;
+            //allowed quantities
+            var allowedQuantities = _productService.ParseAllowedQuantities(product);
+            foreach (var qty in allowedQuantities)
+            {
+                model.AllowedQuantities.Add(new SelectListItem
+                {
+                    Text = qty.ToString(),
+                    Value = qty.ToString(),
+                    Selected = updatecartitem != null && updatecartitem.Quantity == qty
+                });
+            }
+            //minimum quantity notification
+            if (product.OrderMinimumQuantity > 1)
+            {
+                model.MinimumQuantityNotification = string.Format(await _localizationService.GetResource("Products.MinimumQuantityNotification"), product.OrderMinimumQuantity);
+            }
+
+            //'add to cart', 'add to wishlist' buttons
+            model.DisableBuyButton = product.DisableBuyButton || !await _permissionService.Authorize(StandardPermissionProvider.EnableShoppingCart);
+            model.DisableWishlistButton = product.DisableWishlistButton || !await _permissionService.Authorize(StandardPermissionProvider.EnableWishlist);
+            if (!await _permissionService.Authorize(StandardPermissionProvider.DisplayPrices))
+            {
+                model.DisableBuyButton = true;
+                model.DisableWishlistButton = true;
+            }
+            //pre-order
+            if (product.AvailableForPreOrder)
+            {
+                model.AvailableForPreOrder = !product.PreOrderAvailabilityStartDateTimeUtc.HasValue ||
+                    product.PreOrderAvailabilityStartDateTimeUtc.Value >= DateTime.UtcNow;
+                model.PreOrderAvailabilityStartDateTimeUtc = product.PreOrderAvailabilityStartDateTimeUtc;
+
+                if (model.PreOrderAvailabilityStartDateTimeUtc.HasValue && _catalogSettings.DisplayDatePreOrderAvailability)
+                {
+                    model.PreOrderAvailabilityStartDateTimeUserTime =
+                        _dateTimeHelper.ConvertToUserTime(model.PreOrderAvailabilityStartDateTimeUtc.Value).ToString("D");
+                }
+            }
+            //rental
+            model.IsRental = product.IsRental;
+
+            //customer entered price
+            model.CustomerEntersPrice = product.CustomerEntersPrice;
+            if (!model.CustomerEntersPrice)
+                return model;
+
+            var minimumCustomerEnteredPrice = await _currencyService.ConvertFromPrimaryStoreCurrency(product.MinimumCustomerEnteredPrice, await _workContext.GetWorkingCurrency());
+            var maximumCustomerEnteredPrice = await _currencyService.ConvertFromPrimaryStoreCurrency(product.MaximumCustomerEnteredPrice, await _workContext.GetWorkingCurrency());
+
+            model.CustomerEnteredPrice = updatecartitem != null ? updatecartitem.CustomerEnteredPrice : minimumCustomerEnteredPrice;
+            model.CustomerEnteredPriceRange = string.Format(await _localizationService.GetResource("Products.EnterProductPrice.Range"),
+                await _priceFormatter.FormatPrice(minimumCustomerEnteredPrice, false, false),
+                await _priceFormatter.FormatPrice(maximumCustomerEnteredPrice, false, false));
+
+            return model;
+        }
+
+        /// <summary>
+        /// Prepare the product attribute models
+        /// </summary>
+        /// <param name="product">Product</param>
+        /// <param name="updatecartitem">Updated shopping cart item</param>
+        /// <returns>List of product attribute model</returns>
+        protected virtual async Task<IList<ProductDetailsModel.ProductAttributeModel>> PrepareProductAttributeModels(Product product, ShoppingCartItem updatecartitem)
+        {
+            if (product == null)
+                throw new ArgumentNullException(nameof(product));
+
+            var model = new List<ProductDetailsModel.ProductAttributeModel>();
+
+            var productAttributeMapping = await _productAttributeService.GetProductAttributeMappingsByProductId(product.Id);
+            foreach (var attribute in productAttributeMapping)
+            {
+                var productAttrubute = await _productAttributeService.GetProductAttributeById(attribute.ProductAttributeId);
+
+                var attributeModel = new ProductDetailsModel.ProductAttributeModel
+                {
+                    Id = attribute.Id,
+                    ProductId = product.Id,
+                    ProductAttributeId = attribute.ProductAttributeId,
+                    Name = await _localizationService.GetLocalized(productAttrubute, x => x.Name),
+                    Description = await _localizationService.GetLocalized(productAttrubute, x => x.Description),
+                    TextPrompt = await _localizationService.GetLocalized(attribute, x => x.TextPrompt),
+                    IsRequired = attribute.IsRequired,
+                    AttributeControlType = attribute.AttributeControlType,
+                    DefaultValue = updatecartitem != null ? null : await _localizationService.GetLocalized(attribute, x => x.DefaultValue),
+                    HasCondition = !string.IsNullOrEmpty(attribute.ConditionAttributeXml)
+                };
+                if (!string.IsNullOrEmpty(attribute.ValidationFileAllowedExtensions))
+                {
+                    attributeModel.AllowedFileExtensions = attribute.ValidationFileAllowedExtensions
+                        .Split(new[] { ',' }, StringSplitOptions.RemoveEmptyEntries)
+                        .ToList();
+                }
+
+                if (attribute.ShouldHaveValues())
+                {
+                    //values
+                    var attributeValues = await _productAttributeService.GetProductAttributeValues(attribute.Id);
+                    foreach (var attributeValue in attributeValues)
+                    {
+                        var valueModel = new ProductDetailsModel.ProductAttributeValueModel
+                        {
+                            Id = attributeValue.Id,
+                            Name = await _localizationService.GetLocalized(attributeValue, x => x.Name),
+                            ColorSquaresRgb = attributeValue.ColorSquaresRgb, //used with "Color squares" attribute type
+                            IsPreSelected = attributeValue.IsPreSelected,
+                            CustomerEntersQty = attributeValue.CustomerEntersQty,
+                            Quantity = attributeValue.Quantity
+                        };
+                        attributeModel.Values.Add(valueModel);
+
+                        //display price if allowed
+                        if (await _permissionService.Authorize(StandardPermissionProvider.DisplayPrices))
+                        {
+                            var customer = updatecartitem?.CustomerId is null ? await _workContext.GetCurrentCustomer() : await _customerService.GetCustomerById(updatecartitem.CustomerId);
+
+                            var attributeValuePriceAdjustment = await _priceCalculationService.GetProductAttributeValuePriceAdjustment(product, attributeValue, customer);
+                            var (priceAdjustmentBase, _) = await _taxService.GetProductPrice(product, attributeValuePriceAdjustment);
+                            var priceAdjustment = await _currencyService.ConvertFromPrimaryStoreCurrency(priceAdjustmentBase, await _workContext.GetWorkingCurrency());
+
+                            if (attributeValue.PriceAdjustmentUsePercentage)
+                            {
+                                var priceAdjustmentStr = attributeValue.PriceAdjustment.ToString("G29");
+                                if (attributeValue.PriceAdjustment > decimal.Zero)
+                                    valueModel.PriceAdjustment = "+";
+                                valueModel.PriceAdjustment += priceAdjustmentStr + "%";
+                            }
+                            else
+                            {
+                                if (priceAdjustmentBase > decimal.Zero)
+                                    valueModel.PriceAdjustment = "+" + await _priceFormatter.FormatPrice(priceAdjustment, false, false);
+                                else if (priceAdjustmentBase < decimal.Zero)
+                                    valueModel.PriceAdjustment = "-" + await _priceFormatter.FormatPrice(-priceAdjustment, false, false);
+                            }
+
+                            valueModel.PriceAdjustmentValue = priceAdjustment;
+                        }
+
+                        //"image square" picture (with with "image squares" attribute type only)
+                        if (attributeValue.ImageSquaresPictureId > 0)
+                        {
+                            var productAttributeImageSquarePictureCacheKey = _staticCacheManager.PrepareKeyForDefaultCache(NopModelCacheDefaults.ProductAttributeImageSquarePictureModelKey
+                                , attributeValue.ImageSquaresPictureId,
+                                    _webHelper.IsCurrentConnectionSecured(),
+                                    await _storeContext.GetCurrentStore());
+                            valueModel.ImageSquaresPictureModel = await _staticCacheManager.Get(productAttributeImageSquarePictureCacheKey, async () =>
+                            {
+                                var imageSquaresPicture = await _pictureService.GetPictureById(attributeValue.ImageSquaresPictureId);
+                                string fullSizeImageUrl, imageUrl;
+                                (imageUrl, imageSquaresPicture) = await _pictureService.GetPictureUrl(imageSquaresPicture, _mediaSettings.ImageSquarePictureSize);
+                                (fullSizeImageUrl, imageSquaresPicture) = await _pictureService.GetPictureUrl(imageSquaresPicture);
+
+                                if (imageSquaresPicture != null)
+                                {
+                                    return new PictureModel
+                                    {
+                                        FullSizeImageUrl = fullSizeImageUrl,
+                                        ImageUrl = imageUrl
+                                    };
+                                }
+
+                                return new PictureModel();
+                            });
+                        }
+
+                        //picture of a product attribute value
+                        valueModel.PictureId = attributeValue.PictureId;
+                    }
+                }
+
+                //set already selected attributes (if we're going to update the existing shopping cart item)
+                if (updatecartitem != null)
+                {
+                    switch (attribute.AttributeControlType)
+                    {
+                        case AttributeControlType.DropdownList:
+                        case AttributeControlType.RadioList:
+                        case AttributeControlType.Checkboxes:
+                        case AttributeControlType.ColorSquares:
+                        case AttributeControlType.ImageSquares:
+                            {
+                                if (!string.IsNullOrEmpty(updatecartitem.AttributesXml))
+                                {
+                                    //clear default selection
+                                    foreach (var item in attributeModel.Values)
+                                        item.IsPreSelected = false;
+
+                                    //select new values
+                                    var selectedValues = await _productAttributeParser.ParseProductAttributeValues(updatecartitem.AttributesXml);
+                                    foreach (var attributeValue in selectedValues)
+                                        foreach (var item in attributeModel.Values)
+                                            if (attributeValue.Id == item.Id)
+                                            {
+                                                item.IsPreSelected = true;
+
+                                                //set customer entered quantity
+                                                if (attributeValue.CustomerEntersQty)
+                                                    item.Quantity = attributeValue.Quantity;
+                                            }
+                                }
+                            }
+
+                            break;
+                        case AttributeControlType.ReadonlyCheckboxes:
+                            {
+                                //values are already pre-set
+
+                                //set customer entered quantity
+                                if (!string.IsNullOrEmpty(updatecartitem.AttributesXml))
+                                {
+                                    foreach (var attributeValue in (await _productAttributeParser.ParseProductAttributeValues(updatecartitem.AttributesXml))
+                                        .Where(value => value.CustomerEntersQty))
+                                    {
+                                        var item = attributeModel.Values.FirstOrDefault(value => value.Id == attributeValue.Id);
+                                        if (item != null)
+                                            item.Quantity = attributeValue.Quantity;
+                                    }
+                                }
+                            }
+
+                            break;
+                        case AttributeControlType.TextBox:
+                        case AttributeControlType.MultilineTextbox:
+                            {
+                                if (!string.IsNullOrEmpty(updatecartitem.AttributesXml))
+                                {
+                                    var enteredText = _productAttributeParser.ParseValues(updatecartitem.AttributesXml, attribute.Id);
+                                    if (enteredText.Any())
+                                        attributeModel.DefaultValue = enteredText[0];
+                                }
+                            }
+
+                            break;
+                        case AttributeControlType.Datepicker:
+                            {
+                                //keep in mind my that the code below works only in the current culture
+                                var selectedDateStr = _productAttributeParser.ParseValues(updatecartitem.AttributesXml, attribute.Id);
+                                if (selectedDateStr.Any())
+                                {
+                                    if (DateTime.TryParseExact(selectedDateStr[0], "D", CultureInfo.CurrentCulture, DateTimeStyles.None, out var selectedDate))
+                                    {
+                                        //successfully parsed
+                                        attributeModel.SelectedDay = selectedDate.Day;
+                                        attributeModel.SelectedMonth = selectedDate.Month;
+                                        attributeModel.SelectedYear = selectedDate.Year;
+                                    }
+                                }
+                            }
+
+                            break;
+                        case AttributeControlType.FileUpload:
+                            {
+                                if (!string.IsNullOrEmpty(updatecartitem.AttributesXml))
+                                {
+                                    var downloadGuidStr = _productAttributeParser.ParseValues(updatecartitem.AttributesXml, attribute.Id).FirstOrDefault();
+                                    Guid.TryParse(downloadGuidStr, out var downloadGuid);
+                                    var download = await _downloadService.GetDownloadByGuid(downloadGuid);
+                                    if (download != null)
+                                        attributeModel.DefaultValue = download.DownloadGuid.ToString();
+                                }
+                            }
+
+                            break;
+                        default:
+                            break;
+                    }
+                }
+
+                model.Add(attributeModel);
+            }
+
+            return model;
+        }
+
+        /// <summary>
+        /// Prepare the product tier price models
+        /// </summary>
+        /// <param name="product">Product</param>
+        /// <returns>List of tier price model</returns>
+        protected virtual async Task<IList<ProductDetailsModel.TierPriceModel>> PrepareProductTierPriceModels(Product product)
+        {
+            if (product == null)
+                throw new ArgumentNullException(nameof(product));
+
+            var model = (await _productService.GetTierPrices(product, await _workContext.GetCurrentCustomer(), (await _storeContext.GetCurrentStore()).Id))
+                   .Select(tierPrice =>
+                {
+                    var priceBase = _taxService.GetProductPrice(product, _priceCalculationService.GetFinalPrice(product,
+                        _workContext.GetCurrentCustomer().Result, decimal.Zero, _catalogSettings.DisplayTierPricesWithDiscounts,
+                        tierPrice.Quantity).Result.Item1).Result.price;
+
+                       var price = _currencyService.ConvertFromPrimaryStoreCurrency(priceBase, _workContext.GetWorkingCurrency().Result).Result;
+
+                       return new ProductDetailsModel.TierPriceModel
+                       {
+                           Quantity = tierPrice.Quantity,
+                           Price = _priceFormatter.FormatPrice(price, false, false).Result
+                       };
+                   }).ToList();
+
+            return model;
+        }
+
+        /// <summary>
+        /// Prepare the product manufacturer models
+        /// </summary>
+        /// <param name="product">Product</param>
+        /// <returns>List of manufacturer brief info model</returns>
+        protected virtual async Task<IList<ManufacturerBriefInfoModel>> PrepareProductManufacturerModels(Product product)
+        {
+            if (product == null)
+                throw new ArgumentNullException(nameof(product));
+
+            var model = (await _manufacturerService.GetProductManufacturersByProductId(product.Id))
+                .Select(pm =>
+                {
+                    var manufacturer = _manufacturerService.GetManufacturerById(pm.ManufacturerId).Result;
+                    var modelMan = new ManufacturerBriefInfoModel
+                    {
+                        Id = manufacturer.Id,
+                        Name = _localizationService.GetLocalized(manufacturer, x => x.Name).Result,
+                        SeName = _urlRecordService.GetSeName(manufacturer).Result
+                    };
+
+                    return modelMan;
+                }).ToList();
+
+            return model;
+        }
+
+        /// <summary>
+        /// Prepare the product details picture model
+        /// </summary>
+        /// <param name="product">Product</param>
+        /// <param name="isAssociatedProduct">Whether the product is associated</param>
+        /// <returns>Picture model for the default picture; All picture models</returns>
+        protected virtual async Task<(PictureModel pictureModel, IList<PictureModel> allPictureModels)> PrepareProductDetailsPictureModel(Product product, bool isAssociatedProduct)
+        {
+            if (product == null)
+                throw new ArgumentNullException(nameof(product));
+
+            //default picture size
+            var defaultPictureSize = isAssociatedProduct ?
+                _mediaSettings.AssociatedProductPictureSize :
+                _mediaSettings.ProductDetailsPictureSize;
+
+            //prepare picture models
+            var productPicturesCacheKey = _staticCacheManager.PrepareKeyForDefaultCache(NopModelCacheDefaults.ProductDetailsPicturesModelKey
+                , product, defaultPictureSize, isAssociatedProduct, 
+                await _workContext.GetWorkingLanguage(), await _webHelper.IsCurrentConnectionSecured(), await _storeContext.GetCurrentStore());
+            var cachedPictures = await _staticCacheManager.Get(productPicturesCacheKey, async () =>
+            {
+                var productName = await _localizationService.GetLocalized(product, x => x.Name);
+
+                var pictures = await _pictureService.GetPicturesByProductId(product.Id);
+                var defaultPicture = pictures.FirstOrDefault();
+
+                string fullSizeImageUrl, imageUrl, thumbImageUrl;
+                (imageUrl, defaultPicture) = await _pictureService.GetPictureUrl(defaultPicture, defaultPictureSize, !isAssociatedProduct);
+                (fullSizeImageUrl, defaultPicture) = await _pictureService.GetPictureUrl(defaultPicture, 0, !isAssociatedProduct);
+
+                var defaultPictureModel = new PictureModel
+                {
+                    ImageUrl = imageUrl,
+                    FullSizeImageUrl = fullSizeImageUrl
+                };
+                //"title" attribute
+                defaultPictureModel.Title = (defaultPicture != null && !string.IsNullOrEmpty(defaultPicture.TitleAttribute)) ?
+                    defaultPicture.TitleAttribute :
+                    string.Format(await _localizationService.GetResource("Media.Product.ImageLinkTitleFormat.Details"), productName);
+                //"alt" attribute
+                defaultPictureModel.AlternateText = (defaultPicture != null && !string.IsNullOrEmpty(defaultPicture.AltAttribute)) ?
+                    defaultPicture.AltAttribute :
+                    string.Format(await _localizationService.GetResource("Media.Product.ImageAlternateTextFormat.Details"), productName);
+
+                //all pictures
+                var pictureModels = new List<PictureModel>();
+                for (var i = 0; i < pictures.Count(); i++ )
+                {
+                    var picture = pictures[i];
+
+                    (imageUrl, picture) = await _pictureService.GetPictureUrl(picture, defaultPictureSize, !isAssociatedProduct);
+                    (fullSizeImageUrl, picture) = await _pictureService.GetPictureUrl(picture);
+                    (thumbImageUrl, picture) = await _pictureService.GetPictureUrl(picture, _mediaSettings.ProductThumbPictureSizeOnProductDetailsPage);
+
+                    var pictureModel = new PictureModel
+                    {
+                        ImageUrl = imageUrl,
+                        ThumbImageUrl = thumbImageUrl,
+                        FullSizeImageUrl = fullSizeImageUrl,
+                        Title = string.Format(await _localizationService.GetResource("Media.Product.ImageLinkTitleFormat.Details"), productName),
+                        AlternateText = string.Format(await _localizationService.GetResource("Media.Product.ImageAlternateTextFormat.Details"), productName),
+                    };
+                    //"title" attribute
+                    pictureModel.Title = !string.IsNullOrEmpty(picture.TitleAttribute) ?
+                        picture.TitleAttribute :
+                        string.Format(await _localizationService.GetResource("Media.Product.ImageLinkTitleFormat.Details"), productName);
+                    //"alt" attribute
+                    pictureModel.AlternateText = !string.IsNullOrEmpty(picture.AltAttribute) ?
+                        picture.AltAttribute :
+                        string.Format(await _localizationService.GetResource("Media.Product.ImageAlternateTextFormat.Details"), productName);
+
+                    pictureModels.Add(pictureModel);
+                }
+
+                return new { DefaultPictureModel = defaultPictureModel, PictureModels = pictureModels };
+            });
+
+            var allPictureModels = cachedPictures.PictureModels;
+            return (cachedPictures.DefaultPictureModel, allPictureModels);
+        }
+
+        #endregion
+
+        #region Methods
+
+        /// <summary>
+        /// Get the product template view path
+        /// </summary>
+        /// <param name="product">Product</param>
+        /// <returns>View path</returns>
+        public virtual async Task<string> PrepareProductTemplateViewPath(Product product)
+        {
+            if (product == null)
+                throw new ArgumentNullException(nameof(product));
+
+            var template = await _productTemplateService.GetProductTemplateById(product.ProductTemplateId) ??
+                           (await _productTemplateService.GetAllProductTemplates()).FirstOrDefault();
+
+            if (template == null)
+                throw new Exception("No default template could be loaded");
+
+            return template.ViewPath;
+        }
+
+        /// <summary>
+        /// Prepare the product overview models
+        /// </summary>
+        /// <param name="products">Collection of products</param>
+        /// <param name="preparePriceModel">Whether to prepare the price model</param>
+        /// <param name="preparePictureModel">Whether to prepare the picture model</param>
+        /// <param name="productThumbPictureSize">Product thumb picture size (longest side); pass null to use the default value of media settings</param>
+        /// <param name="prepareSpecificationAttributes">Whether to prepare the specification attribute models</param>
+        /// <param name="forceRedirectionAfterAddingToCart">Whether to force redirection after adding to cart</param>
+        /// <returns>Collection of product overview model</returns>
+        public virtual async Task<IEnumerable<ProductOverviewModel>> PrepareProductOverviewModels(IEnumerable<Product> products,
+            bool preparePriceModel = true, bool preparePictureModel = true,
+            int? productThumbPictureSize = null, bool prepareSpecificationAttributes = false,
+            bool forceRedirectionAfterAddingToCart = false)
+        {
+            if (products == null)
+                throw new ArgumentNullException(nameof(products));
+
+            var models = new List<ProductOverviewModel>();
+            foreach (var product in products)
+            {
+                var model = new ProductOverviewModel
+                {
+                    Id = product.Id,
+                    Name = await _localizationService.GetLocalized(product, x => x.Name),
+                    ShortDescription = await _localizationService.GetLocalized(product, x => x.ShortDescription),
+                    FullDescription = await _localizationService.GetLocalized(product, x => x.FullDescription),
+                    SeName = await _urlRecordService.GetSeName(product),
+                    Sku = product.Sku,
+                    ProductType = product.ProductType,
+                    MarkAsNew = product.MarkAsNew &&
+                        (!product.MarkAsNewStartDateTimeUtc.HasValue || product.MarkAsNewStartDateTimeUtc.Value < DateTime.UtcNow) &&
+                        (!product.MarkAsNewEndDateTimeUtc.HasValue || product.MarkAsNewEndDateTimeUtc.Value > DateTime.UtcNow)
+                };
+
+                //price
+                if (preparePriceModel)
+                {
+                    model.ProductPrice = await PrepareProductOverviewPriceModel(product, forceRedirectionAfterAddingToCart);
+                }
+
+                //picture
+                if (preparePictureModel)
+                {
+                    model.DefaultPictureModel = await PrepareProductOverviewPictureModel(product, productThumbPictureSize);
+                }
+
+                //specs
+                if (prepareSpecificationAttributes)
+                {
+                    model.ProductSpecificationModel = await PrepareProductSpecificationModel(product);
+                }
+
+                //reviews
+                model.ReviewOverviewModel = await PrepareProductReviewOverviewModel(product);
+
+                models.Add(model);
+            }
+
+            return models;
+        }
+
+        /// <summary>
+        /// Prepare the product details model
+        /// </summary>
+        /// <param name="product">Product</param>
+        /// <param name="updatecartitem">Updated shopping cart item</param>
+        /// <param name="isAssociatedProduct">Whether the product is associated</param>
+        /// <returns>Product details model</returns>
+        public virtual async Task<ProductDetailsModel> PrepareProductDetailsModel(Product product,
+            ShoppingCartItem updatecartitem = null, bool isAssociatedProduct = false)
+        {
+            if (product == null)
+                throw new ArgumentNullException(nameof(product));
+
+            //standard properties
+            var model = new ProductDetailsModel
+            {
+                Id = product.Id,
+                Name = await _localizationService.GetLocalized(product, x => x.Name),
+                ShortDescription = await _localizationService.GetLocalized(product, x => x.ShortDescription),
+                FullDescription = await _localizationService.GetLocalized(product, x => x.FullDescription),
+                MetaKeywords = await _localizationService.GetLocalized(product, x => x.MetaKeywords),
+                MetaDescription = await _localizationService.GetLocalized(product, x => x.MetaDescription),
+                MetaTitle = await _localizationService.GetLocalized(product, x => x.MetaTitle),
+                SeName = await _urlRecordService.GetSeName(product),
+                ProductType = product.ProductType,
+                ShowSku = _catalogSettings.ShowSkuOnProductDetailsPage,
+                Sku = product.Sku,
+                ShowManufacturerPartNumber = _catalogSettings.ShowManufacturerPartNumber,
+                FreeShippingNotificationEnabled = _catalogSettings.ShowFreeShippingNotification,
+                ManufacturerPartNumber = product.ManufacturerPartNumber,
+                ShowGtin = _catalogSettings.ShowGtin,
+                Gtin = product.Gtin,
+                ManageInventoryMethod = product.ManageInventoryMethod,
+                StockAvailability = await _productService.FormatStockMessage(product, string.Empty),
+                HasSampleDownload = product.IsDownload && product.HasSampleDownload,
+                DisplayDiscontinuedMessage = !product.Published && _catalogSettings.DisplayDiscontinuedMessageForUnpublishedProducts,
+                AvailableEndDate = product.AvailableEndDateTimeUtc
+            };
+
+            //automatically generate product description?
+            if (_seoSettings.GenerateProductMetaDescription && string.IsNullOrEmpty(model.MetaDescription))
+            {
+                //based on short description
+                model.MetaDescription = model.ShortDescription;
+            }
+
+            //shipping info
+            model.IsShipEnabled = product.IsShipEnabled;
+            if (product.IsShipEnabled)
+            {
+                model.IsFreeShipping = product.IsFreeShipping;
+                //delivery date
+                var deliveryDate = await _dateRangeService.GetDeliveryDateById(product.DeliveryDateId);
+                if (deliveryDate != null)
+                {
+                    model.DeliveryDate = await _localizationService.GetLocalized(deliveryDate, dd => dd.Name);
+                }
+            }
+
+            //email a friend
+            model.EmailAFriendEnabled = _catalogSettings.EmailAFriendEnabled;
+            //compare products
+            model.CompareProductsEnabled = _catalogSettings.CompareProductsEnabled;
+            //store name
+            model.CurrentStoreName = await _localizationService.GetLocalized(await _storeContext.GetCurrentStore(), x => x.Name);
+
+            //vendor details
+            if (_vendorSettings.ShowVendorOnProductDetailsPage)
+            {
+                var vendor = await _vendorService.GetVendorById(product.VendorId);
+                if (vendor != null && !vendor.Deleted && vendor.Active)
+                {
+                    model.ShowVendor = true;
+
+                    model.VendorModel = new VendorBriefInfoModel
+                    {
+                        Id = vendor.Id,
+                        Name = await _localizationService.GetLocalized(vendor, x => x.Name),
+                        SeName = await _urlRecordService.GetSeName(vendor),
+                    };
+                }
+            }
+
+            //page sharing
+            if (_catalogSettings.ShowShareButton && !string.IsNullOrEmpty(_catalogSettings.PageShareCode))
+            {
+                var shareCode = _catalogSettings.PageShareCode;
+                if (await _webHelper.IsCurrentConnectionSecured())
+                {
+                    //need to change the add this link to be https linked when the page is, so that the page doesn't ask about mixed mode when viewed in https...
+                    shareCode = shareCode.Replace("http://", "https://");
+                }
+
+                model.PageShareCode = shareCode;
+            }
+
+            //back in stock subscriptions
+            if (product.ManageInventoryMethod == ManageInventoryMethod.ManageStock &&
+                product.BackorderMode == BackorderMode.NoBackorders &&
+                product.AllowBackInStockSubscriptions &&
+                await _productService.GetTotalStockQuantity(product) <= 0)
+            {
+                //out of stock
+                model.DisplayBackInStockSubscription = true;
+            }
+
+            //breadcrumb
+            //do not prepare this model for the associated products. anyway it's not used
+            if (_catalogSettings.CategoryBreadcrumbEnabled && !isAssociatedProduct)
+            {
+                model.Breadcrumb = await PrepareProductBreadcrumbModel(product);
+            }
+
+            //product tags
+            //do not prepare this model for the associated products. anyway it's not used
+            if (!isAssociatedProduct)
+            {
+                model.ProductTags = await PrepareProductTagModels(product);
+            }
+
+            //pictures
+            model.DefaultPictureZoomEnabled = _mediaSettings.DefaultPictureZoomEnabled;
+            IList<PictureModel> allPictureModels;
+            (model.DefaultPictureModel, allPictureModels) = await PrepareProductDetailsPictureModel(product, isAssociatedProduct);
+            model.PictureModels = allPictureModels;
+
+            //price
+            model.ProductPrice = await PrepareProductPriceModel(product);
+
+            //'Add to cart' model
+            model.AddToCart = await PrepareProductAddToCartModel(product, updatecartitem);
+
+            //gift card
+            if (product.IsGiftCard)
+            {
+                model.GiftCard.IsGiftCard = true;
+                model.GiftCard.GiftCardType = product.GiftCardType;
+
+                if (updatecartitem == null)
+                {
+                    model.GiftCard.SenderName = await _customerService.GetCustomerFullName(await _workContext.GetCurrentCustomer());
+                    model.GiftCard.SenderEmail = (await _workContext.GetCurrentCustomer()).Email;
+                }
+                else
+                {
+                    _productAttributeParser.GetGiftCardAttribute(updatecartitem.AttributesXml,
+                        out var giftCardRecipientName, out var giftCardRecipientEmail,
+                        out var giftCardSenderName, out var giftCardSenderEmail, out var giftCardMessage);
+
+                    model.GiftCard.RecipientName = giftCardRecipientName;
+                    model.GiftCard.RecipientEmail = giftCardRecipientEmail;
+                    model.GiftCard.SenderName = giftCardSenderName;
+                    model.GiftCard.SenderEmail = giftCardSenderEmail;
+                    model.GiftCard.Message = giftCardMessage;
+                }
+            }
+
+            //product attributes
+            model.ProductAttributes = await PrepareProductAttributeModels(product, updatecartitem);
+
+            //product specifications
+            //do not prepare this model for the associated products. anyway it's not used
+            if (!isAssociatedProduct)
+            {
+                model.ProductSpecificationModel = await PrepareProductSpecificationModel(product);
+            }
+
+            //product review overview
+            model.ProductReviewOverview = await PrepareProductReviewOverviewModel(product);
+
+            //tier prices
+            if (product.HasTierPrices && await _permissionService.Authorize(StandardPermissionProvider.DisplayPrices))
+            {
+                model.TierPrices = await PrepareProductTierPriceModels(product);
+            }
+
+            //manufacturers
+            model.ProductManufacturers = await PrepareProductManufacturerModels(product);
+
+            //rental products
+            if (product.IsRental)
+            {
+                model.IsRental = true;
+                //set already entered dates attributes (if we're going to update the existing shopping cart item)
+                if (updatecartitem != null)
+                {
+                    model.RentalStartDate = updatecartitem.RentalStartDateUtc;
+                    model.RentalEndDate = updatecartitem.RentalEndDateUtc;
+                }
+            }
+
+            //estimate shipping
+            if (_shippingSettings.EstimateShippingProductPageEnabled && !model.IsFreeShipping)
+            {
+                var wrappedProduct = new ShoppingCartItem
+                {
+                    StoreId = (await _storeContext.GetCurrentStore()).Id,
+                    ShoppingCartTypeId = (int)ShoppingCartType.ShoppingCart,
+                    CustomerId = (await _workContext.GetCurrentCustomer()).Id,
+                    ProductId = product.Id,
+                    CreatedOnUtc = DateTime.UtcNow
+                };
+
+                var estimateShippingModel = await _shoppingCartModelFactory.PrepareEstimateShippingModel(new[] { wrappedProduct });
+
+                model.ProductEstimateShipping.ProductId = product.Id;
+                model.ProductEstimateShipping.Enabled = estimateShippingModel.Enabled;
+                model.ProductEstimateShipping.CountryId = estimateShippingModel.CountryId;
+                model.ProductEstimateShipping.StateProvinceId = estimateShippingModel.StateProvinceId;
+                model.ProductEstimateShipping.ZipPostalCode = estimateShippingModel.ZipPostalCode;
+                model.ProductEstimateShipping.AvailableCountries = estimateShippingModel.AvailableCountries;
+                model.ProductEstimateShipping.AvailableStates = estimateShippingModel.AvailableStates;
+            }
+            else
+                model.ProductEstimateShipping.Enabled = false;
+
+            //associated products
+            if (product.ProductType == ProductType.GroupedProduct)
+            {
+                //ensure no circular references
+                if (!isAssociatedProduct)
+                {
+                    var associatedProducts = await _productService.GetAssociatedProducts(product.Id, (await _storeContext.GetCurrentStore()).Id);
+                    foreach (var associatedProduct in associatedProducts)
+                        model.AssociatedProducts.Add(await PrepareProductDetailsModel(associatedProduct, null, true));
+                }
+            }
+
+            return model;
+        }
+
+        /// <summary>
+        /// Prepare the product reviews model
+        /// </summary>
+        /// <param name="model">Product reviews model</param>
+        /// <param name="product">Product</param>
+        /// <returns>Product reviews model</returns>
+        public virtual async Task<ProductReviewsModel> PrepareProductReviewsModel(ProductReviewsModel model, Product product)
+        {
+            if (model == null)
+                throw new ArgumentNullException(nameof(model));
+
+            if (product == null)
+                throw new ArgumentNullException(nameof(product));
+
+            model.ProductId = product.Id;
+            model.ProductName = await _localizationService.GetLocalized(product, x => x.Name);
+            model.ProductSeName = await _urlRecordService.GetSeName(product);
+
+            var productReviews = (await _productService.GetAllProductReviews(
+                approved: true, 
+                productId: product.Id,
+                storeId: _catalogSettings.ShowProductReviewsPerStore ? (await _storeContext.GetCurrentStore()).Id : 0)).AsEnumerable();
+
+            productReviews = _catalogSettings.ProductReviewsSortByCreatedDateAscending
+                ? productReviews.OrderBy(pr => pr.CreatedOnUtc)
+                : productReviews.OrderByDescending(pr => pr.CreatedOnUtc);
+
+            //get all review types
+            foreach (var reviewType in await _reviewTypeService.GetAllReviewTypes())
+            {
+                model.ReviewTypeList.Add(new ReviewTypeModel
+                {
+                    Id = reviewType.Id,
+                    Name = await _localizationService.GetLocalized(reviewType, entity => entity.Name),
+                    Description = await _localizationService.GetLocalized(reviewType, entity => entity.Description),
+                    VisibleToAllCustomers = reviewType.VisibleToAllCustomers,
+                    DisplayOrder = reviewType.DisplayOrder,
+                    IsRequired = reviewType.IsRequired,
+                });
+            }
+
+            //filling data from db
+            foreach (var pr in productReviews)
+            {
+                var customer = await _customerService.GetCustomerById(pr.CustomerId);
+
+                var productReviewModel = new ProductReviewModel
+                {
+                    Id = pr.Id,
+                    CustomerId = pr.CustomerId,
+                    CustomerName = await _customerService.FormatUsername(customer),
+                    AllowViewingProfiles = _customerSettings.AllowViewingProfiles && customer != null && !await _customerService.IsGuest(customer),
+                    Title = pr.Title,
+                    ReviewText = pr.ReviewText,
+                    ReplyText = pr.ReplyText,
+                    Rating = pr.Rating,
+                    Helpfulness = new ProductReviewHelpfulnessModel
+                    {
+                        ProductReviewId = pr.Id,
+                        HelpfulYesTotal = pr.HelpfulYesTotal,
+                        HelpfulNoTotal = pr.HelpfulNoTotal,
+                    },
+                    WrittenOnStr = _dateTimeHelper.ConvertToUserTime(pr.CreatedOnUtc, DateTimeKind.Utc).ToString("g"),
+                };
+
+                if (_customerSettings.AllowCustomersToUploadAvatars)
+                {
+                    productReviewModel.CustomerAvatarUrl = await _pictureService.GetPictureUrl(
+                        await _genericAttributeService.GetAttribute<int>(customer, NopCustomerDefaults.AvatarPictureIdAttribute),
+                        _mediaSettings.AvatarPictureSize, _customerSettings.DefaultAvatarEnabled, defaultPictureType: PictureType.Avatar);
+                }
+
+                foreach (var q in await _reviewTypeService.GetProductReviewReviewTypeMappingsByProductReviewId(pr.Id))
+                {
+                    var reviewType = await _reviewTypeService.GetReviewTypeById(q.ReviewTypeId);
+
+                    productReviewModel.AdditionalProductReviewList.Add(new ProductReviewReviewTypeMappingModel
+                    {
+                        ReviewTypeId = q.ReviewTypeId,
+                        ProductReviewId = pr.Id,
+                        Rating = q.Rating,
+                        Name = await _localizationService.GetLocalized(reviewType, x => x.Name),
+                        VisibleToAllCustomers = reviewType.VisibleToAllCustomers || (await _workContext.GetCurrentCustomer()).Id == pr.CustomerId,
+                    });
+                }
+
+                model.Items.Add(productReviewModel);
+            }
+
+            foreach (var rt in model.ReviewTypeList)
+            {
+                if (model.ReviewTypeList.Count <= model.AddAdditionalProductReviewList.Count)
+                    continue;
+                var reviewType = await _reviewTypeService.GetReviewTypeById(rt.Id);
+                var reviewTypeMappingModel = new AddProductReviewReviewTypeMappingModel
+                {
+                    ReviewTypeId = rt.Id,
+                    Name = await _localizationService.GetLocalized(reviewType, entity => entity.Name),
+                    Description = await _localizationService.GetLocalized(reviewType, entity => entity.Description),
+                    DisplayOrder = rt.DisplayOrder,
+                    IsRequired = rt.IsRequired,
+                };
+
+                model.AddAdditionalProductReviewList.Add(reviewTypeMappingModel);
+            }
+
+            //Average rating
+            foreach (var rtm in model.ReviewTypeList)
+            {
+                var totalRating = 0;
+                var totalCount = 0;
+                foreach (var item in model.Items)
+                {
+                    foreach (var q in item.AdditionalProductReviewList.Where(w => w.ReviewTypeId == rtm.Id))
+                    {
+                        totalRating += q.Rating;
+                        totalCount = ++totalCount;
+                    }
+                }
+
+                rtm.AverageRating = (double)totalRating / (totalCount > 0 ? totalCount : 1);
+            }
+
+            model.AddProductReview.CanCurrentCustomerLeaveReview = _catalogSettings.AllowAnonymousUsersToReviewProduct || !await _customerService.IsGuest(await _workContext.GetCurrentCustomer());
+            model.AddProductReview.DisplayCaptcha = _captchaSettings.Enabled && _captchaSettings.ShowOnProductReviewPage;
+
+            return model;
+        }
+
+        /// <summary>
+        /// Prepare the customer product reviews model
+        /// </summary>
+        /// <param name="page">Number of items page; pass null to load the first page</param>
+        /// <returns>Customer product reviews model</returns>
+        public virtual async Task<CustomerProductReviewsModel> PrepareCustomerProductReviewsModel(int? page)
+        {
+            var pageSize = _catalogSettings.ProductReviewsPageSizeOnAccountPage;
+            var pageIndex = 0;
+
+            if (page > 0)
+            {
+                pageIndex = page.Value - 1;
+            }
+
+            var list = await _productService.GetAllProductReviews(customerId: (await _workContext.GetCurrentCustomer()).Id,
+                approved: null,
+                storeId: (await _storeContext.GetCurrentStore()).Id,
+                pageIndex: pageIndex,
+                pageSize: pageSize);
+
+            var productReviews = new List<CustomerProductReviewModel>();
+
+            foreach (var review in list)
+            {
+                var product = await _productService.GetProductById(review.ProductId);
+
+                var productReviewModel = new CustomerProductReviewModel
+                {
+                    Title = review.Title,
+                    ProductId = product.Id,
+                    ProductName = await _localizationService.GetLocalized(product, p => p.Name),
+                    ProductSeName = await _urlRecordService.GetSeName(product),
+                    Rating = review.Rating,
+                    ReviewText = review.ReviewText,
+                    ReplyText = review.ReplyText,
+                    WrittenOnStr = _dateTimeHelper.ConvertToUserTime(review.CreatedOnUtc, DateTimeKind.Utc).ToString("g")
+                };
+
+                if (_catalogSettings.ProductReviewsMustBeApproved)
+                {
+                    productReviewModel.ApprovalStatus = review.IsApproved
+                        ? await _localizationService.GetResource("Account.CustomerProductReviews.ApprovalStatus.Approved")
+                        : await _localizationService.GetResource("Account.CustomerProductReviews.ApprovalStatus.Pending");
+                }
+
+                foreach (var q in await _reviewTypeService.GetProductReviewReviewTypeMappingsByProductReviewId(review.Id))
+                {
+                    var reviewType = await _reviewTypeService.GetReviewTypeById(q.ReviewTypeId);
+
+                    productReviewModel.AdditionalProductReviewList.Add(new ProductReviewReviewTypeMappingModel
+                    {
+                        ReviewTypeId = q.ReviewTypeId,
+                        ProductReviewId = review.Id,
+                        Rating = q.Rating,
+                        Name = await _localizationService.GetLocalized(reviewType, x => x.Name),
+                    });
+                }
+
+                productReviews.Add(productReviewModel);
+            }
+
+            var pagerModel = new PagerModel
+            {
+                PageSize = list.PageSize,
+                TotalRecords = list.TotalCount,
+                PageIndex = list.PageIndex,
+                ShowTotalSummary = false,
+                RouteActionName = "CustomerProductReviewsPaged",
+                UseRouteLinks = true,
+                RouteValues = new CustomerProductReviewsModel.CustomerProductReviewsRouteValues { pageNumber = pageIndex }
+            };
+
+            var model = new CustomerProductReviewsModel
+            {
+                ProductReviews = productReviews,
+                PagerModel = pagerModel
+            };
+
+            return model;
+        }
+
+        /// <summary>
+        /// Prepare the product email a friend model
+        /// </summary>
+        /// <param name="model">Product email a friend model</param>
+        /// <param name="product">Product</param>
+        /// <param name="excludeProperties">Whether to exclude populating of model properties from the entity</param>
+        /// <returns>product email a friend model</returns>
+        public virtual async Task<ProductEmailAFriendModel> PrepareProductEmailAFriendModel(ProductEmailAFriendModel model, Product product, bool excludeProperties)
+        {
+            if (model == null)
+                throw new ArgumentNullException(nameof(model));
+
+            if (product == null)
+                throw new ArgumentNullException(nameof(product));
+
+            model.ProductId = product.Id;
+            model.ProductName = await _localizationService.GetLocalized(product, x => x.Name);
+            model.ProductSeName = await _urlRecordService.GetSeName(product);
+            model.DisplayCaptcha = _captchaSettings.Enabled && _captchaSettings.ShowOnEmailProductToFriendPage;
+            if (!excludeProperties)
+            {
+                model.YourEmailAddress = (await _workContext.GetCurrentCustomer()).Email;
+            }
+
+            return model;
+        }
+
+        /// <summary>
+        /// Prepare the product specification model
+        /// </summary>
+        /// <param name="product">Product</param>
+        /// <returns>The product specification model</returns>
+        public virtual async Task<ProductSpecificationModel> PrepareProductSpecificationModel(Product product)
+        {
+            if (product == null)
+                throw new ArgumentNullException(nameof(product));
+
+            var model = new ProductSpecificationModel();
+
+            // Add non-grouped attributes first
+            model.Groups.Add(new ProductSpecificationAttributeGroupModel
+            {
+                Attributes = await PrepareProductSpecificationAttributeModel(product, null)
+            });
+
+            // Add grouped attributes
+            var groups = await _specificationAttributeService.GetProductSpecificationAttributeGroups(product.Id);
+            foreach (var group in groups)
+            {
+                model.Groups.Add(new ProductSpecificationAttributeGroupModel
+                {
+                    Id = group.Id,
+                    Name = await _localizationService.GetLocalized(group, x => x.Name),
+                    Attributes = await PrepareProductSpecificationAttributeModel(product, group)
+                });
+            }
+
+            return model;
+        }
+
+        #endregion
+    }
 }